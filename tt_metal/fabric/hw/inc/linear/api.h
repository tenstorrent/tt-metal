// SPDX-FileCopyrightText: © 2025 Tenstorrent Inc.
//
// SPDX-License-Identifier: Apache-2.0

#pragma once

#include <cstdint>
#include "tt_metal/fabric/hw/inc/packet_header_pool.h"
#include "tt_metal/fabric/hw/inc/tt_fabric.h"
#include "tt_metal/fabric/hw/inc/tt_fabric_api.h"
#include "tt_metal/fabric/hw/inc/edm_fabric/edm_fabric_worker_adapters.hpp"
#include "tt_metal/fabric/hw/inc/edm_fabric/routing_plane_connection_manager.hpp"
#include "tt_metal/fabric/hw/inc/noc_addr.h"
#include "fabric/fabric_edm_packet_header.hpp"

namespace tt::tt_fabric::linear::experimental {

// clang-format off
/**
 * Field update masks for Linear Fabric APIs (compile-time bitfields).
 * These flags are used with the *_set_state and *_with_state helpers to control
 * which fields of the packet header should be updated at submission time.
 */
// clang-format on
// Field update masks for linear fabric APIs (compile-time bitfields)
enum class UnicastWriteUpdateMask : uint32_t {
    None = 0,
    DstAddr = 1u << 0,
    PayloadSize = 1u << 1,
};

enum class UnicastInlineWriteUpdateMask : uint32_t {
    None = 0,
    DstAddr = 1u << 0,
    Value = 1u << 1,
};

enum class UnicastAtomicIncUpdateMask : uint32_t {
    None = 0,
    DstAddr = 1u << 0,
    Wrap = 1u << 1,
    Val = 1u << 2,
    Flush = 1u << 3,
};

// Scatter write dynamic mask (coarse-grained)
enum class UnicastScatterWriteUpdateMask : uint32_t {
    None = 0,
    DstAddrs = 1u << 0,    // update all noc_address[i]
    ChunkSizes = 1u << 1,  // update all chunk_size[i]
    PayloadSize = 1u << 2,
};

// Fused write+atomic inc dynamic mask
enum class UnicastFusedAtomicIncUpdateMask : uint32_t {
    None = 0,
    WriteDstAddr = 1u << 0,
    SemaphoreAddr = 1u << 1,
    Wrap = 1u << 2,
    Val = 1u << 3,
    Flush = 1u << 4,
    PayloadSize = 1u << 5,
};

// Bitwise helpers for enum class flags
constexpr inline UnicastWriteUpdateMask operator|(UnicastWriteUpdateMask a, UnicastWriteUpdateMask b) {
    return static_cast<UnicastWriteUpdateMask>(static_cast<uint32_t>(a) | static_cast<uint32_t>(b));
}
constexpr inline UnicastWriteUpdateMask operator&(UnicastWriteUpdateMask a, UnicastWriteUpdateMask b) {
    return static_cast<UnicastWriteUpdateMask>(static_cast<uint32_t>(a) & static_cast<uint32_t>(b));
}
constexpr inline bool has_flag(UnicastWriteUpdateMask mask, UnicastWriteUpdateMask bit) {
    return static_cast<uint32_t>(mask & bit) != 0u;
}

constexpr inline UnicastInlineWriteUpdateMask operator|(
    UnicastInlineWriteUpdateMask a, UnicastInlineWriteUpdateMask b) {
    return static_cast<UnicastInlineWriteUpdateMask>(static_cast<uint32_t>(a) | static_cast<uint32_t>(b));
}
constexpr inline UnicastInlineWriteUpdateMask operator&(
    UnicastInlineWriteUpdateMask a, UnicastInlineWriteUpdateMask b) {
    return static_cast<UnicastInlineWriteUpdateMask>(static_cast<uint32_t>(a) & static_cast<uint32_t>(b));
}
constexpr inline bool has_flag(UnicastInlineWriteUpdateMask mask, UnicastInlineWriteUpdateMask bit) {
    return static_cast<uint32_t>(mask & bit) != 0u;
}

constexpr inline UnicastAtomicIncUpdateMask operator|(UnicastAtomicIncUpdateMask a, UnicastAtomicIncUpdateMask b) {
    return static_cast<UnicastAtomicIncUpdateMask>(static_cast<uint32_t>(a) | static_cast<uint32_t>(b));
}
constexpr inline UnicastAtomicIncUpdateMask operator&(UnicastAtomicIncUpdateMask a, UnicastAtomicIncUpdateMask b) {
    return static_cast<UnicastAtomicIncUpdateMask>(static_cast<uint32_t>(a) & static_cast<uint32_t>(b));
}
constexpr inline bool has_flag(UnicastAtomicIncUpdateMask mask, UnicastAtomicIncUpdateMask bit) {
    return static_cast<uint32_t>(mask & bit) != 0u;
}

constexpr inline UnicastScatterWriteUpdateMask operator|(
    UnicastScatterWriteUpdateMask a, UnicastScatterWriteUpdateMask b) {
    return static_cast<UnicastScatterWriteUpdateMask>(static_cast<uint32_t>(a) | static_cast<uint32_t>(b));
}
constexpr inline UnicastScatterWriteUpdateMask operator&(
    UnicastScatterWriteUpdateMask a, UnicastScatterWriteUpdateMask b) {
    return static_cast<UnicastScatterWriteUpdateMask>(static_cast<uint32_t>(a) & static_cast<uint32_t>(b));
}
constexpr inline bool has_flag(UnicastScatterWriteUpdateMask mask, UnicastScatterWriteUpdateMask bit) {
    return static_cast<uint32_t>(mask & bit) != 0u;
}

constexpr inline UnicastFusedAtomicIncUpdateMask operator|(
    UnicastFusedAtomicIncUpdateMask a, UnicastFusedAtomicIncUpdateMask b) {
    return static_cast<UnicastFusedAtomicIncUpdateMask>(static_cast<uint32_t>(a) | static_cast<uint32_t>(b));
}
constexpr inline UnicastFusedAtomicIncUpdateMask operator&(
    UnicastFusedAtomicIncUpdateMask a, UnicastFusedAtomicIncUpdateMask b) {
    return static_cast<UnicastFusedAtomicIncUpdateMask>(static_cast<uint32_t>(a) & static_cast<uint32_t>(b));
}
constexpr inline bool has_flag(UnicastFusedAtomicIncUpdateMask mask, UnicastFusedAtomicIncUpdateMask bit) {
    return static_cast<uint32_t>(mask & bit) != 0u;
}

// ========================
// Common populate helpers
// ========================

template <UnicastWriteUpdateMask UpdateMask, typename CommandHeaderT>
static FORCE_INLINE void populate_unicast_write_fields(
    volatile PACKET_HEADER_TYPE* packet_header, uint16_t packet_size_bytes, const CommandHeaderT& command_header) {
    if constexpr (has_flag(UpdateMask, UnicastWriteUpdateMask::DstAddr)) {
        auto comps = get_noc_address_components(command_header.noc_address);
        auto noc_addr = safe_get_noc_addr(comps.first.x, comps.first.y, comps.second, edm_to_local_chip_noc);
        packet_header->command_fields.unicast_write.noc_address = noc_addr;
    }
    if constexpr (has_flag(UpdateMask, UnicastWriteUpdateMask::PayloadSize)) {
        packet_header->payload_size_bytes = packet_size_bytes;
    }
}

template <UnicastInlineWriteUpdateMask UpdateMask, typename CommandHeaderT>
static FORCE_INLINE void populate_unicast_inline_fields(
    volatile PACKET_HEADER_TYPE* packet_header, const CommandHeaderT& command_header) {
    if constexpr (has_flag(UpdateMask, UnicastInlineWriteUpdateMask::DstAddr)) {
        auto comps = get_noc_address_components(command_header.noc_address);
        auto noc_addr = safe_get_noc_addr(comps.first.x, comps.first.y, comps.second, edm_to_local_chip_noc);
        packet_header->command_fields.unicast_inline_write.noc_address = noc_addr;
    }
    if constexpr (has_flag(UpdateMask, UnicastInlineWriteUpdateMask::Value)) {
        packet_header->command_fields.unicast_inline_write.value = command_header.value;
    }
}

template <UnicastAtomicIncUpdateMask UpdateMask, typename CommandHeaderT>
static FORCE_INLINE void populate_unicast_atomic_inc_fields(
    volatile PACKET_HEADER_TYPE* packet_header, const CommandHeaderT& command_header) {
    if constexpr (has_flag(UpdateMask, UnicastAtomicIncUpdateMask::DstAddr)) {
        auto comps = get_noc_address_components(command_header.noc_address);
        auto noc_addr = safe_get_noc_addr(comps.first.x, comps.first.y, comps.second, edm_to_local_chip_noc);
        packet_header->command_fields.unicast_seminc.noc_address = noc_addr;
    }
    if constexpr (has_flag(UpdateMask, UnicastAtomicIncUpdateMask::Wrap)) {
        packet_header->command_fields.unicast_seminc.wrap = command_header.wrap;
    }
    if constexpr (has_flag(UpdateMask, UnicastAtomicIncUpdateMask::Val)) {
        packet_header->command_fields.unicast_seminc.val = command_header.val;
    }
    if constexpr (has_flag(UpdateMask, UnicastAtomicIncUpdateMask::Flush)) {
        packet_header->command_fields.unicast_seminc.flush = command_header.flush;
    }
}

template <UnicastScatterWriteUpdateMask UpdateMask, typename CommandHeaderT>
static FORCE_INLINE void populate_unicast_scatter_write_fields(
    volatile PACKET_HEADER_TYPE* packet_header, uint16_t packet_size_bytes, const CommandHeaderT& command_header) {
    if constexpr (has_flag(UpdateMask, UnicastScatterWriteUpdateMask::DstAddrs)) {
        for (int i = 0; i < NOC_SCATTER_WRITE_MAX_CHUNKS; i++) {
            auto comps = get_noc_address_components(command_header.noc_address[i]);
            auto noc_addr = safe_get_noc_addr(comps.first.x, comps.first.y, comps.second, edm_to_local_chip_noc);
            packet_header->command_fields.unicast_scatter_write.noc_address[i] = noc_addr;
        }
    }
    if constexpr (has_flag(UpdateMask, UnicastScatterWriteUpdateMask::ChunkSizes)) {
        for (int i = 0; i < NOC_SCATTER_WRITE_MAX_CHUNKS - 1; i++) {
            packet_header->command_fields.unicast_scatter_write.chunk_size[i] = command_header.chunk_size[i];
        }
    }
    if constexpr (has_flag(UpdateMask, UnicastScatterWriteUpdateMask::PayloadSize)) {
        packet_header->payload_size_bytes = packet_size_bytes;
    }
}

template <UnicastFusedAtomicIncUpdateMask UpdateMask, typename CommandHeaderT>
static FORCE_INLINE void populate_unicast_fused_atomic_inc_fields(
    volatile PACKET_HEADER_TYPE* packet_header, uint16_t packet_size_bytes, const CommandHeaderT& command_header) {
    if constexpr (has_flag(UpdateMask, UnicastFusedAtomicIncUpdateMask::WriteDstAddr)) {
        auto comps = get_noc_address_components(command_header.noc_address);
        auto noc_addr = safe_get_noc_addr(comps.first.x, comps.first.y, comps.second, edm_to_local_chip_noc);
        packet_header->command_fields.unicast_seminc_fused.noc_address = noc_addr;
    }
    if constexpr (has_flag(UpdateMask, UnicastFusedAtomicIncUpdateMask::SemaphoreAddr)) {
        auto scomps = get_noc_address_components(command_header.semaphore_noc_address);
        auto snoc = safe_get_noc_addr(scomps.first.x, scomps.first.y, scomps.second, edm_to_local_chip_noc);
        packet_header->command_fields.unicast_seminc_fused.semaphore_noc_address = snoc;
    }
    if constexpr (has_flag(UpdateMask, UnicastFusedAtomicIncUpdateMask::Wrap)) {
        packet_header->command_fields.unicast_seminc_fused.wrap = command_header.wrap;
    }
    if constexpr (has_flag(UpdateMask, UnicastFusedAtomicIncUpdateMask::Val)) {
        packet_header->command_fields.unicast_seminc_fused.val = command_header.val;
    }
    if constexpr (has_flag(UpdateMask, UnicastFusedAtomicIncUpdateMask::Flush)) {
        packet_header->command_fields.unicast_seminc_fused.flush = command_header.flush;
    }
    if constexpr (has_flag(UpdateMask, UnicastFusedAtomicIncUpdateMask::PayloadSize)) {
        packet_header->payload_size_bytes = packet_size_bytes;
    }
}

static FORCE_INLINE void fabric_set_unicast_route(
    tt::tt_fabric::RoutingPlaneConnectionManager& connection_manager,
    volatile PACKET_HEADER_TYPE* packet_header,
    uint8_t i) {
#if defined(FABRIC_2D)
    const auto& slot = connection_manager.get(i);
    // 2D unicast
    fabric_set_unicast_route(
        packet_header, connection_manager.my_chip_id, slot.dst_dev_id, slot.dst_mesh_id, connection_manager.ew_dim);
#else
    // 1D unicast, nop
#endif
}

static FORCE_INLINE void fabric_set_mcast_route(
    tt::tt_fabric::RoutingPlaneConnectionManager& connection_manager,
    volatile PACKET_HEADER_TYPE* packet_header,
    uint8_t* range,
    uint8_t i) {
#if defined(FABRIC_2D)  // for both DYNAMIC
    // 2D multicast
    const auto& slot = connection_manager.get(i);
    if (range[i] != 0) {
<<<<<<< HEAD
        auto hop = range[i];
#if defined(DYNAMIC_ROUTING_ENABLED)
        hop -= 1;
#endif
        switch (slot.tag) {
            case 0: {
                fabric_set_mcast_route(packet_header, slot.dst_dev_id, slot.dst_mesh_id, hop, 0, 0, 0);
            } break;
            case 1: {
                fabric_set_mcast_route(packet_header, slot.dst_dev_id, slot.dst_mesh_id, 0, hop, 0, 0);
            } break;
            case 2: {
                fabric_set_mcast_route(packet_header, slot.dst_dev_id, slot.dst_mesh_id, 0, 0, hop, 0);
            } break;
            case 3: {
                fabric_set_mcast_route(packet_header, slot.dst_dev_id, slot.dst_mesh_id, 0, 0, 0, hop);
=======
        switch (static_cast<eth_chan_directions>(slot.tag)) {
            case eth_chan_directions::EAST: {
                fabric_set_mcast_route(packet_header, slot.dst_dev_id, slot.dst_mesh_id, range[i], 0, 0, 0);
            } break;
            case eth_chan_directions::WEST: {
                fabric_set_mcast_route(packet_header, slot.dst_dev_id, slot.dst_mesh_id, 0, range[i], 0, 0);
            } break;
            case eth_chan_directions::NORTH: {
                fabric_set_mcast_route(packet_header, slot.dst_dev_id, slot.dst_mesh_id, 0, 0, range[i] 0);
            } break;
            case eth_chan_directions::SOUTH: {
                fabric_set_mcast_route(packet_header, slot.dst_dev_id, slot.dst_mesh_id, 0, 0, 0, range[i]);
>>>>>>> cacbb4dc
            } break;
            default: ASSERT(FALSE);
        }
    }
#else
    // 1D multicast, nop
#endif
}

// clang-format off
/**
 * Opens fabric routing-plane connections for all headers associated with the given route.
 * Reads connection parameters from runtime arguments and initializes headers with routing metadata.
 *
 * Return value: None
 *
 * | Argument                              | Description                             | Type                                           | Required |
 * |---------------------------------------|-----------------------------------------|------------------------------------------------|----------|
 * | connection_manager                    | Connection manager to build and open    | RoutingPlaneConnectionManager&                 | True     |
 * | route_id                              | Route identifier used to fetch headers  | uint8_t                                        | True     |
 * | rt_arg_idx                            | Runtime-args cursor (advanced as parsed)| size_t&                                        | True     |
 */
// clang-format on
FORCE_INLINE void open_connections(
    tt::tt_fabric::RoutingPlaneConnectionManager& connection_manager,
    uint32_t num_connections_to_build,
    size_t& rt_arg_idx) {
    connection_manager = tt::tt_fabric::RoutingPlaneConnectionManager::template build_from_args<
        tt::tt_fabric::RoutingPlaneConnectionManager::BUILD_AND_OPEN_CONNECTION>(rt_arg_idx, num_connections_to_build);
}

// clang-format off
/**
 * Closes all connections owned by the provided connection manager.
 *
 * Return value: None
 *
 * | Argument                              | Description                             | Type                                           | Required |
 * |---------------------------------------|-----------------------------------------|------------------------------------------------|----------|
 * | connection_manager                    | Connection manager to be closed         | RoutingPlaneConnectionManager&                 | True     |
 */
// clang-format on
FORCE_INLINE void close_connections(tt::tt_fabric::RoutingPlaneConnectionManager& connection_manager) {
    connection_manager.close();
}

// clang-format off
/**
 * Issues a unicast write from local L1 memory to a destination NOC address.
 *
 * Return value: None
 *
 * | Argument                              | Description                             | Type                                          | Required |
 * |---------------------------------------|-----------------------------------------|-----------------------------------------------|----------|
 * | client_interface                      | Fabric sender interface                 | tt_l1_ptr WorkerToFabricEdmSender*            | True     |
 * | packet_header                         | Packet header to use                    | volatile PACKET_HEADER_TYPE*                  | True     |
 * | src_addr                              | Source L1 address                       | uint32_t                                      | True     |
 * | size                                  | Payload size in bytes                   | uint32_t                                      | True     |
 * | noc_unicast_command_header            | Destination NOC command header          | tt::tt_fabric::NocUnicastCommandHeader        | True     |
 * | num_hops                              | Unicast hop count                       | uint8_t                                       | True     |
 */
// clang-format on
FORCE_INLINE void fabric_unicast_noc_unicast_write(
    tt_l1_ptr tt::tt_fabric::WorkerToFabricEdmSender* client_interface,
    volatile PACKET_HEADER_TYPE* packet_header,
    uint32_t src_addr,
    uint32_t size,
    tt::tt_fabric::NocUnicastCommandHeader noc_unicast_command_header,
    uint8_t num_hops) {
    packet_header->to_chip_unicast(num_hops);
    packet_header->to_noc_unicast_write(noc_unicast_command_header, size);
    client_interface->wait_for_empty_write_slot();
    client_interface->send_payload_without_header_non_blocking_from_address(src_addr, size);
    client_interface->send_payload_flush_non_blocking_from_address((uint32_t)packet_header, sizeof(PACKET_HEADER_TYPE));
}

// clang-format off
/**
 * Issues a unicast write for all headers in a route via a connection manager.
 *
 * Return value: None
 *
 * | Argument                              | Description                             | Type                                          | Required |
 * |---------------------------------------|-----------------------------------------|-----------------------------------------------|----------|
 * | connection_manager                    | Routing plane connection manager        | RoutingPlaneConnectionManager&                | True     |
 * | route_id                              | Route containing packet headers         | uint8_t                                       | True     |
 * | src_addr                              | Source L1 address                       | uint32_t                                      | True     |
 * | size                                  | Payload size in bytes                   | uint32_t                                      | True     |
 * | noc_unicast_command_header            | Destination NOC command header          | tt::tt_fabric::NocUnicastCommandHeader        | True     |
 * | num_hops                              | Per-header unicast hop counts           | uint8_t*                                      | True     |
 */
// clang-format on
FORCE_INLINE void fabric_unicast_noc_unicast_write(
    tt::tt_fabric::RoutingPlaneConnectionManager& connection_manager,
    uint8_t route_id,
    uint32_t src_addr,
    uint32_t size,
    tt::tt_fabric::NocUnicastCommandHeader noc_unicast_command_header,
    uint8_t* num_hops) {
    PacketHeaderPool::for_each_header(route_id, [&](volatile PACKET_HEADER_TYPE* packet_header, uint8_t i) {
        auto& slot = connection_manager.get(i);
        fabric_set_unicast_route(connection_manager, packet_header, i);
        fabric_unicast_noc_unicast_write(
            &slot.sender, packet_header, src_addr, size, noc_unicast_command_header, num_hops[i]);
    });
}

// clang-format off
/**
 * Unicast write (stateful): updates only fields selected by UpdateMask on the packet header then submits the payload.
 *
 * Return value: None
 *
 * | Argument                              | Description                             | Type                                          | Required |
 * |---------------------------------------|-----------------------------------------|-----------------------------------------------|----------|
 * | client_interface                      | Fabric sender interface                 | tt_l1_ptr WorkerToFabricEdmSender*            | True     |
 * | packet_header                         | Packet header to use                    | volatile PACKET_HEADER_TYPE*                  | True     |
 * | src_addr                              | Source L1 address                       | uint32_t                                      | True     |
 * | noc_unicast_command_header            | Destination NOC command header          | tt::tt_fabric::NocUnicastCommandHeader        | False    |
 * | packet_size_bytes                     | Payload size override if masked         | uint16_t                                      | False    |
 */
// clang-format on
template <UnicastWriteUpdateMask UpdateMask>
FORCE_INLINE void fabric_unicast_noc_unicast_write_with_state(
    tt_l1_ptr tt::tt_fabric::WorkerToFabricEdmSender* client_interface,
    volatile PACKET_HEADER_TYPE* packet_header,
    uint32_t src_addr,
    tt::tt_fabric::NocUnicastCommandHeader noc_unicast_command_header = {},
    uint16_t packet_size_bytes = 0) {
    populate_unicast_write_fields<UpdateMask>(packet_header, packet_size_bytes, noc_unicast_command_header);

    client_interface->wait_for_empty_write_slot();
    client_interface->send_payload_without_header_non_blocking_from_address(
        src_addr, packet_header->payload_size_bytes);
    client_interface->send_payload_flush_non_blocking_from_address((uint32_t)packet_header, sizeof(PACKET_HEADER_TYPE));
}

// clang-format off
/**
 * Unicast write (stateful, route variant): updates only fields selected by UpdateMask for all headers in the route.
 *
 * Return value: None
 *
 * | Argument                              | Description                             | Type                                          | Required |
 * |---------------------------------------|-----------------------------------------|-----------------------------------------------|----------|
 * | connection_manager                    | Routing plane connection manager        | RoutingPlaneConnectionManager&                | True     |
 * | route_id                              | Route containing packet headers         | uint8_t                                       | True     |
 * | src_addr                              | Source L1 address                       | uint32_t                                      | True     |
 * | noc_unicast_command_header            | Destination NOC command header          | tt::tt_fabric::NocUnicastCommandHeader        | False    |
 * | packet_size_bytes                     | Payload size override if masked         | uint16_t                                      | False    |
 */
// clang-format on
template <UnicastWriteUpdateMask UpdateMask>
FORCE_INLINE void fabric_unicast_noc_unicast_write_with_state(
    tt::tt_fabric::RoutingPlaneConnectionManager& connection_manager,
    uint8_t route_id,
    uint32_t src_addr,
    tt::tt_fabric::NocUnicastCommandHeader noc_unicast_command_header = {},
    uint16_t packet_size_bytes = 0) {
    PacketHeaderPool::for_each_header(route_id, [&](volatile PACKET_HEADER_TYPE* packet_header, uint8_t i) {
        auto& slot = connection_manager.get(i);
        fabric_unicast_noc_unicast_write_with_state<UpdateMask>(
            &slot.sender, packet_header, src_addr, noc_unicast_command_header, packet_size_bytes);
    });
}

// clang-format off
/**
 * Unicast write (set-state): pre-configures headers for repeated use across the route.
 *
 * Return value: None
 *
 * | Argument                              | Description                             | Type                                           | Required |
 * |---------------------------------------|-----------------------------------------|------------------------------------------------|----------|
 * | packet_header                         | Packet header to use                    | volatile PACKET_HEADER_TYPE*                   | True     |
 * | num_hops                              | Per-header unicast hop counts           | uint8_t                                        | True     |
 * | command_header                        | Template command header                 | CommandHeaderT                                 | False    |
 * | packet_size_bytes                     | Payload size override if masked         | uint16_t                                       | False    |
 */
// clang-format on
template <UnicastWriteUpdateMask UpdateMask, typename CommandHeaderT = std::nullptr_t>
FORCE_INLINE void fabric_unicast_noc_unicast_write_set_state(
    volatile PACKET_HEADER_TYPE* packet_header,
    uint8_t num_hops,
    CommandHeaderT command_header = nullptr,
    uint16_t packet_size_bytes = 0) {
    packet_header->to_chip_unicast(num_hops);
    packet_header->noc_send_type = tt::tt_fabric::NOC_UNICAST_WRITE;
    populate_unicast_write_fields<UpdateMask>(packet_header, packet_size_bytes, command_header);
}

// clang-format off
/**
 * Unicast write (set-state): pre-configures headers for repeated use across the route.
 *
 * Return value: None
 *
 * | Argument                              | Description                             | Type                                           | Required |
 * |---------------------------------------|-----------------------------------------|------------------------------------------------|----------|
 * | connection_manager                    | Routing plane connection manager        | RoutingPlaneConnectionManager&                 | True     |
 * | route_id                              | Route whose headers will be updated     | uint8_t                                        | True     |
 * | num_hops                              | Per-header unicast hop counts           | uint8_t*                                       | True     |
 * | command_header                        | Template command header                 | CommandHeaderT                                 | False    |
 * | packet_size_bytes                     | Payload size override if masked         | uint16_t                                       | False    |
 */
// clang-format on
template <UnicastWriteUpdateMask UpdateMask, typename CommandHeaderT = std::nullptr_t>
FORCE_INLINE void fabric_unicast_noc_unicast_write_set_state(
    tt::tt_fabric::RoutingPlaneConnectionManager& connection_manager,
    uint8_t route_id,
    uint8_t* num_hops,
    CommandHeaderT command_header = nullptr,
    uint16_t packet_size_bytes = 0) {
    PacketHeaderPool::for_each_header(route_id, [&](volatile PACKET_HEADER_TYPE* packet_header, uint8_t i) {
        fabric_set_unicast_route(connection_manager, packet_header, i);
        fabric_unicast_noc_unicast_write_set_state<UpdateMask>(
            packet_header, num_hops[i], command_header, packet_size_bytes);
    });
}

// clang-format off
/**
 * Issues a unicast atomic increment to a destination semaphore address.
 *
 * Return value: None
 *
 * | Argument                              | Description                             | Type                                           | Required |
 * |---------------------------------------|-----------------------------------------|------------------------------------------------|----------|
 * | client_interface                      | Fabric sender interface                 | tt_l1_ptr WorkerToFabricEdmSender*             | True     |
 * | packet_header                         | Packet header to use                    | volatile PACKET_HEADER_TYPE*                   | True     |
 * | noc_unicast_atomic_inc_command_header | Atomic increment command header         | tt::tt_fabric::NocUnicastAtomicIncCommandHeader| True     |
 * | num_hops                              | Unicast hop count                       | uint8_t                                        | True     |
 */
// clang-format on
FORCE_INLINE void fabric_unicast_noc_unicast_atomic_inc(
    tt_l1_ptr tt::tt_fabric::WorkerToFabricEdmSender* client_interface,
    volatile PACKET_HEADER_TYPE* packet_header,
    tt::tt_fabric::NocUnicastAtomicIncCommandHeader noc_unicast_atomic_inc_command_header,
    uint8_t num_hops) {
    packet_header->to_chip_unicast(num_hops);
    packet_header->to_noc_unicast_atomic_inc(noc_unicast_atomic_inc_command_header);
    client_interface->wait_for_empty_write_slot();
    client_interface->send_payload_flush_non_blocking_from_address((uint32_t)packet_header, sizeof(PACKET_HEADER_TYPE));
}

// clang-format off
/**
 * Issues a unicast atomic increment for all headers in a route via a connection manager.
 *
 * Return value: None
 *
 * | Argument                              | Description                             | Type                                           | Required |
 * |---------------------------------------|-----------------------------------------|------------------------------------------------|----------|
 * | connection_manager                    | Routing plane connection manager        | RoutingPlaneConnectionManager&                 | True     |
 * | route_id                              | Route containing packet headers         | uint8_t                                        | True     |
 * | noc_unicast_atomic_inc_command_header | Atomic increment command header         | tt::tt_fabric::NocUnicastAtomicIncCommandHeader| True     |
 * | num_hops                              | Per-header unicast hop counts           | uint8_t*                                       | True     |
 */
// clang-format on
FORCE_INLINE void fabric_unicast_noc_unicast_atomic_inc(
    tt::tt_fabric::RoutingPlaneConnectionManager& connection_manager,
    uint8_t route_id,
    tt::tt_fabric::NocUnicastAtomicIncCommandHeader noc_unicast_atomic_inc_command_header,
    uint8_t* num_hops) {
    PacketHeaderPool::for_each_header(route_id, [&](volatile PACKET_HEADER_TYPE* packet_header, uint8_t i) {
        auto& slot = connection_manager.get(i);
        fabric_set_unicast_route(connection_manager, packet_header, i);
        fabric_unicast_noc_unicast_atomic_inc(
            &slot.sender, packet_header, noc_unicast_atomic_inc_command_header, num_hops[i]);
    });
}

// clang-format off
/**
 * Unicast atomic increment (stateful): updates only fields selected by UpdateMask, then submits the packet header.
 *
 * Return value: None
 *
 * | Argument                              | Description                             | Type                                           | Required |
 * |---------------------------------------|-----------------------------------------|------------------------------------------------|----------|
 * | client_interface                      | Fabric sender interface                 | tt_l1_ptr WorkerToFabricEdmSender*             | True     |
 * | packet_header                         | Packet header to use                    | volatile PACKET_HEADER_TYPE*                   | True     |
 * | noc_unicast_atomic_inc_command_header | Atomic increment command header         | tt::tt_fabric::NocUnicastAtomicIncCommandHeader| False    |
 */
// clang-format on
template <UnicastAtomicIncUpdateMask UpdateMask>
FORCE_INLINE void fabric_unicast_noc_unicast_atomic_inc_with_state(
    tt_l1_ptr tt::tt_fabric::WorkerToFabricEdmSender* client_interface,
    volatile PACKET_HEADER_TYPE* packet_header,
    tt::tt_fabric::NocUnicastAtomicIncCommandHeader noc_unicast_atomic_inc_command_header) {
    populate_unicast_atomic_inc_fields<UpdateMask>(packet_header, noc_unicast_atomic_inc_command_header);
    client_interface->wait_for_empty_write_slot();
    client_interface->send_payload_flush_non_blocking_from_address((uint32_t)packet_header, sizeof(PACKET_HEADER_TYPE));
}

// clang-format off
/**
 * Unicast atomic increment (stateful, route variant): updates only fields selected by UpdateMask for all headers.
 *
 * Return value: None
 *
 * | Argument                              | Description                             | Type                                           | Required |
 * |---------------------------------------|-----------------------------------------|------------------------------------------------|----------|
 * | connection_manager                    | Routing plane connection manager        | RoutingPlaneConnectionManager&                 | True     |
 * | route_id                              | Route containing packet headers         | uint8_t                                        | True     |
 * | noc_unicast_atomic_inc_command_header | Atomic increment command header         | tt::tt_fabric::NocUnicastAtomicIncCommandHeader| False    |
 */
// clang-format on
template <UnicastAtomicIncUpdateMask UpdateMask>
FORCE_INLINE void fabric_unicast_noc_unicast_atomic_inc_with_state(
    tt::tt_fabric::RoutingPlaneConnectionManager& connection_manager,
    uint8_t route_id,
    tt::tt_fabric::NocUnicastAtomicIncCommandHeader noc_unicast_atomic_inc_command_header) {
    PacketHeaderPool::for_each_header(route_id, [&](volatile PACKET_HEADER_TYPE* packet_header, uint8_t i) {
        auto& slot = connection_manager.get(i);
        fabric_unicast_noc_unicast_atomic_inc_with_state<UpdateMask>(
            &slot.sender, packet_header, noc_unicast_atomic_inc_command_header);
    });
}

// clang-format off
/**
 * Unicast atomic increment (set-state): pre-configures headers for repeated use across the route.
 *
 * Return value: None
 *
 * | Argument                              | Description                             | Type                                           | Required |
 * |---------------------------------------|-----------------------------------------|------------------------------------------------|----------|
 * | packet_header                         | Packet header to use                    | volatile PACKET_HEADER_TYPE*                   | True     |
 * | num_hops                              | Per-header unicast hop counts           | uint8_t                                       | True     |
 * | command_header                        | Template command header                 | CommandHeaderT                                 | False    |
 */
// clang-format on
template <
    UnicastAtomicIncUpdateMask UpdateMask = UnicastAtomicIncUpdateMask::None,
    typename CommandHeaderT = std::nullptr_t>
FORCE_INLINE void fabric_unicast_noc_unicast_atomic_inc_set_state(
    volatile PACKET_HEADER_TYPE* packet_header, uint8_t num_hops, CommandHeaderT command_header) {
    packet_header->to_chip_unicast(num_hops);
    packet_header->noc_send_type = tt::tt_fabric::NOC_UNICAST_ATOMIC_INC;
    packet_header->payload_size_bytes = 0;
    populate_unicast_atomic_inc_fields<UpdateMask>(packet_header, command_header);
}

// clang-format off
/**
 * Unicast atomic increment (set-state): pre-configures headers for repeated use across the route.
 *
 * Return value: None
 *
 * | Argument                              | Description                             | Type                                           | Required |
 * |---------------------------------------|-----------------------------------------|------------------------------------------------|----------|
 * | connection_manager                    | Routing plane connection manager        | RoutingPlaneConnectionManager&                 | True     |
 * | route_id                              | Route whose headers will be updated     | uint8_t                                        | True     |
 * | num_hops                              | Per-header unicast hop counts           | uint8_t*                                       | True     |
 * | command_header                        | Template command header                 | CommandHeaderT                                 | False    |
 */
// clang-format on
template <
    UnicastAtomicIncUpdateMask UpdateMask = UnicastAtomicIncUpdateMask::None,
    typename CommandHeaderT = std::nullptr_t>
FORCE_INLINE void fabric_unicast_noc_unicast_atomic_inc_set_state(
    tt::tt_fabric::RoutingPlaneConnectionManager& connection_manager,
    uint8_t route_id,
    uint8_t* num_hops,
    CommandHeaderT command_header) {
    PacketHeaderPool::for_each_header(route_id, [&](volatile PACKET_HEADER_TYPE* packet_header, uint8_t i) {
        fabric_set_unicast_route(connection_manager, packet_header, i);
        fabric_unicast_noc_unicast_atomic_inc_set_state<UpdateMask>(packet_header, num_hops[i], command_header);
    });
}

// clang-format off
/**
 * Issues a unicast scatter write from local L1 to destination chunks (split into up to two chunks).
 *
 * Return value: None
 *
 * | Argument                              | Description                             | Type                                           | Required |
 * |---------------------------------------|-----------------------------------------|------------------------------------------------|----------|
 * | client_interface                      | Fabric sender interface                 | tt_l1_ptr WorkerToFabricEdmSender*             | True     |
 * | packet_header                         | Packet header to use                    | volatile PACKET_HEADER_TYPE*                   | True     |
 * | src_addr                              | Source L1 address                       | uint32_t                                       | True     |
 * | size                                  | Payload size in bytes                   | uint32_t                                       | True     |
 * | noc_unicast_scatter_command_header    | Scatter write command header            | tt::tt_fabric::NocUnicastScatterCommandHeader  | True     |
 * | num_hops                              | Unicast hop count                       | uint8_t                                        | True     |
 */
// clang-format on
FORCE_INLINE void fabric_unicast_noc_scatter_write(
    tt_l1_ptr tt::tt_fabric::WorkerToFabricEdmSender* client_interface,
    volatile PACKET_HEADER_TYPE* packet_header,
    uint32_t src_addr,
    uint32_t size,
    tt::tt_fabric::NocUnicastScatterCommandHeader noc_unicast_scatter_command_header,
    uint8_t num_hops) {
    packet_header->to_chip_unicast(num_hops);
    packet_header->to_noc_unicast_scatter_write(noc_unicast_scatter_command_header, size);
    client_interface->wait_for_empty_write_slot();
    client_interface->send_payload_without_header_non_blocking_from_address(src_addr, size);
    client_interface->send_payload_flush_non_blocking_from_address((uint32_t)packet_header, sizeof(PACKET_HEADER_TYPE));
}

// clang-format off
/**
 * Issues a unicast scatter write for all headers in a route via a connection manager.
 *
 * Return value: None
 *
 * | Argument                              | Description                              | Type                                           | Required |
 * |---------------------------------------|------------------------------------------|------------------------------------------------|----------|
 * | connection_manager                    | Routing plane connection manager         | RoutingPlaneConnectionManager&                 | True     |
 * | route_id                              | Route containing packet headers          | uint8_t                                        | True     |
 * | src_addr                              | Source L1 address                        | uint32_t                                       | True     |
 * | size                                  | Payload size in bytes                    | uint32_t                                       | True     |
 * | noc_unicast_scatter_command_header    | Scatter write command header             | tt::tt_fabric::NocUnicastScatterCommandHeader  | True     |
 * | num_hops                              | Per-header unicast hop counts            | uint8_t*                                       | True     |
 */
// clang-format on
FORCE_INLINE void fabric_unicast_noc_scatter_write(
    tt::tt_fabric::RoutingPlaneConnectionManager& connection_manager,
    uint8_t route_id,
    uint32_t src_addr,
    uint32_t size,
    tt::tt_fabric::NocUnicastScatterCommandHeader noc_unicast_scatter_command_header,
    uint8_t* num_hops) {
    PacketHeaderPool::for_each_header(route_id, [&](volatile PACKET_HEADER_TYPE* packet_header, uint8_t i) {
        auto& slot = connection_manager.get(i);
        fabric_set_unicast_route(connection_manager, packet_header, i);
        fabric_unicast_noc_scatter_write(
            &slot.sender, packet_header, src_addr, size, noc_unicast_scatter_command_header, num_hops[i]);
    });
}

// clang-format off
/**
 * Unicast scatter write (stateful): updates only fields selected by UpdateMask, then submits the payload.
 *
 * Return value: None
 *
 * | Argument                              | Description                             | Type                                           | Required |
 * |---------------------------------------|-----------------------------------------|------------------------------------------------|----------|
 * | client_interface                      | Fabric sender interface                 | tt_l1_ptr WorkerToFabricEdmSender*             | True     |
 * | packet_header                         | Packet header to use                    | volatile PACKET_HEADER_TYPE*                   | True     |
 * | src_addr                              | Source L1 address                       | uint32_t                                       | True     |
 * | noc_unicast_scatter_command_header    | Scatter write command header            | tt::tt_fabric::NocUnicastScatterCommandHeader  | False    |
 * | packet_size_bytes                     | Payload size override if masked         | uint16_t                                       | False    |
 */
// clang-format on
template <UnicastScatterWriteUpdateMask UpdateMask>
FORCE_INLINE void fabric_unicast_noc_scatter_write_with_state(
    tt_l1_ptr tt::tt_fabric::WorkerToFabricEdmSender* client_interface,
    volatile PACKET_HEADER_TYPE* packet_header,
    uint32_t src_addr,
    tt::tt_fabric::NocUnicastScatterCommandHeader noc_unicast_scatter_command_header = {},
    uint16_t packet_size_bytes = 0) {
    populate_unicast_scatter_write_fields<UpdateMask>(
        packet_header, packet_size_bytes, noc_unicast_scatter_command_header);

    client_interface->wait_for_empty_write_slot();
    client_interface->send_payload_without_header_non_blocking_from_address(
        src_addr, packet_header->payload_size_bytes);
    client_interface->send_payload_flush_non_blocking_from_address((uint32_t)packet_header, sizeof(PACKET_HEADER_TYPE));
}

// clang-format off
/**
 * Unicast scatter write (stateful, route variant): updates only fields selected by UpdateMask for all headers.
 *
 * Return value: None
 *
 * | Argument                              | Description                             | Type                                          | Required |
 * |---------------------------------------|-----------------------------------------|-----------------------------------------------|----------|
 * | connection_manager                    | Routing plane connection manager        | RoutingPlaneConnectionManager&                | True     |
 * | route_id                              | Route containing packet headers         | uint8_t                                       | True     |
 * | src_addr                              | Source L1 address                       | uint32_t                                      | True     |
 * | noc_unicast_scatter_command_header    | Scatter write command header            | tt::tt_fabric::NocUnicastScatterCommandHeader | False    |
 * | packet_size_bytes                     | Payload size override if masked         | uint16_t                                      | False    |
 */
// clang-format on
template <UnicastScatterWriteUpdateMask UpdateMask>
FORCE_INLINE void fabric_unicast_noc_scatter_write_with_state(
    tt::tt_fabric::RoutingPlaneConnectionManager& connection_manager,
    uint8_t route_id,
    uint32_t src_addr,
    tt::tt_fabric::NocUnicastScatterCommandHeader noc_unicast_scatter_command_header = {},
    uint16_t packet_size_bytes = 0) {
    PacketHeaderPool::for_each_header(route_id, [&](volatile PACKET_HEADER_TYPE* packet_header, uint8_t i) {
        auto& slot = connection_manager.get(i);
        fabric_unicast_noc_scatter_write_with_state<UpdateMask>(
            &slot.sender, packet_header, src_addr, noc_unicast_scatter_command_header, packet_size_bytes);
    });
}

// clang-format off
/**
 * Unicast scatter write (set-state): pre-configures headers for repeated use across the route.
 *
 * Return value: None
 *
 * | Argument                              | Description                             | Type                          | Required |
 * |---------------------------------------|-----------------------------------------|-------------------------------|----------|
 * | packet_header                         | Packet header to use                    | volatile PACKET_HEADER_TYPE*  | True     |
 * | num_hops                              | Per-header unicast hop counts           | uint8_t                      | True     |
 * | command_header                        | Template command header                 | CommandHeaderT                | False    |
 * | packet_size_bytes                     | Payload size override if masked         | uint16_t                      | False    |
 */
// clang-format on
template <UnicastScatterWriteUpdateMask UpdateMask, typename CommandHeaderT = std::nullptr_t>
FORCE_INLINE void fabric_unicast_noc_scatter_write_set_state(
    volatile PACKET_HEADER_TYPE* packet_header,
    uint8_t num_hops,
    CommandHeaderT command_header = nullptr,
    uint16_t packet_size_bytes = 0) {
    packet_header->to_chip_unicast(num_hops);
    packet_header->noc_send_type = tt::tt_fabric::NOC_UNICAST_SCATTER_WRITE;
    populate_unicast_scatter_write_fields<UpdateMask>(packet_header, packet_size_bytes, command_header);
}

// clang-format off
/**
 * Unicast scatter write (set-state): pre-configures headers for repeated use across the route.
 *
 * Return value: None
 *
 * | Argument                              | Description                             | Type                                           | Required |
 * |---------------------------------------|-----------------------------------------|------------------------------------------------|----------|
 * | connection_manager                    | Routing plane connection manager        | RoutingPlaneConnectionManager&                 | True     |
 * | route_id                              | Route whose headers will be updated     | uint8_t                                        | True     |
 * | num_hops                              | Per-header unicast hop counts           | uint8_t*                                       | True     |
 * | command_header                        | Template command header                 | CommandHeaderT                                 | False    |
 * | packet_size_bytes                     | Payload size override if masked         | uint16_t                                       | False    |
 */
// clang-format on
template <UnicastScatterWriteUpdateMask UpdateMask, typename CommandHeaderT = std::nullptr_t>
FORCE_INLINE void fabric_unicast_noc_scatter_write_set_state(
    tt::tt_fabric::RoutingPlaneConnectionManager& connection_manager,
    uint8_t route_id,
    uint8_t* num_hops,
    CommandHeaderT command_header = nullptr,
    uint16_t packet_size_bytes = 0) {
    PacketHeaderPool::for_each_header(route_id, [&](volatile PACKET_HEADER_TYPE* packet_header, uint8_t i) {
        fabric_set_unicast_route(connection_manager, packet_header, i);
        fabric_unicast_noc_scatter_write_set_state<UpdateMask>(
            packet_header, num_hops[i], command_header, packet_size_bytes);
    });
}

// clang-format off
/**
 * Issues a unicast inline write (32-bit) to a destination NOC address.
 *
 * Return value: None
 *
 * | Argument                           | Description                      | Type                                          | Required |
 * |------------------------------------|----------------------------------|-----------------------------------------------|----------|
 * | client_interface                   | Fabric sender interface          | tt_l1_ptr WorkerToFabricEdmSender*            | True     |
 * | packet_header                      | Packet header to use             | volatile PACKET_HEADER_TYPE*                  | True     |
 * | noc_unicast_inline_write_command_header | Inline write command header | tt::tt_fabric::NocUnicastInlineWriteCommandHeader | True |
 * | num_hops                           | Unicast hop count                | uint8_t                                       | True     |
 */
// clang-format on
FORCE_INLINE void fabric_unicast_noc_unicast_inline_write(
    tt_l1_ptr tt::tt_fabric::WorkerToFabricEdmSender* client_interface,
    volatile PACKET_HEADER_TYPE* packet_header,
    tt::tt_fabric::NocUnicastInlineWriteCommandHeader noc_unicast_inline_write_command_header,
    uint8_t num_hops) {
    packet_header->to_chip_unicast(num_hops);
    packet_header->to_noc_unicast_inline_write(noc_unicast_inline_write_command_header);
    client_interface->wait_for_empty_write_slot();
    client_interface->send_payload_flush_non_blocking_from_address((uint32_t)packet_header, sizeof(PACKET_HEADER_TYPE));
}

// clang-format off
/**
 * Issues a unicast inline write for all headers in a route via a connection manager.
 *
 * Return value: None
 *
 * | Argument                           | Description                         | Type                                          | Required |
 * |------------------------------------|-------------------------------------|-----------------------------------------------|----------|
 * | connection_manager                 | Routing plane connection manager    | RoutingPlaneConnectionManager&                | True     |
 * | route_id                           | Route containing packet headers     | uint8_t                                       | True     |
 * | noc_unicast_inline_write_command_header | Inline write command header    | tt::tt_fabric::NocUnicastInlineWriteCommandHeader | True |
 * | num_hops                           | Per-header unicast hop counts       | uint8_t*                                      | True     |
 */
// clang-format on
FORCE_INLINE void fabric_unicast_noc_unicast_inline_write(
    tt::tt_fabric::RoutingPlaneConnectionManager& connection_manager,
    uint8_t route_id,
    tt::tt_fabric::NocUnicastInlineWriteCommandHeader noc_unicast_inline_write_command_header,
    uint8_t* num_hops) {
    PacketHeaderPool::for_each_header(route_id, [&](volatile PACKET_HEADER_TYPE* packet_header, uint8_t i) {
        auto& slot = connection_manager.get(i);
        fabric_set_unicast_route(connection_manager, packet_header, i);
        fabric_unicast_noc_unicast_inline_write(
            &slot.sender, packet_header, noc_unicast_inline_write_command_header, num_hops[i]);
    });
}

// clang-format off
/**
 * Unicast inline write (stateful): updates only fields selected by UpdateMask, then submits the packet header.
 *
 * Return value: None
 *
 * | Argument                              | Description                             | Type                                           | Required |
 * |---------------------------------------|-----------------------------------------|------------------------------------------------|----------|
 * | client_interface                      | Fabric sender interface                 | tt_l1_ptr WorkerToFabricEdmSender*     　　　   | True     |
 * | packet_header                         | Packet header to use                    | volatile PACKET_HEADER_TYPE*           　　　   | True     |
 * | noc_unicast_inline_write_command_header | Inline write command header           | tt::tt_fabric::NocUnicastInlineWriteCommandHeader | False |
 */
// clang-format on
template <UnicastInlineWriteUpdateMask UpdateMask>
FORCE_INLINE void fabric_unicast_noc_unicast_inline_write_with_state(
    tt_l1_ptr tt::tt_fabric::WorkerToFabricEdmSender* client_interface,
    volatile PACKET_HEADER_TYPE* packet_header,
    tt::tt_fabric::NocUnicastInlineWriteCommandHeader noc_unicast_inline_write_command_header) {
    populate_unicast_inline_fields<UpdateMask>(packet_header, noc_unicast_inline_write_command_header);

    client_interface->wait_for_empty_write_slot();
    client_interface->send_payload_flush_non_blocking_from_address((uint32_t)packet_header, sizeof(PACKET_HEADER_TYPE));
}

// clang-format off
/**
 * Unicast inline write (stateful, route variant): updates only fields selected by UpdateMask for all headers.
 *
 * Return value: None
 *
 * | Argument                              | Description                          | Type                                            | Required |
 * |---------------------------------------|--------------------------------------|-------------------------------------------------|----------|
 * | connection_manager                    | Routing plane connection manager     | RoutingPlaneConnectionManager&                  | True     |
 * | route_id                              | Route containing packet headers      | uint8_t                                         | True     |
 * | noc_unicast_inline_write_command_header | Inline write command header        | tt::tt_fabric::NocUnicastInlineWriteCommandHeader  | False |
 */
// clang-format on
template <UnicastInlineWriteUpdateMask UpdateMask>
FORCE_INLINE void fabric_unicast_noc_unicast_inline_write_with_state(
    tt::tt_fabric::RoutingPlaneConnectionManager& connection_manager,
    uint8_t route_id,
    tt::tt_fabric::NocUnicastInlineWriteCommandHeader noc_unicast_inline_write_command_header) {
    PacketHeaderPool::for_each_header(route_id, [&](volatile PACKET_HEADER_TYPE* packet_header, uint8_t i) {
        auto& slot = connection_manager.get(i);
        fabric_unicast_noc_unicast_inline_write_with_state<UpdateMask>(
            &slot.sender, packet_header, noc_unicast_inline_write_command_header);
    });
}

// clang-format off
/**
 * Unicast inline write (set-state): pre-configures headers for repeated use across the route.
 *
 * Return value: None
 *
 * | Argument                              | Description                             | Type                         | Required |
 * |---------------------------------------|-----------------------------------------|------------------------------|----------|
 * | packet_header                         | Packet header to use                    | volatile PACKET_HEADER_TYPE*  | True     |
 * | num_hops                              | Per-header unicast hop counts           | uint8_t                      | True     |
 * | command_header                        | Template command header                 | CommandHeaderT               | False    |
 */
// clang-format on
template <UnicastInlineWriteUpdateMask UpdateMask, typename CommandHeaderT = std::nullptr_t>
FORCE_INLINE void fabric_unicast_noc_unicast_inline_write_set_state(
    volatile PACKET_HEADER_TYPE* packet_header, uint8_t num_hops, CommandHeaderT command_header) {
    packet_header->to_chip_unicast(num_hops);
    packet_header->noc_send_type = tt::tt_fabric::NOC_UNICAST_INLINE_WRITE;
    packet_header->payload_size_bytes = 0;
    populate_unicast_inline_fields<UpdateMask>(packet_header, command_header);
}

// clang-format off
/**
 * Unicast inline write (set-state): pre-configures headers for repeated use across the route.
 *
 * Return value: None
 *
 * | Argument                              | Description                             | Type                                           | Required |
 * |---------------------------------------|-----------------------------------------|------------------------------------------------|----------|
 * | connection_manager                    | Routing plane connection manager        | RoutingPlaneConnectionManager&                 | True     |
 * | route_id                              | Route whose headers will be updated     | uint8_t                                        | True     |
 * | num_hops                              | Per-header unicast hop counts           | uint8_t*                                       | True     |
 * | command_header                        | Template command header                 | CommandHeaderT                                 | False    |
 */
// clang-format on
template <UnicastInlineWriteUpdateMask UpdateMask, typename CommandHeaderT = std::nullptr_t>
FORCE_INLINE void fabric_unicast_noc_unicast_inline_write_set_state(
    tt::tt_fabric::RoutingPlaneConnectionManager& connection_manager,
    uint8_t route_id,
    uint8_t* num_hops,
    CommandHeaderT command_header) {
    PacketHeaderPool::for_each_header(route_id, [&](volatile PACKET_HEADER_TYPE* packet_header, uint8_t i) {
        fabric_set_unicast_route(connection_manager, packet_header, i);
        fabric_unicast_noc_unicast_inline_write_set_state<UpdateMask>(packet_header, num_hops[i], command_header);
    });
}

// clang-format off
/**
 * Issues a fused unicast write + atomic increment to a destination and a semaphore address.
 *
 * Return value: None
 *
 * | Argument                              | Description                             | Type                                              | Required |
 * |---------------------------------------|-----------------------------------------|---------------------------------------------------|----------|
 * | client_interface                      | Fabric sender interface                 | tt_l1_ptr WorkerToFabricEdmSender*                | True     |
 * | packet_header                         | Packet header to use                    | volatile PACKET_HEADER_TYPE*                      | True     |
 * | src_addr                              | Source L1 address                       | uint32_t                                          | True     |
 * | size                                  | Payload size in bytes                   | uint32_t                                          | True     |
 * | noc_fused_unicast_atomic_inc_command_header | Fused command header              | tt::tt_fabric::NocUnicastAtomicIncFusedCommandHeader | True  |
 * | num_hops                              | Unicast hop count                       | uint8_t                                           | True     |
 */
// clang-format on
FORCE_INLINE void fabric_unicast_noc_fused_unicast_with_atomic_inc(
    tt_l1_ptr tt::tt_fabric::WorkerToFabricEdmSender* client_interface,
    volatile PACKET_HEADER_TYPE* packet_header,
    uint32_t src_addr,
    uint32_t size,
    tt::tt_fabric::NocUnicastAtomicIncFusedCommandHeader noc_fused_unicast_atomic_inc_command_header,
    uint8_t num_hops) {
    packet_header->to_chip_unicast(num_hops);
    packet_header->to_noc_fused_unicast_write_atomic_inc(noc_fused_unicast_atomic_inc_command_header, size);
    client_interface->wait_for_empty_write_slot();
    client_interface->send_payload_without_header_non_blocking_from_address(src_addr, size);
    client_interface->send_payload_flush_non_blocking_from_address((uint32_t)packet_header, sizeof(PACKET_HEADER_TYPE));
}

// clang-format off
/**
 * Issues a fused unicast write + atomic increment for all headers in a route via a connection manager.
 *
 * Return value: None
 *
 * | Argument                                  | Description                             | Type                                              | Required |
 * |-------------------------------------------|-----------------------------------------|---------------------------------------------------|----------|
 * | connection_manager                        | Routing plane connection manager        | RoutingPlaneConnectionManager&                    | True     |
 * | route_id                                  | Route containing packet headers         | uint8_t                                           | True     |
 * | src_addr                                  | Source L1 address                       | uint32_t                                          | True     |
 * | size                                      | Payload size in bytes                   | uint32_t                                          | True     |
 * | noc_fused_unicast_atomic_inc_command_header | Fused command header                  | tt::tt_fabric::NocUnicastAtomicIncFusedCommandHeader | True  |
 * | num_hops                                  | Per-header unicast hop counts           | uint8_t*                                          | True     |
 */
// clang-format on
FORCE_INLINE void fabric_unicast_noc_fused_unicast_with_atomic_inc(
    tt::tt_fabric::RoutingPlaneConnectionManager& connection_manager,
    uint8_t route_id,
    uint32_t src_addr,
    uint32_t size,
    tt::tt_fabric::NocUnicastAtomicIncFusedCommandHeader noc_fused_unicast_atomic_inc_command_header,
    uint8_t* num_hops) {
    PacketHeaderPool::for_each_header(route_id, [&](volatile PACKET_HEADER_TYPE* packet_header, uint8_t i) {
        auto& slot = connection_manager.get(i);
        fabric_set_unicast_route(connection_manager, packet_header, i);
        fabric_unicast_noc_fused_unicast_with_atomic_inc(
            &slot.sender, packet_header, src_addr, size, noc_fused_unicast_atomic_inc_command_header, num_hops[i]);
    });
}

// clang-format off
/**
 * Fused unicast write + atomic increment (stateful): updates only masked fields, then submits the payload.
 *
 * Return value: None
 *
 * | Argument                                  | Description                            | Type                                              | Required |
 * |-------------------------------------------|----------------------------------------|---------------------------------------------------|----------|
 * | client_interface                          | Fabric sender interface                | tt_l1_ptr WorkerToFabricEdmSender*                | True     |
 * | packet_header                             | Packet header to use                   | volatile PACKET_HEADER_TYPE*                      | True     |
 * | src_addr                                  | Source L1 address                      | uint32_t                                          | True     |
 * | noc_fused_unicast_atomic_inc_command_header | Fused command header                 | tt::tt_fabric::NocUnicastAtomicIncFusedCommandHeader | False |
 * | packet_size_bytes                         | Payload size override if masked        | uint16_t                                          | False    |
 */
// clang-format on
template <UnicastFusedAtomicIncUpdateMask UpdateMask>
FORCE_INLINE void fabric_unicast_noc_fused_unicast_with_atomic_inc_with_state(
    tt_l1_ptr tt::tt_fabric::WorkerToFabricEdmSender* client_interface,
    volatile PACKET_HEADER_TYPE* packet_header,
    uint32_t src_addr,
    tt::tt_fabric::NocUnicastAtomicIncFusedCommandHeader noc_fused_unicast_atomic_inc_command_header = {},
    uint16_t packet_size_bytes = 0) {
    populate_unicast_fused_atomic_inc_fields<UpdateMask>(
        packet_header, packet_size_bytes, noc_fused_unicast_atomic_inc_command_header);
    client_interface->wait_for_empty_write_slot();
    client_interface->send_payload_without_header_non_blocking_from_address(
        src_addr, packet_header->payload_size_bytes);
    client_interface->send_payload_flush_non_blocking_from_address((uint32_t)packet_header, sizeof(PACKET_HEADER_TYPE));
}

// clang-format off
/**
 * Fused unicast write + atomic increment (stateful, route variant): updates only masked fields for all headers.
 *
 * Return value: None
 *
 * | Argument                                  | Description                            | Type                                              | Required |
 * |-------------------------------------------|----------------------------------------|---------------------------------------------------|----------|
 * | connection_manager                        | Routing plane connection manager       | RoutingPlaneConnectionManager&                    | True     |
 * | route_id                                  | Route containing packet headers        | uint8_t                                           | True     |
 * | src_addr                                  | Source L1 address                      | uint32_t                                          | True     |
 * | noc_fused_unicast_atomic_inc_command_header | Fused command header                 | tt::tt_fabric::NocUnicastAtomicIncFusedCommandHeader | False |
 * | packet_size_bytes                         | Payload size override if masked        | uint16_t                                          | False    |
 */
// clang-format on
template <UnicastFusedAtomicIncUpdateMask UpdateMask>
FORCE_INLINE void fabric_unicast_noc_fused_unicast_with_atomic_inc_with_state(
    tt::tt_fabric::RoutingPlaneConnectionManager& connection_manager,
    uint8_t route_id,
    uint32_t src_addr,
    tt::tt_fabric::NocUnicastAtomicIncFusedCommandHeader noc_fused_unicast_atomic_inc_command_header = {},
    uint16_t packet_size_bytes = 0) {
    PacketHeaderPool::for_each_header(route_id, [&](volatile PACKET_HEADER_TYPE* packet_header, uint8_t i) {
        auto& slot = connection_manager.get(i);
        fabric_unicast_noc_fused_unicast_with_atomic_inc_with_state<UpdateMask>(
            &slot.sender, packet_header, src_addr, noc_fused_unicast_atomic_inc_command_header, packet_size_bytes);
    });
}

// clang-format off
/**
 * Fused unicast write + atomic increment (set-state): pre-configures headers for repeated use across the route.
 *
 * Return value: None
 *
 * | Argument                       | Description                             | Type                             | Required |
 * |--------------------------------|-----------------------------------------|----------------------------------|----------|
 * | packet_header                  | Packet header to use                    | volatile PACKET_HEADER_TYPE*     | True     |
 * | num_hops                       | Per-header unicast hop counts           | uint8_t                          | True     |
 * | command_header                 | Template fused command header           | CommandHeaderT                   | False    |
 * | packet_size_bytes              | Payload size override if masked         | uint16_t                         | False    |
 */
// clang-format on
template <UnicastFusedAtomicIncUpdateMask UpdateMask, typename CommandHeaderT = std::nullptr_t>
FORCE_INLINE void fabric_unicast_noc_fused_unicast_with_atomic_inc_set_state(
    volatile PACKET_HEADER_TYPE* packet_header,
    uint8_t num_hops,
    CommandHeaderT command_header = nullptr,
    uint16_t packet_size_bytes = 0) {
    packet_header->to_chip_unicast(num_hops);
    packet_header->noc_send_type = tt::tt_fabric::NOC_FUSED_UNICAST_ATOMIC_INC;
    populate_unicast_fused_atomic_inc_fields<UpdateMask>(packet_header, packet_size_bytes, command_header);
}

// clang-format off
/**
 * Fused unicast write + atomic increment (set-state): pre-configures headers for repeated use across the route.
 *
 * Return value: None
 *
 * | Argument                       | Description                             | Type                             | Required |
 * |--------------------------------|-----------------------------------------|----------------------------------|----------|
 * | connection_manager             | Routing plane connection manager        | RoutingPlaneConnectionManager&   | True     |
 * | route_id                       | Route whose headers will be updated     | uint8_t                          | True     |
 * | num_hops                       | Per-header unicast hop counts           | uint8_t*                         | True     |
 * | command_header                 | Template fused command header           | CommandHeaderT                   | False    |
 * | packet_size_bytes              | Payload size override if masked         | uint16_t                         | False    |
 */
// clang-format on
template <UnicastFusedAtomicIncUpdateMask UpdateMask, typename CommandHeaderT = std::nullptr_t>
FORCE_INLINE void fabric_unicast_noc_fused_unicast_with_atomic_inc_set_state(
    tt::tt_fabric::RoutingPlaneConnectionManager& connection_manager,
    uint8_t route_id,
    uint8_t* num_hops,
    CommandHeaderT command_header = nullptr,
    uint16_t packet_size_bytes = 0) {
    PacketHeaderPool::for_each_header(route_id, [&](volatile PACKET_HEADER_TYPE* packet_header, uint8_t i) {
        fabric_set_unicast_route(connection_manager, packet_header, i);
        fabric_unicast_noc_fused_unicast_with_atomic_inc_set_state<UpdateMask>(
            packet_header, num_hops[i], command_header, packet_size_bytes);
    });
}

// clang-format off
/**
 * Multicast unicast write: issues a unicast write with chip-level multicast routing metadata.
 *
 * Return value: None
 *
 * | Argument                   | Description                             | Type                                       | Required |
 * |----------------------------|-----------------------------------------|--------------------------------------------|----------|
 * | client_interface           | Fabric sender interface                 | tt_l1_ptr WorkerToFabricEdmSender*         | True     |
 * | packet_header              | Packet header to use                    | volatile PACKET_HEADER_TYPE*               | True     |
 * | src_addr                   | Source L1 address                       | uint32_t                                   | True     |
 * | size                       | Payload size in bytes                   | uint32_t                                   | True     |
 * | noc_unicast_command_header | Destination NOC command header          | tt::tt_fabric::NocUnicastCommandHeader     | True     |
 * | start_distance             | Multicast start distance                | uint8_t                                    | True     |
 * | range                      | Multicast range                         | uint8_t                                    | True     |
 */
// clang-format on
FORCE_INLINE void fabric_multicast_noc_unicast_write(
    tt_l1_ptr tt::tt_fabric::WorkerToFabricEdmSender* client_interface,
    volatile PACKET_HEADER_TYPE* packet_header,
    uint32_t src_addr,
    uint32_t size,
    tt::tt_fabric::NocUnicastCommandHeader noc_unicast_command_header,
    uint8_t start_distance,
    uint8_t range) {
    packet_header->to_chip_multicast(tt::tt_fabric::MulticastRoutingCommandHeader{start_distance, range});
    packet_header->to_noc_unicast_write(noc_unicast_command_header, size);
    client_interface->wait_for_empty_write_slot();
    client_interface->send_payload_without_header_non_blocking_from_address(src_addr, size);
    client_interface->send_payload_flush_non_blocking_from_address((uint32_t)packet_header, sizeof(PACKET_HEADER_TYPE));
}

// clang-format off
/**
 * Multicast unicast write (route variant): issues writes for all headers in the route using multicast routing metadata.
 *
 * Return value: None
 *
 * | Argument                   | Description                             | Type                                       | Required |
 * |----------------------------|-----------------------------------------|--------------------------------------------|----------|
 * | connection_manager         | Routing plane connection manager        | RoutingPlaneConnectionManager&             | True     |
 * | route_id                   | Route containing packet headers         | uint8_t                                    | True     |
 * | src_addr                   | Source L1 address                       | uint32_t                                   | True     |
 * | size                       | Payload size in bytes                   | uint32_t                                   | True     |
 * | noc_unicast_command_header | Destination NOC command header          | tt::tt_fabric::NocUnicastCommandHeader     | True     |
 * | start_distance             | Per-header multicast start distance     | uint8_t*                                   | True     |
 * | range                      | Per-header multicast range              | uint8_t*                                   | True     |
 */
// clang-format on
FORCE_INLINE void fabric_multicast_noc_unicast_write(
    tt::tt_fabric::RoutingPlaneConnectionManager& connection_manager,
    uint8_t route_id,
    uint32_t src_addr,
    uint32_t size,
    tt::tt_fabric::NocUnicastCommandHeader noc_unicast_command_header,
    uint8_t* start_distance,
    uint8_t* range) {
    PacketHeaderPool::for_each_header(route_id, [&](volatile PACKET_HEADER_TYPE* packet_header, uint8_t i) {
        auto& slot = connection_manager.get(i);
        fabric_set_mcast_route(connection_manager, packet_header, range, i);
        fabric_multicast_noc_unicast_write(
            &slot.sender, packet_header, src_addr, size, noc_unicast_command_header, start_distance[i], range[i]);
    });
}

// clang-format off
/**
 * Multicast unicast write (stateful): updates only fields selected by UpdateMask, then submits the payload.
 *
 * Return value: None
 *
 * | Argument                   | Description                             | Type                                       | Required |
 * |----------------------------|-----------------------------------------|--------------------------------------------|----------|
 * | client_interface           | Fabric sender interface                 | tt_l1_ptr WorkerToFabricEdmSender*         | True     |
 * | packet_header              | Packet header to use                    | volatile PACKET_HEADER_TYPE*               | True     |
 * | src_addr                   | Source L1 address                       | uint32_t                                   | True     |
 * | noc_unicast_command_header | Destination NOC command header          | tt::tt_fabric::NocUnicastCommandHeader     | False    |
 * | packet_size_bytes          | Payload size override if masked         | uint16_t                                   | False    |
 */
// clang-format on
template <UnicastWriteUpdateMask UpdateMask>
FORCE_INLINE void fabric_multicast_noc_unicast_write_with_state(
    tt_l1_ptr tt::tt_fabric::WorkerToFabricEdmSender* client_interface,
    volatile PACKET_HEADER_TYPE* packet_header,
    uint32_t src_addr,
    tt::tt_fabric::NocUnicastCommandHeader noc_unicast_command_header = {},
    uint16_t packet_size_bytes = 0) {
    populate_unicast_write_fields<UpdateMask>(packet_header, packet_size_bytes, noc_unicast_command_header);
    client_interface->wait_for_empty_write_slot();
    client_interface->send_payload_without_header_non_blocking_from_address(
        src_addr, packet_header->payload_size_bytes);
    client_interface->send_payload_flush_non_blocking_from_address((uint32_t)packet_header, sizeof(PACKET_HEADER_TYPE));
}

// clang-format off
/**
 * Multicast unicast write (stateful, route variant): updates only fields selected by UpdateMask for all headers.
 *
 * Return value: None
 *
 * | Argument                   | Description                             | Type                                      | Required |
 * |----------------------------|-----------------------------------------|-------------------------------------------|----------|
 * | connection_manager         | Routing plane connection manager        | RoutingPlaneConnectionManager&            | True     |
 * | route_id                   | Route containing packet headers         | uint8_t                                   | True     |
 * | src_addr                   | Source L1 address                       | uint32_t                                  | True     |
 * | noc_unicast_command_header | Destination NOC command header          | tt::tt_fabric::NocUnicastCommandHeader    | False    |
 * | packet_size_bytes          | Payload size override if masked         | uint16_t                                  | False    |
 */
// clang-format on
template <UnicastWriteUpdateMask UpdateMask>
FORCE_INLINE void fabric_multicast_noc_unicast_write_with_state(
    tt::tt_fabric::RoutingPlaneConnectionManager& connection_manager,
    uint8_t route_id,
    uint32_t src_addr,
    tt::tt_fabric::NocUnicastCommandHeader noc_unicast_command_header = {},
    uint16_t packet_size_bytes = 0) {
    PacketHeaderPool::for_each_header(route_id, [&](volatile PACKET_HEADER_TYPE* packet_header, uint8_t i) {
        auto& slot = connection_manager.get(i);
        fabric_multicast_noc_unicast_write_with_state<UpdateMask>(
            &slot.sender, packet_header, src_addr, noc_unicast_command_header, packet_size_bytes);
    });
}

// clang-format off
/**
 * Multicast unicast write (set-state): pre-configures headers for repeated use across the route.
 *
 * Return value: None
 *
 * | Argument                              | Description                             | Type                                 | Required |
 * |---------------------------------------|-----------------------------------------|--------------------------------------|----------|
 * | packet_header                         | Packet header to use                    | volatile PACKET_HEADER_TYPE*         | True     |
 * | start_distance                        | Per-header multicast start distance     | uint8_t                              | True     |
 * | range                                 | Per-header multicast range              | uint8_t                              | True     |
 * | command_header                        | Template command header                 | CommandHeaderT                       | False    |
 * | packet_size_bytes                     | Payload size override if masked         | uint16_t                             | False    |
 */
// clang-format on
template <UnicastWriteUpdateMask UpdateMask, typename CommandHeaderT = std::nullptr_t>
FORCE_INLINE void fabric_multicast_noc_unicast_write_set_state(
    volatile PACKET_HEADER_TYPE* packet_header,
    uint8_t start_distance,
    uint8_t range,
    CommandHeaderT command_header = nullptr,
    uint16_t packet_size_bytes = 0) {
    packet_header->to_chip_multicast(tt::tt_fabric::MulticastRoutingCommandHeader{start_distance, range});
    packet_header->noc_send_type = tt::tt_fabric::NOC_UNICAST_WRITE;
    populate_unicast_write_fields<UpdateMask>(packet_header, packet_size_bytes, command_header);
}

// clang-format off
/**
 * Multicast unicast write (set-state): pre-configures headers for repeated use across the route.
 *
 * Return value: None
 *
 * | Argument                              | Description                             | Type                                 | Required |
 * |---------------------------------------|-----------------------------------------|--------------------------------------|----------|
 * | connection_manager                    | Routing plane connection manager        | RoutingPlaneConnectionManager&       | True     |
 * | route_id                              | Route whose headers will be updated     | uint8_t                              | True     |
 * | start_distance                        | Per-header multicast start distance     | uint8_t*                             | True     |
 * | range                                 | Per-header multicast range              | uint8_t*                             | True     |
 * | command_header                        | Template command header                 | CommandHeaderT                       | False    |
 * | packet_size_bytes                     | Payload size override if masked         | uint16_t                             | False    |
 */
// clang-format on
template <UnicastWriteUpdateMask UpdateMask, typename CommandHeaderT = std::nullptr_t>
FORCE_INLINE void fabric_multicast_noc_unicast_write_set_state(
    tt::tt_fabric::RoutingPlaneConnectionManager& connection_manager,
    uint8_t route_id,
    uint8_t* start_distance,
    uint8_t* range,
    CommandHeaderT command_header = nullptr,
    uint16_t packet_size_bytes = 0) {
    PacketHeaderPool::for_each_header(route_id, [&](volatile PACKET_HEADER_TYPE* packet_header, uint8_t i) {
        fabric_set_mcast_route(connection_manager, packet_header, range, i);
        fabric_multicast_noc_unicast_write_set_state<UpdateMask>(
            packet_header, start_distance[i], range[i], command_header, packet_size_bytes);
    });
}

// clang-format off
/**
 * Multicast unicast atomic increment: issues a unicast atomic inc with chip-level multicast routing metadata.
 *
 * Return value: None
 *
 * | Argument                              | Description                             | Type                                           | Required |
 * |---------------------------------------|-----------------------------------------|------------------------------------------------|----------|
 * | client_interface                      | Fabric sender interface                 | tt_l1_ptr WorkerToFabricEdmSender*             | True     |
 * | packet_header                         | Packet header to use                    | volatile PACKET_HEADER_TYPE*                   | True     |
 * | noc_unicast_atomic_inc_command_header | Atomic increment command header         | tt::tt_fabric::NocUnicastAtomicIncCommandHeader| True     |
 * | start_distance                        | Multicast start distance                | uint8_t                                        | True     |
 * | range                                 | Multicast range                         | uint8_t                                        | True     |
 */
// clang-format on
FORCE_INLINE void fabric_multicast_noc_unicast_atomic_inc(
    tt_l1_ptr tt::tt_fabric::WorkerToFabricEdmSender* client_interface,
    volatile PACKET_HEADER_TYPE* packet_header,
    tt::tt_fabric::NocUnicastAtomicIncCommandHeader noc_unicast_atomic_inc_command_header,
    uint8_t start_distance,
    uint8_t range) {
    packet_header->to_chip_multicast(tt::tt_fabric::MulticastRoutingCommandHeader{start_distance, range});
    packet_header->to_noc_unicast_atomic_inc(noc_unicast_atomic_inc_command_header);
    client_interface->wait_for_empty_write_slot();
    client_interface->send_payload_flush_non_blocking_from_address((uint32_t)packet_header, sizeof(PACKET_HEADER_TYPE));
}

// clang-format off
/**
 * Multicast unicast atomic increment (route variant): issues atomic inc for all headers using multicast metadata.
 *
 * Return value: None
 *
 * | Argument                              | Description                             | Type                                           | Required |
 * |---------------------------------------|-----------------------------------------|------------------------------------------------|----------|
 * | connection_manager                    | Routing plane connection manager        | RoutingPlaneConnectionManager&                 | True     |
 * | route_id                              | Route containing packet headers         | uint8_t                                        | True     |
 * | noc_unicast_atomic_inc_command_header | Atomic increment command header         | tt::tt_fabric::NocUnicastAtomicIncCommandHeader| True     |
 * | start_distance                        | Per-header multicast start distance     | uint8_t*                                       | True     |
 * | range                                 | Per-header multicast range              | uint8_t*                                       | True     |
 */
// clang-format on
FORCE_INLINE void fabric_multicast_noc_unicast_atomic_inc(
    tt::tt_fabric::RoutingPlaneConnectionManager& connection_manager,
    uint8_t route_id,
    tt::tt_fabric::NocUnicastAtomicIncCommandHeader noc_unicast_atomic_inc_command_header,
    uint8_t* start_distance,
    uint8_t* range) {
    PacketHeaderPool::for_each_header(route_id, [&](volatile PACKET_HEADER_TYPE* packet_header, uint8_t i) {
        auto& slot = connection_manager.get(i);
        fabric_set_mcast_route(connection_manager, packet_header, range, i);
        fabric_multicast_noc_unicast_atomic_inc(
            &slot.sender, packet_header, noc_unicast_atomic_inc_command_header, start_distance[i], range[i]);
    });
}

// clang-format off
/**
 * Multicast unicast atomic inc (stateful): updates only fields selected by UpdateMask, then submits the packet header.
 *
 * Return value: None
 *
 * | Argument                              | Description                             | Type                                           | Required |
 * |---------------------------------------|-----------------------------------------|------------------------------------------------|----------|
 * | client_interface                      | Fabric sender interface                 | tt_l1_ptr WorkerToFabricEdmSender*             | True     |
 * | packet_header                         | Packet header to use                    | volatile PACKET_HEADER_TYPE*                   | True     |
 * | noc_unicast_atomic_inc_command_header | Atomic increment command header         | tt::tt_fabric::NocUnicastAtomicIncCommandHeader| False    |
 */
// clang-format on
template <UnicastAtomicIncUpdateMask UpdateMask>
FORCE_INLINE void fabric_multicast_noc_unicast_atomic_inc_with_state(
    tt_l1_ptr tt::tt_fabric::WorkerToFabricEdmSender* client_interface,
    volatile PACKET_HEADER_TYPE* packet_header,
    tt::tt_fabric::NocUnicastAtomicIncCommandHeader noc_unicast_atomic_inc_command_header) {
    populate_unicast_atomic_inc_fields<UpdateMask>(packet_header, noc_unicast_atomic_inc_command_header);
    client_interface->wait_for_empty_write_slot();
    client_interface->send_payload_flush_non_blocking_from_address((uint32_t)packet_header, sizeof(PACKET_HEADER_TYPE));
}

// clang-format off
/**
 * Multicast unicast atomic inc (stateful, route variant): updates only masked fields for all headers.
 *
 * Return value: None
 *
 * | Argument                              | Description                             | Type                                           | Required |
 * |---------------------------------------|-----------------------------------------|------------------------------------------------|----------|
 * | connection_manager                    | Routing plane connection manager        | RoutingPlaneConnectionManager&                 | True     |
 * | route_id                              | Route containing packet headers         | uint8_t                                        | True     |
 * | noc_unicast_atomic_inc_command_header | Atomic increment command header         | tt::tt_fabric::NocUnicastAtomicIncCommandHeader| False    |
 */
// clang-format on
template <UnicastAtomicIncUpdateMask UpdateMask>
FORCE_INLINE void fabric_multicast_noc_unicast_atomic_inc_with_state(
    tt::tt_fabric::RoutingPlaneConnectionManager& connection_manager,
    uint8_t route_id,
    tt::tt_fabric::NocUnicastAtomicIncCommandHeader noc_unicast_atomic_inc_command_header) {
    PacketHeaderPool::for_each_header(route_id, [&](volatile PACKET_HEADER_TYPE* packet_header, uint8_t i) {
        auto& slot = connection_manager.get(i);
        fabric_multicast_noc_unicast_atomic_inc_with_state<UpdateMask>(
            &slot.sender, packet_header, noc_unicast_atomic_inc_command_header);
    });
}

// clang-format off
/**
 * Multicast unicast atomic inc (set-state): pre-configures headers for repeated use across the route.
 *
 * Return value: None
 *
 * | Argument                              | Description                             | Type                                          | Required |
 * |---------------------------------------|-----------------------------------------|-----------------------------------------------|----------|
 * | packet_header                         | Packet header to use                    | volatile PACKET_HEADER_TYPE*                  | True     |
 * | start_distance                        | Per-header multicast start distance     | uint8_t                                       | True     |
 * | range                                 | Per-header multicast range              | uint8_t                                       | True     |
 * | command_header                        | Template command header                 | CommandHeaderT                                | False    |
 */
// clang-format on
template <
    UnicastAtomicIncUpdateMask UpdateMask = UnicastAtomicIncUpdateMask::None,
    typename CommandHeaderT = std::nullptr_t>
FORCE_INLINE void fabric_multicast_noc_unicast_atomic_inc_set_state(
    volatile PACKET_HEADER_TYPE* packet_header,
    uint8_t start_distance,
    uint8_t range,
    CommandHeaderT command_header = nullptr) {
    packet_header->to_chip_multicast(tt::tt_fabric::MulticastRoutingCommandHeader{start_distance, range});
    packet_header->noc_send_type = tt::tt_fabric::NOC_UNICAST_ATOMIC_INC;
    packet_header->payload_size_bytes = 0;
    populate_unicast_atomic_inc_fields<UpdateMask>(packet_header, command_header);
}

// clang-format off
/**
 * Multicast unicast atomic inc (set-state): pre-configures headers for repeated use across the route.
 *
 * Return value: None
 *
 * | Argument                              | Description                             | Type                                          | Required |
 * |---------------------------------------|-----------------------------------------|-----------------------------------------------|----------|
 * | connection_manager                    | Routing plane connection manager        | RoutingPlaneConnectionManager&                | True     |
 * | route_id                              | Route whose headers will be updated     | uint8_t                                       | True     |
 * | start_distance                        | Per-header multicast start distance     | uint8_t*                                      | True     |
 * | range                                 | Per-header multicast range              | uint8_t*                                      | True     |
 * | command_header                        | Template command header                 | CommandHeaderT                                | False    |
 */
// clang-format on
template <
    UnicastAtomicIncUpdateMask UpdateMask = UnicastAtomicIncUpdateMask::None,
    typename CommandHeaderT = std::nullptr_t>
FORCE_INLINE void fabric_multicast_noc_unicast_atomic_inc_set_state(
    tt::tt_fabric::RoutingPlaneConnectionManager& connection_manager,
    uint8_t route_id,
    uint8_t* start_distance,
    uint8_t* range,
    CommandHeaderT command_header = nullptr) {
    PacketHeaderPool::for_each_header(route_id, [&](volatile PACKET_HEADER_TYPE* packet_header, uint8_t i) {
        fabric_set_mcast_route(connection_manager, packet_header, range, i);
        fabric_multicast_noc_unicast_atomic_inc_set_state<UpdateMask>(
            packet_header, start_distance[i], range[i], command_header);
    });
}

// clang-format off
/**
 * Multicast unicast scatter write: issues a unicast scatter write with multicast routing metadata.
 *
 * Return value: None
 *
 * | Argument                              | Description                             | Type                                           | Required |
 * |---------------------------------------|-----------------------------------------|------------------------------------------------|----------|
 * | client_interface                      | Fabric sender interface                 | tt_l1_ptr WorkerToFabricEdmSender*             | True     |
 * | packet_header                         | Packet header to use                    | volatile PACKET_HEADER_TYPE*                   | True     |
 * | src_addr                              | Source L1 address                       | uint32_t                                       | True     |
 * | size                                  | Payload size in bytes                   | uint32_t                                       | True     |
 * | noc_unicast_scatter_command_header    | Scatter write command header            | tt::tt_fabric::NocUnicastScatterCommandHeader  | True     |
 * | start_distance                        | Multicast start distance                | uint8_t                                        | True     |
 * | range                                 | Multicast range                         | uint8_t                                        | True     |
 */
// clang-format on
FORCE_INLINE void fabric_multicast_noc_scatter_write(
    tt_l1_ptr tt::tt_fabric::WorkerToFabricEdmSender* client_interface,
    volatile PACKET_HEADER_TYPE* packet_header,
    uint32_t src_addr,
    uint32_t size,
    tt::tt_fabric::NocUnicastScatterCommandHeader noc_unicast_scatter_command_header,
    uint8_t start_distance,
    uint8_t range) {
    packet_header->to_chip_multicast(tt::tt_fabric::MulticastRoutingCommandHeader{start_distance, range});
    packet_header->to_noc_unicast_scatter_write(noc_unicast_scatter_command_header, size);
    client_interface->wait_for_empty_write_slot();
    client_interface->send_payload_without_header_non_blocking_from_address(src_addr, size);
    client_interface->send_payload_flush_non_blocking_from_address((uint32_t)packet_header, sizeof(PACKET_HEADER_TYPE));
}

// clang-format off
/**
 * Multicast unicast scatter write (route variant): issues writes for all headers using multicast metadata.
 *
 * Return value: None
 *
 * | Argument                              | Description                             | Type                                          | Required |
 * |---------------------------------------|-----------------------------------------|-----------------------------------------------|----------|
 * | connection_manager                    | Routing plane connection manager        | RoutingPlaneConnectionManager&                | True     |
 * | route_id                              | Route containing packet headers         | uint8_t                                       | True     |
 * | src_addr                              | Source L1 address                       | uint32_t                                      | True     |
 * | size                                  | Payload size in bytes                   | uint32_t                                      | True     |
 * | noc_unicast_scatter_command_header    | Scatter write command header            | tt::tt_fabric::NocUnicastScatterCommandHeader | True     |
 * | start_distance                        | Per-header multicast start distance     | uint8_t*                                      | True     |
 * | range                                 | Per-header multicast range              | uint8_t*                                      | True     |
 */
// clang-format on
FORCE_INLINE void fabric_multicast_noc_scatter_write(
    tt::tt_fabric::RoutingPlaneConnectionManager& connection_manager,
    uint8_t route_id,
    uint32_t src_addr,
    uint32_t size,
    tt::tt_fabric::NocUnicastScatterCommandHeader noc_unicast_scatter_command_header,
    uint8_t* start_distance,
    uint8_t* range) {
    PacketHeaderPool::for_each_header(route_id, [&](volatile PACKET_HEADER_TYPE* packet_header, uint8_t i) {
        auto& slot = connection_manager.get(i);
        fabric_set_mcast_route(connection_manager, packet_header, range, i);
        fabric_multicast_noc_scatter_write(
            &slot.sender,
            packet_header,
            src_addr,
            size,
            noc_unicast_scatter_command_header,
            start_distance[i],
            range[i]);
    });
}

// clang-format off
/**
 * Multicast unicast scatter write (stateful): updates only masked fields, then submits the payload.
 *
 * Return value: None
 *
 * | Argument                              | Description                             | Type                                          | Required |
 * |---------------------------------------|-----------------------------------------|-----------------------------------------------|----------|
 * | client_interface                      | Fabric sender interface                 | tt_l1_ptr WorkerToFabricEdmSender*            | True     |
 * | packet_header                         | Packet header to use                    | volatile PACKET_HEADER_TYPE*                  | True     |
 * | src_addr                              | Source L1 address                       | uint32_t                                      | True     |
 * | noc_unicast_scatter_command_header    | Scatter write command header            | tt::tt_fabric::NocUnicastScatterCommandHeader | False    |
 * | packet_size_bytes                     | Payload size override if masked         | uint16_t                                      | False    |
 */
// clang-format on
template <UnicastScatterWriteUpdateMask UpdateMask>
FORCE_INLINE void fabric_multicast_noc_scatter_write_with_state(
    tt_l1_ptr tt::tt_fabric::WorkerToFabricEdmSender* client_interface,
    volatile PACKET_HEADER_TYPE* packet_header,
    uint32_t src_addr,
    tt::tt_fabric::NocUnicastScatterCommandHeader noc_unicast_scatter_command_header = {},
    uint16_t packet_size_bytes = 0) {
    populate_unicast_scatter_write_fields<UpdateMask>(
        packet_header, packet_size_bytes, noc_unicast_scatter_command_header);

    client_interface->wait_for_empty_write_slot();
    client_interface->send_payload_without_header_non_blocking_from_address(
        src_addr, packet_header->payload_size_bytes);
    client_interface->send_payload_flush_non_blocking_from_address((uint32_t)packet_header, sizeof(PACKET_HEADER_TYPE));
}

// clang-format off
/**
 * Multicast unicast scatter write (stateful, route variant): updates only masked fields for all headers.
 *
 * Return value: None
 *
 * | Argument                              | Description                             | Type                                          | Required |
 * |---------------------------------------|-----------------------------------------|-----------------------------------------------|----------|
 * | connection_manager                    | Routing plane connection manager        | RoutingPlaneConnectionManager&                | True     |
 * | route_id                              | Route containing packet headers         | uint8_t                                       | True     |
 * | src_addr                              | Source L1 address                       | uint32_t                                      | True     |
 * | noc_unicast_scatter_command_header    | Scatter write command header            | tt::tt_fabric::NocUnicastScatterCommandHeader | False    |
 * | packet_size_bytes                     | Payload size override if masked         | uint16_t                                      | False    |
 */
// clang-format on
template <UnicastScatterWriteUpdateMask UpdateMask>
FORCE_INLINE void fabric_multicast_noc_scatter_write_with_state(
    tt::tt_fabric::RoutingPlaneConnectionManager& connection_manager,
    uint8_t route_id,
    uint32_t src_addr,
    tt::tt_fabric::NocUnicastScatterCommandHeader noc_unicast_scatter_command_header = {},
    uint16_t packet_size_bytes = 0) {
    PacketHeaderPool::for_each_header(route_id, [&](volatile PACKET_HEADER_TYPE* packet_header, uint8_t i) {
        auto& slot = connection_manager.get(i);
        fabric_multicast_noc_scatter_write_with_state<UpdateMask>(
            &slot.sender, packet_header, src_addr, noc_unicast_scatter_command_header, packet_size_bytes);
    });
}

// clang-format off
/**
 * Multicast unicast scatter write (set-state): pre-configures headers for repeated use across the route.
 *
 * Return value: None
 *
 * | Argument                              | Description                             | Type                                          | Required |
 * |---------------------------------------|-----------------------------------------|-----------------------------------------------|----------|
 * | packet_header                         | Packet header to use                    | volatile PACKET_HEADER_TYPE*                  | True     |
 * | start_distance                        | Per-header multicast start distance     | uint8_t                                       | True     |
 * | range                                 | Per-header multicast range              | uint8_t                                       | True     |
 * | command_header                       | Template command header                  | CommandHeaderT                                | False    |
 * | packet_size_bytes                     | Payload size override if masked         | uint16_t                                      | False    |
 */
// clang-format on
template <UnicastScatterWriteUpdateMask UpdateMask, typename CommandHeaderT = std::nullptr_t>
FORCE_INLINE void fabric_multicast_noc_scatter_write_set_state(
    volatile PACKET_HEADER_TYPE* packet_header,
    uint8_t start_distance,
    uint8_t range,
    CommandHeaderT command_header = nullptr,
    uint16_t packet_size_bytes = 0) {
    packet_header->to_chip_multicast(tt::tt_fabric::MulticastRoutingCommandHeader{start_distance, range});
    packet_header->noc_send_type = tt::tt_fabric::NOC_UNICAST_SCATTER_WRITE;
    populate_unicast_scatter_write_fields<UpdateMask>(packet_header, packet_size_bytes, command_header);
}

// clang-format off
/**
 * Multicast unicast scatter write (set-state): pre-configures headers for repeated use across the route.
 *
 * Return value: None
 *
 * | Argument                              | Description                             | Type                                          | Required |
 * |---------------------------------------|-----------------------------------------|-----------------------------------------------|----------|
 * | connection_manager                    | Routing plane connection manager        | RoutingPlaneConnectionManager&                | True     |
 * | route_id                              | Route whose headers will be updated     | uint8_t                                       | True     |
 * | start_distance                        | Per-header multicast start distance     | uint8_t*                                      | True     |
 * | range                                 | Per-header multicast range              | uint8_t*                                      | True     |
 * | command_header                        | Template command header                 | CommandHeaderT                                | False    |
 * | packet_size_bytes                     | Payload size override if masked         | uint16_t                                      | False    |
 */
// clang-format on
template <UnicastScatterWriteUpdateMask UpdateMask, typename CommandHeaderT = std::nullptr_t>
FORCE_INLINE void fabric_multicast_noc_scatter_write_set_state(
    tt::tt_fabric::RoutingPlaneConnectionManager& connection_manager,
    uint8_t route_id,
    uint8_t* start_distance,
    uint8_t* range,
    CommandHeaderT command_header = nullptr,
    uint16_t packet_size_bytes = 0) {
    PacketHeaderPool::for_each_header(route_id, [&](volatile PACKET_HEADER_TYPE* packet_header, uint8_t i) {
        fabric_set_mcast_route(connection_manager, packet_header, range, i);
        fabric_multicast_noc_scatter_write_set_state<UpdateMask>(
            packet_header, start_distance[i], range[i], command_header, packet_size_bytes);
    });
}

// clang-format off
/**
 * Multicast unicast inline write: issues a 32-bit inline write with multicast routing metadata.
 *
 * Return value: None
 *
 * | Argument                              | Description                             | Type                                           | Required |
 * |---------------------------------------|-----------------------------------------|------------------------------------------------|----------|
 * | client_interface                      | Fabric sender interface                 | tt_l1_ptr WorkerToFabricEdmSender*             | True     |
 * | packet_header                         | Packet header to use                    | volatile PACKET_HEADER_TYPE*                   | True     |
 * | noc_unicast_inline_write_command_header | Inline write command header           | tt::tt_fabric::NocUnicastInlineWriteCommandHeader | True  |
 * | start_distance                        | Multicast start distance                | uint8_t                                        | True     |
 * | range                                 | Multicast range                         | uint8_t                                        | True     |
 */
// clang-format on
FORCE_INLINE void fabric_multicast_noc_unicast_inline_write(
    tt_l1_ptr tt::tt_fabric::WorkerToFabricEdmSender* client_interface,
    volatile PACKET_HEADER_TYPE* packet_header,
    tt::tt_fabric::NocUnicastInlineWriteCommandHeader noc_unicast_inline_write_command_header,
    uint8_t start_distance,
    uint8_t range) {
    packet_header->to_chip_multicast(tt::tt_fabric::MulticastRoutingCommandHeader{start_distance, range});
    packet_header->to_noc_unicast_inline_write(noc_unicast_inline_write_command_header);
    client_interface->wait_for_empty_write_slot();
    client_interface->send_payload_flush_non_blocking_from_address((uint32_t)packet_header, sizeof(PACKET_HEADER_TYPE));
}

// clang-format off
/**
 * Multicast unicast inline write (route variant): issues inline writes for all headers using multicast metadata.
 *
 * Return value: None
 *
 * | Argument                              | Description                          | Type                                           | Required |
 * |---------------------------------------|--------------------------------------|------------------------------------------------|----------|
 * | connection_manager                    | Routing plane connection manager     | RoutingPlaneConnectionManager&                 | True     |
 * | route_id                              | Route containing packet headers      | uint8_t                                        | True     |
 * | noc_unicast_inline_write_command_header | Inline write command header        | tt::tt_fabric::NocUnicastInlineWriteCommandHeader | True  |
 * | start_distance                        | Per-header multicast start distance  | uint8_t*                                       | True     |
 * | range                                 | Per-header multicast range           | uint8_t*                                       | True     |
 */
// clang-format on
FORCE_INLINE void fabric_multicast_noc_unicast_inline_write(
    tt::tt_fabric::RoutingPlaneConnectionManager& connection_manager,
    uint8_t route_id,
    tt::tt_fabric::NocUnicastInlineWriteCommandHeader noc_unicast_inline_write_command_header,
    uint8_t* start_distance,
    uint8_t* range) {
    PacketHeaderPool::for_each_header(route_id, [&](volatile PACKET_HEADER_TYPE* packet_header, uint8_t i) {
        auto& slot = connection_manager.get(i);
        fabric_set_mcast_route(connection_manager, packet_header, range, i);
        fabric_multicast_noc_unicast_inline_write(
            &slot.sender, packet_header, noc_unicast_inline_write_command_header, start_distance[i], range[i]);
    });
}

// clang-format off
/**
 * Multicast unicast inline write (stateful): updates only masked fields, then submits the packet header.
 *
 * Return value: None
 *
 * | Argument                              | Description                     | Type                                           | Required |
 * |---------------------------------------|---------------------------------|------------------------------------------------|----------|
 * | client_interface                      | Fabric sender interface         | tt_l1_ptr WorkerToFabricEdmSender*             | True     |
 * | packet_header                         | Packet header to use            | volatile PACKET_HEADER_TYPE*                   | True     |
 * | noc_unicast_inline_write_command_header | Inline write command header   | tt::tt_fabric::NocUnicastInlineWriteCommandHeader | False |
 */
// clang-format on
template <UnicastInlineWriteUpdateMask UpdateMask>
FORCE_INLINE void fabric_multicast_noc_unicast_inline_write_with_state(
    tt_l1_ptr tt::tt_fabric::WorkerToFabricEdmSender* client_interface,
    volatile PACKET_HEADER_TYPE* packet_header,
    tt::tt_fabric::NocUnicastInlineWriteCommandHeader noc_unicast_inline_write_command_header) {
    populate_unicast_inline_fields<UpdateMask>(packet_header, noc_unicast_inline_write_command_header);
    client_interface->wait_for_empty_write_slot();
    client_interface->send_payload_flush_non_blocking_from_address((uint32_t)packet_header, sizeof(PACKET_HEADER_TYPE));
}

// clang-format off
/**
 * Multicast unicast inline write (stateful, route variant): updates only masked fields for all headers.
 *
 * Return value: None
 *
 * | Argument                              | Description                             | Type                                           | Required |
 * |---------------------------------------|-----------------------------------------|------------------------------------------------|----------|
 * | connection_manager                    | Routing plane connection manager        | RoutingPlaneConnectionManager&                 | True     |
 * | route_id                              | Route containing packet headers         | uint8_t                                        | True     |
 * | noc_unicast_inline_write_command_header | Inline write command header           | tt::tt_fabric::NocUnicastInlineWriteCommandHeader | False |
 */
// clang-format on
template <UnicastInlineWriteUpdateMask UpdateMask>
FORCE_INLINE void fabric_multicast_noc_unicast_inline_write_with_state(
    tt::tt_fabric::RoutingPlaneConnectionManager& connection_manager,
    uint8_t route_id,
    tt::tt_fabric::NocUnicastInlineWriteCommandHeader noc_unicast_inline_write_command_header) {
    PacketHeaderPool::for_each_header(route_id, [&](volatile PACKET_HEADER_TYPE* packet_header, uint8_t i) {
        auto& slot = connection_manager.get(i);
        fabric_multicast_noc_unicast_inline_write_with_state<UpdateMask>(
            &slot.sender, packet_header, noc_unicast_inline_write_command_header);
    });
}

// clang-format off
/**
 * Multicast unicast inline write (set-state): pre-configures headers for repeated use across the route.
 *
 * Return value: None
 *
 * | Argument                              | Description                             | Type                                           | Required |
 * |---------------------------------------|-----------------------------------------|------------------------------------------------|----------|
 * | packet_header                         | Packet header to use                    | volatile PACKET_HEADER_TYPE*                  | True     |
 * | start_distance                        | Per-header multicast start distance     | uint8_t                                       | True     |
 * | range                                 | Per-header multicast range              | uint8_t                                       | True     |
 * | command_header                        | Template command header                 | CommandHeaderT                                 | False    |
 */
// clang-format on
template <UnicastInlineWriteUpdateMask UpdateMask, typename CommandHeaderT = std::nullptr_t>
FORCE_INLINE void fabric_multicast_noc_unicast_inline_write_set_state(
    volatile PACKET_HEADER_TYPE* packet_header, uint8_t start_distance, uint8_t range, CommandHeaderT command_header) {
    packet_header->to_chip_multicast(tt::tt_fabric::MulticastRoutingCommandHeader{start_distance, range});
    packet_header->noc_send_type = tt::tt_fabric::NOC_UNICAST_INLINE_WRITE;
    packet_header->payload_size_bytes = 0;
    populate_unicast_inline_fields<UpdateMask>(packet_header, command_header);
}

// clang-format off
/**
 * Multicast unicast inline write (set-state): pre-configures headers for repeated use across the route.
 *
 * Return value: None
 *
 * | Argument                              | Description                             | Type                                           | Required |
 * |---------------------------------------|-----------------------------------------|------------------------------------------------|----------|
 * | connection_manager                    | Routing plane connection manager        | RoutingPlaneConnectionManager&                 | True     |
 * | route_id                              | Route whose headers will be updated     | uint8_t                                        | True     |
 * | start_distance                        | Per-header multicast start distance     | uint8_t*                                       | True     |
 * | range                                 | Per-header multicast range              | uint8_t*                                       | True     |
 * | command_header                        | Template command header                 | CommandHeaderT                                 | False    |
 */
// clang-format on
template <UnicastInlineWriteUpdateMask UpdateMask, typename CommandHeaderT = std::nullptr_t>
FORCE_INLINE void fabric_multicast_noc_unicast_inline_write_set_state(
    tt::tt_fabric::RoutingPlaneConnectionManager& connection_manager,
    uint8_t route_id,
    uint8_t* start_distance,
    uint8_t* range,
    CommandHeaderT command_header) {
    PacketHeaderPool::for_each_header(route_id, [&](volatile PACKET_HEADER_TYPE* packet_header, uint8_t i) {
        fabric_set_mcast_route(connection_manager, packet_header, range, i);
        fabric_multicast_noc_unicast_inline_write_set_state<UpdateMask>(
            packet_header, start_distance[i], range[i], command_header);
    });
}

// clang-format off
/**
 * Multicast fused unicast write + atomic increment: issues fused op with multicast routing metadata.
 *
 * Return value: None
 *
 * | Argument                              | Description                             | Type                                             | Required |
 * |---------------------------------------|-----------------------------------------|--------------------------------------------------|----------|
 * | client_interface                      | Fabric sender interface                 | tt_l1_ptr WorkerToFabricEdmSender*               | True     |
 * | packet_header                         | Packet header to use                    | volatile PACKET_HEADER_TYPE*                     | True     |
 * | src_addr                              | Source L1 address                       | uint32_t                                         | True     |
 * | size                                  | Payload size in bytes                   | uint32_t                                         | True     |
 * | noc_fused_unicast_atomic_inc_command_header | Fused command header              | tt::tt_fabric::NocUnicastAtomicIncFusedCommandHeader | True |
 * | start_distance                        | Multicast start distance                | uint8_t                                          | True     |
 * | range                                 | Multicast range                         | uint8_t                                          | True     |
 */
// clang-format on
FORCE_INLINE void fabric_multicast_noc_fused_unicast_with_atomic_inc(
    tt_l1_ptr tt::tt_fabric::WorkerToFabricEdmSender* client_interface,
    volatile PACKET_HEADER_TYPE* packet_header,
    uint32_t src_addr,
    uint32_t size,
    tt::tt_fabric::NocUnicastAtomicIncFusedCommandHeader noc_fused_unicast_atomic_inc_command_header,
    uint8_t start_distance,
    uint8_t range) {
    packet_header->to_chip_multicast(tt::tt_fabric::MulticastRoutingCommandHeader{start_distance, range});
    packet_header->to_noc_fused_unicast_write_atomic_inc(noc_fused_unicast_atomic_inc_command_header, size);
    client_interface->wait_for_empty_write_slot();
    client_interface->send_payload_without_header_non_blocking_from_address(src_addr, size);
    client_interface->send_payload_flush_non_blocking_from_address((uint32_t)packet_header, sizeof(PACKET_HEADER_TYPE));
}

// clang-format off
/**
 * Multicast fused unicast write + atomic increment (route variant): issues fused ops for all headers.
 *
 * Return value: None
 *
 * | Argument                              | Description                             | Type                                          | Required |
 * |---------------------------------------|-----------------------------------------|-----------------------------------------------|----------|
 * | connection_manager                    | Routing plane connection manager     | RoutingPlaneConnectionManager&                   | True     |
 * | route_id                              | Route containing packet headers      | uint8_t                                          | True     |
 * | src_addr                              | Source L1 address                    | uint32_t                                         | True     |
 * | size                                  | Payload size in bytes                | uint32_t                                         | True     |
 * | noc_fused_unicast_atomic_inc_command_header | Fused command header           | tt::tt_fabric::NocUnicastAtomicIncFusedCommandHeader | True |
 * | start_distance                        | Per-header multicast start distance  | uint8_t*                                         | True     |
 * | range                                 | Per-header multicast range           | uint8_t*                                         | True     |
 */
// clang-format on
FORCE_INLINE void fabric_multicast_noc_fused_unicast_with_atomic_inc(
    tt::tt_fabric::RoutingPlaneConnectionManager& connection_manager,
    uint8_t route_id,
    uint32_t src_addr,
    uint32_t size,
    tt::tt_fabric::NocUnicastAtomicIncFusedCommandHeader noc_fused_unicast_atomic_inc_command_header,
    uint8_t* start_distance,
    uint8_t* range) {
    PacketHeaderPool::for_each_header(route_id, [&](volatile PACKET_HEADER_TYPE* packet_header, uint8_t i) {
        auto& slot = connection_manager.get(i);
        fabric_set_mcast_route(connection_manager, packet_header, range, i);
        fabric_multicast_noc_fused_unicast_with_atomic_inc(
            &slot.sender,
            packet_header,
            src_addr,
            size,
            noc_fused_unicast_atomic_inc_command_header,
            start_distance[i],
            range[i]);
    });
}

// clang-format off
/**
 * Multicast fused unicast write + atomic increment (stateful): updates only masked fields, then submits payload.
 *
 * Return value: None
 *
 * | Argument                              | Description                             | Type                                       | Required |
 * |---------------------------------------|----------------------------------|---------------------------------------------------|----------|
 * | client_interface                      | Fabric sender interface          | tt_l1_ptr WorkerToFabricEdmSender*                | True     |
 * | packet_header                         | Packet header to use             | volatile PACKET_HEADER_TYPE*                      | True     |
 * | src_addr                              | Source L1 address                | uint32_t                                          | True     |
 * | noc_fused_unicast_atomic_inc_command_header | Fused command header       | tt::tt_fabric::NocUnicastAtomicIncFusedCommandHeader | False |
 * | packet_size_bytes                     | Payload size override if masked  | uint16_t                                          | False    |
 */
// clang-format on
template <UnicastFusedAtomicIncUpdateMask UpdateMask>
FORCE_INLINE void fabric_multicast_noc_fused_unicast_with_atomic_inc_with_state(
    tt_l1_ptr tt::tt_fabric::WorkerToFabricEdmSender* client_interface,
    volatile PACKET_HEADER_TYPE* packet_header,
    uint32_t src_addr,
    tt::tt_fabric::NocUnicastAtomicIncFusedCommandHeader noc_fused_unicast_atomic_inc_command_header = {},
    uint16_t packet_size_bytes = 0) {
    populate_unicast_fused_atomic_inc_fields<UpdateMask>(
        packet_header, packet_size_bytes, noc_fused_unicast_atomic_inc_command_header);
    client_interface->wait_for_empty_write_slot();
    client_interface->send_payload_without_header_non_blocking_from_address(
        src_addr, packet_header->payload_size_bytes);
    client_interface->send_payload_flush_non_blocking_from_address((uint32_t)packet_header, sizeof(PACKET_HEADER_TYPE));
}

// clang-format off
/**
 * Multicast fused unicast write + atomic increment (stateful, route variant): updates only masked fields for all headers.
 *
 * Return value: None
 *
 * | Argument                              | Description                             | Type                                          | Required |
 * |---------------------------------------|-----------------------------------------|-----------------------------------------------|----------|
 * | connection_manager                    | Routing plane connection manager        | RoutingPlaneConnectionManager&                | True     |
 * | route_id                              | Route containing packet headers         | uint8_t                                       | True     |
 * | src_addr                              | Source L1 address                       | uint32_t                                      | True     |
 * | noc_fused_unicast_atomic_inc_command_header | Fused command header       | tt::tt_fabric::NocUnicastAtomicIncFusedCommandHeader | False    |
 * | packet_size_bytes                     | Payload size override if masked          | uint16_t                                     | False    |
 */
// clang-format on
template <UnicastFusedAtomicIncUpdateMask UpdateMask>
FORCE_INLINE void fabric_multicast_noc_fused_unicast_with_atomic_inc_with_state(
    tt::tt_fabric::RoutingPlaneConnectionManager& connection_manager,
    uint8_t route_id,
    uint32_t src_addr,
    tt::tt_fabric::NocUnicastAtomicIncFusedCommandHeader noc_fused_unicast_atomic_inc_command_header = {},
    uint16_t packet_size_bytes = 0) {
    PacketHeaderPool::for_each_header(route_id, [&](volatile PACKET_HEADER_TYPE* packet_header, uint8_t i) {
        auto& slot = connection_manager.get(i);
        fabric_multicast_noc_fused_unicast_with_atomic_inc_with_state<UpdateMask>(
            &slot.sender, packet_header, src_addr, noc_fused_unicast_atomic_inc_command_header, packet_size_bytes);
    });
}

// clang-format off
/**
 * Multicast fused unicast write + atomic increment (set-state): pre-configures headers for repeated use across the route.
 *
 * Return value: None
 *
 * | Argument                              | Description                             | Type                                          | Required |
 * |---------------------------------------|-----------------------------------------|-----------------------------------------------|----------|
 * | packet_header                         | Packet header to use                    | volatile PACKET_HEADER_TYPE*                  | True     |
 * | start_distance                        | Per-header multicast start distance     | uint8_t                                       | True     |
 * | range                                 | Per-header multicast range              | uint8_t                                       | True     |
 * | command_header                        | Template fused command header           | CommandHeaderT                                | False    |
 * | packet_size_bytes                     | Payload size override if masked         | uint16_t                                      | False    |
 */
// clang-format on
template <UnicastFusedAtomicIncUpdateMask UpdateMask, typename CommandHeaderT = std::nullptr_t>
FORCE_INLINE void fabric_multicast_noc_fused_unicast_with_atomic_inc_set_state(
    volatile PACKET_HEADER_TYPE* packet_header,
    uint8_t start_distance,
    uint8_t range,
    CommandHeaderT command_header = nullptr,
    uint16_t packet_size_bytes = 0) {
    packet_header->to_chip_multicast(tt::tt_fabric::MulticastRoutingCommandHeader{start_distance, range});
    packet_header->noc_send_type = tt::tt_fabric::NOC_FUSED_UNICAST_ATOMIC_INC;
    populate_unicast_fused_atomic_inc_fields<UpdateMask>(packet_header, packet_size_bytes, command_header);
}

// clang-format off
/**
 * Multicast fused unicast write + atomic increment (set-state): pre-configures headers for repeated use across the route.
 *
 * Return value: None
 *
 * | Argument                              | Description                             | Type                                          | Required |
 * |---------------------------------------|-----------------------------------------|-----------------------------------------------|----------|
 * | connection_manager                    | Routing plane connection manager        | RoutingPlaneConnectionManager&                | True     |
 * | route_id                              | Route whose headers will be updated     | uint8_t                                       | True     |
 * | start_distance                        | Per-header multicast start distance     | uint8_t*                                      | True     |
 * | range                                 | Per-header multicast range              | uint8_t*                                      | True     |
 * | command_header                        | Template fused command header           | CommandHeaderT                                | False    |
 * | packet_size_bytes                     | Payload size override if masked         | uint16_t                                      | False    |
 */
// clang-format on
template <UnicastFusedAtomicIncUpdateMask UpdateMask, typename CommandHeaderT = std::nullptr_t>
FORCE_INLINE void fabric_multicast_noc_fused_unicast_with_atomic_inc_set_state(
    tt::tt_fabric::RoutingPlaneConnectionManager& connection_manager,
    uint8_t route_id,
    uint8_t* start_distance,
    uint8_t* range,
    CommandHeaderT command_header = nullptr,
    uint16_t packet_size_bytes = 0) {
    PacketHeaderPool::for_each_header(route_id, [&](volatile PACKET_HEADER_TYPE* packet_header, uint8_t i) {
        fabric_set_mcast_route(connection_manager, packet_header, range, i);
        fabric_multicast_noc_fused_unicast_with_atomic_inc_set_state<UpdateMask>(
            packet_header, start_distance[i], range[i], command_header, packet_size_bytes);
    });
}

}  // namespace tt::tt_fabric::linear::experimental<|MERGE_RESOLUTION|>--- conflicted
+++ resolved
@@ -238,37 +238,22 @@
     // 2D multicast
     const auto& slot = connection_manager.get(i);
     if (range[i] != 0) {
-<<<<<<< HEAD
         auto hop = range[i];
 #if defined(DYNAMIC_ROUTING_ENABLED)
         hop -= 1;
 #endif
-        switch (slot.tag) {
-            case 0: {
+        switch (static_cast<eth_chan_directions>(slot.tag)) {
+            case eth_chan_directions::EAST: {
                 fabric_set_mcast_route(packet_header, slot.dst_dev_id, slot.dst_mesh_id, hop, 0, 0, 0);
             } break;
-            case 1: {
+            case eth_chan_directions::WEST: {
                 fabric_set_mcast_route(packet_header, slot.dst_dev_id, slot.dst_mesh_id, 0, hop, 0, 0);
             } break;
-            case 2: {
+            case eth_chan_directions::NORTH: {
                 fabric_set_mcast_route(packet_header, slot.dst_dev_id, slot.dst_mesh_id, 0, 0, hop, 0);
             } break;
-            case 3: {
+            case eth_chan_directions::SOUTH: {
                 fabric_set_mcast_route(packet_header, slot.dst_dev_id, slot.dst_mesh_id, 0, 0, 0, hop);
-=======
-        switch (static_cast<eth_chan_directions>(slot.tag)) {
-            case eth_chan_directions::EAST: {
-                fabric_set_mcast_route(packet_header, slot.dst_dev_id, slot.dst_mesh_id, range[i], 0, 0, 0);
-            } break;
-            case eth_chan_directions::WEST: {
-                fabric_set_mcast_route(packet_header, slot.dst_dev_id, slot.dst_mesh_id, 0, range[i], 0, 0);
-            } break;
-            case eth_chan_directions::NORTH: {
-                fabric_set_mcast_route(packet_header, slot.dst_dev_id, slot.dst_mesh_id, 0, 0, range[i] 0);
-            } break;
-            case eth_chan_directions::SOUTH: {
-                fabric_set_mcast_route(packet_header, slot.dst_dev_id, slot.dst_mesh_id, 0, 0, 0, range[i]);
->>>>>>> cacbb4dc
             } break;
             default: ASSERT(FALSE);
         }
