--- conflicted
+++ resolved
@@ -15,7 +15,6 @@
 
 namespace tt::tt_fabric::linear::experimental {
 
-<<<<<<< HEAD
 // Field update masks for linear fabric APIs (compile-time bitfields)
 enum class UnicastWriteUpdateMask : uint32_t {
     None = 0,
@@ -211,9 +210,6 @@
     }
 }
 
-template <size_t num_send_dir>
-=======
->>>>>>> 9e6d9217
 FORCE_INLINE void open_connections(
     tt::tt_fabric::RoutingPlaneConnectionManager& connection_manager, uint8_t route_id, size_t& rt_arg_idx) {
     uint32_t header_count = PacketHeaderPool::get_num_headers(route_id);
@@ -293,13 +289,14 @@
 
 template <UnicastWriteUpdateMask UpdateMask, uint32_t PACKET_SIZE = 0>
 FORCE_INLINE void fabric_unicast_noc_unicast_write_with_state(
-    tt_l1_ptr tt::tt_fabric::WorkerToFabricEdmSender* client_interfaces,
+    tt::tt_fabric::RoutingPlaneConnectionManager& connection_manager,
     uint8_t route_id,
     uint32_t src_addr,
     tt::tt_fabric::NocUnicastCommandHeader noc_unicast_command_header) {
     PacketHeaderPool::for_each_header(route_id, [&](volatile PACKET_HEADER_TYPE* packet_header, uint8_t i) {
+        auto& sender = connection_manager.get(i);
         fabric_unicast_noc_unicast_write_with_state<UpdateMask, PACKET_SIZE>(
-            &client_interfaces[i], packet_header, src_addr, noc_unicast_command_header);
+            &sender, packet_header, src_addr, noc_unicast_command_header);
     });
 }
 
@@ -351,12 +348,13 @@
 
 template <UnicastAtomicIncUpdateMask UpdateMask>
 FORCE_INLINE void fabric_unicast_noc_unicast_atomic_inc_with_state(
-    tt_l1_ptr tt::tt_fabric::WorkerToFabricEdmSender* client_interfaces,
+    tt::tt_fabric::RoutingPlaneConnectionManager& connection_manager,
     uint8_t route_id,
     tt::tt_fabric::NocUnicastAtomicIncCommandHeader noc_unicast_atomic_inc_command_header) {
     PacketHeaderPool::for_each_header(route_id, [&](volatile PACKET_HEADER_TYPE* packet_header, uint8_t i) {
+        auto& sender = connection_manager.get(i);
         fabric_unicast_noc_unicast_atomic_inc_with_state<UpdateMask>(
-            &client_interfaces[i], packet_header, noc_unicast_atomic_inc_command_header);
+            &sender, packet_header, noc_unicast_atomic_inc_command_header);
     });
 }
 
@@ -420,13 +418,14 @@
 
 template <UnicastScatterWriteUpdateMask UpdateMask, uint32_t PACKET_SIZE = 0>
 FORCE_INLINE void fabric_unicast_noc_scatter_write_with_state(
-    tt_l1_ptr tt::tt_fabric::WorkerToFabricEdmSender* client_interfaces,
+    tt::tt_fabric::RoutingPlaneConnectionManager& connection_manager,
     uint8_t route_id,
     uint32_t src_addr,
     tt::tt_fabric::NocUnicastScatterCommandHeader noc_unicast_scatter_command_header) {
     PacketHeaderPool::for_each_header(route_id, [&](volatile PACKET_HEADER_TYPE* packet_header, uint8_t i) {
+        auto& sender = connection_manager.get(i);
         fabric_unicast_noc_scatter_write_with_state<UpdateMask, PACKET_SIZE>(
-            &client_interfaces[i], packet_header, src_addr, noc_unicast_scatter_command_header);
+            &sender, packet_header, src_addr, noc_unicast_scatter_command_header);
     });
 }
 
@@ -479,12 +478,13 @@
 
 template <UnicastInlineWriteUpdateMask UpdateMask>
 FORCE_INLINE void fabric_unicast_noc_unicast_inline_write_with_state(
-    tt_l1_ptr tt::tt_fabric::WorkerToFabricEdmSender* client_interfaces,
+    tt::tt_fabric::RoutingPlaneConnectionManager& connection_manager,
     uint8_t route_id,
     tt::tt_fabric::NocUnicastInlineWriteCommandHeader noc_unicast_inline_write_command_header) {
     PacketHeaderPool::for_each_header(route_id, [&](volatile PACKET_HEADER_TYPE* packet_header, uint8_t i) {
+        auto& sender = connection_manager.get(i);
         fabric_unicast_noc_unicast_inline_write_with_state<UpdateMask>(
-            &client_interfaces[i], packet_header, noc_unicast_inline_write_command_header);
+            &sender, packet_header, noc_unicast_inline_write_command_header);
     });
 }
 
@@ -546,13 +546,14 @@
 
 template <UnicastFusedAtomicIncUpdateMask UpdateMask, uint32_t PACKET_SIZE = 0>
 FORCE_INLINE void fabric_unicast_noc_fused_unicast_with_atomic_inc_with_state(
-    tt_l1_ptr tt::tt_fabric::WorkerToFabricEdmSender* client_interfaces,
+    tt::tt_fabric::RoutingPlaneConnectionManager& connection_manager,
     uint8_t route_id,
     uint32_t src_addr,
     tt::tt_fabric::NocUnicastAtomicIncFusedCommandHeader noc_fused_unicast_atomic_inc_command_header) {
     PacketHeaderPool::for_each_header(route_id, [&](volatile PACKET_HEADER_TYPE* packet_header, uint8_t i) {
+        auto& sender = connection_manager.get(i);
         fabric_unicast_noc_fused_unicast_with_atomic_inc_with_state<UpdateMask, PACKET_SIZE>(
-            &client_interfaces[i], packet_header, src_addr, noc_fused_unicast_atomic_inc_command_header);
+            &sender, packet_header, src_addr, noc_fused_unicast_atomic_inc_command_header);
     });
 }
 
@@ -615,14 +616,15 @@
 
 template <UnicastWriteUpdateMask UpdateMask, uint32_t PACKET_SIZE = 0>
 FORCE_INLINE void fabric_multicast_noc_unicast_write_with_state(
-    tt_l1_ptr tt::tt_fabric::WorkerToFabricEdmSender* client_interfaces,
+    tt::tt_fabric::RoutingPlaneConnectionManager& connection_manager,
     uint8_t route_id,
     uint32_t src_addr,
     uint32_t runtime_size_bytes,
     tt::tt_fabric::NocUnicastCommandHeader noc_unicast_command_header) {
     PacketHeaderPool::for_each_header(route_id, [&](volatile PACKET_HEADER_TYPE* packet_header, uint8_t i) {
+        auto& sender = connection_manager.get(i);
         fabric_multicast_noc_unicast_write_with_state<UpdateMask, PACKET_SIZE>(
-            &client_interfaces[i], packet_header, src_addr, runtime_size_bytes, noc_unicast_command_header);
+            &sender, packet_header, src_addr, runtime_size_bytes, noc_unicast_command_header);
     });
 }
 
@@ -676,12 +678,13 @@
 
 template <UnicastAtomicIncUpdateMask UpdateMask>
 FORCE_INLINE void fabric_multicast_noc_unicast_atomic_inc_with_state(
-    tt_l1_ptr tt::tt_fabric::WorkerToFabricEdmSender* client_interfaces,
+    tt::tt_fabric::RoutingPlaneConnectionManager& connection_manager,
     uint8_t route_id,
     tt::tt_fabric::NocUnicastAtomicIncCommandHeader noc_unicast_atomic_inc_command_header) {
     PacketHeaderPool::for_each_header(route_id, [&](volatile PACKET_HEADER_TYPE* packet_header, uint8_t i) {
+        auto& sender = connection_manager.get(i);
         fabric_multicast_noc_unicast_atomic_inc_with_state<UpdateMask>(
-            &client_interfaces[i], packet_header, noc_unicast_atomic_inc_command_header);
+            &sender, packet_header, noc_unicast_atomic_inc_command_header);
     });
 }
 
@@ -747,13 +750,14 @@
 
 template <UnicastScatterWriteUpdateMask UpdateMask, uint32_t PACKET_SIZE = 0>
 FORCE_INLINE void fabric_multicast_noc_scatter_write_with_state(
-    tt_l1_ptr tt::tt_fabric::WorkerToFabricEdmSender* client_interfaces,
+    tt::tt_fabric::RoutingPlaneConnectionManager& connection_manager,
     uint8_t route_id,
     uint32_t src_addr,
     tt::tt_fabric::NocUnicastScatterCommandHeader noc_unicast_scatter_command_header) {
     PacketHeaderPool::for_each_header(route_id, [&](volatile PACKET_HEADER_TYPE* packet_header, uint8_t i) {
+        auto& sender = connection_manager.get(i);
         fabric_multicast_noc_scatter_write_with_state<UpdateMask, PACKET_SIZE>(
-            &client_interfaces[i], packet_header, src_addr, noc_unicast_scatter_command_header);
+            &sender, packet_header, src_addr, noc_unicast_scatter_command_header);
     });
 }
 
@@ -807,12 +811,13 @@
 
 template <UnicastInlineWriteUpdateMask UpdateMask>
 FORCE_INLINE void fabric_multicast_noc_unicast_inline_write_with_state(
-    tt_l1_ptr tt::tt_fabric::WorkerToFabricEdmSender* client_interfaces,
+    tt::tt_fabric::RoutingPlaneConnectionManager& connection_manager,
     uint8_t route_id,
     tt::tt_fabric::NocUnicastInlineWriteCommandHeader noc_unicast_inline_write_command_header) {
     PacketHeaderPool::for_each_header(route_id, [&](volatile PACKET_HEADER_TYPE* packet_header, uint8_t i) {
+        auto& sender = connection_manager.get(i);
         fabric_multicast_noc_unicast_inline_write_with_state<UpdateMask>(
-            &client_interfaces[i], packet_header, noc_unicast_inline_write_command_header);
+            &sender, packet_header, noc_unicast_inline_write_command_header);
     });
 }
 
@@ -882,13 +887,14 @@
 
 template <UnicastFusedAtomicIncUpdateMask UpdateMask, uint32_t PACKET_SIZE = 0>
 FORCE_INLINE void fabric_multicast_noc_fused_unicast_with_atomic_inc_with_state(
-    tt_l1_ptr tt::tt_fabric::WorkerToFabricEdmSender* client_interfaces,
+    tt::tt_fabric::RoutingPlaneConnectionManager& connection_manager,
     uint8_t route_id,
     uint32_t src_addr,
     tt::tt_fabric::NocUnicastAtomicIncFusedCommandHeader noc_fused_unicast_atomic_inc_command_header) {
     PacketHeaderPool::for_each_header(route_id, [&](volatile PACKET_HEADER_TYPE* packet_header, uint8_t i) {
+        auto& sender = connection_manager.get(i);
         fabric_multicast_noc_fused_unicast_with_atomic_inc_with_state<UpdateMask, PACKET_SIZE>(
-            &client_interfaces[i], packet_header, src_addr, noc_fused_unicast_atomic_inc_command_header);
+            &sender, packet_header, src_addr, noc_fused_unicast_atomic_inc_command_header);
     });
 }
 
