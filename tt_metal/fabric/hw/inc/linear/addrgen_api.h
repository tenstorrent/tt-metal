--- conflicted
+++ resolved
@@ -27,19 +27,12 @@
 
 // Placeholder max page size for the addrgen until the page size is properly visible by the worker
 // https://github.com/tenstorrent/tt-metal/issues/25966
-<<<<<<< HEAD
-static constexpr uint32_t max_fabric_addrgen_page_size = 4532;
 
-FORCE_INLINE void validate_max_payload_size(uint32_t payload_size) {
-    ASSERT((page_size > max_fabric_addrgen_page_size));
-    if ((payload_size > max_fabric_addrgen_page_size)) {
-=======
 static constexpr uint32_t max_fabric_addrgen_payload_size = 4532;
 
 FORCE_INLINE void validate_max_payload_size(uint32_t payload_size) {
     ASSERT((page_size > max_fabric_addrgen_payload_size));
     if ((payload_size > max_fabric_addrgen_payload_size)) {
->>>>>>> 698c3606
         WAYPOINT("HUNG");
         // hang to prompt investigation
         while (1) {
