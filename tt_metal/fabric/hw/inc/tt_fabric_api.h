// SPDX-FileCopyrightText: © 2025 Tenstorrent AI ULC
//
// SPDX-License-Identifier: Apache-2.0

#pragma once

#include "risc_attribs.h"
#include <hostdevcommon/common_values.hpp>
#include "dataflow_api.h"
#include "noc_overlay_parameters.h"
#include "ethernet/dataflow_api.h"
#include "eth_chan_noc_mapping.h"
#include "hostdevcommon/fabric_common.h"
#include "tt_metal/hw/inc/risc_common.h"
#include "fabric/fabric_edm_packet_header.hpp"
#include <type_traits>

using namespace tt::tt_fabric;

namespace tt::tt_fabric {

inline eth_chan_directions get_next_hop_router_direction(uint32_t dst_mesh_id, uint32_t dst_dev_id) {
    tt_l1_ptr tensix_routing_l1_info_t* routing_table =
        reinterpret_cast<tt_l1_ptr tensix_routing_l1_info_t*>(MEM_TENSIX_ROUTING_TABLE_BASE);
    if (dst_mesh_id == routing_table->my_mesh_id) {
        return static_cast<eth_chan_directions>(
            routing_table->intra_mesh_routing_table.get_original_direction(dst_dev_id));
    } else {
        return static_cast<eth_chan_directions>(
            routing_table->inter_mesh_routing_table.get_original_direction(dst_mesh_id));
    }
}

template <bool mcast = false>
void fabric_set_route(
    volatile tt_l1_ptr LowLatencyMeshPacketHeader* packet_header,
    eth_chan_directions direction,
    uint32_t branch_forward,
    uint32_t start_hop,
    uint32_t num_hops,
    bool terminate = false) {
    uint32_t local_packet = 0;
    uint32_t forward_packet = 0;
    uint32_t value = 0;
    switch (direction) {
        case eth_chan_directions::EAST:
            local_packet = LowLatencyMeshRoutingFields::FORWARD_WEST;
            forward_packet = LowLatencyMeshRoutingFields::FORWARD_EAST;
            if constexpr (mcast) {
                packet_header->routing_fields.branch_east_offset = start_hop;
            } else {
                packet_header->routing_fields.branch_east_offset = start_hop + 1;
            }
            break;
        case eth_chan_directions::WEST:
            local_packet = LowLatencyMeshRoutingFields::FORWARD_EAST;
            forward_packet = LowLatencyMeshRoutingFields::FORWARD_WEST;
            if constexpr (mcast) {
                packet_header->routing_fields.branch_west_offset = start_hop;
            } else {
                packet_header->routing_fields.branch_west_offset = start_hop + 1;
            }
            break;
        case eth_chan_directions::NORTH:
            local_packet = LowLatencyMeshRoutingFields::FORWARD_SOUTH;
            forward_packet = LowLatencyMeshRoutingFields::FORWARD_NORTH | branch_forward;
            break;
        case eth_chan_directions::SOUTH:
            local_packet = LowLatencyMeshRoutingFields::FORWARD_NORTH;
            forward_packet = LowLatencyMeshRoutingFields::FORWARD_SOUTH | branch_forward;
            break;
        default: ASSERT(false);
    }

    volatile tt_l1_ptr uint8_t* route_vector = packet_header->route_buffer;
    uint32_t local_val;
    uint32_t forward_val;
    uint32_t end_hop = start_hop + num_hops;
    for (uint32_t i = start_hop; i < end_hop; i++) {
        if constexpr (mcast) {
            // If forward north or forward south is set, then it may be 2d mcast and requires east/west forwarding, in
            // addition to spine forwards on north/south. forward_packet bit 0 and 1 determine if mcast has to branch
            // east/west from spine. If this is not a north/south mcast, then it cannot be a 2D mcast, and we dont need
            // to branch.
            uint32_t mcast_branch = forward_packet & LowLatencyMeshRoutingFields::WRITE_AND_FORWARD_NS
                                        ? forward_packet & LowLatencyMeshRoutingFields::WRITE_AND_FORWARD_EW
                                        : 0;
            forward_val = i == end_hop - 1 ? mcast_branch : forward_packet;
            local_val = local_packet;
        } else {
            forward_val = terminate ? (i == end_hop - 1 ? 0 : forward_packet) : forward_packet;
            local_val = terminate ? (i == end_hop - 1 ? local_packet : 0) : 0;
        }
        route_vector[i] = local_val | forward_val;
    }
    packet_header->routing_fields.hop_index = 0;
}

void fabric_set_unicast_route(
    volatile tt_l1_ptr MeshPacketHeader* packet_header,
    uint16_t my_dev_id,  // Ignore this: Dynamic Routing does not need src chip ID
    uint16_t dst_dev_id,
    uint16_t dst_mesh_id,
    uint16_t ew_dim  // Ignore this: Dynamic Routing does not need mesh dimensions
) {
    packet_header->dst_start_node_id = ((uint32_t)dst_mesh_id << 16) | (uint32_t)dst_dev_id;
    // Minimize writes to L1 by doing 1 u64 write (decomposed to 2 u32 writes) instead of 4 u16 writes
    packet_header->mcast_params_64 = 0;
    packet_header->is_mcast_active = 0;
}

void fabric_set_mcast_route(
    volatile tt_l1_ptr MeshPacketHeader* packet_header,
    uint16_t dst_dev_id,
    uint16_t dst_mesh_id,
    uint16_t e_num_hops,
    uint16_t w_num_hops,
    uint16_t n_num_hops,
    uint16_t s_num_hops) {
    packet_header->dst_start_node_id = ((uint32_t)dst_mesh_id << 16) | (uint32_t)dst_dev_id;
    // Minimize writes to L1 by doing 1 u64 write (decomposed to 2 u32 writes) instead of 4 u16 writes
    packet_header->mcast_params_64 = ((uint64_t)s_num_hops << 48) | ((uint64_t)n_num_hops << 32) |
                                     ((uint64_t)w_num_hops << 16) | ((uint64_t)e_num_hops);
    packet_header->is_mcast_active = 0;
}

void fabric_set_unicast_route(
    volatile tt_l1_ptr LowLatencyMeshPacketHeader* packet_header,
    uint16_t my_dev_id,
    uint16_t dst_dev_id,
    uint16_t dst_mesh_id,  // Ignore this, since Low Latency Mesh Fabric is not used for Inter-Mesh Routing
    uint16_t ew_dim) {
    uint32_t ns_hops = 0;
    uint32_t target_dev = dst_dev_id;
    uint32_t target_col = 0;

    while (target_dev >= ew_dim) {
        target_dev -= ew_dim;
        target_col++;
    }
    uint32_t my_col = 0;
    uint32_t my_dev = my_dev_id;
    while (my_dev >= ew_dim) {
        my_dev -= ew_dim;
        my_col++;
    }

    eth_chan_directions outgoing_direction;
    uint32_t ew_hops = 0;
    if (target_col == my_col) {
        if (my_dev < target_dev) {
            // My device is west of target device
            outgoing_direction = eth_chan_directions::EAST;
            ew_hops = target_dev - my_dev;
        } else {
            // My device is east of target device
            outgoing_direction = eth_chan_directions::WEST;
            ew_hops = my_dev - target_dev;
        }
        fabric_set_route(packet_header, outgoing_direction, 0, 0, ew_hops, true);
    } else {
        // First hop is north/south. Calculate the number of required hops before turning east/west
        uint32_t ns_hops = 0;
        if (target_col > my_col) {
            // Target device is south of my device
            ns_hops = target_col - my_col;
            outgoing_direction = eth_chan_directions::SOUTH;
        } else {
            // Target device is north of my device
            ns_hops = my_col - target_col;
            outgoing_direction = eth_chan_directions::NORTH;
        }

        // determine the east/west hops
        uint32_t turn_direction = my_dev < target_dev ? eth_chan_directions::EAST : eth_chan_directions::WEST;
        uint32_t ew_hops = (my_dev < target_dev) ? target_dev - my_dev : my_dev - target_dev;
        fabric_set_route(
            packet_header, (eth_chan_directions)outgoing_direction, 0, 0, ns_hops - bool(ew_hops), ew_hops == 0);
        if (ew_hops) {
            // +1 because this branch is now implementing the turn
            fabric_set_route(
                packet_header, (eth_chan_directions)turn_direction, 0, ns_hops - bool(ew_hops), ew_hops + 1, true);
        }
    }
}

void fabric_set_mcast_route(
    volatile tt_l1_ptr LowLatencyMeshPacketHeader* packet_header,
    uint16_t dst_dev_id,   // Ignore this, since Low Latency Mesh Fabric does not support arbitrary 2D Mcasts yet
    uint16_t dst_mesh_id,  // Ignore this, since Low Latency Mesh Fabric is not used for Inter-Mesh Routing
    uint16_t e_num_hops,
    uint16_t w_num_hops,
    uint16_t n_num_hops,
    uint16_t s_num_hops) {
    uint32_t spine_hops = 0;
    uint32_t mcast_branch = 0;

    // For 2D Mcast, mcast spine runs N/S and branches are E/W
    // If api is called with east and/or west hops != 0, it may be a 2D mcast
    // If so, set the forwarding flags for east and/or west branchs.
    if (e_num_hops) {
        mcast_branch |= LowLatencyMeshRoutingFields::FORWARD_EAST;
    }
    if (w_num_hops) {
        mcast_branch |= LowLatencyMeshRoutingFields::FORWARD_WEST;
    }

    if (n_num_hops) {
        // Is a 2D mcast if mcast_branch != 0
        fabric_set_route<true>(packet_header, eth_chan_directions::NORTH, mcast_branch, 0, n_num_hops);
        spine_hops = n_num_hops;
    } else if (s_num_hops) {
        // Is a 2D mcast if mcast_branch != 0
        fabric_set_route<true>(packet_header, eth_chan_directions::SOUTH, mcast_branch, 0, s_num_hops);
        spine_hops = s_num_hops;
    }
    if (e_num_hops) {
        // Is a line mcast if spine_hops == 0
        fabric_set_route<true>(packet_header, eth_chan_directions::EAST, 0, spine_hops, e_num_hops);
        spine_hops += e_num_hops;
    }
    if (w_num_hops) {
        // Is a line mcast if spine_hops == 0
        fabric_set_route<true>(packet_header, eth_chan_directions::WEST, 0, spine_hops, w_num_hops);
    }
}

uint8_t get_router_direction(uint32_t eth_channel) {
    tt_l1_ptr tensix_fabric_connections_l1_info_t* connection_info =
        reinterpret_cast<tt_l1_ptr tensix_fabric_connections_l1_info_t*>(MEM_TENSIX_FABRIC_CONNECTIONS_BASE);
    return connection_info->read_only[eth_channel].edm_direction;
}

// Overload: Fill route_buffer of LowLatencyMeshPacketHeader and initialize hop_index/branch offsets for 2D.
bool fabric_set_unicast_route(uint16_t dst_dev_id, volatile tt_l1_ptr LowLatencyMeshPacketHeader* packet_header) {
    tt_l1_ptr routing_path_t<2, true>* routing_info =
        reinterpret_cast<tt_l1_ptr routing_path_t<2, true>*>(MEM_TENSIX_ROUTING_PATH_BASE_2D);
    bool ok = routing_info->decode_route_to_buffer(dst_dev_id, packet_header->route_buffer);

    packet_header->routing_fields.hop_index = 0;
    packet_header->routing_fields.branch_east_offset = 0;
    packet_header->routing_fields.branch_west_offset = 0;

    const auto& compressed_route = routing_info->paths[dst_dev_id];
    uint8_t ns_hops = compressed_route.get_ns_hops();
    uint8_t ew_hops = compressed_route.get_ew_hops();
    uint8_t ew_direction = compressed_route.get_ew_direction();
    uint8_t turn_point = compressed_route.get_turn_point();

    if (ns_hops > 0 && ew_hops > 0) {
        if (ew_direction) {
            packet_header->routing_fields.branch_east_offset = turn_point;  // turn to EAST after NS
        } else {
            packet_header->routing_fields.branch_west_offset = turn_point;  // turn to WEST after NS
        }
    }

    return ok;
}

// Overload: For 1D LowLatencyPacketHeader
// 1D need to choose between target_as_dev true/false and compressed true/false
template <bool compressed = true, bool target_as_dev = true>
bool fabric_set_unicast_route(uint16_t target_num, volatile tt_l1_ptr LowLatencyPacketHeader* packet_header) {
    if constexpr (compressed) {
        if constexpr (target_as_dev) {
            return decode_route_to_buffer_by_dev(target_num, (uint8_t*)&packet_header->routing_fields.value);
        } else {
<<<<<<< HEAD
            routing_info =
                reinterpret_cast<tt_l1_ptr routing_path_t<dim, compressed>*>(MEM_TENSIX_ROUTING_PATH_BASE_1D);
            if constexpr (target_as_dev) {
                tt_l1_ptr tensix_routing_l1_info_t* routing_table =
                    reinterpret_cast<tt_l1_ptr tensix_routing_l1_info_t*>(MEM_TENSIX_ROUTING_TABLE_BASE);
                uint16_t my_device_id = routing_table->my_device_id;
                uint16_t hops = my_device_id > target_num ? my_device_id - target_num : target_num - my_device_id;
                return routing_info->decode_route_to_buffer(hops, out_route_buffer);
            } else {
                return routing_info->decode_route_to_buffer(target_num, out_route_buffer);
            }
=======
            return decode_route_to_buffer_by_hops(target_num, (uint8_t*)&packet_header->routing_fields.value);
>>>>>>> 0cdb3fd0
        }
    } else {
        static_assert(target_as_dev, "uncompressed 1D routing only supports target_as_dev=true");
        tt_l1_ptr routing_path_t<1, compressed>* routing_info =
            reinterpret_cast<tt_l1_ptr routing_path_t<1, compressed>*>(MEM_TENSIX_ROUTING_PATH_BASE_1D);
        return routing_info->decode_route_to_buffer(target_num, (uint8_t*)&packet_header->routing_fields.value);
    }
}

}  // namespace tt::tt_fabric<|MERGE_RESOLUTION|>--- conflicted
+++ resolved
@@ -266,27 +266,19 @@
         if constexpr (target_as_dev) {
             return decode_route_to_buffer_by_dev(target_num, (uint8_t*)&packet_header->routing_fields.value);
         } else {
-<<<<<<< HEAD
-            routing_info =
-                reinterpret_cast<tt_l1_ptr routing_path_t<dim, compressed>*>(MEM_TENSIX_ROUTING_PATH_BASE_1D);
-            if constexpr (target_as_dev) {
-                tt_l1_ptr tensix_routing_l1_info_t* routing_table =
-                    reinterpret_cast<tt_l1_ptr tensix_routing_l1_info_t*>(MEM_TENSIX_ROUTING_TABLE_BASE);
-                uint16_t my_device_id = routing_table->my_device_id;
-                uint16_t hops = my_device_id > target_num ? my_device_id - target_num : target_num - my_device_id;
-                return routing_info->decode_route_to_buffer(hops, out_route_buffer);
-            } else {
-                return routing_info->decode_route_to_buffer(target_num, out_route_buffer);
-            }
-=======
             return decode_route_to_buffer_by_hops(target_num, (uint8_t*)&packet_header->routing_fields.value);
->>>>>>> 0cdb3fd0
         }
     } else {
-        static_assert(target_as_dev, "uncompressed 1D routing only supports target_as_dev=true");
-        tt_l1_ptr routing_path_t<1, compressed>* routing_info =
-            reinterpret_cast<tt_l1_ptr routing_path_t<1, compressed>*>(MEM_TENSIX_ROUTING_PATH_BASE_1D);
-        return routing_info->decode_route_to_buffer(target_num, (uint8_t*)&packet_header->routing_fields.value);
+        routing_info = reinterpret_cast<tt_l1_ptr routing_path_t<dim, compressed>*>(MEM_TENSIX_ROUTING_PATH_BASE_1D);
+        if constexpr (target_as_dev) {
+            tt_l1_ptr tensix_routing_l1_info_t* routing_table =
+                reinterpret_cast<tt_l1_ptr tensix_routing_l1_info_t*>(MEM_TENSIX_ROUTING_TABLE_BASE);
+            uint16_t my_device_id = routing_table->my_device_id;
+            uint16_t hops = my_device_id > target_num ? my_device_id - target_num : target_num - my_device_id;
+            return routing_info->decode_route_to_buffer(hops, out_route_buffer);
+        } else {
+            return routing_info->decode_route_to_buffer(target_num, out_route_buffer);
+        }
     }
 }
 
