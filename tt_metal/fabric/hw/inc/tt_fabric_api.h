// SPDX-FileCopyrightText: © 2025 Tenstorrent AI ULC
//
// SPDX-License-Identifier: Apache-2.0

#pragma once

#include "risc_attribs.h"
#include <hostdevcommon/common_values.hpp>
#include "dataflow_api.h"
#include "noc_overlay_parameters.h"
#include "ethernet/dataflow_api.h"
#include "eth_chan_noc_mapping.h"
#include "hostdevcommon/fabric_common.h"
#include "tt_metal/hw/inc/risc_common.h"
#include "fabric/fabric_edm_packet_header.hpp"
#include <type_traits>

using namespace tt::tt_fabric;

namespace tt::tt_fabric {

inline eth_chan_directions get_next_hop_router_direction(uint32_t dst_mesh_id, uint32_t dst_dev_id) {
    tt_l1_ptr tensix_routing_l1_info_t* routing_table =
        reinterpret_cast<tt_l1_ptr tensix_routing_l1_info_t*>(MEM_TENSIX_ROUTING_TABLE_BASE);
    if (dst_mesh_id == routing_table->my_mesh_id) {
        return static_cast<eth_chan_directions>(
            routing_table->intra_mesh_routing_table.get_original_direction(dst_dev_id));
    } else {
        return static_cast<eth_chan_directions>(
            routing_table->inter_mesh_routing_table.get_original_direction(dst_mesh_id));
    }
}

template <bool mcast = false>
void fabric_set_route(
    volatile tt_l1_ptr HybridMeshPacketHeader* packet_header,
    eth_chan_directions direction,
    uint32_t branch_forward,
    uint32_t start_hop,
    uint32_t num_hops,
    bool terminate = false) {
    uint32_t local_packet = 0;
    uint32_t forward_packet = 0;
    uint32_t value = 0;
    switch (direction) {
        case eth_chan_directions::EAST:
            local_packet = LowLatencyMeshRoutingFields::FORWARD_WEST;
            forward_packet = LowLatencyMeshRoutingFields::FORWARD_EAST;
            if constexpr (mcast) {
                packet_header->routing_fields.branch_east_offset = start_hop;
            } else {
                packet_header->routing_fields.branch_east_offset = start_hop + 1;
            }
            break;
        case eth_chan_directions::WEST:
            local_packet = LowLatencyMeshRoutingFields::FORWARD_EAST;
            forward_packet = LowLatencyMeshRoutingFields::FORWARD_WEST;
            if constexpr (mcast) {
                packet_header->routing_fields.branch_west_offset = start_hop;
            } else {
                packet_header->routing_fields.branch_west_offset = start_hop + 1;
            }
            break;
        case eth_chan_directions::NORTH:
            local_packet = LowLatencyMeshRoutingFields::FORWARD_SOUTH;
            forward_packet = LowLatencyMeshRoutingFields::FORWARD_NORTH | branch_forward;
            break;
        case eth_chan_directions::SOUTH:
            local_packet = LowLatencyMeshRoutingFields::FORWARD_NORTH;
            forward_packet = LowLatencyMeshRoutingFields::FORWARD_SOUTH | branch_forward;
            break;
        default: ASSERT(false);
    }

    volatile tt_l1_ptr uint8_t* route_vector = packet_header->route_buffer;
    uint32_t local_val;
    uint32_t forward_val;
    uint32_t end_hop = start_hop + num_hops;
    for (uint32_t i = start_hop; i < end_hop; i++) {
        if constexpr (mcast) {
            // If forward north or forward south is set, then it may be 2d mcast and requires east/west forwarding, in
            // addition to spine forwards on north/south. forward_packet bit 0 and 1 determine if mcast has to branch
            // east/west from spine. If this is not a north/south mcast, then it cannot be a 2D mcast, and we dont need
            // to branch.
            uint32_t mcast_branch = forward_packet & LowLatencyMeshRoutingFields::WRITE_AND_FORWARD_NS
                                        ? forward_packet & LowLatencyMeshRoutingFields::WRITE_AND_FORWARD_EW
                                        : 0;
            forward_val = i == end_hop - 1 ? mcast_branch : forward_packet;
            local_val = local_packet;
        } else {
            forward_val = terminate ? (i == end_hop - 1 ? 0 : forward_packet) : forward_packet;
            local_val = terminate ? (i == end_hop - 1 ? local_packet : 0) : 0;
        }
        route_vector[i] = local_val | forward_val;
    }
    packet_header->routing_fields.hop_index = 0;
}

void fabric_set_unicast_route(
    volatile tt_l1_ptr MeshPacketHeader* packet_header,
    uint16_t my_dev_id,  // Ignore this: Dynamic Routing does not need src chip ID
    uint16_t dst_dev_id,
    uint16_t dst_mesh_id,
    uint16_t ew_dim  // Ignore this: Dynamic Routing does not need mesh dimensions
) {
    packet_header->dst_start_node_id = ((uint32_t)dst_mesh_id << 16) | (uint32_t)dst_dev_id;
    // Minimize writes to L1 by doing 1 u64 write (decomposed to 2 u32 writes) instead of 4 u16 writes
    packet_header->mcast_params_64 = 0;
    packet_header->is_mcast_active = 0;
}

void fabric_set_mcast_route(
    volatile tt_l1_ptr MeshPacketHeader* packet_header,
    uint16_t dst_dev_id,
    uint16_t dst_mesh_id,
    uint16_t e_num_hops,
    uint16_t w_num_hops,
    uint16_t n_num_hops,
    uint16_t s_num_hops) {
    packet_header->dst_start_node_id = ((uint32_t)dst_mesh_id << 16) | (uint32_t)dst_dev_id;
    // Minimize writes to L1 by doing 1 u64 write (decomposed to 2 u32 writes) instead of 4 u16 writes
    packet_header->mcast_params_64 = ((uint64_t)s_num_hops << 48) | ((uint64_t)n_num_hops << 32) |
                                     ((uint64_t)w_num_hops << 16) | ((uint64_t)e_num_hops);
    packet_header->is_mcast_active = 0;
}

void fabric_set_unicast_route(
    volatile tt_l1_ptr HybridMeshPacketHeader* packet_header,
    uint16_t my_dev_id,
    uint16_t dst_dev_id,
    uint16_t dst_mesh_id,  // Ignore this, since Low Latency Mesh Fabric is not used for Inter-Mesh Routing
    uint16_t ew_dim) {
    uint32_t ns_hops = 0;
    uint32_t target_dev = dst_dev_id;
    uint32_t target_col = 0;

    tt_l1_ptr tensix_routing_l1_info_t* routing_table =
        reinterpret_cast<tt_l1_ptr tensix_routing_l1_info_t*>(MEM_TENSIX_ROUTING_TABLE_BASE);
    uint16_t my_mesh_id = routing_table->my_mesh_id;
    packet_header->dst_start_node_id = ((uint32_t)dst_mesh_id << 16) | (uint32_t)dst_dev_id;
    packet_header->routing_fields.value = 0;
    packet_header->mcast_params_16 = 0;
    if (my_mesh_id != dst_mesh_id) {
        // TODO: https://github.com/tenstorrent/tt-metal/issues/27881
        // dst_dev_id = exit_node;
    }

    while (target_dev >= ew_dim) {
        target_dev -= ew_dim;
        target_col++;
    }
    uint32_t my_col = 0;
    uint32_t my_dev = my_dev_id;
    while (my_dev >= ew_dim) {
        my_dev -= ew_dim;
        my_col++;
    }

    eth_chan_directions outgoing_direction;
    uint32_t ew_hops = 0;
    if (target_col == my_col) {
        if (my_dev < target_dev) {
            // My device is west of target device
            outgoing_direction = eth_chan_directions::EAST;
            ew_hops = target_dev - my_dev;
        } else {
            // My device is east of target device
            outgoing_direction = eth_chan_directions::WEST;
            ew_hops = my_dev - target_dev;
        }
        fabric_set_route(packet_header, outgoing_direction, 0, 0, ew_hops, true);
    } else {
        // First hop is north/south. Calculate the number of required hops before turning east/west
        uint32_t ns_hops = 0;
        if (target_col > my_col) {
            // Target device is south of my device
            ns_hops = target_col - my_col;
            outgoing_direction = eth_chan_directions::SOUTH;
        } else {
            // Target device is north of my device
            ns_hops = my_col - target_col;
            outgoing_direction = eth_chan_directions::NORTH;
        }

        // determine the east/west hops
        uint32_t turn_direction = my_dev < target_dev ? eth_chan_directions::EAST : eth_chan_directions::WEST;
        uint32_t ew_hops = (my_dev < target_dev) ? target_dev - my_dev : my_dev - target_dev;
        fabric_set_route(
            packet_header, (eth_chan_directions)outgoing_direction, 0, 0, ns_hops - bool(ew_hops), ew_hops == 0);
        if (ew_hops) {
            // +1 because this branch is now implementing the turn
            fabric_set_route(
                packet_header, (eth_chan_directions)turn_direction, 0, ns_hops - bool(ew_hops), ew_hops + 1, true);
        }
    }
}

void fabric_set_mcast_route(
    volatile tt_l1_ptr HybridMeshPacketHeader* packet_header,
    uint16_t dst_dev_id,   // Ignore this, since Low Latency Mesh Fabric does not support arbitrary 2D Mcasts yet
    uint16_t dst_mesh_id,  // Ignore this, since Low Latency Mesh Fabric is not used for Inter-Mesh Routing
    uint16_t e_num_hops,
    uint16_t w_num_hops,
    uint16_t n_num_hops,
    uint16_t s_num_hops) {
    uint32_t spine_hops = 0;
    uint32_t mcast_branch = 0;

    tt_l1_ptr tensix_routing_l1_info_t* routing_table =
        reinterpret_cast<tt_l1_ptr tensix_routing_l1_info_t*>(MEM_TENSIX_ROUTING_TABLE_BASE);
    uint16_t my_mesh_id = routing_table->my_mesh_id;
    packet_header->dst_start_node_id = ((uint32_t)dst_mesh_id << 16) | (uint32_t)dst_dev_id;
    packet_header->routing_fields.value = 0;
    packet_header->mcast_params_16 = ((uint16_t)s_num_hops << 12) | ((uint16_t)n_num_hops << 8) |
                                     ((uint16_t)w_num_hops << 4) | ((uint16_t)e_num_hops);
    if (my_mesh_id != dst_mesh_id) {
        // TODO: https://github.com/tenstorrent/tt-metal/issues/27881
        // dst_dev_id = exit_node;
        // fabric_set_unicast_route(packet_header, my_mesh_id, dst_dev_id, dst_mesh_id, ew_dim);
        // return;
    }

    // For 2D Mcast, mcast spine runs N/S and branches are E/W
    // If api is called with east and/or west hops != 0, it may be a 2D mcast
    // If so, set the forwarding flags for east and/or west branchs.
    if (e_num_hops) {
        mcast_branch |= LowLatencyMeshRoutingFields::FORWARD_EAST;
    }
    if (w_num_hops) {
        mcast_branch |= LowLatencyMeshRoutingFields::FORWARD_WEST;
    }

    if (n_num_hops) {
        // Is a 2D mcast if mcast_branch != 0
        fabric_set_route<true>(packet_header, eth_chan_directions::NORTH, mcast_branch, 0, n_num_hops);
        spine_hops = n_num_hops;
    } else if (s_num_hops) {
        // Is a 2D mcast if mcast_branch != 0
        fabric_set_route<true>(packet_header, eth_chan_directions::SOUTH, mcast_branch, 0, s_num_hops);
        spine_hops = s_num_hops;
    }
    if (e_num_hops) {
        // Is a line mcast if spine_hops == 0
        fabric_set_route<true>(packet_header, eth_chan_directions::EAST, 0, spine_hops, e_num_hops);
        spine_hops += e_num_hops;
    }
    if (w_num_hops) {
        // Is a line mcast if spine_hops == 0
        fabric_set_route<true>(packet_header, eth_chan_directions::WEST, 0, spine_hops, w_num_hops);
    }
}

uint8_t get_router_direction(uint32_t eth_channel) {
    tt_l1_ptr tensix_fabric_connections_l1_info_t* connection_info =
        reinterpret_cast<tt_l1_ptr tensix_fabric_connections_l1_info_t*>(MEM_TENSIX_FABRIC_CONNECTIONS_BASE);
    return connection_info->read_only[eth_channel].edm_direction;
}

// Overload: Fill route_buffer of HybridMeshPacketHeader and initialize hop_index/branch offsets for 2D.
bool fabric_set_unicast_route(
    volatile tt_l1_ptr HybridMeshPacketHeader* packet_header,
    uint16_t dst_dev_id,
    uint16_t dst_mesh_id = MAX_NUM_MESHES) {
<<<<<<< HEAD
    packet_header->dst_start_node_id = ((uint32_t)dst_mesh_id << 16) | (uint32_t)dst_dev_id;
    packet_header->mcast_params_16 = 0;
    tt_l1_ptr tensix_routing_l1_info_t* routing_table =
        reinterpret_cast<tt_l1_ptr tensix_routing_l1_info_t*>(MEM_TENSIX_ROUTING_TABLE_BASE);
    if (dst_mesh_id < MAX_NUM_MESHES && dst_mesh_id != routing_table->my_mesh_id) {
        // TODO: https://github.com/tenstorrent/tt-metal/issues/27881
        tt_l1_ptr exit_node_table_t* exit_node_table =
            reinterpret_cast<tt_l1_ptr exit_node_table_t*>(MEM_TENSIX_EXIT_NODE_TABLE_BASE);
        dst_dev_id = exit_node_table->nodes[dst_mesh_id];
        while (true) {
        }  // not fully supported yet
    }

    tt_l1_ptr intra_mesh_routing_path_t<2, true>* routing_info =
        reinterpret_cast<tt_l1_ptr intra_mesh_routing_path_t<2, true>*>(MEM_TENSIX_ROUTING_PATH_BASE_2D);
=======
    auto* routing_info = reinterpret_cast<tt_l1_ptr intra_mesh_routing_path_t<2, true>*>(ROUTING_PATH_BASE_2D);
#if !defined(COMPILE_FOR_ERISC)
    // ACTIVE_ETH doesn't have information yet
    auto* routing_table = reinterpret_cast<tt_l1_ptr tensix_routing_l1_info_t*>(ROUTING_TABLE_BASE);
    if (routing_table->my_mesh_id != dst_mesh_id) {
        // TODO: https://github.com/tenstorrent/tt-metal/issues/27881
        // inter-mesh routing: update dst_dev_id to be exit node dev id for the target mesh
        // ASSERT(dst_mesh_id < MAX_NUM_MESHES); // dst_mesh_id must be valid if specified
        // tt_l1_ptr exit_node_table_t* exit_node_table =
        //     reinterpret_cast<tt_l1_ptr exit_node_table_t*>(ROUTING_TABLE_BASE);
        // dst_dev_id = exit_node_table->nodes[dst_mesh_id];
    }
#endif
>>>>>>> 4ff9bb02
    bool ok = routing_info->decode_route_to_buffer(dst_dev_id, packet_header->route_buffer);

    packet_header->routing_fields.value = 0;

    const auto& compressed_route = routing_info->paths[dst_dev_id];
    uint8_t ns_hops = compressed_route.get_ns_hops();
    uint8_t ew_hops = compressed_route.get_ew_hops();
    uint8_t ew_direction = compressed_route.get_ew_direction();
    uint8_t turn_point = compressed_route.get_turn_point();

    if (ns_hops > 0 && ew_hops > 0) {
        // 2D routing: turn from NS to EW at turn_point
        if (ew_direction) {
            packet_header->routing_fields.branch_east_offset = turn_point;  // turn to EAST after NS
        } else {
            packet_header->routing_fields.branch_west_offset = turn_point;  // turn to WEST after NS
        }
    } else if (ns_hops == 0 && ew_hops > 0) {
        // East/West only routing: branch offset is set at position 1 (start_hop + 1)
        if (ew_direction) {
            packet_header->routing_fields.branch_east_offset = 1;  // East only: branch at hop 1
        } else {
            packet_header->routing_fields.branch_west_offset = 1;  // West only: branch at hop 1
        }
    } else if (ns_hops == 0 && ew_hops == 0) {
        // NOTE: this is not needed from functionality perspective, but just to follow original behavior
        packet_header->routing_fields.branch_west_offset = 1;
    }

    return ok;
}

// Overload: For 1D LowLatencyPacketHeader
// 1D need to choose between target_as_dev true/false and compressed true/false
// TODO: compare performance of compressed true/false
//       https://github.com/tenstorrent/tt-metal/issues/29449
template <bool target_as_dev = true, bool compressed = true>
bool fabric_set_unicast_route(volatile tt_l1_ptr LowLatencyPacketHeader* packet_header, uint16_t target_num) {
    if constexpr (compressed) {
        if constexpr (target_as_dev) {
            return decode_route_to_buffer_by_dev(target_num, (volatile uint8_t*)&packet_header->routing_fields.value);
        } else {
            return decode_route_to_buffer_by_hops(target_num, (volatile uint8_t*)&packet_header->routing_fields.value);
        }
    } else {
#if defined(COMPILE_FOR_ERISC)
        static_assert(!target_as_dev, "ACTIVE_ETH doesn't support device id based routing yet");
#endif
        auto* routing_info =
            reinterpret_cast<tt_l1_ptr intra_mesh_routing_path_t<1, compressed>*>(ROUTING_PATH_BASE_1D);
        auto* routing_table = reinterpret_cast<tt_l1_ptr tensix_routing_l1_info_t*>(ROUTING_TABLE_BASE);
        if constexpr (target_as_dev) {
            uint16_t my_device_id = routing_table->my_device_id;
            uint16_t hops = my_device_id > target_num ? my_device_id - target_num : target_num - my_device_id;
            return routing_info->decode_route_to_buffer(hops, (volatile uint8_t*)&packet_header->routing_fields.value);
        } else {
            return routing_info->decode_route_to_buffer(
                target_num, (volatile uint8_t*)&packet_header->routing_fields.value);
        }
    }
}
}  // namespace tt::tt_fabric<|MERGE_RESOLUTION|>--- conflicted
+++ resolved
@@ -261,12 +261,15 @@
     volatile tt_l1_ptr HybridMeshPacketHeader* packet_header,
     uint16_t dst_dev_id,
     uint16_t dst_mesh_id = MAX_NUM_MESHES) {
-<<<<<<< HEAD
     packet_header->dst_start_node_id = ((uint32_t)dst_mesh_id << 16) | (uint32_t)dst_dev_id;
     packet_header->mcast_params_16 = 0;
-    tt_l1_ptr tensix_routing_l1_info_t* routing_table =
-        reinterpret_cast<tt_l1_ptr tensix_routing_l1_info_t*>(MEM_TENSIX_ROUTING_TABLE_BASE);
-    if (dst_mesh_id < MAX_NUM_MESHES && dst_mesh_id != routing_table->my_mesh_id) {
+    auto* routing_info = reinterpret_cast<tt_l1_ptr intra_mesh_routing_path_t<2, true>*>(ROUTING_PATH_BASE_2D);
+#if defined(COMPILE_FOR_ERISC)
+    // ACTIVE_ETH doesn't have information yet
+    static_assert(dst_mesh_id < MAX_NUM_MESHES, "ACTIVE_ETH doesn't support inter-mesh routing");
+#endif
+    auto* routing_table = reinterpret_cast<tt_l1_ptr tensix_routing_l1_info_t*>(ROUTING_TABLE_BASE);
+    if (dst_mesh_id < MAX_NUM_MESHES && routing_table->my_mesh_id != dst_mesh_id) {
         // TODO: https://github.com/tenstorrent/tt-metal/issues/27881
         tt_l1_ptr exit_node_table_t* exit_node_table =
             reinterpret_cast<tt_l1_ptr exit_node_table_t*>(MEM_TENSIX_EXIT_NODE_TABLE_BASE);
@@ -274,24 +277,6 @@
         while (true) {
         }  // not fully supported yet
     }
-
-    tt_l1_ptr intra_mesh_routing_path_t<2, true>* routing_info =
-        reinterpret_cast<tt_l1_ptr intra_mesh_routing_path_t<2, true>*>(MEM_TENSIX_ROUTING_PATH_BASE_2D);
-=======
-    auto* routing_info = reinterpret_cast<tt_l1_ptr intra_mesh_routing_path_t<2, true>*>(ROUTING_PATH_BASE_2D);
-#if !defined(COMPILE_FOR_ERISC)
-    // ACTIVE_ETH doesn't have information yet
-    auto* routing_table = reinterpret_cast<tt_l1_ptr tensix_routing_l1_info_t*>(ROUTING_TABLE_BASE);
-    if (routing_table->my_mesh_id != dst_mesh_id) {
-        // TODO: https://github.com/tenstorrent/tt-metal/issues/27881
-        // inter-mesh routing: update dst_dev_id to be exit node dev id for the target mesh
-        // ASSERT(dst_mesh_id < MAX_NUM_MESHES); // dst_mesh_id must be valid if specified
-        // tt_l1_ptr exit_node_table_t* exit_node_table =
-        //     reinterpret_cast<tt_l1_ptr exit_node_table_t*>(ROUTING_TABLE_BASE);
-        // dst_dev_id = exit_node_table->nodes[dst_mesh_id];
-    }
-#endif
->>>>>>> 4ff9bb02
     bool ok = routing_info->decode_route_to_buffer(dst_dev_id, packet_header->route_buffer);
 
     packet_header->routing_fields.value = 0;
