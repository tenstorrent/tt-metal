--- conflicted
+++ resolved
@@ -256,7 +256,6 @@
     return connection_info->read_only[eth_channel].edm_direction;
 }
 
-<<<<<<< HEAD
 // Overload: Fill route_buffer of HybridMeshPacketHeader and initialize hop_index/branch offsets for 2D.
 bool fabric_set_unicast_route(
     volatile tt_l1_ptr HybridMeshPacketHeader* packet_header,
@@ -268,31 +267,15 @@
         reinterpret_cast<tt_l1_ptr tensix_routing_l1_info_t*>(MEM_TENSIX_ROUTING_TABLE_BASE);
     if (dst_mesh_id < MAX_NUM_MESHES && dst_mesh_id != routing_table->my_mesh_id) {
         // TODO: https://github.com/tenstorrent/tt-metal/issues/27881
-        // dst_dev_id = exit_node;
-    }
-
-    tt_l1_ptr routing_path_t<2, true>* routing_info =
-        reinterpret_cast<tt_l1_ptr routing_path_t<2, true>*>(MEM_TENSIX_ROUTING_PATH_BASE_2D);
-=======
-// Overload: Fill route_buffer of LowLatencyMeshPacketHeader and initialize hop_index/branch offsets for 2D.
-bool fabric_set_unicast_route(
-    volatile tt_l1_ptr LowLatencyMeshPacketHeader* packet_header,
-    uint16_t dst_dev_id,
-    uint16_t dst_mesh_id = MAX_NUM_MESHES) {
+        tt_l1_ptr exit_node_table_t* exit_node_table =
+            reinterpret_cast<tt_l1_ptr exit_node_table_t*>(MEM_TENSIX_EXIT_NODE_TABLE_BASE);
+        dst_dev_id = exit_node_table->nodes[dst_mesh_id];
+        while (true) {
+        }  // not fully supported yet
+    }
+
     tt_l1_ptr intra_mesh_routing_path_t<2, true>* routing_info =
         reinterpret_cast<tt_l1_ptr intra_mesh_routing_path_t<2, true>*>(MEM_TENSIX_ROUTING_PATH_BASE_2D);
-    tt_l1_ptr tensix_routing_l1_info_t* routing_table =
-        reinterpret_cast<tt_l1_ptr tensix_routing_l1_info_t*>(MEM_TENSIX_ROUTING_TABLE_BASE);
-    if (routing_table->my_mesh_id != dst_mesh_id) {
-        // TODO: https://github.com/tenstorrent/tt-metal/issues/27881
-        // inter-mesh routing: update dst_dev_id to be exit node dev id for the target mesh
-        // ASSERT(dst_mesh_id < MAX_NUM_MESHES); // dst_mesh_id must be valid if specified
-        // tt_l1_ptr exit_node_table_t* exit_node_table =
-        //     reinterpret_cast<tt_l1_ptr exit_node_table_t*>(MEM_TENSIX_EXIT_NODE_TABLE_BASE);
-        // dst_dev_id = exit_node_table->nodes[dst_mesh_id];
-    }
-
->>>>>>> 5a63afac
     bool ok = routing_info->decode_route_to_buffer(dst_dev_id, packet_header->route_buffer);
 
     packet_header->routing_fields.value = 0;
