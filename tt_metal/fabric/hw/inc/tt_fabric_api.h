--- conflicted
+++ resolved
@@ -232,22 +232,16 @@
 }
 
 // Overload: Fill route_buffer of LowLatencyMeshPacketHeader and initialize hop_index/branch offsets for 2D.
-<<<<<<< HEAD
-bool fabric_set_unicast_route(uint16_t dst_dev_id, volatile tt_l1_ptr LowLatencyMeshPacketHeader* packet_header) {
-    auto* routing_info =
-#if defined(COMPILE_FOR_ERISC)
-        reinterpret_cast<tt_l1_ptr routing_path_t<2, true>*>(MEM_AERISC_FABRIC_ROUTING_PATH_BASE_2D);
-#elif defined(COMPILE_FOR_IDLE_ERISC)
-        reinterpret_cast<tt_l1_ptr routing_path_t<2, true>*>(MEM_IERISC_FABRIC_ROUTING_PATH_BASE_2D);
-#else
-        reinterpret_cast<tt_l1_ptr routing_path_t<2, true>*>(MEM_TENSIX_ROUTING_PATH_BASE_2D);
-#endif
-=======
 bool fabric_set_unicast_route(
     volatile tt_l1_ptr LowLatencyMeshPacketHeader* packet_header,
     uint16_t dst_dev_id,
     uint16_t dst_mesh_id = MAX_NUM_MESHES) {
-    tt_l1_ptr intra_mesh_routing_path_t<2, true>* routing_info =
+    auto* routing_info =
+#if defined(COMPILE_FOR_ERISC)
+        reinterpret_cast<tt_l1_ptr intra_mesh_routing_path_t<2, true>*>(MEM_AERISC_FABRIC_ROUTING_PATH_BASE_2D);
+#elif defined(COMPILE_FOR_IDLE_ERISC)
+        reinterpret_cast<tt_l1_ptr intra_mesh_routing_path_t<2, true>*>(MEM_IERISC_FABRIC_ROUTING_PATH_BASE_2D);
+#else
         reinterpret_cast<tt_l1_ptr intra_mesh_routing_path_t<2, true>*>(MEM_TENSIX_ROUTING_PATH_BASE_2D);
     tt_l1_ptr tensix_routing_l1_info_t* routing_table =
         reinterpret_cast<tt_l1_ptr tensix_routing_l1_info_t*>(MEM_TENSIX_ROUTING_TABLE_BASE);
@@ -259,8 +253,7 @@
         //     reinterpret_cast<tt_l1_ptr exit_node_table_t*>(MEM_TENSIX_EXIT_NODE_TABLE_BASE);
         // dst_dev_id = exit_node_table->nodes[dst_mesh_id];
     }
-
->>>>>>> 5a63afac
+#endif
     bool ok = routing_info->decode_route_to_buffer(dst_dev_id, packet_header->route_buffer);
 
     packet_header->routing_fields.hop_index = 0;
@@ -306,19 +299,16 @@
             return decode_route_to_buffer_by_hops(target_num, (volatile uint8_t*)&packet_header->routing_fields.value);
         }
     } else {
-<<<<<<< HEAD
         auto* routing_info =
 #if defined(COMPILE_FOR_ERISC)
-            reinterpret_cast<tt_l1_ptr routing_path_t<1, compressed>*>(MEM_AERISC_FABRIC_ROUTING_PATH_BASE_1D);
+            reinterpret_cast<tt_l1_ptr intra_mesh_routing_path_t<1, compressed>*>(
+                MEM_AERISC_FABRIC_ROUTING_PATH_BASE_1D);
 #elif defined(COMPILE_FOR_IDLE_ERISC)
-            reinterpret_cast<tt_l1_ptr routing_path_t<1, compressed>*>(MEM_IERISC_FABRIC_ROUTING_PATH_BASE_1D);
+            reinterpret_cast<tt_l1_ptr intra_mesh_routing_path_t<1, compressed>*>(
+                MEM_IERISC_FABRIC_ROUTING_PATH_BASE_1D);
 #else
-            reinterpret_cast<tt_l1_ptr routing_path_t<1, compressed>*>(MEM_TENSIX_ROUTING_PATH_BASE_1D);
+            reinterpret_cast<tt_l1_ptr intra_mesh_routing_path_t<1, compressed>*>(MEM_TENSIX_ROUTING_PATH_BASE_1D);
 #endif
-=======
-        tt_l1_ptr intra_mesh_routing_path_t<1, compressed>* routing_info =
-            reinterpret_cast<tt_l1_ptr intra_mesh_routing_path_t<1, compressed>*>(MEM_TENSIX_ROUTING_PATH_BASE_1D);
->>>>>>> 5a63afac
         if constexpr (target_as_dev) {
             tt_l1_ptr tensix_routing_l1_info_t* routing_table =
                 reinterpret_cast<tt_l1_ptr tensix_routing_l1_info_t*>(MEM_TENSIX_ROUTING_TABLE_BASE);
