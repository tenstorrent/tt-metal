--- conflicted
+++ resolved
@@ -27,32 +27,6 @@
         out_route_buffer[i] = packed_route[i];
     }
     return true;
-}
-
-<<<<<<< HEAD
-// Device-side decoder function for 1D routing (packed paths)
-template <>
-inline bool routing_path_t<1, false>::decode_route_to_buffer(
-    uint16_t dst_chip_id, volatile uint8_t* out_route_buffer) const {
-    return decode_route_to_buffer_common(*this, dst_chip_id, out_route_buffer, MAX_CHIPS_LOWLAT, SINGLE_ROUTE_SIZE);
-=======
-// Helper function to pack 4-bit commands into bytes
-inline void pack_command_into_buffer(
-    volatile uint8_t* route_buffer,
-    uint8_t& byte_index,
-    bool& is_first_nibble,
-    uint8_t& current_packed_byte,
-    uint8_t command) {
-    if (is_first_nibble) {
-        current_packed_byte = command & 0x0F;  // Lower 4 bits
-        is_first_nibble = false;
-    } else {
-        current_packed_byte |= (command & 0x0F) << 4;  // Upper 4 bits
-        route_buffer[byte_index++] = current_packed_byte;
-        current_packed_byte = 0;
-        is_first_nibble = true;
-    }
->>>>>>> 43b99aab
 }
 
 // Device-side compressed decoder function for 2D routing
