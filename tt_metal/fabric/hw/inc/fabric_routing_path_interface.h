--- conflicted
+++ resolved
@@ -8,30 +8,6 @@
 
 namespace tt::tt_fabric {
 
-<<<<<<< HEAD
-=======
-// Device-side decoder function for 1D routing (packed paths)
-template <>
-inline bool intra_mesh_routing_path_t<1, false>::decode_route_to_buffer(
-    uint16_t dst_chip_id, volatile uint8_t* out_route_buffer) const {
-    if (dst_chip_id >= MAX_CHIPS_LOWLAT) {
-        // Out of bounds - fill buffer with NOOPs/zeros
-        for (uint16_t i = 0; i < SINGLE_ROUTE_SIZE; ++i) {
-            out_route_buffer[i] = 0;
-        }
-        ASSERT(false);  // catched only watcher enabled. Otherwise make behavior consistent as returning false.
-        return false;
-    }
-
-    const uint8_t* packed_route = &this->paths[dst_chip_id * SINGLE_ROUTE_SIZE];
-    // Copy packed data directly to output buffer
-    for (uint16_t i = 0; i < SINGLE_ROUTE_SIZE; ++i) {
-        out_route_buffer[i] = packed_route[i];
-    }
-    return true;
-}
-
->>>>>>> 5a63afac
 // Device-side compressed decoder function for 2D routing
 template <>
 inline bool intra_mesh_routing_path_t<2, true>::decode_route_to_buffer(
@@ -105,7 +81,7 @@
 
 // Device-side decoder function for 1D routing (packed paths)
 template <>
-inline bool routing_path_t<1, false>::decode_route_to_buffer(
+inline bool intra_mesh_routing_path_t<1, false>::decode_route_to_buffer(
     uint16_t dst_chip_id, volatile uint8_t* out_route_buffer) const {
     if (dst_chip_id >= MAX_CHIPS_LOWLAT) {
         // Out of bounds - fill buffer with NOOPs/zeros
