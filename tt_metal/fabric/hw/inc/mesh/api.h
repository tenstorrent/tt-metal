--- conflicted
+++ resolved
@@ -2938,11 +2938,7 @@
         packet_header,
         dst_dev_id,
         dst_mesh_id,
-<<<<<<< HEAD
         tt::tt_fabric::NocUnicastScatterCommandHeader({noc_address0, noc_address1}, {static_cast<uint16_t>(page_size)}),
-        capped_payload_size);
-=======
-        tt::tt_fabric::NocUnicastScatterCommandHeader{{noc_address0, noc_address1}, static_cast<uint16_t>(page_size)},
         capped_payload_size);
 }
 
@@ -3070,7 +3066,6 @@
         src_addr,
         remaining_size,
         tt::tt_fabric::NocUnicastCommandHeader{noc_address});
->>>>>>> 005156ce
 }
 
 // clang-format off
@@ -3550,8 +3545,8 @@
             client_interface,
             packet_header,
             src_addr,
-            tt::tt_fabric::NocUnicastScatterCommandHeader{
-                {noc_address0, noc_address1}, static_cast<uint16_t>(page_size)},
+            tt::tt_fabric::NocUnicastScatterCommandHeader(
+                {noc_address0, noc_address1}, {static_cast<uint16_t>(page_size)}),
             page_size * 2);
     } else {
         // Large pages: fall back to separate multicast unicast writes
@@ -3623,8 +3618,8 @@
             connection_manager,
             route_id,
             src_addr,
-            tt::tt_fabric::NocUnicastScatterCommandHeader(
-                {noc_address0, noc_address1}, {static_cast<uint16_t>(page_size)}),
+            tt::tt_fabric::NocUnicastScatterCommandHeader{
+                {noc_address0, noc_address1}, static_cast<uint16_t>(page_size)},
             page_size * 2);
     } else {
         // Large pages: fall back to separate multicast unicast writes using addrgen connection manager variant
