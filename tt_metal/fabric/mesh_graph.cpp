--- conflicted
+++ resolved
@@ -241,43 +241,6 @@
     // NOTE: Building connectivity based on FabricConfig override (if provided) or MGD's fabric type
     this->intra_mesh_connectivity_.resize(mgd.all_meshes().size());
 
-<<<<<<< HEAD
-    // This is to make sure emtpy elements are filled
-    for (const auto& mesh : mgd.all_meshes()) {
-        const auto& mesh_instance = mgd.get_instance(mesh);
-        const auto* mesh_desc = std::get<const proto::MeshDescriptor*>(mesh_instance.desc);
-        this->intra_mesh_connectivity_[mesh_instance.local_id].resize(mesh_instance.sub_instances.size());
-        this->intra_mesh_relaxed_policy_[MeshId(mesh_instance.local_id)] =
-            (mesh_desc->channels().policy() == proto::Policy::RELAXED);
-    }
-
-    for (const auto& connection : mgd.connections_by_type("MESH")) {
-        const auto& connection_data = mgd.get_connection(connection);
-        const auto& src_instance = mgd.get_instance(connection_data.nodes[0]);
-        const auto& dst_instance = mgd.get_instance(connection_data.nodes[1]);
-
-        const auto& mesh_instance = mgd.get_instance(connection_data.parent_instance_id);
-
-        const MeshId src_mesh_id = MeshId(mesh_instance.local_id);
-
-        const ChipId src_chip_id = src_instance.local_id;
-        const ChipId dst_chip_id = dst_instance.local_id;  // ONly expect one single dest chip
-
-        RouterEdge router_edge{
-            .port_direction = routing_direction_to_port_direction(connection_data.routing_direction),
-            .connected_chip_ids = std::vector<ChipId>(chip_spec_.num_eth_ports_per_direction, dst_chip_id),
-            .weight = 0,
-        };
-
-        if (this->intra_mesh_connectivity_[*src_mesh_id].size() <= mesh_instance.sub_instances.size()) {
-            this->intra_mesh_connectivity_[*src_mesh_id].resize(mesh_instance.sub_instances.size());
-        }
-
-        this->intra_mesh_connectivity_[*src_mesh_id][src_chip_id].insert({dst_chip_id, router_edge});
-    }
-
-=======
->>>>>>> 6a694e46
     this->inter_mesh_connectivity_.resize(mgd.all_meshes().size());
 
     // This is to make sure emtpy elements are filled
