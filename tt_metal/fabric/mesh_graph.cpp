--- conflicted
+++ resolved
@@ -20,13 +20,6 @@
 #include <tt-metalium/mesh_coord.hpp>
 #include <tt-metalium/mesh_graph_descriptor.hpp>
 #include <protobuf/mesh_graph_descriptor.pb.h>
-<<<<<<< HEAD
-
-namespace tt {
-enum class ARCH;
-}  // namespace tt
-=======
->>>>>>> 449ce376
 
 namespace tt::tt_fabric {
 FabricType operator|(FabricType lhs, FabricType rhs) {
@@ -70,7 +63,6 @@
     TT_THROW("Invalid torus topology");
     return FabricType::MESH;
 }
-} // namespace
 
 const tt::stl::Indestructible<std::unordered_map<tt::tt_metal::ClusterType, std::string_view>>&
     cluster_type_to_mesh_graph_descriptor =
@@ -230,10 +222,6 @@
 }
 
 void MeshGraph::initialize_from_mgd(const MeshGraphDescriptor& mgd) {
-<<<<<<< HEAD
-=======
-
->>>>>>> 449ce376
     static const std::unordered_map<const proto::Architecture, tt::ARCH> proto_arch_to_arch = {
         {proto::Architecture::WORMHOLE_B0, tt::ARCH::WORMHOLE_B0},
         {proto::Architecture::BLACKHOLE, tt::ARCH::BLACKHOLE},
@@ -243,13 +231,9 @@
     chip_spec_ = ChipSpec{
         .arch = proto_arch_to_arch.at(mgd.get_arch()),
         .num_eth_ports_per_direction = mgd.get_num_eth_ports_per_direction(),
-<<<<<<< HEAD
         .num_z_ports = (mgd.get_arch() == proto::Architecture::BLACKHOLE)
                            ? mgd.get_num_eth_ports_per_direction()
                            : 0,  // Z set to the same number as xy if in black hole
-=======
-        .num_z_ports = (mgd.get_arch() == proto::Architecture::BLACKHOLE) ? mgd.get_num_eth_ports_per_direction() : 0, // Z set to the same number as xy if in black hole
->>>>>>> 449ce376
     };
 
     // Make intramesh connectivity
@@ -262,11 +246,7 @@
         this->intra_mesh_connectivity_[mesh_instance.local_id].resize(mesh_instance.sub_instances.size());
     }
 
-<<<<<<< HEAD
     for (const auto& connection : mgd.connections_by_type("MESH")) {
-=======
-    for (const auto & connection : mgd.connections_by_type("MESH")) {
->>>>>>> 449ce376
         const auto& connection_data = mgd.get_connection(connection);
         const auto& src_instance = mgd.get_instance(connection_data.nodes[0]);
         const auto& dst_instance = mgd.get_instance(connection_data.nodes[1]);
@@ -348,24 +328,16 @@
 
     // Populate with empty containers
     this->mesh_host_ranks_.clear();
-<<<<<<< HEAD
-    for (const auto& mesh : all_meshes) {
-=======
     for ([[maybe_unused]] const auto& mesh : all_meshes) {
->>>>>>> 449ce376
         this->mesh_host_ranks_.emplace_back(MeshShape{1, 1}, MeshHostRankId{0});
     }
 
     for (const auto& mesh : all_meshes) {
         const auto& mesh_instance = mgd.get_instance(mesh);
-<<<<<<< HEAD
         TT_FATAL(
             std::holds_alternative<const proto::MeshDescriptor*>(mesh_instance.desc),
             "MeshGraph: Instance {} is not a mesh",
             mesh_instance.name);
-=======
-        TT_FATAL(std::holds_alternative<const proto::MeshDescriptor*>(mesh_instance.desc), "MeshGraph: Instance {} is not a mesh", mesh_instance.name);
->>>>>>> 449ce376
         const auto& mesh_desc = std::get<const proto::MeshDescriptor*>(mesh_instance.desc);
 
         MeshId mesh_id(mesh_instance.local_id);
@@ -380,7 +352,6 @@
             std::uint32_t board_ns_size = mesh_shape[0] / host_shape[0];
             std::uint32_t board_ew_size = mesh_shape[1] / host_shape[1];
 
-<<<<<<< HEAD
             TT_FATAL(
                 mesh_shape[0] % host_shape[0] == 0 && mesh_shape[1] % host_shape[1] == 0,
                 "MeshGraph: Mesh shape {}x{} must be divisible by host shape {}x{}",
@@ -388,9 +359,6 @@
                 mesh_shape[1],
                 host_shape[0],
                 host_shape[1]);
-=======
-            TT_FATAL(mesh_shape[0] % host_shape[0] == 0 && mesh_shape[1] % host_shape[1] == 0, "MeshGraph: Mesh shape {}x{} must be divisible by host shape {}x{}", mesh_shape[0], mesh_shape[1], host_shape[0], host_shape[1]);
->>>>>>> 449ce376
 
             // Populate mesh_host_rank_coord_ranges_
             this->mesh_host_rank_coord_ranges_.emplace(
