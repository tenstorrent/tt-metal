// SPDX-FileCopyrightText: © 2024 Tenstorrent Inc.
//
// SPDX-License-Identifier: Apache-2.0

#include "mesh_graph.hpp"

#include <enchantum/enchantum.hpp>
#include <yaml-cpp/yaml.h>
#include <array>
#include <fstream>
#include <iomanip>
#include <optional>

#include <tt_stl/assert.hpp>
#include <tt-logger/tt-logger.hpp>
#include <llrt/tt_cluster.hpp>
#include <umd/device/types/cluster_descriptor_types.hpp>
#include <tt_stl/indestructible.hpp>
#include <tt_stl/caseless_comparison.hpp>
#include <tt-metalium/mesh_coord.hpp>
#include <tt-metalium/mesh_graph_descriptor.hpp>
#include <protobuf/mesh_graph_descriptor.pb.h>

// Implementation of hash function for port_id_t
std::size_t std::hash<tt::tt_fabric::port_id_t>::operator()(const tt::tt_fabric::port_id_t& p) const {
    return tt::stl::hash::hash_objects_with_default_seed(p.first, p.second);
}

namespace tt::tt_fabric {
FabricType operator|(FabricType lhs, FabricType rhs) {
    return static_cast<FabricType>(static_cast<uint32_t>(lhs) | static_cast<uint32_t>(rhs));
}

FabricType operator&(FabricType lhs, FabricType rhs) {
    return static_cast<FabricType>(static_cast<uint32_t>(lhs) & static_cast<uint32_t>(rhs));
}

constexpr const char* MESH_GRAPH_DESCRIPTOR_DIR = "tt_metal/fabric/mesh_graph_descriptors";

RoutingDirection routing_direction_to_port_direction(const proto::RoutingDirection& routing_direction) {
    switch (routing_direction) {
        case proto::RoutingDirection::N: return RoutingDirection::N;
        case proto::RoutingDirection::E: return RoutingDirection::E;
        case proto::RoutingDirection::S: return RoutingDirection::S;
        case proto::RoutingDirection::W: return RoutingDirection::W;
        case proto::RoutingDirection::C: return RoutingDirection::C;
        case proto::RoutingDirection::NONE: return RoutingDirection::NONE;
        default: TT_THROW("Invalid routing direction: {}", routing_direction);
    }
}

<<<<<<< HEAD
const tt::stl::Indestructible<std::unordered_map<tt::tt_metal::ClusterType, std::string_view>>&
    cluster_type_to_mesh_graph_descriptor =
        tt::stl::Indestructible<std::unordered_map<tt::tt_metal::ClusterType, std::string_view>>(
            std::unordered_map<tt::tt_metal::ClusterType, std::string_view>{
                {tt::tt_metal::ClusterType::N150, "n150_mesh_graph_descriptor.yaml"},
                {tt::tt_metal::ClusterType::N300, "n300_mesh_graph_descriptor.yaml"},
                {tt::tt_metal::ClusterType::T3K, "t3k_mesh_graph_descriptor.yaml"},
                {tt::tt_metal::ClusterType::GALAXY, "single_galaxy_mesh_graph_descriptor.yaml"},
                {tt::tt_metal::ClusterType::TG, "tg_mesh_graph_descriptor.yaml"},
                {tt::tt_metal::ClusterType::P100, "p100_mesh_graph_descriptor.yaml"},
                {tt::tt_metal::ClusterType::P150, "p150_mesh_graph_descriptor.yaml"},
                {tt::tt_metal::ClusterType::P150_X2, "p150_x2_mesh_graph_descriptor.yaml"},
                {tt::tt_metal::ClusterType::P150_X4, "p150_x4_mesh_graph_descriptor.yaml"},
                {tt::tt_metal::ClusterType::P150_X8, "p150_x8_mesh_graph_descriptor.yaml"},
                {tt::tt_metal::ClusterType::SIMULATOR_WORMHOLE_B0, "n150_mesh_graph_descriptor.yaml"},
                {tt::tt_metal::ClusterType::SIMULATOR_BLACKHOLE, "p150_mesh_graph_descriptor.yaml"},
                {tt::tt_metal::ClusterType::SIMULATOR_QUASAR,
                 "p150_mesh_graph_descriptor.yaml"},  // TODO use quasar mesh
                {tt::tt_metal::ClusterType::N300_2x2, "n300_2x2_mesh_graph_descriptor.yaml"},
                {tt::tt_metal::ClusterType::P300, "p300_mesh_graph_descriptor.yaml"},
                {tt::tt_metal::ClusterType::P300_X2, "p300_x2_mesh_graph_descriptor.yaml"},
                {tt::tt_metal::ClusterType::BLACKHOLE_GALAXY, "single_bh_galaxy_mesh_graph_descriptor.yaml"},
            });

const tt::stl::Indestructible<std::unordered_map<tt::tt_metal::ClusterType, std::string_view>>&
    cluster_type_to_mesh_graph_descriptor_mgd2 =
        tt::stl::Indestructible<std::unordered_map<tt::tt_metal::ClusterType, std::string_view>>(
            std::unordered_map<tt::tt_metal::ClusterType, std::string_view>{
                {tt::tt_metal::ClusterType::N150, "n150_mesh_graph_descriptor.textproto"},
                {tt::tt_metal::ClusterType::N300, "n300_mesh_graph_descriptor.textproto"},
                {tt::tt_metal::ClusterType::T3K, "t3k_mesh_graph_descriptor.textproto"},
                {tt::tt_metal::ClusterType::GALAXY, "single_galaxy_mesh_graph_descriptor.textproto"},
                {tt::tt_metal::ClusterType::TG, "tg_mesh_graph_descriptor.textproto"},
                {tt::tt_metal::ClusterType::P100, "p100_mesh_graph_descriptor.textproto"},
                {tt::tt_metal::ClusterType::P150, "p150_mesh_graph_descriptor.textproto"},
                {tt::tt_metal::ClusterType::P150_X2, "p150_x2_mesh_graph_descriptor.textproto"},
                {tt::tt_metal::ClusterType::P150_X4, "p150_x4_mesh_graph_descriptor.textproto"},
                {tt::tt_metal::ClusterType::P150_X8, "p150_x8_mesh_graph_descriptor.textproto"},
                {tt::tt_metal::ClusterType::SIMULATOR_WORMHOLE_B0, "n150_mesh_graph_descriptor.textproto"},
                {tt::tt_metal::ClusterType::SIMULATOR_BLACKHOLE, "p150_mesh_graph_descriptor.textproto"},
                {tt::tt_metal::ClusterType::SIMULATOR_QUASAR, "p150_mesh_graph_descriptor.textproto"},
                {tt::tt_metal::ClusterType::N300_2x2, "n300_2x2_mesh_graph_descriptor.textproto"},
                {tt::tt_metal::ClusterType::P300, "p300_mesh_graph_descriptor.textproto"},
                {tt::tt_metal::ClusterType::P300_X2, "p300_x2_mesh_graph_descriptor.textproto"},
                {tt::tt_metal::ClusterType::BLACKHOLE_GALAXY, "single_bh_galaxy_mesh_graph_descriptor.textproto"},
            });
=======

using ClusterToDescriptorMap = std::unordered_map<tt::tt_metal::ClusterType, std::string_view>;
using FabricToClusterDescriptorMap = std::unordered_map<tt::tt_fabric::FabricType, ClusterToDescriptorMap>;

const tt::stl::Indestructible<FabricToClusterDescriptorMap>& cluster_type_to_mesh_graph_descriptor =
    tt::stl::Indestructible<FabricToClusterDescriptorMap>(FabricToClusterDescriptorMap{
        {tt::tt_fabric::FabricType::MESH,
         ClusterToDescriptorMap{
             {tt::tt_metal::ClusterType::N150, "n150_mesh_graph_descriptor.yaml"},
             {tt::tt_metal::ClusterType::N300, "n300_mesh_graph_descriptor.yaml"},
             {tt::tt_metal::ClusterType::T3K, "t3k_mesh_graph_descriptor.yaml"},
             {tt::tt_metal::ClusterType::GALAXY, "single_galaxy_mesh_graph_descriptor.yaml"},
             {tt::tt_metal::ClusterType::TG, "tg_mesh_graph_descriptor.yaml"},
             {tt::tt_metal::ClusterType::P100, "p100_mesh_graph_descriptor.yaml"},
             {tt::tt_metal::ClusterType::P150, "p150_mesh_graph_descriptor.yaml"},
             {tt::tt_metal::ClusterType::P150_X2, "p150_x2_mesh_graph_descriptor.yaml"},
             {tt::tt_metal::ClusterType::P150_X4, "p150_x4_mesh_graph_descriptor.yaml"},
             {tt::tt_metal::ClusterType::P150_X8, "p150_x8_mesh_graph_descriptor.yaml"},
             {tt::tt_metal::ClusterType::SIMULATOR_WORMHOLE_B0, "n150_mesh_graph_descriptor.yaml"},
             {tt::tt_metal::ClusterType::SIMULATOR_BLACKHOLE, "p150_mesh_graph_descriptor.yaml"},
             {tt::tt_metal::ClusterType::SIMULATOR_QUASAR, "p150_mesh_graph_descriptor.yaml"},  // TODO use quasar mesh
             {tt::tt_metal::ClusterType::N300_2x2, "n300_2x2_mesh_graph_descriptor.yaml"},
             {tt::tt_metal::ClusterType::P300, "p300_mesh_graph_descriptor.yaml"},
             {tt::tt_metal::ClusterType::BLACKHOLE_GALAXY, "single_bh_galaxy_mesh_graph_descriptor.yaml"},
             {tt::tt_metal::ClusterType::P300_X2, "p300_x2_mesh_graph_descriptor.textproto"},
         }},
        {tt::tt_fabric::FabricType::TORUS_X,
         ClusterToDescriptorMap{
             {tt::tt_metal::ClusterType::GALAXY, "single_galaxy_torus_x_graph_descriptor.yaml"},
         }},
        {tt::tt_fabric::FabricType::TORUS_Y,
         ClusterToDescriptorMap{
             {tt::tt_metal::ClusterType::GALAXY, "single_galaxy_torus_y_graph_descriptor.yaml"},
         }},
        {tt::tt_fabric::FabricType::TORUS_XY,
         ClusterToDescriptorMap{
             {tt::tt_metal::ClusterType::GALAXY, "single_galaxy_torus_xy_graph_descriptor.yaml"},
         }}});

const tt::stl::Indestructible<FabricToClusterDescriptorMap>& cluster_type_to_mesh_graph_descriptor_mgd2 =
    tt::stl::Indestructible<FabricToClusterDescriptorMap>(FabricToClusterDescriptorMap{
        {tt::tt_fabric::FabricType::MESH,
         ClusterToDescriptorMap{
             {tt::tt_metal::ClusterType::N150, "n150_mesh_graph_descriptor.textproto"},
             {tt::tt_metal::ClusterType::N300, "n300_mesh_graph_descriptor.textproto"},
             {tt::tt_metal::ClusterType::T3K, "t3k_mesh_graph_descriptor.textproto"},
             {tt::tt_metal::ClusterType::GALAXY, "single_galaxy_mesh_graph_descriptor.textproto"},
             {tt::tt_metal::ClusterType::TG, "tg_mesh_graph_descriptor.textproto"},
             {tt::tt_metal::ClusterType::P100, "p100_mesh_graph_descriptor.textproto"},
             {tt::tt_metal::ClusterType::P150, "p150_mesh_graph_descriptor.textproto"},
             {tt::tt_metal::ClusterType::P150_X2, "p150_x2_mesh_graph_descriptor.textproto"},
             {tt::tt_metal::ClusterType::P150_X4, "p150_x4_mesh_graph_descriptor.textproto"},
             {tt::tt_metal::ClusterType::P150_X8, "p150_x8_mesh_graph_descriptor.textproto"},
             {tt::tt_metal::ClusterType::SIMULATOR_WORMHOLE_B0, "n150_mesh_graph_descriptor.textproto"},
             {tt::tt_metal::ClusterType::SIMULATOR_BLACKHOLE, "p150_mesh_graph_descriptor.textproto"},
             {tt::tt_metal::ClusterType::SIMULATOR_QUASAR, "p150_mesh_graph_descriptor.textproto"},
             {tt::tt_metal::ClusterType::N300_2x2, "n300_2x2_mesh_graph_descriptor.textproto"},
             {tt::tt_metal::ClusterType::P300, "p300_mesh_graph_descriptor.textproto"},
             {tt::tt_metal::ClusterType::BLACKHOLE_GALAXY, "single_bh_galaxy_mesh_graph_descriptor.textproto"},
             {tt::tt_metal::ClusterType::P300_X2, "p300_x2_mesh_graph_descriptor.textproto"},
         }},
        {tt::tt_fabric::FabricType::TORUS_X,
         ClusterToDescriptorMap{
             {tt::tt_metal::ClusterType::GALAXY, "single_galaxy_torus_x_graph_descriptor.textproto"},
         }},
        {tt::tt_fabric::FabricType::TORUS_Y,
         ClusterToDescriptorMap{
             {tt::tt_metal::ClusterType::GALAXY, "single_galaxy_torus_y_graph_descriptor.textproto"},
         }},
        {tt::tt_fabric::FabricType::TORUS_XY,
         ClusterToDescriptorMap{
             {tt::tt_metal::ClusterType::GALAXY, "single_galaxy_torus_xy_graph_descriptor.textproto"},
         }}});
>>>>>>> c4d49e9d

bool has_flag(FabricType flags, FabricType test) { return (flags & test) == test; }

MeshGraph::MeshGraph(const std::string& mesh_graph_desc_file_path) {
    if (mesh_graph_desc_file_path.ends_with(".textproto")) {
        auto filepath = std::filesystem::path(mesh_graph_desc_file_path);
        MeshGraphDescriptor mgd(filepath, true);
        this->initialize_from_mgd(mgd);
    } else if (mesh_graph_desc_file_path.ends_with(".yaml")) {
        this->initialize_from_yaml(mesh_graph_desc_file_path);
    } else {
        TT_THROW("Mesh graph descriptor file must end with .textproto or .yaml");
    }
}

void MeshGraph::add_to_connectivity(
    MeshId src_mesh_id, ChipId src_chip_id, MeshId dest_mesh_id, ChipId dest_chip_id, RoutingDirection port_direction) {
    TT_ASSERT(
        *src_mesh_id < intra_mesh_connectivity_.size(),
        "MeshGraph: Invalid src_mesh_id: {} or unsized intramesh map",
        *src_mesh_id);
    TT_ASSERT(
        *dest_mesh_id < intra_mesh_connectivity_.size(),
        "MeshGraph: Invalid dest_mesh_id: {} or unsized intramesh map",
        *dest_mesh_id);
    TT_ASSERT(
        src_chip_id < intra_mesh_connectivity_[*src_mesh_id].size(),
        "MeshGraph: Invalid src_chip_id: {} or unsized intramesh map",
        src_chip_id);
    TT_ASSERT(
        dest_chip_id < intra_mesh_connectivity_[*dest_mesh_id].size(),
        "MeshGraph: Invalid dest_chip_id: {} or unsized intramesh map",
        dest_chip_id);

    TT_ASSERT(
        *src_mesh_id < inter_mesh_connectivity_.size(),
        "MeshGraph: Invalid src_mesh_id: {} or unsized intermesh map",
        *src_mesh_id);
    TT_ASSERT(
        *dest_mesh_id < inter_mesh_connectivity_.size(),
        "MeshGraph: Invalid dest_mesh_id: {} or unsized intermesh map",
        *dest_mesh_id);
    TT_ASSERT(
        src_chip_id < inter_mesh_connectivity_[*src_mesh_id].size(),
        "MeshGraph: Invalid src_chip_id: {} or unsized intermesh map",
        src_chip_id);
    TT_ASSERT(
        dest_chip_id < inter_mesh_connectivity_[*dest_mesh_id].size(),
        "MeshGraph: Invalid dest_chip_id: {} or unsized intermesh map",
        dest_chip_id);

    if (src_mesh_id != dest_mesh_id) {
        // Intermesh Connection
        auto& edge = inter_mesh_connectivity_[*src_mesh_id][src_chip_id];
        auto [it, is_inserted] = edge.insert(
            {dest_mesh_id,
             RouterEdge{.port_direction = port_direction, .connected_chip_ids = {dest_chip_id}, .weight = 0}});
        if (!is_inserted) {
            it->second.connected_chip_ids.push_back(dest_chip_id);
        }
    } else {
        // Intramesh Connection
        auto& edge = intra_mesh_connectivity_[*src_mesh_id][src_chip_id];
        auto [it, is_inserted] = edge.insert(
            {dest_chip_id,
             RouterEdge{.port_direction = port_direction, .connected_chip_ids = {dest_chip_id}, .weight = 0}});
        if (!is_inserted) {
            it->second.connected_chip_ids.push_back(dest_chip_id);
        }
    }
}

std::unordered_map<ChipId, RouterEdge> MeshGraph::get_valid_connections(
    const MeshCoordinate& src_mesh_coord, const MeshCoordinateRange& mesh_coord_range, FabricType fabric_type) const {
    std::unordered_map<ChipId, RouterEdge> valid_connections;

    MeshShape mesh_shape = mesh_coord_range.shape();
    MeshCoordinate N(src_mesh_coord[0] - 1, src_mesh_coord[1]);
    MeshCoordinate E(src_mesh_coord[0], src_mesh_coord[1] + 1);
    MeshCoordinate S(src_mesh_coord[0] + 1, src_mesh_coord[1]);
    MeshCoordinate W(src_mesh_coord[0], src_mesh_coord[1] - 1);

    if (has_flag(fabric_type, FabricType::TORUS_X)) {
        E = MeshCoordinate(src_mesh_coord[0], (src_mesh_coord[1] + 1) % mesh_shape[1]);
        W = MeshCoordinate(src_mesh_coord[0], (src_mesh_coord[1] - 1 + mesh_shape[1]) % mesh_shape[1]);
    }
    if (has_flag(fabric_type, FabricType::TORUS_Y)) {
        N = MeshCoordinate((src_mesh_coord[0] - 1 + mesh_shape[0]) % mesh_shape[0], src_mesh_coord[1]);
        S = MeshCoordinate((src_mesh_coord[0] + 1) % mesh_shape[0], src_mesh_coord[1]);
    }
    for (auto& [coord, direction] :
         {std::pair{N, RoutingDirection::N},
          std::pair{E, RoutingDirection::E},
          std::pair{S, RoutingDirection::S},
          std::pair{W, RoutingDirection::W}}) {
        if (mesh_coord_range.contains(coord)) {
            ChipId fabric_chip_id = (coord[0] * mesh_shape[1]) + coord[1];
            valid_connections.insert(
                {fabric_chip_id,
                 RouterEdge{
                     .port_direction = direction,
                     .connected_chip_ids = std::vector<ChipId>(chip_spec_.num_eth_ports_per_direction, fabric_chip_id),
                     .weight = 0}});
        }
    }

    return valid_connections;
}

void MeshGraph::initialize_from_mgd(const MeshGraphDescriptor& mgd) {
    static const std::unordered_map<const proto::Architecture, tt::ARCH> proto_arch_to_arch = {
        {proto::Architecture::WORMHOLE_B0, tt::ARCH::WORMHOLE_B0},
        {proto::Architecture::BLACKHOLE, tt::ARCH::BLACKHOLE},
    };

    // TODO: need to fix
    chip_spec_ = ChipSpec{
        .arch = proto_arch_to_arch.at(mgd.get_arch()),
        .num_eth_ports_per_direction = mgd.get_num_eth_ports_per_direction(),
        .num_z_ports = (mgd.get_arch() == proto::Architecture::BLACKHOLE)
                           ? mgd.get_num_eth_ports_per_direction()
                           : 0,  // Z set to the same number as xy if in black hole
    };

    // Make intramesh connectivity
    // NOTE: Not using MGD 2.0 Mesh graph because it currently does not support port direction
    this->intra_mesh_connectivity_.resize(mgd.all_meshes().size());

    // This is to make sure emtpy elements are filled
    for (const auto& mesh : mgd.all_meshes()) {
        const auto& mesh_instance = mgd.get_instance(mesh);
        this->intra_mesh_connectivity_[mesh_instance.local_id].resize(mesh_instance.sub_instances.size());
    }

    for (const auto& connection : mgd.connections_by_type("MESH")) {
        const auto& connection_data = mgd.get_connection(connection);
        const auto& src_instance = mgd.get_instance(connection_data.nodes[0]);
        const auto& dst_instance = mgd.get_instance(connection_data.nodes[1]);

        const auto& mesh_instance = mgd.get_instance(connection_data.parent_instance_id);

        const MeshId src_mesh_id = MeshId(mesh_instance.local_id);

        const ChipId src_chip_id = src_instance.local_id;
        const ChipId dst_chip_id = dst_instance.local_id;  // ONly expect one single dest chip

        RouterEdge router_edge{
            .port_direction = routing_direction_to_port_direction(connection_data.routing_direction),
            .connected_chip_ids = std::vector<ChipId>(chip_spec_.num_eth_ports_per_direction, dst_chip_id),
            .weight = 0,
        };

        if (this->intra_mesh_connectivity_[*src_mesh_id].size() <= mesh_instance.sub_instances.size()) {
            this->intra_mesh_connectivity_[*src_mesh_id].resize(mesh_instance.sub_instances.size());
        }

        this->intra_mesh_connectivity_[*src_mesh_id][src_chip_id].insert({dst_chip_id, router_edge});
    }

    this->inter_mesh_connectivity_.resize(mgd.all_meshes().size());

    // This is to make sure emtpy elements are filled
    for (const auto& mesh : mgd.all_meshes()) {
        const auto& mesh_instance = mgd.get_instance(mesh);
        this->inter_mesh_connectivity_[mesh_instance.local_id].resize(mesh_instance.sub_instances.size());
    }

    for (const auto& connection : mgd.connections_by_type("FABRIC")) {
        const auto& connection_data = mgd.get_connection(connection);

        const auto& src_instance = mgd.get_instance(connection_data.nodes[0]);
        const auto& dst_instance = mgd.get_instance(connection_data.nodes[1]);

        bool is_device_level = (src_instance.kind == NodeKind::Device) && (dst_instance.kind == NodeKind::Device);

        if (is_device_level) {
            const auto& src_mesh_instance = mgd.get_instance(src_instance.hierarchy.back());
            const auto& dst_mesh_instance = mgd.get_instance(dst_instance.hierarchy.back());

            const MeshId src_mesh_id = MeshId(src_mesh_instance.local_id);
            const MeshId dst_mesh_id = MeshId(dst_mesh_instance.local_id);

            const ChipId src_chip_id = src_instance.local_id;
            const ChipId dst_chip_id = dst_instance.local_id;

            requested_intermesh_ports_[*src_mesh_id][*dst_mesh_id].push_back(
                {src_chip_id, dst_chip_id, connection_data.count});
        } else {
            const MeshId src_mesh_id = MeshId(src_instance.local_id);
            const MeshId dst_mesh_id = MeshId(dst_instance.local_id);

            requested_intermesh_connections_[*src_mesh_id][*dst_mesh_id] = connection_data.count;
        }
    }

    // Populate mesh_host_ranks_
    // Populate mesh_host_rank_coord_ranges_
    // Populate mesh_to_chip_ids_
    auto all_meshes = mgd.all_meshes();

    // Populate with empty containers
    this->mesh_host_ranks_.clear();
    for ([[maybe_unused]] const auto& mesh : all_meshes) {
        this->mesh_host_ranks_.emplace_back(MeshShape{1, 1}, MeshHostRankId{0});
    }

    // Set up the mesh_edge_ports_to_chip_id_ with empty containers for all meshes
    mesh_edge_ports_to_chip_id_.resize(mgd.all_meshes().size());

    for (const auto& mesh : all_meshes) {
        const auto& mesh_instance = mgd.get_instance(mesh);
        TT_FATAL(
            std::holds_alternative<const proto::MeshDescriptor*>(mesh_instance.desc),
            "MeshGraph: Instance {} is not a mesh",
            mesh_instance.name);
        const auto& mesh_desc = std::get<const proto::MeshDescriptor*>(mesh_instance.desc);

        MeshId mesh_id(mesh_instance.local_id);
        MeshShape mesh_shape(mesh_desc->device_topology().dims().at(0), mesh_desc->device_topology().dims().at(1));
        MeshShape host_shape(mesh_desc->host_topology().dims().at(0), mesh_desc->host_topology().dims().at(1));

        std::vector<MeshHostRankId> mesh_host_ranks_values;
        uint32_t next_rank = 0;
        for (const auto& host_coord : MeshCoordinateRange(host_shape)) {
            mesh_host_ranks_values.push_back(MeshHostRankId{next_rank++});

            std::uint32_t board_ns_size = mesh_shape[0] / host_shape[0];
            std::uint32_t board_ew_size = mesh_shape[1] / host_shape[1];

            TT_FATAL(
                mesh_shape[0] % host_shape[0] == 0 && mesh_shape[1] % host_shape[1] == 0,
                "MeshGraph: Mesh shape {}x{} must be divisible by host shape {}x{}",
                mesh_shape[0],
                mesh_shape[1],
                host_shape[0],
                host_shape[1]);

            // Populate mesh_host_rank_coord_ranges_
            this->mesh_host_rank_coord_ranges_.emplace(
                std::make_pair(*mesh_id, mesh_host_ranks_values.back()),
                MeshCoordinateRange(
                    MeshCoordinate(host_coord[0] * board_ns_size, host_coord[1] * board_ew_size),
                    MeshCoordinate(
                        ((host_coord[0] + 1) * board_ns_size) - 1, ((host_coord[1] + 1) * board_ew_size) - 1)));
        }

        // Populate mesh_host_ranks_
        this->mesh_host_ranks_[*mesh_id] = tt_metal::distributed::MeshContainer<MeshHostRankId>(host_shape, mesh_host_ranks_values);

        // Populate mesh_to_chip_ids
        std::vector<ChipId> chip_ids(mesh_shape[0] * mesh_shape[1]);
        std::iota(chip_ids.begin(), chip_ids.end(), 0);
        this->mesh_to_chip_ids_.emplace(
            mesh_instance.local_id, tt_metal::distributed::MeshContainer<ChipId>(mesh_shape, chip_ids));

        // Get the edge ports of each mesh
        // North, start from NW corner
        std::uint32_t chan_id = 0;
        for (std::uint32_t chip_id = 0; chip_id < mesh_shape[1]; chip_id++) {
            for (std::uint32_t i = 0; i < chip_spec_.num_eth_ports_per_direction; i++) {
                mesh_edge_ports_to_chip_id_[*mesh_id][{RoutingDirection::N, chan_id++}] = chip_id;
            }
        }
        // South, start from SW corner
        chan_id = 0;
        for (std::uint32_t chip_id = ((mesh_shape[0] * mesh_shape[1]) - mesh_shape[1]);
             chip_id < (mesh_shape[0] * mesh_shape[1]);
             chip_id++) {
            for (std::uint32_t i = 0; i < chip_spec_.num_eth_ports_per_direction; i++) {
                mesh_edge_ports_to_chip_id_[*mesh_id][{RoutingDirection::S, chan_id++}] = chip_id;
            }
        }
        // East, start from NE corner
        chan_id = 0;
        for (std::uint32_t chip_id = (mesh_shape[1] - 1); chip_id < (mesh_shape[0] * mesh_shape[1]);
             chip_id += mesh_shape[1]) {
            for (std::uint32_t i = 0; i < chip_spec_.num_eth_ports_per_direction; i++) {
                mesh_edge_ports_to_chip_id_[*mesh_id][{RoutingDirection::E, chan_id++}] = chip_id;
            }
        }
        // West, start from NW corner
        chan_id = 0;
        for (std::uint32_t chip_id = 0; chip_id < (mesh_shape[0] * mesh_shape[1]); chip_id += mesh_shape[1]) {
            for (std::uint32_t i = 0; i < chip_spec_.num_eth_ports_per_direction; i++) {
                mesh_edge_ports_to_chip_id_[*mesh_id][{RoutingDirection::W, chan_id++}] = chip_id;
            }
        }
    }
}

void MeshGraph::load_intermesh_connections(const AnnotatedIntermeshConnections& intermesh_connections) {
    for (const auto& connection : intermesh_connections) {
        auto src_mesh = std::get<0>(connection).first;
        auto dst_mesh = std::get<1>(connection).first;
        auto src_port = std::get<0>(connection).second;
        auto dst_port = std::get<1>(connection).second;
        auto src_port_dir = src_port.first;
        auto src_chip = mesh_edge_ports_to_chip_id_[src_mesh].at(src_port);
        auto dst_chip = mesh_edge_ports_to_chip_id_[dst_mesh].at(dst_port);

        this->add_to_connectivity(MeshId{src_mesh}, src_chip, MeshId{dst_mesh}, dst_chip, src_port_dir);
    }
}

const RequestedIntermeshConnections& MeshGraph::get_requested_intermesh_connections() const {
    return requested_intermesh_connections_;
}

const RequestedIntermeshPorts& MeshGraph::get_requested_intermesh_ports() const { return requested_intermesh_ports_; }

const std::vector<std::unordered_map<port_id_t, ChipId, hash_pair>>& MeshGraph::get_mesh_edge_ports_to_chip_id() const {
    return mesh_edge_ports_to_chip_id_;
}

void MeshGraph::initialize_from_yaml(const std::string& mesh_graph_desc_file_path) {
    std::ifstream fdesc(mesh_graph_desc_file_path);
    TT_FATAL(not fdesc.fail(), "Failed to open file: {}", mesh_graph_desc_file_path);

    YAML::Node yaml = YAML::LoadFile(mesh_graph_desc_file_path);

    TT_FATAL(yaml["ChipSpec"].IsMap(), "MeshGraph: Expecting yaml to define a ChipSpec as a Map");
    TT_FATAL(yaml["Board"].IsSequence(), "MeshGraph: Expecting yaml to define Board as a Sequence");
    TT_FATAL(yaml["Mesh"].IsSequence(), "MeshGraph: Expecting yaml to define Mesh as a Sequence");
    TT_FATAL(
        yaml["RelaxedGraph"].IsSequence() || yaml["Graph"].IsSequence(),
        "MeshGraph: Expecting yaml to define RelaxedGraph or Graph as a Sequence");

    // Parse Chip
    const auto& chip = yaml["ChipSpec"];
    auto arch = enchantum::cast<tt::ARCH>(chip["arch"].as<std::string>(), ttsl::ascii_caseless_comp);
    TT_FATAL(arch.has_value(), "MeshGraph: Invalid yaml chip arch: {}", chip["arch"].as<std::string>());

    std::uint32_t num_eth_ports_per_direction = chip["ethernet_ports"]["N"].as<std::uint32_t>();
    if (num_eth_ports_per_direction != chip["ethernet_ports"]["E"].as<std::uint32_t>() ||
        num_eth_ports_per_direction != chip["ethernet_ports"]["S"].as<std::uint32_t>() ||
        num_eth_ports_per_direction != chip["ethernet_ports"]["W"].as<std::uint32_t>()) {
        TT_FATAL(true, "MeshGraph: Expecting the same number of ethernet ports in each direction");
    }
    chip_spec_ = ChipSpec{
        .arch = arch.value(),
        .num_eth_ports_per_direction = num_eth_ports_per_direction,
        .num_z_ports = chip["ethernet_ports"]["Z"].IsDefined() ? chip["ethernet_ports"]["Z"].as<std::uint32_t>() : 0};

    std::unordered_map<std::string, std::array<std::uint32_t, 2>> board_name_to_topology;
    std::unordered_map<std::string, FabricType> board_name_to_fabric_type;
    for (const auto& board : yaml["Board"]) {
        std::string board_name = board["name"].as<std::string>();
        TT_FATAL(
            board_name_to_topology.find(board_name) == board_name_to_topology.end(),
            "MeshGraph: Duplicate board name: {}",
            board_name);
        auto fabric_type = enchantum::cast<FabricType>(board["type"].as<std::string>(), ttsl::ascii_caseless_comp);
        TT_FATAL(
            fabric_type.has_value(), "MeshGraph: Invalid yaml fabric board type: {}", board["type"].as<std::string>());

        board_name_to_fabric_type[board_name] = fabric_type.value();
        TT_FATAL(board["topology"].IsDefined(), "MeshGraph: Expecting yaml board to define topology");
        // Topology
        // e.g. [4, 8]:
        //    4x8 mesh or torus, 4 rows (NS direction), 8 columns (EW direction)
        //    chip 0 is NW corner, chip 1 is E of chip 0
        std::uint32_t row_size = board["topology"][1].as<std::uint32_t>();
        std::uint32_t col_size = board["topology"][0].as<std::uint32_t>();
        board_name_to_topology[board_name] = {col_size, row_size};
    }
    // Loop over Meshes, populate intra mesh
    for (const auto& mesh : yaml["Mesh"]) {
        std::string mesh_board = mesh["board"].as<std::string>();
        MeshId mesh_id{mesh["id"].as<std::uint32_t>()};
        if (this->intra_mesh_connectivity_.size() <= *mesh_id) {
            // Resize all variables that loop over mesh_ids
            this->intra_mesh_connectivity_.resize(*mesh_id + 1);
            this->inter_mesh_connectivity_.resize(*mesh_id + 1);
            // Resize mesh_host_ranks_ by adding empty containers
            while (this->mesh_host_ranks_.size() <= *mesh_id) {
                this->mesh_host_ranks_.emplace_back(MeshShape{1, 1}, MeshHostRankId{0});
            }
            mesh_edge_ports_to_chip_id_.resize(*mesh_id + 1);
        }
        TT_FATAL(
            board_name_to_topology.find(mesh_board) != board_name_to_topology.end(),
            "MeshGraph: Board not found: {}",
            mesh["board"].as<std::string>());

        // Parse device topology (actual number of chips used)
        TT_FATAL(mesh["device_topology"].IsDefined(), "MeshGraph: Expecting yaml mesh to define device_topology");
        std::uint32_t mesh_ns_size = mesh["device_topology"][0].as<std::uint32_t>();
        std::uint32_t mesh_ew_size = mesh["device_topology"][1].as<std::uint32_t>();

        // Parse host topology (number of boards)
        TT_FATAL(mesh["host_topology"].IsDefined(), "MeshGraph: Expecting yaml mesh to define host_topology");
        std::uint32_t mesh_board_ns_size = mesh["host_topology"][0].as<std::uint32_t>();
        std::uint32_t mesh_board_ew_size = mesh["host_topology"][1].as<std::uint32_t>();

        std::uint32_t board_ns_size = board_name_to_topology[mesh_board][0];
        std::uint32_t board_ew_size = board_name_to_topology[mesh_board][1];

        // Assert that device topology is divisible by board topology
        TT_FATAL(
            mesh_ns_size % board_ns_size == 0 and mesh_ew_size % board_ew_size == 0,
            "MeshGraph: Device topology size {}x{} must be divisible by board topology size {}x{}",
            mesh_ns_size,
            mesh_ew_size,
            board_ns_size,
            board_ew_size);

        // Assert that device topology aligns with host topology and board topology
        TT_FATAL(
            mesh_ns_size == mesh_board_ns_size * board_ns_size and mesh_ew_size == mesh_board_ew_size * board_ew_size,
            "MeshGraph: Device topology size {}x{} must equal host topology size {}x{} * board topology size {}x{}",
            mesh_ns_size,
            mesh_ew_size,
            mesh_board_ns_size,
            mesh_board_ew_size,
            board_ns_size,
            board_ew_size);

        std::uint32_t mesh_size = mesh_ns_size * mesh_ew_size;
        MeshShape mesh_shape(mesh_ns_size, mesh_ew_size);
        std::vector<ChipId> chip_ids(mesh_size);
        std::iota(chip_ids.begin(), chip_ids.end(), 0);
        this->mesh_to_chip_ids_.emplace(*mesh_id, MeshContainer<ChipId>(mesh_shape, chip_ids));

        // Assign ranks in row-major order based on host topology.
        std::vector<MeshHostRankId> mesh_host_ranks_values;
        uint32_t next_rank = 0;
        for (const auto& host_coord : MeshCoordinateRange(MeshShape(mesh_board_ns_size, mesh_board_ew_size))) {
            mesh_host_ranks_values.push_back(MeshHostRankId{next_rank++});
            mesh_host_rank_coord_ranges_.emplace(
                std::make_pair(*mesh_id, mesh_host_ranks_values.back()),
                MeshCoordinateRange(
                    MeshCoordinate(host_coord[0] * board_ns_size, host_coord[1] * board_ew_size),
                    MeshCoordinate(
                        ((host_coord[0] + 1) * board_ns_size) - 1, ((host_coord[1] + 1) * board_ew_size) - 1)));
        }

        this->mesh_host_ranks_[*mesh_id] =
            MeshContainer<MeshHostRankId>(MeshShape(mesh_board_ns_size, mesh_board_ew_size), mesh_host_ranks_values);

        // Fill in connectivity for Mesh
        MeshCoordinateRange mesh_coord_range(mesh_shape);
        this->intra_mesh_connectivity_[*mesh_id].resize(mesh_size);
        for (const auto& src_mesh_coord : mesh_coord_range) {
            // Get the chip id for the current mesh coordinate
            ChipId src_chip_id = (src_mesh_coord[0] * mesh_shape[1]) + src_mesh_coord[1];
            // Get the valid connections for the current chip
            this->intra_mesh_connectivity_[*mesh_id][src_chip_id] =
                this->get_valid_connections(src_mesh_coord, mesh_coord_range, board_name_to_fabric_type[mesh_board]);
        }

        this->inter_mesh_connectivity_[*mesh_id].resize(this->intra_mesh_connectivity_[*mesh_id].size());

        // Print Mesh
        std::stringstream ss;
        for (int i = 0; i < mesh_size; i++) {
            if (i % mesh_ew_size == 0) {
                ss << std::endl;
            }
            ss << " " << std::setfill('0') << std::setw(2) << i;
        }
        log_debug(tt::LogFabric, "Mesh Graph: Mesh {} Logical Device Ids {}", *mesh_id, ss.str());
        for (const auto& [key, coords] : this->mesh_host_rank_coord_ranges_) {
            const auto& [current_mesh_id, host_rank] = key;
            if (current_mesh_id == mesh_id) {
                log_debug(
                    tt::LogFabric,
                    "Mesh Graph: Mesh {} Host Rank {} Start: {}, End: {}",
                    *mesh_id,
                    *host_rank,
                    coords.start_coord(),
                    coords.end_coord());
                for (auto it = coords.begin(); it != coords.end(); ++it) {
                    log_debug(
                        tt::LogFabric, "\t{} -> Chip: {}", *it, this->mesh_to_chip_ids_.at(current_mesh_id).at(*it));
                }
            }
        }

        // Get the edge ports of each mesh
        // North, start from NW corner
        std::uint32_t chan_id = 0;
        for (std::uint32_t chip_id = 0; chip_id < mesh_ew_size; chip_id++) {
            for (std::uint32_t i = 0; i < chip_spec_.num_eth_ports_per_direction; i++) {
                mesh_edge_ports_to_chip_id_[*mesh_id][{RoutingDirection::N, chan_id++}] = chip_id;
            }
        }
        // South, start from SW corner
        chan_id = 0;
        for (std::uint32_t chip_id = (mesh_size - mesh_ew_size); chip_id < mesh_size; chip_id++) {
            for (std::uint32_t i = 0; i < chip_spec_.num_eth_ports_per_direction; i++) {
                mesh_edge_ports_to_chip_id_[*mesh_id][{RoutingDirection::S, chan_id++}] = chip_id;
            }
        }
        // East, start from NE corner
        chan_id = 0;
        for (std::uint32_t chip_id = (mesh_ew_size - 1); chip_id < mesh_size; chip_id += mesh_ew_size) {
            for (std::uint32_t i = 0; i < chip_spec_.num_eth_ports_per_direction; i++) {
                mesh_edge_ports_to_chip_id_[*mesh_id][{RoutingDirection::E, chan_id++}] = chip_id;
            }
        }
        // WEST, start from NW corner
        chan_id = 0;
        for (std::uint32_t chip_id = 0; chip_id < mesh_size; chip_id += mesh_ew_size) {
            for (std::uint32_t i = 0; i < chip_spec_.num_eth_ports_per_direction; i++) {
                mesh_edge_ports_to_chip_id_[*mesh_id][{RoutingDirection::W, chan_id++}] = chip_id;
            }
        }
    }

    TT_FATAL(
        !(yaml["RelaxedGraph"] && yaml["Graph"]),
        "Mesh Graph Descriptor cannot specify both RelaxedGraph and Graph connections.");
    if (yaml["RelaxedGraph"]) {
        // Specify the number of active channels between meshes
        for (const auto& connection : yaml["RelaxedGraph"]) {
            auto src_mesh_str = connection[0].as<std::string>();
            auto dst_mesh_str = connection[1].as<std::string>();
            auto num_chans = connection[2].as<uint32_t>();
            auto src_mesh = static_cast<uint32_t>(std::stoul(src_mesh_str.substr(1, src_mesh_str.size() - 1)));
            auto dst_mesh = static_cast<uint32_t>(std::stoul(dst_mesh_str.substr(1, dst_mesh_str.size() - 1)));
            requested_intermesh_connections_[src_mesh][dst_mesh] = num_chans;
            requested_intermesh_connections_[dst_mesh][src_mesh] = num_chans;
        }
    } else {
        // Specify the number of active channels between specific logical devices across meshes
        TT_FATAL(yaml["Graph"], "Mesh Graph Descriptor must specify either RelaxedGraph or Graph connections.");
        for (const auto& connection : yaml["Graph"]) {
            auto src_mesh_str = connection[0][0].as<std::string>();
            auto dst_mesh_str = connection[1][0].as<std::string>();
            auto src_device_str = connection[0][1].as<std::string>();
            auto dst_device_str = connection[1][1].as<std::string>();
            auto num_chans = connection[2].as<uint32_t>();

            auto src_mesh = static_cast<uint32_t>(std::stoul(src_mesh_str.substr(1, src_mesh_str.size() - 1)));
            auto dst_mesh = static_cast<uint32_t>(std::stoul(dst_mesh_str.substr(1, dst_mesh_str.size() - 1)));
            auto src_device = static_cast<uint32_t>(std::stoul(src_device_str.substr(1, src_device_str.size() - 1)));
            auto dst_device = static_cast<uint32_t>(std::stoul(dst_device_str.substr(1, dst_device_str.size() - 1)));

            requested_intermesh_ports_[src_mesh][dst_mesh].push_back({src_device, dst_device, num_chans});
            requested_intermesh_ports_[dst_mesh][src_mesh].push_back({dst_device, src_device, num_chans});
        }
    }
}

void MeshGraph::print_connectivity() const {
    std::stringstream ss;
    ss << " Mesh Graph:  Intra Mesh Connectivity: " << std::endl;
    for (uint32_t mesh_id_val = 0; mesh_id_val < this->intra_mesh_connectivity_.size(); mesh_id_val++) {
        ss << "M" << mesh_id_val << ":" << std::endl;
        for (uint32_t chip_id = 0; chip_id < this->intra_mesh_connectivity_[mesh_id_val].size(); chip_id++) {
            ss << "   D" << chip_id << ": ";
            for (auto [connected_chip_id, edge] : this->intra_mesh_connectivity_[mesh_id_val][chip_id]) {
                for (int i = 0; i < edge.connected_chip_ids.size(); i++) {
                    ss << edge.connected_chip_ids[i] << "(" << enchantum::to_string(edge.port_direction) << ", "
                       << edge.weight << ") ";
                }
            }
            ss << std::endl;
        }
    }
    log_debug(tt::LogFabric, "{}", ss.str());
    ss.str(std::string());
    ss << " Mesh Graph:  Inter Mesh Connectivity: " << std::endl;
    for (uint32_t mesh_id_val = 0; mesh_id_val < this->inter_mesh_connectivity_.size(); mesh_id_val++) {
        ss << "M" << mesh_id_val << ":" << std::endl;
        for (uint32_t chip_id = 0; chip_id < this->inter_mesh_connectivity_[mesh_id_val].size(); chip_id++) {
            ss << "   D" << chip_id << ": ";
            for (auto [connected_mesh_id, edge] : this->inter_mesh_connectivity_[mesh_id_val][chip_id]) {
                for (int i = 0; i < edge.connected_chip_ids.size(); i++) {
                    ss << "M" << *connected_mesh_id << "D" << edge.connected_chip_ids[i] << "("
                       << enchantum::to_string(edge.port_direction) << ", " << edge.weight << ") ";
                }
            }
            ss << std::endl;
        }
    }
    log_debug(tt::LogFabric, "{}", ss.str());
}

void MeshGraph::validate_mesh_id(MeshId mesh_id) const {
    TT_FATAL(
        this->mesh_to_chip_ids_.find(mesh_id) != this->mesh_to_chip_ids_.end(),
        "MeshGraph: mesh_id {} not found",
        mesh_id);
}

MeshShape MeshGraph::get_mesh_shape(MeshId mesh_id, std::optional<MeshHostRankId> host_rank) const {
    this->validate_mesh_id(mesh_id);

    if (host_rank.has_value()) {
        return this->mesh_host_rank_coord_ranges_.at(std::make_pair(mesh_id, *host_rank)).shape();
    }

    return this->mesh_to_chip_ids_.at(mesh_id).shape();
}

MeshCoordinateRange MeshGraph::get_coord_range(MeshId mesh_id, std::optional<MeshHostRankId> host_rank) const {
    this->validate_mesh_id(mesh_id);

    if (host_rank.has_value()) {
        auto it = this->mesh_host_rank_coord_ranges_.find(std::make_pair(mesh_id, *host_rank));
        TT_FATAL(
            it != this->mesh_host_rank_coord_ranges_.end(),
            "MeshGraph: host_rank {} not found for mesh {}",
            *host_rank,
            *mesh_id);
        return it->second;
    }
    auto mesh_shape = this->mesh_to_chip_ids_.at(mesh_id).shape();
    return MeshCoordinateRange(mesh_shape);
}

const IntraMeshConnectivity& MeshGraph::get_intra_mesh_connectivity() const { return intra_mesh_connectivity_; }
const InterMeshConnectivity& MeshGraph::get_inter_mesh_connectivity() const { return inter_mesh_connectivity_; }

std::vector<MeshId> MeshGraph::get_mesh_ids() const {
    std::vector<MeshId> mesh_ids;
    mesh_ids.reserve(this->mesh_to_chip_ids_.size());
    for (const auto& [mesh_id, _] : this->mesh_to_chip_ids_) {
        mesh_ids.push_back(mesh_id);
    }
    return mesh_ids;
}

MeshContainer<ChipId> MeshGraph::get_chip_ids(MeshId mesh_id, std::optional<MeshHostRankId> host_rank) const {
    auto it = mesh_to_chip_ids_.find(mesh_id);
    TT_FATAL(it != mesh_to_chip_ids_.end(), "MeshGraph: mesh_id {} not found", mesh_id);

    if (!host_rank.has_value()) {
        // Return the entire mesh
        return it->second;
    }

    // Return submesh for the specific host rank
    MeshCoordinateRange coord_range = get_coord_range(mesh_id, host_rank);
    MeshShape submesh_shape = coord_range.shape();

    std::vector<ChipId> submesh_chip_ids;
    submesh_chip_ids.reserve(submesh_shape.mesh_size());

    for (const auto& coord : coord_range) {
        submesh_chip_ids.push_back(it->second.at(coord));
    }

    return MeshContainer<ChipId>(submesh_shape, submesh_chip_ids);
}

MeshCoordinate MeshGraph::chip_to_coordinate(MeshId mesh_id, ChipId chip_id) const {
    const auto& mesh_shape = mesh_to_chip_ids_.at(mesh_id).shape();
    int ns = chip_id / mesh_shape[1];
    int ew = chip_id % mesh_shape[1];
    return MeshCoordinate(ns, ew);
}

ChipId MeshGraph::coordinate_to_chip(MeshId mesh_id, MeshCoordinate coordinate) const {
    const auto& mesh_shape = mesh_to_chip_ids_.at(mesh_id).shape();
    return (coordinate[0] * mesh_shape[1]) + coordinate[1];
}

std::optional<MeshHostRankId> MeshGraph::get_host_rank_for_chip(MeshId mesh_id, ChipId chip_id) const {
    auto it = mesh_to_chip_ids_.find(mesh_id);
    if (it == mesh_to_chip_ids_.end()) {
        return std::nullopt;
    }

    // Convert chip_id to mesh coordinates
    MeshCoordinate chip_coord = this->chip_to_coordinate(mesh_id, chip_id);

    // Find which host rank owns this coordinate
    for (const auto& [mesh_id_host_rank_pair, coord_range] : mesh_host_rank_coord_ranges_) {
        if (mesh_id_host_rank_pair.first == mesh_id && chip_coord[0] >= coord_range.start_coord()[0] &&
            chip_coord[0] <= coord_range.end_coord()[0] && chip_coord[1] >= coord_range.start_coord()[1] &&
            chip_coord[1] <= coord_range.end_coord()[1]) {
            return mesh_id_host_rank_pair.second;
        }
    }

    return std::nullopt;
}

const MeshContainer<MeshHostRankId>& MeshGraph::get_host_ranks(MeshId mesh_id) const {
    return mesh_host_ranks_[*mesh_id];
}

std::filesystem::path MeshGraph::get_mesh_graph_descriptor_path_for_cluster_type(
    const tt::tt_metal::ClusterType cluster_type,
    const std::string& root_dir,
    const bool version_2,
    const tt::tt_fabric::FabricType fabric_type) {
    auto& fabric_to_cluster_map =
        version_2 ? cluster_type_to_mesh_graph_descriptor_mgd2.get() : cluster_type_to_mesh_graph_descriptor.get();
    auto fabric_it = fabric_to_cluster_map.find(fabric_type);
    if (fabric_it != fabric_to_cluster_map.end()) {
        const auto& cluster_to_descriptor_map = fabric_it->second;
        auto cluster_it = cluster_to_descriptor_map.find(cluster_type);
        if (cluster_it != cluster_to_descriptor_map.end()) {
            return std::filesystem::path(root_dir) / MESH_GRAPH_DESCRIPTOR_DIR / cluster_it->second;
        }
    }

    // Fallback: if a torus fabric type was requested but not found, try MESH fabric type.
    if (fabric_type != FabricType::MESH) {
        auto mesh_fabric_it = fabric_to_cluster_map.find(FabricType::MESH);
        const auto& cluster_to_descriptor_map = mesh_fabric_it->second;
        auto cluster_it = cluster_to_descriptor_map.find(cluster_type);
        if (cluster_it != cluster_to_descriptor_map.end()) {
            log_warning(
                tt::LogFabric,
                "Mesh Graph Descriptor for fabric type {} and cluster type {} not found. Picking mesh graph descriptor "
                "for MESH fabric type.",
                enchantum::to_string(fabric_type),
                enchantum::to_string(cluster_type));
            return std::filesystem::path(root_dir) / MESH_GRAPH_DESCRIPTOR_DIR / cluster_it->second;
        }
    }

    TT_THROW("Cannot find mesh graph descriptor for fabric type {} and cluster type {}", fabric_type, cluster_type);
}

}  // namespace tt::tt_fabric<|MERGE_RESOLUTION|>--- conflicted
+++ resolved
@@ -48,55 +48,6 @@
         default: TT_THROW("Invalid routing direction: {}", routing_direction);
     }
 }
-
-<<<<<<< HEAD
-const tt::stl::Indestructible<std::unordered_map<tt::tt_metal::ClusterType, std::string_view>>&
-    cluster_type_to_mesh_graph_descriptor =
-        tt::stl::Indestructible<std::unordered_map<tt::tt_metal::ClusterType, std::string_view>>(
-            std::unordered_map<tt::tt_metal::ClusterType, std::string_view>{
-                {tt::tt_metal::ClusterType::N150, "n150_mesh_graph_descriptor.yaml"},
-                {tt::tt_metal::ClusterType::N300, "n300_mesh_graph_descriptor.yaml"},
-                {tt::tt_metal::ClusterType::T3K, "t3k_mesh_graph_descriptor.yaml"},
-                {tt::tt_metal::ClusterType::GALAXY, "single_galaxy_mesh_graph_descriptor.yaml"},
-                {tt::tt_metal::ClusterType::TG, "tg_mesh_graph_descriptor.yaml"},
-                {tt::tt_metal::ClusterType::P100, "p100_mesh_graph_descriptor.yaml"},
-                {tt::tt_metal::ClusterType::P150, "p150_mesh_graph_descriptor.yaml"},
-                {tt::tt_metal::ClusterType::P150_X2, "p150_x2_mesh_graph_descriptor.yaml"},
-                {tt::tt_metal::ClusterType::P150_X4, "p150_x4_mesh_graph_descriptor.yaml"},
-                {tt::tt_metal::ClusterType::P150_X8, "p150_x8_mesh_graph_descriptor.yaml"},
-                {tt::tt_metal::ClusterType::SIMULATOR_WORMHOLE_B0, "n150_mesh_graph_descriptor.yaml"},
-                {tt::tt_metal::ClusterType::SIMULATOR_BLACKHOLE, "p150_mesh_graph_descriptor.yaml"},
-                {tt::tt_metal::ClusterType::SIMULATOR_QUASAR,
-                 "p150_mesh_graph_descriptor.yaml"},  // TODO use quasar mesh
-                {tt::tt_metal::ClusterType::N300_2x2, "n300_2x2_mesh_graph_descriptor.yaml"},
-                {tt::tt_metal::ClusterType::P300, "p300_mesh_graph_descriptor.yaml"},
-                {tt::tt_metal::ClusterType::P300_X2, "p300_x2_mesh_graph_descriptor.yaml"},
-                {tt::tt_metal::ClusterType::BLACKHOLE_GALAXY, "single_bh_galaxy_mesh_graph_descriptor.yaml"},
-            });
-
-const tt::stl::Indestructible<std::unordered_map<tt::tt_metal::ClusterType, std::string_view>>&
-    cluster_type_to_mesh_graph_descriptor_mgd2 =
-        tt::stl::Indestructible<std::unordered_map<tt::tt_metal::ClusterType, std::string_view>>(
-            std::unordered_map<tt::tt_metal::ClusterType, std::string_view>{
-                {tt::tt_metal::ClusterType::N150, "n150_mesh_graph_descriptor.textproto"},
-                {tt::tt_metal::ClusterType::N300, "n300_mesh_graph_descriptor.textproto"},
-                {tt::tt_metal::ClusterType::T3K, "t3k_mesh_graph_descriptor.textproto"},
-                {tt::tt_metal::ClusterType::GALAXY, "single_galaxy_mesh_graph_descriptor.textproto"},
-                {tt::tt_metal::ClusterType::TG, "tg_mesh_graph_descriptor.textproto"},
-                {tt::tt_metal::ClusterType::P100, "p100_mesh_graph_descriptor.textproto"},
-                {tt::tt_metal::ClusterType::P150, "p150_mesh_graph_descriptor.textproto"},
-                {tt::tt_metal::ClusterType::P150_X2, "p150_x2_mesh_graph_descriptor.textproto"},
-                {tt::tt_metal::ClusterType::P150_X4, "p150_x4_mesh_graph_descriptor.textproto"},
-                {tt::tt_metal::ClusterType::P150_X8, "p150_x8_mesh_graph_descriptor.textproto"},
-                {tt::tt_metal::ClusterType::SIMULATOR_WORMHOLE_B0, "n150_mesh_graph_descriptor.textproto"},
-                {tt::tt_metal::ClusterType::SIMULATOR_BLACKHOLE, "p150_mesh_graph_descriptor.textproto"},
-                {tt::tt_metal::ClusterType::SIMULATOR_QUASAR, "p150_mesh_graph_descriptor.textproto"},
-                {tt::tt_metal::ClusterType::N300_2x2, "n300_2x2_mesh_graph_descriptor.textproto"},
-                {tt::tt_metal::ClusterType::P300, "p300_mesh_graph_descriptor.textproto"},
-                {tt::tt_metal::ClusterType::P300_X2, "p300_x2_mesh_graph_descriptor.textproto"},
-                {tt::tt_metal::ClusterType::BLACKHOLE_GALAXY, "single_bh_galaxy_mesh_graph_descriptor.textproto"},
-            });
-=======
 
 using ClusterToDescriptorMap = std::unordered_map<tt::tt_metal::ClusterType, std::string_view>;
 using FabricToClusterDescriptorMap = std::unordered_map<tt::tt_fabric::FabricType, ClusterToDescriptorMap>;
@@ -120,8 +71,8 @@
              {tt::tt_metal::ClusterType::SIMULATOR_QUASAR, "p150_mesh_graph_descriptor.yaml"},  // TODO use quasar mesh
              {tt::tt_metal::ClusterType::N300_2x2, "n300_2x2_mesh_graph_descriptor.yaml"},
              {tt::tt_metal::ClusterType::P300, "p300_mesh_graph_descriptor.yaml"},
+             {tt::tt_metal::ClusterType::P300_X2, "p300_x2_mesh_graph_descriptor.yaml"},
              {tt::tt_metal::ClusterType::BLACKHOLE_GALAXY, "single_bh_galaxy_mesh_graph_descriptor.yaml"},
-             {tt::tt_metal::ClusterType::P300_X2, "p300_x2_mesh_graph_descriptor.textproto"},
          }},
         {tt::tt_fabric::FabricType::TORUS_X,
          ClusterToDescriptorMap{
@@ -155,8 +106,8 @@
              {tt::tt_metal::ClusterType::SIMULATOR_QUASAR, "p150_mesh_graph_descriptor.textproto"},
              {tt::tt_metal::ClusterType::N300_2x2, "n300_2x2_mesh_graph_descriptor.textproto"},
              {tt::tt_metal::ClusterType::P300, "p300_mesh_graph_descriptor.textproto"},
+             {tt::tt_metal::ClusterType::P300_X2, "p300_x2_mesh_graph_descriptor.textproto"},
              {tt::tt_metal::ClusterType::BLACKHOLE_GALAXY, "single_bh_galaxy_mesh_graph_descriptor.textproto"},
-             {tt::tt_metal::ClusterType::P300_X2, "p300_x2_mesh_graph_descriptor.textproto"},
          }},
         {tt::tt_fabric::FabricType::TORUS_X,
          ClusterToDescriptorMap{
@@ -170,7 +121,6 @@
          ClusterToDescriptorMap{
              {tt::tt_metal::ClusterType::GALAXY, "single_galaxy_torus_xy_graph_descriptor.textproto"},
          }}});
->>>>>>> c4d49e9d
 
 bool has_flag(FabricType flags, FabricType test) { return (flags & test) == test; }
 
