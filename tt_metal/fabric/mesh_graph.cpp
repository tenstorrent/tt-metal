--- conflicted
+++ resolved
@@ -717,26 +717,7 @@
     return mesh_ids;
 }
 
-<<<<<<< HEAD
-std::vector<MeshId> MeshGraph::get_adjacent_meshes(MeshId mesh_id) const {
-    validate_mesh_id(mesh_id);
-    std::unordered_set<MeshId> adjacent;
-    // Outgoing connections
-    for (const auto& chip_map : inter_mesh_connectivity_[*mesh_id]) {
-        for (const auto& pair : chip_map) {
-            MeshId dest = pair.first;
-            if (dest != mesh_id) {
-                adjacent.insert(dest);
-            }
-        }
-    }
-    return std::vector<MeshId>(adjacent.begin(), adjacent.end());
-}
-
-MeshContainer<chip_id_t> MeshGraph::get_chip_ids(MeshId mesh_id, std::optional<MeshHostRankId> host_rank) const {
-=======
 MeshContainer<ChipId> MeshGraph::get_chip_ids(MeshId mesh_id, std::optional<MeshHostRankId> host_rank) const {
->>>>>>> c8dd8fce
     auto it = mesh_to_chip_ids_.find(mesh_id);
     TT_FATAL(it != mesh_to_chip_ids_.end(), "MeshGraph: mesh_id {} not found", mesh_id);
 
