// SPDX-FileCopyrightText: © 2024 Tenstorrent Inc.
//
// SPDX-License-Identifier: Apache-2.0

#include <tt-metalium/experimental/fabric/mesh_graph.hpp>
#include "experimental/fabric/routing_table_generator.hpp"
#include "fabric_host_utils.hpp"
#include <tt-metalium/experimental/fabric/topology_mapper_utils.hpp>

#include <enchantum/enchantum.hpp>
#include <yaml-cpp/yaml.h>
#include <algorithm>
#include <array>
#include <fstream>
#include <iomanip>
#include <optional>

#include <tt_stl/assert.hpp>
#include <tt-logger/tt-logger.hpp>
#include <llrt/tt_cluster.hpp>
#include <umd/device/types/cluster_descriptor_types.hpp>
#include <tt_stl/indestructible.hpp>
#include <tt_stl/caseless_comparison.hpp>
#include <tt-metalium/mesh_coord.hpp>
#include <tt-metalium/experimental/fabric/mesh_graph_descriptor.hpp>
#include <tt-metalium/experimental/fabric/topology_mapper.hpp>
#include "physical_system_descriptor.hpp"
#include "protobuf/mesh_graph_descriptor.pb.h"
#include "impl/context/metal_context.hpp"
#include <numeric>
#include <set>
#include <cmath>

// Implementation of hash function for port_id_t
std::size_t std::hash<tt::tt_fabric::port_id_t>::operator()(const tt::tt_fabric::port_id_t& p) const {
    return tt::stl::hash::hash_objects_with_default_seed(p.first, p.second);
}

namespace tt::tt_fabric {

/**
 * @brief Determines the maximum number of local Ethernet connections per direction between ASICs in the system.
 *
 * For each ASIC in the provided PhysicalSystemDescriptor, this function examines all neighboring ASICs and counts
 * the number of Ethernet connections to each neighbor that are marked as local (i.e., connection.is_local is true).
 * It returns the maximum number of such local connections found in any direction for any ASIC.
 *
 * @param psd The PhysicalSystemDescriptor representing the system's ASICs and their interconnections.
 * @return The maximum number of local Ethernet connections per direction between any two ASICs.
 */
std::uint32_t get_num_connections_per_direction(const tt::tt_metal::PhysicalSystemDescriptor& psd) {
    // Check the number of connections per direction for each asic
    std::uint32_t num_connections_per_direction = 1;  // Default to 1 connection per direction
    for (const auto& [asic_id, asic_descriptor] : psd.get_asic_descriptors()) {
        auto neighbors = psd.get_asic_neighbors(asic_id);
        for (const auto& neighbor : neighbors) {
            auto connections = psd.get_eth_connections(asic_id, neighbor);
            std::uint32_t num_local_connections = 0;
            for (const auto& connection : connections) {
                if (connection.is_local) {
                    num_local_connections++;
                }
            }
            num_connections_per_direction = std::max(num_connections_per_direction, num_local_connections);
        }
    }
    return num_connections_per_direction;
}

RoutingDirection routing_direction_to_port_direction(const proto::RoutingDirection& routing_direction) {
    switch (routing_direction) {
        case proto::RoutingDirection::N: return RoutingDirection::N;
        case proto::RoutingDirection::E: return RoutingDirection::E;
        case proto::RoutingDirection::S: return RoutingDirection::S;
        case proto::RoutingDirection::W: return RoutingDirection::W;
        case proto::RoutingDirection::C: return RoutingDirection::C;
        case proto::RoutingDirection::NONE: return RoutingDirection::NONE;
        default: TT_THROW("Invalid routing direction: {}", routing_direction);
    }
}

<<<<<<< HEAD
=======
using ClusterToDescriptorMap = std::unordered_map<tt::tt_metal::ClusterType, std::string_view>;
using FabricToClusterDescriptorMap = std::unordered_map<tt::tt_fabric::FabricType, ClusterToDescriptorMap>;

const tt::stl::Indestructible<FabricToClusterDescriptorMap>& cluster_type_to_mesh_graph_descriptor =
    tt::stl::Indestructible<FabricToClusterDescriptorMap>(FabricToClusterDescriptorMap{
        {tt::tt_fabric::FabricType::MESH,
         ClusterToDescriptorMap{
             {tt::tt_metal::ClusterType::N150, "n150_mesh_graph_descriptor.textproto"},
             {tt::tt_metal::ClusterType::N300, "n300_mesh_graph_descriptor.textproto"},
             {tt::tt_metal::ClusterType::T3K, "t3k_mesh_graph_descriptor.textproto"},
             {tt::tt_metal::ClusterType::GALAXY, "single_galaxy_mesh_graph_descriptor.textproto"},
             {tt::tt_metal::ClusterType::TG, "tg_mesh_graph_descriptor.textproto"},
             {tt::tt_metal::ClusterType::P100, "p100_mesh_graph_descriptor.textproto"},
             {tt::tt_metal::ClusterType::P150, "p150_mesh_graph_descriptor.textproto"},
             {tt::tt_metal::ClusterType::P150_X2, "p150_x2_mesh_graph_descriptor.textproto"},
             {tt::tt_metal::ClusterType::P150_X4, "p150_x4_mesh_graph_descriptor.textproto"},
             {tt::tt_metal::ClusterType::P150_X8, "p150_x8_mesh_graph_descriptor.textproto"},
             {tt::tt_metal::ClusterType::SIMULATOR_WORMHOLE_B0, "n150_mesh_graph_descriptor.textproto"},
             {tt::tt_metal::ClusterType::SIMULATOR_BLACKHOLE, "p150_mesh_graph_descriptor.textproto"},
             {tt::tt_metal::ClusterType::SIMULATOR_QUASAR, "p150_mesh_graph_descriptor.textproto"},
             {tt::tt_metal::ClusterType::N300_2x2, "n300_2x2_mesh_graph_descriptor.textproto"},
             {tt::tt_metal::ClusterType::P300, "p300_mesh_graph_descriptor.textproto"},
             {tt::tt_metal::ClusterType::BLACKHOLE_GALAXY, "single_bh_galaxy_mesh_graph_descriptor.textproto"},
             {tt::tt_metal::ClusterType::P300_X2, "p300_x2_mesh_graph_descriptor.textproto"},
         }},
        {tt::tt_fabric::FabricType::TORUS_X,
         ClusterToDescriptorMap{
             {tt::tt_metal::ClusterType::GALAXY, "single_galaxy_torus_x_graph_descriptor.textproto"},
             {tt::tt_metal::ClusterType::BLACKHOLE_GALAXY, "single_bh_galaxy_torus_x_graph_descriptor.textproto"}}},
        {tt::tt_fabric::FabricType::TORUS_Y,
         ClusterToDescriptorMap{
             {tt::tt_metal::ClusterType::GALAXY, "single_galaxy_torus_y_graph_descriptor.textproto"},
             {tt::tt_metal::ClusterType::BLACKHOLE_GALAXY, "single_bh_galaxy_torus_y_graph_descriptor.textproto"}}},
        {tt::tt_fabric::FabricType::TORUS_XY,
         ClusterToDescriptorMap{
             {tt::tt_metal::ClusterType::GALAXY, "single_galaxy_torus_xy_graph_descriptor.textproto"},
             {tt::tt_metal::ClusterType::BLACKHOLE_GALAXY, "single_bh_galaxy_torus_xy_graph_descriptor.textproto"}}}});

>>>>>>> 5e1f19bd
MeshGraph::MeshGraph(const std::string& mesh_graph_desc_file_path, std::optional<FabricConfig> fabric_config) {
    log_debug(tt::LogFabric, "mesh_graph_desc_file_path: {}", mesh_graph_desc_file_path);
    if (mesh_graph_desc_file_path.ends_with(".textproto")) {
        auto filepath = std::filesystem::path(mesh_graph_desc_file_path);
        MeshGraphDescriptor mgd(filepath, true);
        this->initialize_from_mgd(mgd, fabric_config);
    } else {
        TT_THROW(
            "Mesh graph descriptor file must use the .textproto format. "
            "The YAML format (MGD 1.0) has been deprecated.\n\n"
            "Please convert your YAML mesh graph descriptor to textproto format.\n\n"
            "For examples of textproto format, see:\n"
            "  - tests/tt_metal/tt_fabric/custom_mesh_descriptors/mgd2_syntax_check_mesh_graph_descriptor.textproto\n"
            "  - tests/tt_metal/tt_fabric/custom_mesh_descriptors/t3k_2x2_mesh_graph_descriptor.textproto\n\n"
            "For conversion instructions from MGD 1.0 (YAML) to MGD (textproto), see:\n"
            "  - tt_metal/fabric/MGD_README.md (section: Converting from MGD 1.0 to MGD)\n\n"
            "File provided: {}",
            mesh_graph_desc_file_path);
    }
}

void MeshGraph::add_to_connectivity(
    MeshId src_mesh_id, ChipId src_chip_id, MeshId dest_mesh_id, ChipId dest_chip_id, RoutingDirection port_direction) {
    TT_ASSERT(
        *src_mesh_id < intra_mesh_connectivity_.size(),
        "MeshGraph: Invalid src_mesh_id: {} or unsized intramesh map",
        *src_mesh_id);
    TT_ASSERT(
        *dest_mesh_id < intra_mesh_connectivity_.size(),
        "MeshGraph: Invalid dest_mesh_id: {} or unsized intramesh map",
        *dest_mesh_id);
    TT_ASSERT(
        src_chip_id < intra_mesh_connectivity_[*src_mesh_id].size(),
        "MeshGraph: Invalid src_chip_id: {} or unsized intramesh map",
        src_chip_id);
    TT_ASSERT(
        dest_chip_id < intra_mesh_connectivity_[*dest_mesh_id].size(),
        "MeshGraph: Invalid dest_chip_id: {} or unsized intramesh map",
        dest_chip_id);

    TT_ASSERT(
        *src_mesh_id < inter_mesh_connectivity_.size(),
        "MeshGraph: Invalid src_mesh_id: {} or unsized intermesh map",
        *src_mesh_id);
    TT_ASSERT(
        *dest_mesh_id < inter_mesh_connectivity_.size(),
        "MeshGraph: Invalid dest_mesh_id: {} or unsized intermesh map",
        *dest_mesh_id);
    TT_ASSERT(
        src_chip_id < inter_mesh_connectivity_[*src_mesh_id].size(),
        "MeshGraph: Invalid src_chip_id: {} or unsized intermesh map",
        src_chip_id);
    TT_ASSERT(
        dest_chip_id < inter_mesh_connectivity_[*dest_mesh_id].size(),
        "MeshGraph: Invalid dest_chip_id: {} or unsized intermesh map",
        dest_chip_id);

    if (src_mesh_id != dest_mesh_id) {
        // Intermesh Connection
        auto& edge = inter_mesh_connectivity_[*src_mesh_id][src_chip_id];
        auto [it, is_inserted] = edge.insert(
            {dest_mesh_id,
             RouterEdge{.port_direction = port_direction, .connected_chip_ids = {dest_chip_id}, .weight = 0}});
        if (!is_inserted) {
            it->second.connected_chip_ids.push_back(dest_chip_id);
        }
    } else {
        // Intramesh Connection
        auto& edge = intra_mesh_connectivity_[*src_mesh_id][src_chip_id];
        auto [it, is_inserted] = edge.insert(
            {dest_chip_id,
             RouterEdge{.port_direction = port_direction, .connected_chip_ids = {dest_chip_id}, .weight = 0}});
        if (!is_inserted) {
            it->second.connected_chip_ids.push_back(dest_chip_id);
        }
    }
}

std::unordered_map<ChipId, RouterEdge> MeshGraph::get_valid_connections(
    const MeshCoordinate& src_mesh_coord, const MeshCoordinateRange& mesh_coord_range, FabricType fabric_type) const {
    std::unordered_map<ChipId, RouterEdge> valid_connections;

    MeshShape mesh_shape = mesh_coord_range.shape();
    MeshCoordinate N(src_mesh_coord[0] - 1, src_mesh_coord[1]);
    MeshCoordinate E(src_mesh_coord[0], src_mesh_coord[1] + 1);
    MeshCoordinate S(src_mesh_coord[0] + 1, src_mesh_coord[1]);
    MeshCoordinate W(src_mesh_coord[0], src_mesh_coord[1] - 1);

    if (has_flag(fabric_type, FabricType::TORUS_X)) {
        E = MeshCoordinate(src_mesh_coord[0], (src_mesh_coord[1] + 1) % mesh_shape[1]);
        W = MeshCoordinate(src_mesh_coord[0], (src_mesh_coord[1] - 1 + mesh_shape[1]) % mesh_shape[1]);
    }
    if (has_flag(fabric_type, FabricType::TORUS_Y)) {
        N = MeshCoordinate((src_mesh_coord[0] - 1 + mesh_shape[0]) % mesh_shape[0], src_mesh_coord[1]);
        S = MeshCoordinate((src_mesh_coord[0] + 1) % mesh_shape[0], src_mesh_coord[1]);
    }
    for (const auto& [coord, direction] :
         {std::pair{N, RoutingDirection::N},
          std::pair{E, RoutingDirection::E},
          std::pair{S, RoutingDirection::S},
          std::pair{W, RoutingDirection::W}}) {
        if (mesh_coord_range.contains(coord)) {
            ChipId fabric_chip_id = (coord[0] * mesh_shape[1]) + coord[1];
            valid_connections.insert(
                {fabric_chip_id,
                 RouterEdge{
                     .port_direction = direction,
                     .connected_chip_ids = std::vector<ChipId>(chip_spec_.num_eth_ports_per_direction, fabric_chip_id),
                     .weight = 0}});
        }
    }

    return valid_connections;
}

void MeshGraph::initialize_from_mgd(const MeshGraphDescriptor& mgd, std::optional<FabricConfig> fabric_config) {
    static const std::unordered_map<const proto::Architecture, tt::ARCH> proto_arch_to_arch = {
        {proto::Architecture::WORMHOLE_B0, tt::ARCH::WORMHOLE_B0},
        {proto::Architecture::BLACKHOLE, tt::ARCH::BLACKHOLE},
    };

    // TODO: need to fix
    chip_spec_ = ChipSpec{
        .arch = proto_arch_to_arch.at(mgd.get_arch()),
        .num_eth_ports_per_direction = mgd.get_num_eth_ports_per_direction(),
        .num_z_ports = (mgd.get_arch() == proto::Architecture::BLACKHOLE)
                           ? mgd.get_num_eth_ports_per_direction()
                           : 0,  // Z set to the same number as xy if in black hole
    };

    // Count total meshes including switches (switches are treated as meshes internally)
    uint32_t total_mesh_count = mgd.all_meshes().size() + mgd.all_switches().size();

    // Make intramesh connectivity
    // NOTE: Building connectivity based on FabricConfig override (if provided) or MGD's fabric type
    this->intra_mesh_connectivity_.resize(total_mesh_count);

    this->inter_mesh_connectivity_.resize(total_mesh_count);

    // This is to make sure emtpy elements are filled
    for (const auto& mesh : mgd.all_meshes()) {
        const auto& mesh_instance = mgd.get_instance(mesh);
        this->inter_mesh_connectivity_[mesh_instance.local_id].resize(mesh_instance.sub_instances.size());
    }

    // Fill inter-mesh connectivity for switches
    for (const auto& switch_inst : mgd.all_switches()) {
        const auto& switch_instance = mgd.get_instance(switch_inst);
        MeshId switch_mesh_id(switch_instance.local_id);
        this->inter_mesh_connectivity_[*switch_mesh_id].resize(switch_instance.sub_instances.size());
    }

    for (const auto& connection : mgd.connections_by_type("FABRIC")) {
        const auto& connection_data = mgd.get_connection(connection);

        const auto& src_instance = mgd.get_instance(connection_data.nodes[0]);
        const auto& dst_instance = mgd.get_instance(connection_data.nodes[1]);

        bool is_device_level = (src_instance.kind == NodeKind::Device) && (dst_instance.kind == NodeKind::Device);

        if (is_device_level) {
            const auto& src_mesh_instance = mgd.get_instance(src_instance.hierarchy.back());
            const auto& dst_mesh_instance = mgd.get_instance(dst_instance.hierarchy.back());

            MeshId src_mesh_id(src_mesh_instance.local_id);
            MeshId dst_mesh_id(dst_mesh_instance.local_id);

            const ChipId src_chip_id = src_instance.local_id;
            const ChipId dst_chip_id = dst_instance.local_id;

            requested_intermesh_ports_[*src_mesh_id][*dst_mesh_id].push_back(
                {src_chip_id, dst_chip_id, connection_data.count});

            // Track switch-to-mesh connections
            if (src_mesh_instance.kind == NodeKind::Switch && dst_mesh_instance.kind == NodeKind::Mesh) {
                switch_to_connected_meshes_[src_mesh_id].push_back(dst_mesh_id);
            }
            if (dst_mesh_instance.kind == NodeKind::Switch && src_mesh_instance.kind == NodeKind::Mesh) {
                switch_to_connected_meshes_[dst_mesh_id].push_back(src_mesh_id);
            }
        } else {
            MeshId src_mesh_id(src_instance.local_id);
            MeshId dst_mesh_id(dst_instance.local_id);

            requested_intermesh_connections_[*src_mesh_id][*dst_mesh_id] = connection_data.count;

            // Track switch-to-mesh connections
            if (src_instance.kind == NodeKind::Switch && dst_instance.kind == NodeKind::Mesh) {
                switch_to_connected_meshes_[src_mesh_id].push_back(dst_mesh_id);
            }
            if (dst_instance.kind == NodeKind::Switch && src_instance.kind == NodeKind::Mesh) {
                switch_to_connected_meshes_[dst_mesh_id].push_back(src_mesh_id);
            }
        }
    }

    // Populate mesh_host_ranks_
    // Populate mesh_host_rank_coord_ranges_
    // Populate mesh_to_chip_ids_
    auto all_meshes = mgd.all_meshes();
    auto all_switches = mgd.all_switches();

    // Populate with empty containers
    this->mesh_host_ranks_.clear();
    for ([[maybe_unused]] const auto& mesh : all_meshes) {
        this->mesh_host_ranks_.emplace_back(MeshShape{1, 1}, MeshHostRankId{0});
    }
    for ([[maybe_unused]] const auto& swtch : all_switches) {
        this->mesh_host_ranks_.emplace_back(MeshShape{1, 1}, MeshHostRankId{0});
    }

    // Set up the mesh_edge_ports_to_chip_id_ with empty containers for all meshes
    mesh_edge_ports_to_chip_id_.resize(all_meshes.size() + all_switches.size());

    for (const auto& mesh : all_meshes) {
        const auto& mesh_instance = mgd.get_instance(mesh);
        TT_FATAL(
            std::holds_alternative<const proto::MeshDescriptor*>(mesh_instance.desc),
            "MeshGraph: Instance {} is not a mesh",
            mesh_instance.name);
        const auto& mesh_desc = std::get<const proto::MeshDescriptor*>(mesh_instance.desc);

        MeshId mesh_id(mesh_instance.local_id);

        // Set intra-mesh relaxed policy based on channels policy from MGD
        bool is_relaxed = (mesh_desc->channels().policy() == proto::Policy::RELAXED);
        this->intra_mesh_relaxed_policy_[mesh_id] = is_relaxed;

        MeshShape mesh_shape(mesh_desc->device_topology().dims().at(0), mesh_desc->device_topology().dims().at(1));

        // Validate mesh shape dimensions are valid (must be positive and even for WORMHOLE_B0)
        TT_FATAL(
            mesh_shape[0] > 0 && mesh_shape[1] > 0,
            "MeshGraph: Mesh shape dimensions must be positive, got {}x{}",
            mesh_shape[0],
            mesh_shape[1]);

        // For WORMHOLE_B0 architecture, if both dimensions are odd, they must both be 1
        // (i.e., 1x1 is valid, but 3x5 is not)
        if (mesh_desc->arch() == proto::Architecture::WORMHOLE_B0) {
            bool both_odd = (mesh_shape[0] % 2 != 0) && (mesh_shape[1] % 2 != 0);
            if (both_odd) {
                TT_FATAL(
                    mesh_shape[0] == 1 && mesh_shape[1] == 1,
                    "MeshGraph: For WORMHOLE_B0 architecture, if both mesh dimensions are odd, they must both be 1, "
                    "got {}x{}",
                    mesh_shape[0],
                    mesh_shape[1]);
            }
        }

        // Build intra-mesh connectivity based on FabricConfig override (if provided) or MGD's fabric type
        FabricType mgd_fabric_type = MeshGraphDescriptor::infer_fabric_type_from_dim_types(mesh_desc);
        FabricType effective_fabric_type;

        if (fabric_config.has_value()) {
            FabricType requested_fabric_type = get_fabric_type(*fabric_config);
            // Validate that FabricConfig doesn't try to create connections that don't exist
            if (requires_more_connectivity(requested_fabric_type, mgd_fabric_type, mesh_shape)) {
                TT_THROW(
                    "FabricConfig requests topology {} which requires more connectivity than MGD provides {}. "
                    "FabricConfig can only restrict topology (e.g., torus→mesh), not create new connections.",
                    enchantum::to_string(requested_fabric_type),
                    enchantum::to_string(mgd_fabric_type));
            }
            effective_fabric_type = requested_fabric_type;
        } else {
            effective_fabric_type = mgd_fabric_type;
        }

        // Build connectivity using effective_fabric_type
        MeshCoordinateRange mesh_coord_range(mesh_shape);
        uint32_t mesh_size = mesh_shape[0] * mesh_shape[1];
        this->intra_mesh_connectivity_[*mesh_id].resize(mesh_size);
        for (const auto& src_mesh_coord : mesh_coord_range) {
            ChipId src_chip_id = (src_mesh_coord[0] * mesh_shape[1]) + src_mesh_coord[1];
            this->intra_mesh_connectivity_[*mesh_id][src_chip_id] =
                this->get_valid_connections(src_mesh_coord, mesh_coord_range, effective_fabric_type);
        }

        MeshShape host_shape(mesh_desc->host_topology().dims().at(0), mesh_desc->host_topology().dims().at(1));

        // Validate that mesh shape is divisible by host shape before processing
        TT_FATAL(
            mesh_shape[0] % host_shape[0] == 0 && mesh_shape[1] % host_shape[1] == 0,
            "MeshGraph: Mesh shape {}x{} must be divisible by host shape {}x{}",
            mesh_shape[0],
            mesh_shape[1],
            host_shape[0],
            host_shape[1]);

        std::vector<MeshHostRankId> mesh_host_ranks_values;
        uint32_t next_rank = 0;
        for (const auto& host_coord : MeshCoordinateRange(host_shape)) {
            mesh_host_ranks_values.push_back(MeshHostRankId{next_rank++});

            std::uint32_t board_ns_size = mesh_shape[0] / host_shape[0];
            std::uint32_t board_ew_size = mesh_shape[1] / host_shape[1];

            // Populate mesh_host_rank_coord_ranges_
            this->mesh_host_rank_coord_ranges_.emplace(
                std::make_pair(*mesh_id, mesh_host_ranks_values.back()),
                MeshCoordinateRange(
                    MeshCoordinate(host_coord[0] * board_ns_size, host_coord[1] * board_ew_size),
                    MeshCoordinate(
                        ((host_coord[0] + 1) * board_ns_size) - 1, ((host_coord[1] + 1) * board_ew_size) - 1)));
        }

        // Populate mesh_host_ranks_
        this->mesh_host_ranks_[*mesh_id] = tt_metal::distributed::MeshContainer<MeshHostRankId>(host_shape, mesh_host_ranks_values);

        // Populate mesh_to_chip_ids
        std::vector<ChipId> chip_ids(mesh_shape[0] * mesh_shape[1]);
        std::iota(chip_ids.begin(), chip_ids.end(), 0);
        this->mesh_to_chip_ids_.emplace(
            mesh_instance.local_id, tt_metal::distributed::MeshContainer<ChipId>(mesh_shape, chip_ids));

        // Get the edge ports of each mesh
        // North, start from NW corner
        std::uint32_t chan_id = 0;
        for (std::uint32_t chip_id = 0; chip_id < mesh_shape[1]; chip_id++) {
            for (std::uint32_t i = 0; i < chip_spec_.num_eth_ports_per_direction; i++) {
                mesh_edge_ports_to_chip_id_[*mesh_id][{RoutingDirection::N, chan_id++}] = chip_id;
            }
        }
        // South, start from SW corner
        chan_id = 0;
        for (std::uint32_t chip_id = ((mesh_shape[0] * mesh_shape[1]) - mesh_shape[1]);
             chip_id < (mesh_shape[0] * mesh_shape[1]);
             chip_id++) {
            for (std::uint32_t i = 0; i < chip_spec_.num_eth_ports_per_direction; i++) {
                mesh_edge_ports_to_chip_id_[*mesh_id][{RoutingDirection::S, chan_id++}] = chip_id;
            }
        }
        // East, start from NE corner
        chan_id = 0;
        for (std::uint32_t chip_id = (mesh_shape[1] - 1); chip_id < (mesh_shape[0] * mesh_shape[1]);
             chip_id += mesh_shape[1]) {
            for (std::uint32_t i = 0; i < chip_spec_.num_eth_ports_per_direction; i++) {
                mesh_edge_ports_to_chip_id_[*mesh_id][{RoutingDirection::E, chan_id++}] = chip_id;
            }
        }
        // West, start from NW corner
        chan_id = 0;
        for (std::uint32_t chip_id = 0; chip_id < (mesh_shape[0] * mesh_shape[1]); chip_id += mesh_shape[1]) {
            for (std::uint32_t i = 0; i < chip_spec_.num_eth_ports_per_direction; i++) {
                mesh_edge_ports_to_chip_id_[*mesh_id][{RoutingDirection::W, chan_id++}] = chip_id;
            }
        }
        // Z, for all chips (only if using blackhole)
        if (chip_spec_.num_z_ports > 0) {
            chan_id = 0;
            for (std::uint32_t chip_id = 0; chip_id < (mesh_shape[0] * mesh_shape[1]); chip_id++) {
                for (std::uint32_t i = 0; i < chip_spec_.num_z_ports; i++) {
                    mesh_edge_ports_to_chip_id_[*mesh_id][{RoutingDirection::Z, chan_id++}] = chip_id;
                }
            }
        }
    }

    // Populate switches as meshes (switches are treated as meshes internally)
    for (const auto& switch_inst : mgd.all_switches()) {
        const auto& switch_instance = mgd.get_instance(switch_inst);
        TT_FATAL(
            std::holds_alternative<const proto::SwitchDescriptor*>(switch_instance.desc),
            "MeshGraph: Instance {} is not a switch",
            switch_instance.name);
        const auto& switch_desc = std::get<const proto::SwitchDescriptor*>(switch_instance.desc);

        MeshId switch_mesh_id(switch_instance.local_id);

        // Set intra-mesh relaxed policy based on channels policy from MGD
        bool is_relaxed = (switch_desc->channels().policy() == proto::Policy::RELAXED);
        this->intra_mesh_relaxed_policy_[switch_mesh_id] = is_relaxed;

        MeshShape switch_shape(
            switch_desc->device_topology().dims().at(0), switch_desc->device_topology().dims().at(1));

        // Build intra-mesh connectivity based on FabricConfig override (if provided) or MGD's fabric type
        FabricType mgd_fabric_type;
        const auto& dim_types = switch_desc->device_topology().dim_types();
        if (dim_types.size() < 2) {
            mgd_fabric_type = FabricType::MESH;
        } else {
            bool y_is_ring = (dim_types[0] == proto::TorusTopology::RING);
            bool x_is_ring = (dim_types[1] == proto::TorusTopology::RING);
            if (y_is_ring && x_is_ring) {
                mgd_fabric_type = FabricType::TORUS_XY;
            } else if (y_is_ring) {
                mgd_fabric_type = FabricType::TORUS_Y;
            } else if (x_is_ring) {
                mgd_fabric_type = FabricType::TORUS_X;
            } else {
                mgd_fabric_type = FabricType::MESH;
            }
        }
        FabricType effective_fabric_type;

        if (fabric_config.has_value()) {
            FabricType requested_fabric_type = get_fabric_type(*fabric_config);
            // Validate that FabricConfig doesn't try to create connections that don't exist
            if (requires_more_connectivity(requested_fabric_type, mgd_fabric_type, switch_shape)) {
                TT_THROW(
                    "FabricConfig requests topology {} which requires more connectivity than MGD provides {}. "
                    "FabricConfig can only restrict topology (e.g., torus→mesh), not create new connections.",
                    enchantum::to_string(requested_fabric_type),
                    enchantum::to_string(mgd_fabric_type));
            }
            effective_fabric_type = requested_fabric_type;
        } else {
            effective_fabric_type = mgd_fabric_type;
        }

        // Build connectivity using effective_fabric_type
        MeshCoordinateRange switch_coord_range(switch_shape);
        uint32_t switch_size = switch_shape[0] * switch_shape[1];
        this->intra_mesh_connectivity_[*switch_mesh_id].resize(switch_size);
        for (const auto& src_switch_coord : switch_coord_range) {
            ChipId src_chip_id = (src_switch_coord[0] * switch_shape[1]) + src_switch_coord[1];
            this->intra_mesh_connectivity_[*switch_mesh_id][src_chip_id] =
                this->get_valid_connections(src_switch_coord, switch_coord_range, effective_fabric_type);
        }

        // Switches are always single host, so host_shape is [1, 1]
        MeshShape host_shape(1, 1);

        // Populate mesh_host_ranks_ for switch (single host)
        std::vector<MeshHostRankId> switch_host_ranks_values;
        switch_host_ranks_values.push_back(MeshHostRankId{0});
        this->mesh_host_ranks_[*switch_mesh_id] =
            tt_metal::distributed::MeshContainer<MeshHostRankId>(host_shape, switch_host_ranks_values);

        // Populate mesh_host_rank_coord_ranges_ for switch
        this->mesh_host_rank_coord_ranges_.emplace(
            std::make_pair(*switch_mesh_id, MeshHostRankId{0}),
            MeshCoordinateRange(MeshCoordinate(0, 0), MeshCoordinate(switch_shape[0] - 1, switch_shape[1] - 1)));

        // Populate switch_to_chip_ids
        std::vector<ChipId> chip_ids(switch_shape[0] * switch_shape[1]);
        std::iota(chip_ids.begin(), chip_ids.end(), 0);
        this->switch_to_chip_ids_.emplace(
            switch_mesh_id, tt_metal::distributed::MeshContainer<ChipId>(switch_shape, chip_ids));
        this->mesh_to_chip_ids_.emplace(
            *switch_mesh_id, tt_metal::distributed::MeshContainer<ChipId>(switch_shape, chip_ids));

        // Track this switch in switch_ids_
        this->switch_ids_.push_back(switch_mesh_id);

        // Get the edge ports of each switch (same as mesh)
        mesh_edge_ports_to_chip_id_.resize(
            std::max(mesh_edge_ports_to_chip_id_.size(), static_cast<size_t>(*switch_mesh_id + 1)));
        std::uint32_t chan_id = 0;
        // North
        for (std::uint32_t chip_id = 0; chip_id < switch_shape[1]; chip_id++) {
            for (std::uint32_t i = 0; i < chip_spec_.num_eth_ports_per_direction; i++) {
                mesh_edge_ports_to_chip_id_[*switch_mesh_id][{RoutingDirection::N, chan_id++}] = chip_id;
            }
        }
        // South
        chan_id = 0;
        for (std::uint32_t chip_id = ((switch_shape[0] * switch_shape[1]) - switch_shape[1]);
             chip_id < (switch_shape[0] * switch_shape[1]);
             chip_id++) {
            for (std::uint32_t i = 0; i < chip_spec_.num_eth_ports_per_direction; i++) {
                mesh_edge_ports_to_chip_id_[*switch_mesh_id][{RoutingDirection::S, chan_id++}] = chip_id;
            }
        }
        // East
        chan_id = 0;
        for (std::uint32_t chip_id = (switch_shape[1] - 1); chip_id < (switch_shape[0] * switch_shape[1]);
             chip_id += switch_shape[1]) {
            for (std::uint32_t i = 0; i < chip_spec_.num_eth_ports_per_direction; i++) {
                mesh_edge_ports_to_chip_id_[*switch_mesh_id][{RoutingDirection::E, chan_id++}] = chip_id;
            }
        }
        // West
        chan_id = 0;
        for (std::uint32_t chip_id = 0; chip_id < (switch_shape[0] * switch_shape[1]); chip_id += switch_shape[1]) {
            for (std::uint32_t i = 0; i < chip_spec_.num_eth_ports_per_direction; i++) {
                mesh_edge_ports_to_chip_id_[*switch_mesh_id][{RoutingDirection::W, chan_id++}] = chip_id;
            }
        }
        // Z, for all chips (only if using blackhole)
        if (chip_spec_.num_z_ports > 0) {
            chan_id = 0;
            for (std::uint32_t chip_id = 0; chip_id < (switch_shape[0] * switch_shape[1]); chip_id++) {
                for (std::uint32_t i = 0; i < chip_spec_.num_z_ports; i++) {
                    mesh_edge_ports_to_chip_id_[*switch_mesh_id][{RoutingDirection::Z, chan_id++}] = chip_id;
                }
            }
        }
    }
}

void MeshGraph::load_intermesh_connections(const AnnotatedIntermeshConnections& intermesh_connections) {
    for (const auto& connection : intermesh_connections) {
        auto src_mesh = std::get<0>(connection).first;
        auto dst_mesh = std::get<1>(connection).first;
        auto src_port = std::get<0>(connection).second;
        auto dst_port = std::get<1>(connection).second;
        auto src_port_dir = src_port.first;
        auto src_chip = mesh_edge_ports_to_chip_id_[src_mesh].at(src_port);
        auto dst_chip = mesh_edge_ports_to_chip_id_[dst_mesh].at(dst_port);

        this->add_to_connectivity(MeshId{src_mesh}, src_chip, MeshId{dst_mesh}, dst_chip, src_port_dir);
    }
}

const RequestedIntermeshConnections& MeshGraph::get_requested_intermesh_connections() const {
    return requested_intermesh_connections_;
}

const RequestedIntermeshPorts& MeshGraph::get_requested_intermesh_ports() const { return requested_intermesh_ports_; }

const std::vector<std::unordered_map<port_id_t, ChipId, hash_pair>>& MeshGraph::get_mesh_edge_ports_to_chip_id() const {
    return mesh_edge_ports_to_chip_id_;
}

void MeshGraph::print_connectivity() const {
    std::stringstream ss;
    ss << " Mesh Graph:  Intra Mesh Connectivity: " << std::endl;
    for (uint32_t mesh_id_val = 0; mesh_id_val < this->intra_mesh_connectivity_.size(); mesh_id_val++) {
        ss << "M" << mesh_id_val << ":" << std::endl;
        for (uint32_t chip_id = 0; chip_id < this->intra_mesh_connectivity_[mesh_id_val].size(); chip_id++) {
            ss << "   D" << chip_id << ": ";
            for (auto [connected_chip_id, edge] : this->intra_mesh_connectivity_[mesh_id_val][chip_id]) {
                for (int i = 0; i < edge.connected_chip_ids.size(); i++) {
                    ss << edge.connected_chip_ids[i] << "(" << enchantum::to_string(edge.port_direction) << ", "
                       << edge.weight << ") ";
                }
            }
            ss << std::endl;
        }
    }
    log_debug(tt::LogFabric, "{}", ss.str());
    ss.str(std::string());
    ss << " Mesh Graph:  Inter Mesh Connectivity: " << std::endl;
    for (uint32_t mesh_id_val = 0; mesh_id_val < this->inter_mesh_connectivity_.size(); mesh_id_val++) {
        ss << "M" << mesh_id_val << ":" << std::endl;
        for (uint32_t chip_id = 0; chip_id < this->inter_mesh_connectivity_[mesh_id_val].size(); chip_id++) {
            ss << "   D" << chip_id << ": ";
            for (auto [connected_mesh_id, edge] : this->inter_mesh_connectivity_[mesh_id_val][chip_id]) {
                for (int i = 0; i < edge.connected_chip_ids.size(); i++) {
                    ss << "M" << *connected_mesh_id << "D" << edge.connected_chip_ids[i] << "("
                       << enchantum::to_string(edge.port_direction) << ", " << edge.weight << ") ";
                }
            }
            ss << std::endl;
        }
    }
    log_debug(tt::LogFabric, "{}", ss.str());
}

void MeshGraph::validate_mesh_id(MeshId mesh_id) const {
    TT_FATAL(
        this->mesh_to_chip_ids_.find(mesh_id) != this->mesh_to_chip_ids_.end(),
        "MeshGraph: mesh_id {} not found",
        mesh_id);
}

MeshShape MeshGraph::get_mesh_shape(MeshId mesh_id, std::optional<MeshHostRankId> host_rank) const {
    this->validate_mesh_id(mesh_id);

    if (host_rank.has_value()) {
        return this->mesh_host_rank_coord_ranges_.at(std::make_pair(mesh_id, *host_rank)).shape();
    }

    return this->mesh_to_chip_ids_.at(mesh_id).shape();
}

MeshCoordinateRange MeshGraph::get_coord_range(MeshId mesh_id, std::optional<MeshHostRankId> host_rank) const {
    this->validate_mesh_id(mesh_id);

    if (host_rank.has_value()) {
        auto it = this->mesh_host_rank_coord_ranges_.find(std::make_pair(mesh_id, *host_rank));
        TT_FATAL(
            it != this->mesh_host_rank_coord_ranges_.end(),
            "MeshGraph: host_rank {} not found for mesh {}",
            *host_rank,
            *mesh_id);
        return it->second;
    }
    auto mesh_shape = this->mesh_to_chip_ids_.at(mesh_id).shape();
    return MeshCoordinateRange(mesh_shape);
}

const IntraMeshConnectivity& MeshGraph::get_intra_mesh_connectivity() const { return intra_mesh_connectivity_; }
const InterMeshConnectivity& MeshGraph::get_inter_mesh_connectivity() const { return inter_mesh_connectivity_; }

std::vector<SwitchId> MeshGraph::get_switch_ids() const {
    // Convert internal MeshId representation to SwitchId for API
    std::vector<SwitchId> result;
    result.reserve(switch_ids_.size());
    for (const auto& mesh_id : switch_ids_) {
        result.push_back(SwitchId(*mesh_id));
    }
    return result;
}

std::unordered_set<MeshId> MeshGraph::get_meshes_connected_to_switch(SwitchId switch_id) const {
    // Convert SwitchId to MeshId for internal lookup
    MeshId mesh_id(*switch_id);
    auto it = switch_to_connected_meshes_.find(mesh_id);
    if (it != switch_to_connected_meshes_.end()) {
        // Convert vector to unordered_set to automatically deduplicate (bidirectional connections may add the same mesh
        // twice)
        return std::unordered_set<MeshId>(it->second.begin(), it->second.end());
    }
    return {};
}

bool MeshGraph::is_mesh_connected_to_switch(MeshId mesh_id, SwitchId switch_id) const {
    // Convert SwitchId to MeshId for internal lookup
    MeshId switch_mesh_id(*switch_id);
    auto it = switch_to_connected_meshes_.find(switch_mesh_id);
    if (it != switch_to_connected_meshes_.end()) {
        const auto& meshes = it->second;
        return std::find(meshes.begin(), meshes.end(), mesh_id) != meshes.end();
    }
    return false;
}

std::optional<SwitchId> MeshGraph::get_switch_for_mesh(MeshId mesh_id) const {
    // Check if mesh_id corresponds to a switch (internal representation uses MeshId)
    for (const auto& switch_mesh_id : switch_ids_) {
        if (*switch_mesh_id == *mesh_id) {
            return SwitchId(*switch_mesh_id);
        }
    }
    // Check if any switch connects to this mesh
    for (const auto& [switch_mesh_id, meshes] : switch_to_connected_meshes_) {
        if (std::find(meshes.begin(), meshes.end(), mesh_id) != meshes.end()) {
            return SwitchId(*switch_mesh_id);
        }
    }
    return std::nullopt;
}

std::vector<MeshId> MeshGraph::get_mesh_ids() const {
    std::vector<MeshId> mesh_ids;
    mesh_ids.reserve(this->mesh_to_chip_ids_.size());
    for (const auto& [mesh_id, _] : this->mesh_to_chip_ids_) {
        mesh_ids.push_back(mesh_id);
    }
    return mesh_ids;
}

MeshContainer<ChipId> MeshGraph::get_chip_ids(MeshId mesh_id, std::optional<MeshHostRankId> host_rank) const {
    auto it = mesh_to_chip_ids_.find(mesh_id);
    TT_FATAL(it != mesh_to_chip_ids_.end(), "MeshGraph: mesh_id {} not found", mesh_id);

    if (!host_rank.has_value()) {
        // Return the entire mesh
        return it->second;
    }

    // Return submesh for the specific host rank
    MeshCoordinateRange coord_range = get_coord_range(mesh_id, host_rank);
    MeshShape submesh_shape = coord_range.shape();

    std::vector<ChipId> submesh_chip_ids;
    submesh_chip_ids.reserve(submesh_shape.mesh_size());

    for (const auto& coord : coord_range) {
        submesh_chip_ids.push_back(it->second.at(coord));
    }

    return MeshContainer<ChipId>(submesh_shape, submesh_chip_ids);
}

MeshCoordinate MeshGraph::chip_to_coordinate(MeshId mesh_id, ChipId chip_id) const {
    const auto& mesh_shape = mesh_to_chip_ids_.at(mesh_id).shape();
    int ns = chip_id / mesh_shape[1];
    int ew = chip_id % mesh_shape[1];
    return MeshCoordinate(ns, ew);
}

ChipId MeshGraph::coordinate_to_chip(MeshId mesh_id, MeshCoordinate coordinate) const {
    const auto& mesh_shape = mesh_to_chip_ids_.at(mesh_id).shape();
    return (coordinate[0] * mesh_shape[1]) + coordinate[1];
}

std::optional<MeshHostRankId> MeshGraph::get_host_rank_for_chip(MeshId mesh_id, ChipId chip_id) const {
    auto it = mesh_to_chip_ids_.find(mesh_id);
    if (it == mesh_to_chip_ids_.end()) {
        return std::nullopt;
    }

    // Convert chip_id to mesh coordinates
    MeshCoordinate chip_coord = this->chip_to_coordinate(mesh_id, chip_id);

    // Find which host rank owns this coordinate
    for (const auto& [mesh_id_host_rank_pair, coord_range] : mesh_host_rank_coord_ranges_) {
        if (mesh_id_host_rank_pair.first == mesh_id && chip_coord[0] >= coord_range.start_coord()[0] &&
            chip_coord[0] <= coord_range.end_coord()[0] && chip_coord[1] >= coord_range.start_coord()[1] &&
            chip_coord[1] <= coord_range.end_coord()[1]) {
            return mesh_id_host_rank_pair.second;
        }
    }

    return std::nullopt;
}

const MeshContainer<MeshHostRankId>& MeshGraph::get_host_ranks(MeshId mesh_id) const {
    return mesh_host_ranks_[*mesh_id];
}

<<<<<<< HEAD
=======
std::filesystem::path MeshGraph::get_mesh_graph_descriptor_path_for_cluster_type(
    const tt::tt_metal::ClusterType cluster_type,
    const std::string& root_dir,
    const tt::tt_fabric::FabricType fabric_type) {
    const auto& fabric_to_cluster_map = cluster_type_to_mesh_graph_descriptor.get();
    auto fabric_it = fabric_to_cluster_map.find(fabric_type);
    if (fabric_it != fabric_to_cluster_map.end()) {
        const auto& cluster_to_descriptor_map = fabric_it->second;
        auto cluster_it = cluster_to_descriptor_map.find(cluster_type);
        if (cluster_it != cluster_to_descriptor_map.end()) {
            return std::filesystem::path(root_dir) / MESH_GRAPH_DESCRIPTOR_DIR / cluster_it->second;
        }
    }

    // Fallback: if a torus fabric type was requested but not found, try MESH fabric type.
    if (fabric_type != FabricType::MESH) {
        auto mesh_fabric_it = fabric_to_cluster_map.find(FabricType::MESH);
        const auto& cluster_to_descriptor_map = mesh_fabric_it->second;
        auto cluster_it = cluster_to_descriptor_map.find(cluster_type);
        if (cluster_it != cluster_to_descriptor_map.end()) {
            log_warning(
                tt::LogFabric,
                "Mesh Graph Descriptor for fabric type {} and cluster type {} not found. Picking mesh graph descriptor "
                "for MESH fabric type.",
                enchantum::to_string(fabric_type),
                enchantum::to_string(cluster_type));
            return std::filesystem::path(root_dir) / MESH_GRAPH_DESCRIPTOR_DIR / cluster_it->second;
        }
    }

    TT_THROW("Cannot find mesh graph descriptor for fabric type {} and cluster type {}", fabric_type, cluster_type);
}

>>>>>>> 5e1f19bd
bool MeshGraph::is_intra_mesh_policy_relaxed(MeshId mesh_id) const {
    auto it = intra_mesh_relaxed_policy_.find(mesh_id);
    TT_FATAL(it != intra_mesh_relaxed_policy_.end(), "No mode for mesh_id {}", *mesh_id);
    return it->second;
}

/**
 * Generate all possible mesh shapes that can be formed from a given number of chips.
 *
 * The function considers all pairs of positive integers (x, y) such that x * y = N,
 * where N ranges from total_number_of_chips down to 1. Each pair represents a possible
 * mesh shape (rows, columns). To avoid duplicates, shapes are normalized so that the
 * larger dimension is always second (i.e., MeshShape(smaller_dim, larger_dim)).
 *
 * Filtering rules:
 *   - Only shapes where both dimensions are even or 1 are considered (except for 1D shapes).
 *     Odd dimensions (other than 1) are skipped to ensure compatibility with hardware constraints.
 *   - 1D shapes (where one dimension is 1) are collected separately and appended at the end
 *     of the result, so that 2D shapes are prioritized.
 *   - Duplicate shapes are avoided.
 *
 * @param total_number_of_chips The total number of chips to partition into mesh shapes.
 * @return A vector of possible MeshShape objects, with 2D shapes first (sorted by decreasing chip count),
 *         followed by 1D shapes. Each shape appears only once.
 */
std::vector<MeshShape> generate_possible_cluster_shapes(std::uint32_t total_number_of_chips) {
    // Come up with all possible mesh shapes that can be formed from the given number of chips
    // Try shapes for total_number_of_chips first, then total_number_of_chips - 1, etc., down to 1
    // All 1D cases (where one dimension is 1) are saved for the end
    std::vector<MeshShape> mesh_shapes_to_try;
    std::vector<MeshShape> one_d_shapes;

    // Try from total_number_of_chips down to 1
    for (std::uint32_t num_chips = total_number_of_chips; num_chips > 0; num_chips--) {
        // Find all divisor pairs (x, y) where x * y = num_chips
        // Only check divisors up to sqrt(num_chips) for efficiency
        std::uint32_t sqrt_num_chips = static_cast<std::uint32_t>(std::sqrt(num_chips));

        for (std::uint32_t i = sqrt_num_chips; i > 0; i--) {
            if (num_chips % i == 0) {
                auto x = num_chips / i;
                auto y = i;
                // Normalize: always put larger dimension first to avoid duplicates like (x,y) and (y,x)
                // This ensures (x,y) and (y,x) are treated as the same shape
                auto larger_dim = std::max(x, y);
                auto smaller_dim = std::min(x, y);
                MeshShape shape(smaller_dim, larger_dim);

                // if odd shape then skip
                if ((larger_dim % 2 != 0 && larger_dim != 1) || (smaller_dim % 2 != 0 && smaller_dim != 1)) {
                    continue;
                }

                // Save 1D cases (where one dimension is 1) to be added at the end
                if (smaller_dim == 1) {
                    // Avoid duplicates by checking if this shape is already in one_d_shapes
                    if (std::find(one_d_shapes.begin(), one_d_shapes.end(), shape) == one_d_shapes.end()) {
                        one_d_shapes.push_back(shape);
                    }
                } else {
                    // Avoid duplicates by checking if this shape is already in mesh_shapes_to_try
                    if (std::find(mesh_shapes_to_try.begin(), mesh_shapes_to_try.end(), shape) ==
                        mesh_shapes_to_try.end()) {
                        mesh_shapes_to_try.push_back(shape);
                    }
                }
            }
        }
    }

    // Append all 1D shapes at the end
    mesh_shapes_to_try.insert(mesh_shapes_to_try.end(), one_d_shapes.begin(), one_d_shapes.end());

    return mesh_shapes_to_try;
}

MeshGraph MeshGraph::generate_from_physical_system_descriptor(
    const tt::tt_metal::PhysicalSystemDescriptor& physical_system_descriptor, FabricConfig fabric_config) {
    // Come up with the biggest mesh that can be formed by the physical system descriptor based on number of chips
    FabricType fabric_type = get_fabric_type(fabric_config);

    // Detect the number of connections per direction using the psd
    const auto number_of_connections = get_num_connections_per_direction(physical_system_descriptor);

    // Get the total number of chips in the physical system descriptor
    const auto total_number_of_chips = physical_system_descriptor.get_asic_descriptors().size();

    // Extract ASIC IDs from the descriptors map
    std::vector<tt::tt_metal::AsicID> all_asic_ids;
    for (const auto& [asic_id, _] : physical_system_descriptor.get_asic_descriptors()) {
        all_asic_ids.push_back(asic_id);
    }

    // Form physical adjacency matrix from physical system descriptor
    std::map<MeshId, std::map<tt::tt_metal::AsicID, MeshHostRankId>> asic_id_to_mesh_rank;
    asic_id_to_mesh_rank[MeshId{0}] = std::map<tt::tt_metal::AsicID, MeshHostRankId>();
    for (const auto& asic_id : all_asic_ids) {
        asic_id_to_mesh_rank[MeshId{0}][asic_id] = MeshHostRankId{0};
    }
    auto physical_adjacency_matrix =
        TopologyMapper::build_adjacency_map_physical(physical_system_descriptor, asic_id_to_mesh_rank);

    // Generate possible mesh shapes
    std::vector<MeshShape> mesh_shapes_to_try = generate_possible_cluster_shapes(total_number_of_chips);

    // Try all possible mesh shapes
    const MeshId mesh_id{0};
    for (const auto& mesh_shape : mesh_shapes_to_try) {
        auto mesh_graph = generate_mesh_graph_of_shape(mesh_shape, fabric_type, number_of_connections);
        auto logical_adjacency_matrix = TopologyMapper::build_adjacency_map_logical(mesh_graph);

        // Extract adjacency maps for this mesh_id
        if (logical_adjacency_matrix.find(mesh_id) == logical_adjacency_matrix.end() ||
            physical_adjacency_matrix.find(mesh_id) == physical_adjacency_matrix.end()) {
            continue;
        }

        const auto& logical_adj = logical_adjacency_matrix.at(mesh_id);
        const auto& physical_adj = physical_adjacency_matrix.at(mesh_id);

        // Build node_to_host_rank map - assume single mesh, all nodes on same host rank
        std::map<FabricNodeId, MeshHostRankId> node_to_host_rank;
        auto chip_ids = mesh_graph.get_chip_ids(mesh_id);
        const MeshHostRankId single_host_rank{0};
        for (const auto& chip_id : chip_ids.values()) {
            FabricNodeId fabric_node_id(mesh_id, chip_id);
            node_to_host_rank[fabric_node_id] = single_host_rank;
        }

        // Extract asic_to_host_rank for this mesh_id
        const auto& asic_to_host_rank = asic_id_to_mesh_rank.at(mesh_id);

        // Do the mapping and see if its successful
        tt::tt_metal::experimental::tt_fabric::TopologyMappingConfig config;
        config.strict_mode = false;  // Use relaxed mode for initial matching

        auto mapping_result = tt::tt_metal::experimental::tt_fabric::map_mesh_to_physical(
            mesh_id, logical_adj, physical_adj, node_to_host_rank, asic_to_host_rank, config);

        // Return mesh_graph if mapping is successful
        if (mapping_result.success) {
            return mesh_graph;
        }
    }
    // Throw if no possible mesh shape is found to match, this means there are no devices! This should never happen
    TT_THROW("No possible mesh shape found to match physical adjacency matrix");
}

MeshGraph MeshGraph::generate_mesh_graph_of_shape(
    MeshShape mesh_shape, tt::tt_fabric::FabricType fabric_type, std::uint32_t num_connections_per_direction) {
    MeshGraph mesh_graph;

    // Get chip spec from MetalContext
    const auto& metal_context = tt::tt_metal::MetalContext::instance();
    const auto& cluster = metal_context.get_cluster();
    tt::ARCH arch = cluster.get_cluster_desc()->get_arch();

    // Get reliability mode from fabric config (stored in MetalContext)
    tt::tt_fabric::FabricReliabilityMode reliability_mode = metal_context.get_fabric_reliability_mode();

    // Use the provided num_connections_per_direction
    std::uint32_t num_eth_ports_per_direction = num_connections_per_direction;

    // Set chip spec
    mesh_graph.chip_spec_ = ChipSpec{
        .arch = arch,
        .num_eth_ports_per_direction = num_eth_ports_per_direction,
        .num_z_ports = (arch == tt::ARCH::BLACKHOLE) ? num_eth_ports_per_direction : 0,
    };

    // Validate mesh shape dimensions
    TT_FATAL(
        mesh_shape[0] > 0 && mesh_shape[1] > 0,
        "MeshGraph: Mesh shape dimensions must be positive, got {}x{}",
        mesh_shape[0],
        mesh_shape[1]);

    // For WORMHOLE_B0 architecture, if both dimensions are odd, they must both be 1
    if (arch == tt::ARCH::WORMHOLE_B0) {
        bool both_odd = (mesh_shape[0] % 2 != 0) && (mesh_shape[1] % 2 != 0);
        if (both_odd) {
            TT_FATAL(
                mesh_shape[0] == 1 && mesh_shape[1] == 1,
                "MeshGraph: For WORMHOLE_B0 architecture, if both mesh dimensions are odd, they must both be 1, "
                "got {}x{}",
                mesh_shape[0],
                mesh_shape[1]);
        }
    }

    // Initialize for a single mesh (mesh_id = 0)
    MeshId mesh_id(0);
    uint32_t total_mesh_count = 1;

    // Resize intra-mesh and inter-mesh connectivity (inter-mesh will remain empty)
    mesh_graph.intra_mesh_connectivity_.resize(total_mesh_count);
    mesh_graph.inter_mesh_connectivity_.resize(total_mesh_count);
    mesh_graph.inter_mesh_connectivity_[0].resize(mesh_shape[0] * mesh_shape[1]);

    // Set intra-mesh relaxed policy based on reliability mode
    // RELAXED_SYSTEM_HEALTH_SETUP_MODE -> relaxed = true
    // STRICT_SYSTEM_HEALTH_SETUP_MODE -> relaxed = false
    bool is_relaxed = (reliability_mode == FabricReliabilityMode::RELAXED_SYSTEM_HEALTH_SETUP_MODE);
    mesh_graph.intra_mesh_relaxed_policy_[mesh_id] = is_relaxed;

    // Build intra-mesh connectivity using fabric_type
    MeshCoordinateRange mesh_coord_range(mesh_shape);
    uint32_t mesh_size = mesh_shape[0] * mesh_shape[1];
    mesh_graph.intra_mesh_connectivity_[*mesh_id].resize(mesh_size);
    for (const auto& src_mesh_coord : mesh_coord_range) {
        ChipId src_chip_id = (src_mesh_coord[0] * mesh_shape[1]) + src_mesh_coord[1];
        mesh_graph.intra_mesh_connectivity_[*mesh_id][src_chip_id] =
            mesh_graph.get_valid_connections(src_mesh_coord, mesh_coord_range, fabric_type);
    }

    // For auto-generated meshes, assume single host (host_shape = [1, 1])
    MeshShape host_shape(1, 1);

    // Populate mesh_host_ranks_ (single host)
    std::vector<MeshHostRankId> mesh_host_ranks_values;
    mesh_host_ranks_values.push_back(MeshHostRankId{0});

    // Populate mesh_host_rank_coord_ranges_ (entire mesh belongs to host rank 0)
    mesh_graph.mesh_host_rank_coord_ranges_.emplace(
        std::make_pair(*mesh_id, MeshHostRankId{0}),
        MeshCoordinateRange(MeshCoordinate(0, 0), MeshCoordinate(mesh_shape[0] - 1, mesh_shape[1] - 1)));

    // Populate mesh_host_ranks_
    mesh_graph.mesh_host_ranks_.clear();
    mesh_graph.mesh_host_ranks_.emplace_back(host_shape, mesh_host_ranks_values);

    // Populate mesh_to_chip_ids
    std::vector<ChipId> chip_ids(mesh_shape[0] * mesh_shape[1]);
    std::iota(chip_ids.begin(), chip_ids.end(), 0);
    mesh_graph.mesh_to_chip_ids_.emplace(*mesh_id, tt_metal::distributed::MeshContainer<ChipId>(mesh_shape, chip_ids));

    // Set up mesh_edge_ports_to_chip_id_ with empty container
    mesh_graph.mesh_edge_ports_to_chip_id_.resize(total_mesh_count);

    // Get the edge ports of the mesh
    // North, start from NW corner
    std::uint32_t chan_id = 0;
    for (std::uint32_t chip_id = 0; chip_id < mesh_shape[1]; chip_id++) {
        for (std::uint32_t i = 0; i < mesh_graph.chip_spec_.num_eth_ports_per_direction; i++) {
            mesh_graph.mesh_edge_ports_to_chip_id_[*mesh_id][{RoutingDirection::N, chan_id++}] = chip_id;
        }
    }
    // South, start from SW corner
    chan_id = 0;
    for (std::uint32_t chip_id = ((mesh_shape[0] * mesh_shape[1]) - mesh_shape[1]);
         chip_id < (mesh_shape[0] * mesh_shape[1]);
         chip_id++) {
        for (std::uint32_t i = 0; i < mesh_graph.chip_spec_.num_eth_ports_per_direction; i++) {
            mesh_graph.mesh_edge_ports_to_chip_id_[*mesh_id][{RoutingDirection::S, chan_id++}] = chip_id;
        }
    }
    // East, start from NE corner
    chan_id = 0;
    for (std::uint32_t chip_id = (mesh_shape[1] - 1); chip_id < (mesh_shape[0] * mesh_shape[1]);
         chip_id += mesh_shape[1]) {
        for (std::uint32_t i = 0; i < mesh_graph.chip_spec_.num_eth_ports_per_direction; i++) {
            mesh_graph.mesh_edge_ports_to_chip_id_[*mesh_id][{RoutingDirection::E, chan_id++}] = chip_id;
        }
    }
    // West, start from NW corner
    chan_id = 0;
    for (std::uint32_t chip_id = 0; chip_id < (mesh_shape[0] * mesh_shape[1]); chip_id += mesh_shape[1]) {
        for (std::uint32_t i = 0; i < mesh_graph.chip_spec_.num_eth_ports_per_direction; i++) {
            mesh_graph.mesh_edge_ports_to_chip_id_[*mesh_id][{RoutingDirection::W, chan_id++}] = chip_id;
        }
    }

    return mesh_graph;
}

}  // namespace tt::tt_fabric<|MERGE_RESOLUTION|>--- conflicted
+++ resolved
@@ -79,47 +79,6 @@
     }
 }
 
-<<<<<<< HEAD
-=======
-using ClusterToDescriptorMap = std::unordered_map<tt::tt_metal::ClusterType, std::string_view>;
-using FabricToClusterDescriptorMap = std::unordered_map<tt::tt_fabric::FabricType, ClusterToDescriptorMap>;
-
-const tt::stl::Indestructible<FabricToClusterDescriptorMap>& cluster_type_to_mesh_graph_descriptor =
-    tt::stl::Indestructible<FabricToClusterDescriptorMap>(FabricToClusterDescriptorMap{
-        {tt::tt_fabric::FabricType::MESH,
-         ClusterToDescriptorMap{
-             {tt::tt_metal::ClusterType::N150, "n150_mesh_graph_descriptor.textproto"},
-             {tt::tt_metal::ClusterType::N300, "n300_mesh_graph_descriptor.textproto"},
-             {tt::tt_metal::ClusterType::T3K, "t3k_mesh_graph_descriptor.textproto"},
-             {tt::tt_metal::ClusterType::GALAXY, "single_galaxy_mesh_graph_descriptor.textproto"},
-             {tt::tt_metal::ClusterType::TG, "tg_mesh_graph_descriptor.textproto"},
-             {tt::tt_metal::ClusterType::P100, "p100_mesh_graph_descriptor.textproto"},
-             {tt::tt_metal::ClusterType::P150, "p150_mesh_graph_descriptor.textproto"},
-             {tt::tt_metal::ClusterType::P150_X2, "p150_x2_mesh_graph_descriptor.textproto"},
-             {tt::tt_metal::ClusterType::P150_X4, "p150_x4_mesh_graph_descriptor.textproto"},
-             {tt::tt_metal::ClusterType::P150_X8, "p150_x8_mesh_graph_descriptor.textproto"},
-             {tt::tt_metal::ClusterType::SIMULATOR_WORMHOLE_B0, "n150_mesh_graph_descriptor.textproto"},
-             {tt::tt_metal::ClusterType::SIMULATOR_BLACKHOLE, "p150_mesh_graph_descriptor.textproto"},
-             {tt::tt_metal::ClusterType::SIMULATOR_QUASAR, "p150_mesh_graph_descriptor.textproto"},
-             {tt::tt_metal::ClusterType::N300_2x2, "n300_2x2_mesh_graph_descriptor.textproto"},
-             {tt::tt_metal::ClusterType::P300, "p300_mesh_graph_descriptor.textproto"},
-             {tt::tt_metal::ClusterType::BLACKHOLE_GALAXY, "single_bh_galaxy_mesh_graph_descriptor.textproto"},
-             {tt::tt_metal::ClusterType::P300_X2, "p300_x2_mesh_graph_descriptor.textproto"},
-         }},
-        {tt::tt_fabric::FabricType::TORUS_X,
-         ClusterToDescriptorMap{
-             {tt::tt_metal::ClusterType::GALAXY, "single_galaxy_torus_x_graph_descriptor.textproto"},
-             {tt::tt_metal::ClusterType::BLACKHOLE_GALAXY, "single_bh_galaxy_torus_x_graph_descriptor.textproto"}}},
-        {tt::tt_fabric::FabricType::TORUS_Y,
-         ClusterToDescriptorMap{
-             {tt::tt_metal::ClusterType::GALAXY, "single_galaxy_torus_y_graph_descriptor.textproto"},
-             {tt::tt_metal::ClusterType::BLACKHOLE_GALAXY, "single_bh_galaxy_torus_y_graph_descriptor.textproto"}}},
-        {tt::tt_fabric::FabricType::TORUS_XY,
-         ClusterToDescriptorMap{
-             {tt::tt_metal::ClusterType::GALAXY, "single_galaxy_torus_xy_graph_descriptor.textproto"},
-             {tt::tt_metal::ClusterType::BLACKHOLE_GALAXY, "single_bh_galaxy_torus_xy_graph_descriptor.textproto"}}}});
-
->>>>>>> 5e1f19bd
 MeshGraph::MeshGraph(const std::string& mesh_graph_desc_file_path, std::optional<FabricConfig> fabric_config) {
     log_debug(tt::LogFabric, "mesh_graph_desc_file_path: {}", mesh_graph_desc_file_path);
     if (mesh_graph_desc_file_path.ends_with(".textproto")) {
@@ -827,42 +786,6 @@
     return mesh_host_ranks_[*mesh_id];
 }
 
-<<<<<<< HEAD
-=======
-std::filesystem::path MeshGraph::get_mesh_graph_descriptor_path_for_cluster_type(
-    const tt::tt_metal::ClusterType cluster_type,
-    const std::string& root_dir,
-    const tt::tt_fabric::FabricType fabric_type) {
-    const auto& fabric_to_cluster_map = cluster_type_to_mesh_graph_descriptor.get();
-    auto fabric_it = fabric_to_cluster_map.find(fabric_type);
-    if (fabric_it != fabric_to_cluster_map.end()) {
-        const auto& cluster_to_descriptor_map = fabric_it->second;
-        auto cluster_it = cluster_to_descriptor_map.find(cluster_type);
-        if (cluster_it != cluster_to_descriptor_map.end()) {
-            return std::filesystem::path(root_dir) / MESH_GRAPH_DESCRIPTOR_DIR / cluster_it->second;
-        }
-    }
-
-    // Fallback: if a torus fabric type was requested but not found, try MESH fabric type.
-    if (fabric_type != FabricType::MESH) {
-        auto mesh_fabric_it = fabric_to_cluster_map.find(FabricType::MESH);
-        const auto& cluster_to_descriptor_map = mesh_fabric_it->second;
-        auto cluster_it = cluster_to_descriptor_map.find(cluster_type);
-        if (cluster_it != cluster_to_descriptor_map.end()) {
-            log_warning(
-                tt::LogFabric,
-                "Mesh Graph Descriptor for fabric type {} and cluster type {} not found. Picking mesh graph descriptor "
-                "for MESH fabric type.",
-                enchantum::to_string(fabric_type),
-                enchantum::to_string(cluster_type));
-            return std::filesystem::path(root_dir) / MESH_GRAPH_DESCRIPTOR_DIR / cluster_it->second;
-        }
-    }
-
-    TT_THROW("Cannot find mesh graph descriptor for fabric type {} and cluster type {}", fabric_type, cluster_type);
-}
-
->>>>>>> 5e1f19bd
 bool MeshGraph::is_intra_mesh_policy_relaxed(MeshId mesh_id) const {
     auto it = intra_mesh_relaxed_policy_.find(mesh_id);
     TT_FATAL(it != intra_mesh_relaxed_policy_.end(), "No mode for mesh_id {}", *mesh_id);
