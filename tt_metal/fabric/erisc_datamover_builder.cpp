--- conflicted
+++ resolved
@@ -1425,58 +1425,6 @@
         // 1D has 1 downstream edm. 2D has 3 downstream EDMs
         // 2D uses the reserved addresses in L1 from FabricEriscDatamoverConfig
         for (uint32_t i = 0; i < num_vc0_downstream_edms; i++) {
-<<<<<<< HEAD
-            if (is_2D_routing) {
-                receiver_channels_downstream_flow_control_semaphore_id[i] =
-                    config.receiver_channels_downstream_flow_control_semaphore_address[i];
-                receiver_channels_downstream_teardown_semaphore_id[i] =
-                    config.receiver_channels_downstream_teardown_semaphore_address[i];
-            } else {
-                receiver_channels_downstream_flow_control_semaphore_id[i] =
-                    tt::tt_metal::CreateSemaphore(program, ethernet_core, 0, CoreType::ETH);
-                receiver_channels_downstream_teardown_semaphore_id[i] =
-                    tt::tt_metal::CreateSemaphore(program, ethernet_core, 0, CoreType::ETH);
-            }
-        }
-        // Setup VC1 downstream edm
-        // 1D and 2D have 1 downstream edm for VC1 in the diretion of respective axis
-        if (is_2D_routing) {
-            receiver_channels_downstream_flow_control_semaphore_id[num_vc0_downstream_edms] =
-                config.receiver_channels_downstream_flow_control_semaphore_address[num_vc0_downstream_edms];
-            receiver_channels_downstream_teardown_semaphore_id[num_vc0_downstream_edms] =
-                config.receiver_channels_downstream_teardown_semaphore_address[num_vc0_downstream_edms];
-
-        } else {
-            receiver_channels_downstream_flow_control_semaphore_id[num_vc0_downstream_edms] =
-                tt::tt_metal::CreateSemaphore(program, ethernet_core, 0, CoreType::ETH);
-            receiver_channels_downstream_teardown_semaphore_id[num_vc0_downstream_edms] =
-                tt::tt_metal::CreateSemaphore(program, ethernet_core, 0, CoreType::ETH);
-        }
-        uint32_t num_sender_channels = get_sender_channel_count(is_2D_routing);
-        for (uint32_t i = 0; i < num_sender_channels; i++) {
-            if (is_2D_routing) {
-                sender_channels_buffer_index_semaphore_id[i] = config.sender_channels_buffer_index_semaphore_address[i];
-                sender_channels_flow_control_semaphore_id[i] =
-                    config.sender_channels_local_flow_control_semaphore_address[i];
-                sender_channels_connection_semaphore_id[i] = config.sender_channels_connection_semaphore_address[i];
-            } else {
-                if (i == 0) {
-                    // Sender channel 0 uses addresses instead of ids in persistent mode
-                    sender_channels_buffer_index_semaphore_id[i] =
-                        config.sender_channels_buffer_index_semaphore_address[i];
-                    sender_channels_flow_control_semaphore_id[i] =
-                        config.sender_channels_local_flow_control_semaphore_address[i];
-                    sender_channels_connection_semaphore_id[i] = config.sender_channels_connection_semaphore_address[i];
-                } else {
-                    sender_channels_flow_control_semaphore_id[i] =
-                        tt::tt_metal::CreateSemaphore(program, ethernet_core, 0, CoreType::ETH);
-                    sender_channels_connection_semaphore_id[i] =
-                        tt::tt_metal::CreateSemaphore(program, ethernet_core, 0, CoreType::ETH);
-                    sender_channels_buffer_index_semaphore_id[i] =
-                        tt::tt_metal::CreateSemaphore(program, ethernet_core, 0, CoreType::ETH);
-                }
-            }
-=======
             receiver_channels_downstream_flow_control_semaphore_id[i] =
                 config.receiver_channels_downstream_flow_control_semaphore_address[i];
             receiver_channels_downstream_teardown_semaphore_id[i] =
@@ -1488,14 +1436,12 @@
             config.receiver_channels_downstream_flow_control_semaphore_address[num_vc0_downstream_edms];
         receiver_channels_downstream_teardown_semaphore_id[num_vc0_downstream_edms] =
             config.receiver_channels_downstream_teardown_semaphore_address[num_vc0_downstream_edms];
-        uint32_t num_sender_channels = mesh ? FabricEriscDatamoverConfig::num_sender_channels_2d
-                                            : FabricEriscDatamoverConfig::num_sender_channels_1d;
+        uint32_t num_sender_channels = get_sender_channel_count(is_2D_routing);
         for (uint32_t i = 0; i < num_sender_channels; i++) {
             sender_channels_buffer_index_semaphore_id[i] = config.sender_channels_buffer_index_semaphore_address[i];
             sender_channels_flow_control_semaphore_id[i] =
                 config.sender_channels_local_flow_control_semaphore_address[i];
             sender_channels_connection_semaphore_id[i] = config.sender_channels_connection_semaphore_address[i];
->>>>>>> 9b7ddf20
         }
     }
     return FabricEriscDatamoverBuilder(
