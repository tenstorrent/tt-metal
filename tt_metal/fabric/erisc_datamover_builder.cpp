// SPDX-FileCopyrightText: © 2024 Tenstorrent Inc.
//
// SPDX-License-Identifier: Apache-2.0

#include <stdint.h>
#include <tt-metalium/assert.hpp>
#include <tt-metalium/device.hpp>
#include <tt-metalium/erisc_datamover_builder.hpp>
#include <tt-metalium/fabric_edm_packet_header.hpp>
#include <tt-metalium/hal.hpp>
#include <tt-metalium/host_api.hpp>
#include <tt-metalium/math.hpp>
#include <tt-metalium/tt_metal.hpp>
#include <algorithm>
#include <array>
#include <cstddef>
#include <functional>
#include <iterator>
#include <numeric>
#include <optional>
#include <unordered_set>
#include <variant>
#include <vector>

#include "impl/context/metal_context.hpp"
#include "tt_metal/fabric/fabric_host_utils.hpp"
#include "core_coord.hpp"
#include "fabric_edm_types.hpp"
#include "logger.hpp"
#include <umd/device/tt_core_coordinates.h>

namespace tt {
namespace tt_metal {
class Program;
}  // namespace tt_metal
}  // namespace tt

namespace tt::tt_fabric {

// The channel structure is as follows:
//              &header->  |----------------| channel_base_address
//                         |    header      |
//             &payload->  |----------------|
//                         |                |
//                         |    payload     |
//                         |                |
//        &channel_sync->  |----------------|
//                         |  channel_sync  |
//                         ------------------
//

FabricEriscDatamoverConfig::FabricEriscDatamoverConfig(Topology topology) {
    this->topology = topology;
    uint32_t num_sender_channels = get_sender_channel_count(topology);
    uint32_t num_downstream_edms = get_downstream_edm_count(topology);
    // Global
    this->handshake_addr = tt::tt_metal::hal::get_erisc_l1_unreserved_base() /* + 1024*/;
    this->edm_channel_ack_addr = handshake_addr + eth_channel_sync_size;
    this->termination_signal_address =
        edm_channel_ack_addr +
        (4 * eth_channel_sync_size);  // pad extra bytes to match old EDM so handshake logic will still work
    this->edm_local_sync_address = termination_signal_address + field_size;
    this->edm_status_address = edm_local_sync_address + field_size;

    uint32_t buffer_address = edm_status_address + field_size;
    for (uint32_t risc_id = 0; risc_id < FabricEriscDatamoverConfig::num_riscv_cores; risc_id++) {
        if (shared_buffer_mode) {
            buffer_address = edm_status_address + field_size;
        }
        for (uint32_t i = 0; i < FabricEriscDatamoverConfig::num_receiver_channels; i++) {
            this->receiver_channels_counters_address[risc_id][i] = buffer_address;
            buffer_address += receiver_channel_counters_size_bytes;
        }
        for (uint32_t i = 0; i < num_sender_channels; i++) {
            this->sender_channels_counters_address[risc_id][i] = buffer_address;
            buffer_address += sender_channel_counters_size_bytes;
        }

        // Packet header history buffer(s)
        for (uint32_t i = 0; i < FabricEriscDatamoverConfig::num_receiver_channels; i++) {
            this->receivers_completed_packet_header_cb_address[risc_id][i] = buffer_address;
            buffer_address += receiver_completed_packet_header_cb_size_bytes;
        }
        for (uint32_t i = 0; i < num_sender_channels; i++) {
            this->senders_completed_packet_header_cb_address[risc_id][i] = buffer_address;
            buffer_address += sender_completed_packet_header_cb_size_bytes;
        }

        // ----------- Sender Channels
        for (uint32_t i = 0; i < num_sender_channels; i++) {
            this->sender_channels_buffer_index_address[risc_id][i] = buffer_address;
            buffer_address += field_size;
            // Connection info layout:
            // 0: buffer_index_rdptr -> Tells EDM the address in worker L1 to update EDM's copy of channel rdptr
            // 1: worker_teardown_semaphore_address -> Tells EDM where to signal connection teardown completion in
            // worker's L1 2: WorkerXY (as uint32_t) 3: Hold's EDM's rdptr for the buffer index in the channel
            this->sender_channels_worker_conn_info_base_address[risc_id][i] = buffer_address;
            buffer_address += sizeof(tt::tt_fabric::EDMChannelWorkerLocationInfo);
            this->sender_channels_local_flow_control_semaphore_address[risc_id][i] = buffer_address;
            buffer_address += field_size;
            this->sender_channels_producer_terminate_connection_address[risc_id][i] = buffer_address;
            buffer_address += field_size;
            // persistent mode field
            this->sender_channels_connection_semaphore_address[risc_id][i] = buffer_address;
            buffer_address += field_size;
            // persistent mode field
            this->sender_channels_buffer_index_semaphore_address[risc_id][i] = buffer_address;
            buffer_address += field_size;
        }
        // ----------- Receiver Channels
        for (uint32_t i = 0; i < num_downstream_edms; i++) {
            this->receiver_channels_local_buffer_index_address[risc_id][i] = buffer_address;
            buffer_address += field_size;
            // persistent mode field
            this->receiver_channels_downstream_flow_control_semaphore_address[risc_id][i] = buffer_address;
            buffer_address += field_size;
            this->receiver_channels_downstream_teardown_semaphore_address[risc_id][i] = buffer_address;
            buffer_address += field_size;
        }
    }

    // Channel Allocations
    this->max_l1_loading_size =
        tt::tt_metal::hal::get_erisc_l1_unreserved_size() + tt::tt_metal::hal::get_erisc_l1_unreserved_base();
    this->buffer_region_start = (buffer_address + buffer_alignment) & ~(buffer_alignment - 1);  // Align
    this->available_channel_buffering_space = max_l1_loading_size - buffer_region_start;
}

FabricEriscDatamoverConfig::FabricEriscDatamoverConfig(
<<<<<<< HEAD
    std::size_t channel_buffer_size_bytes, Topology topology, tt::ARCH arch) :
=======
    std::size_t channel_buffer_size_bytes, Topology topology, bool is_dateline) :
>>>>>>> 6507971d
    FabricEriscDatamoverConfig(topology) {
    this->num_used_riscv_cores = FabricEriscDatamoverConfig::num_riscv_cores;
    if (arch == tt::ARCH::BLACKHOLE) {
        this->num_used_riscv_cores += 1;
    }

    for (uint32_t risc_id = 0; risc_id < this->num_used_riscv_cores; risc_id++) {
        // TODO: update appropriately for each RISC-V core
        this->enable_context_switch[risc_id] = true;
        this->enable_handshake[risc_id] = true;
        this->enable_interrupts[risc_id] = true;
        this->sender_txq_id[risc_id] = risc_id;
        this->receiver_txq_id[risc_id] = risc_id;
        this->iterations_between_ctx_switch_and_teardown_checks[risc_id] =
            FabricEriscDatamoverConfig::default_iterations_between_ctx_switch_and_teardown_checks;

        this->num_used_sender_channels[risc_id] = get_sender_channel_count(topology);
        if (topology == Topology::Mesh) {
            // For 2D there is no forwarding to self but we are still initialize the settings for it.
            // Routers ignore the settings at self index.
            this->num_fwd_paths[risc_id] = this->num_used_sender_channels[risc_id];
        } else {
            this->num_fwd_paths[risc_id] = this->num_used_sender_channels[risc_id] - 1;
        }
        this->num_used_receiver_channels[risc_id] = FabricEriscDatamoverConfig::num_receiver_channels;

        if (topology == Topology::Linear || topology == Topology::Mesh) {
            this->num_used_sender_channels[risc_id] -= 1;
            this->num_used_receiver_channels[risc_id] -= 1;
            this->num_fwd_paths[risc_id] -= 1;
        }

        for (uint32_t i = 0; i < this->num_used_receiver_channels[risc_id]; i++) {
            TT_FATAL(
                (receivers_completed_packet_header_cb_address[risc_id][i] % eth_word_l1_alignment == 0),
                "receivers_completed_packet_header_cb_address[{}] {} must be aligned to {} bytes",
                i,
                receivers_completed_packet_header_cb_address[risc_id][i],
                eth_word_l1_alignment);
        }
        for (uint32_t i = 0; i < this->num_used_sender_channels[risc_id]; i++) {
            TT_FATAL(
                (senders_completed_packet_header_cb_address[risc_id][i] % eth_word_l1_alignment == 0),
                "senders_completed_packet_header_cb_address[{}] {} must be aligned to {} bytes",
                i,
                senders_completed_packet_header_cb_address[risc_id][i],
                eth_word_l1_alignment);
            TT_FATAL(
                (sender_channels_buffer_index_address[risc_id][i] % eth_word_l1_alignment == 0),
                "sender_channels_buffer_index_address[{}] {} must be aligned to {} bytes",
                i,
                sender_channels_buffer_index_address[risc_id][i],
                eth_word_l1_alignment);
            TT_FATAL(
                (sender_channels_worker_conn_info_base_address[risc_id][i] % eth_word_l1_alignment == 0),
                "sender_channels_worker_conn_info_base_address[{}] {} must be aligned to {} bytes",
                i,
                sender_channels_worker_conn_info_base_address[risc_id][i],
                eth_word_l1_alignment);
            TT_FATAL(
                (sender_channels_local_flow_control_semaphore_address[risc_id][i] % eth_word_l1_alignment == 0),
                "sender_channels_local_flow_control_semaphore_address[{}] {} must be aligned to {} bytes",
                i,
                sender_channels_local_flow_control_semaphore_address[risc_id][i],
                eth_word_l1_alignment);
            TT_FATAL(
                (sender_channels_producer_terminate_connection_address[risc_id][i] % eth_word_l1_alignment == 0),
                "sender_channels_producer_terminate_connection_address[{}] {} must be aligned to {} bytes",
                i,
                sender_channels_producer_terminate_connection_address[risc_id][i],
                eth_word_l1_alignment);
        }
        TT_FATAL(
            std::unordered_set<size_t>(
                sender_channels_buffer_index_address[risc_id].begin(),
                sender_channels_buffer_index_address[risc_id].begin() + this->num_used_sender_channels[risc_id])
                    .size() == this->num_used_sender_channels[risc_id],
            "FabricEriscDatamoverConfig was constructed with illegal buffer index address");

        static const size_t min_buffer_size = sizeof(tt::tt_fabric::PacketHeader);
        TT_FATAL(
            channel_buffer_size_bytes >= min_buffer_size,
            "FabricEriscDatamoverConfig was constructed with `channel_buffer_size_bytes` argument set smaller than "
            "minimum "
            "size of {}",
            min_buffer_size);
        // TODO: selectively set size for each RISC-V core
        this->channel_buffer_size_bytes[risc_id] = channel_buffer_size_bytes;
    }

    constexpr std::array<std::pair<size_t, size_t>, 1> linear_buffer_slot_options = {std::pair<size_t, size_t>{8, 16}};
    constexpr std::array<std::pair<size_t, size_t>, 2> ring_buffer_slot_options = {
        std::pair<size_t, size_t>{8, 8}, std::pair<size_t, size_t>{4, 8}};
    constexpr std::array<std::pair<size_t, size_t>, 2> ring_buffer_slot_options_dateline = {
        std::pair<size_t, size_t>{8, 16}, std::pair<size_t, size_t>{8, 8}};

    size_t num_sender_buffer_slots;
    size_t num_receiver_buffer_slots;
<<<<<<< HEAD
    auto get_optimal_num_slots =
        [this](auto& buffer_slot_options, size_t& num_sender_buffer_slots, size_t& num_receiver_buffer_slots) {
            for (auto& option : buffer_slot_options) {
                num_sender_buffer_slots = option.first;
                num_receiver_buffer_slots = option.second;
                uint32_t risc_id = 0;
                uint32_t total_used_space = 0;
                do {
                    total_used_space += this->num_used_sender_channels[risc_id] * num_sender_buffer_slots *
                                            this->channel_buffer_size_bytes[risc_id] +
                                        this->num_used_receiver_channels[risc_id] * num_receiver_buffer_slots *
                                            this->channel_buffer_size_bytes[risc_id];
                    risc_id++;
                } while (!this->shared_buffer_mode && risc_id < this->num_used_riscv_cores);

                if (total_used_space <= this->available_channel_buffering_space) {
                    break;
                }
=======

    auto get_optimal_num_slots = [this](
                                     auto& buffer_slot_options,
                                     size_t num_sender_channels,
                                     size_t num_receiver_channels,
                                     size_t& num_sender_buffer_slots,
                                     size_t& num_receiver_buffer_slots) {
        for (auto& option : buffer_slot_options) {
            num_sender_buffer_slots = option.first;
            num_receiver_buffer_slots = option.second;
            if (num_sender_channels * num_sender_buffer_slots * this->channel_buffer_size_bytes +
                    num_receiver_channels * num_receiver_buffer_slots * this->channel_buffer_size_bytes <=
                this->available_channel_buffering_space) {
                break;
>>>>>>> 6507971d
            }
        }
    };

    auto get_optimal_num_slots_for_dateline = [this, &get_optimal_num_slots](
                                                  auto& ring_buffer_slot_options,
                                                  auto& ring_buffer_slot_options_dateline,
                                                  size_t num_used_sender_channels,
                                                  size_t num_used_receiver_channels,
                                                  size_t num_alive_sender_channels,
                                                  size_t num_alive_receiver_channels,
                                                  size_t& num_sender_buffer_slots,
                                                  size_t& num_receiver_buffer_slots) {
        // change the receiver buffer slots for dateline, and keep the sender buffer slots the same as non-dateline,
        // since the sender buffer slots should be kept the same across all edms
        size_t non_dateline_num_sender_buffer_slots = 0;
        size_t non_dateline_num_receiver_buffer_slots = 0;
        size_t dateline_num_sender_buffer_slots = 0;
        size_t dateline_num_receiver_buffer_slots = 0;
        get_optimal_num_slots(
            ring_buffer_slot_options,
            num_used_sender_channels,
            num_used_receiver_channels,
            non_dateline_num_sender_buffer_slots,
            non_dateline_num_receiver_buffer_slots);
        get_optimal_num_slots(
            ring_buffer_slot_options_dateline,
            num_alive_sender_channels,
            num_alive_receiver_channels,
            dateline_num_sender_buffer_slots,
            dateline_num_receiver_buffer_slots);
        num_sender_buffer_slots = non_dateline_num_sender_buffer_slots;
        num_receiver_buffer_slots = dateline_num_receiver_buffer_slots;
    };

    auto num_alive_sender_channels = is_dateline ? this->num_used_sender_channels - 1 : this->num_used_sender_channels;
    auto num_alive_receiver_channels =
        is_dateline ? this->num_used_receiver_channels - 1 : this->num_used_receiver_channels;
    auto non_dateline_sender_channel_idx = 2;
    auto non_dateline_receiver_channel_idx = 0;

    if (topology == Topology::Ring) {
        if (is_dateline) {
            get_optimal_num_slots_for_dateline(
                ring_buffer_slot_options,
                ring_buffer_slot_options_dateline,
                this->num_used_sender_channels,
                this->num_used_receiver_channels,
                num_alive_sender_channels,
                num_alive_receiver_channels,
                num_sender_buffer_slots,
                num_receiver_buffer_slots);

        } else {
            get_optimal_num_slots(
                ring_buffer_slot_options,
                this->num_used_sender_channels,
                this->num_used_receiver_channels,
                num_sender_buffer_slots,
                num_receiver_buffer_slots);
        }
    } else {
        get_optimal_num_slots(
            linear_buffer_slot_options,
            this->num_used_sender_channels,
            this->num_used_receiver_channels,
            num_sender_buffer_slots,
            num_receiver_buffer_slots);
    }

<<<<<<< HEAD
    uint32_t risc_id = 0;
    std::size_t total_slot_count = 0;
    do {
        total_slot_count += this->num_used_sender_channels[risc_id] * num_sender_buffer_slots +
                            this->num_used_receiver_channels[risc_id] * num_receiver_buffer_slots;
        risc_id++;
    } while (!this->shared_buffer_mode && risc_id < this->num_used_riscv_cores);
=======
    std::size_t total_slot_count =
        num_alive_sender_channels * num_sender_buffer_slots + num_alive_receiver_channels * num_receiver_buffer_slots;
>>>>>>> 6507971d
    TT_FATAL(
        total_slot_count * channel_buffer_size_bytes <= available_channel_buffering_space,
        "Total channel size of {} B exceeds available space of {} B",
        total_slot_count * channel_buffer_size_bytes,
        available_channel_buffering_space);
<<<<<<< HEAD
    log_trace(tt::LogOp, "Available channel buffering space: {}", this->available_channel_buffering_space);
=======

    for (uint32_t i = 0; i < this->num_used_sender_channels; i++) {
        // skip sender channel 2 for dateline edm and set the buffer size to 0
        // Dateline connections have some channels that are unused because there
        // is not legal data path to feed into them. Therefore we can "skip" them and receover
        // the buffering space in L1 for other channels.
        bool skip_current_channel = (i == non_dateline_sender_channel_idx && is_dateline);
        this->sender_channels_num_buffers[i] = skip_current_channel ? 0 : num_sender_buffer_slots;
        this->sender_channels_size_bytes[i] =
            skip_current_channel ? 0 : channel_buffer_size_bytes * num_sender_buffer_slots;
    }
    for (uint32_t i = 0; i < this->num_used_receiver_channels; i++) {
        // skip receiver channel 0 for dateline edm and set the buffer size to 0
        bool skip_current_channel = (i == non_dateline_receiver_channel_idx && is_dateline);
        this->receiver_channels_num_buffers[i] = skip_current_channel ? 0 : num_receiver_buffer_slots;
        this->receiver_channels_size_bytes[i] =
            skip_current_channel ? 0 : channel_buffer_size_bytes * num_receiver_buffer_slots;
    }
>>>>>>> 6507971d

    uint32_t buffer_addr = buffer_region_start;
    for (uint32_t risc_id = 0; risc_id < this->num_used_riscv_cores; risc_id++) {
        for (uint32_t i = 0; i < this->num_used_sender_channels[risc_id]; i++) {
            this->sender_channels_num_buffers[risc_id][i] = num_sender_buffer_slots;
            this->sender_channels_size_bytes[risc_id][i] = channel_buffer_size_bytes * num_sender_buffer_slots;
            this->is_sender_channel_serviced[risc_id][i] = true;
        }
        for (uint32_t i = 0; i < this->num_used_receiver_channels[risc_id]; i++) {
            this->receiver_channels_num_buffers[risc_id][i] = num_receiver_buffer_slots;
            this->receiver_channels_size_bytes[risc_id][i] = channel_buffer_size_bytes * num_receiver_buffer_slots;
            this->is_receiver_channel_serviced[risc_id][i] = true;
        }

        if (shared_buffer_mode) {
            buffer_addr = buffer_region_start;
        }
        for (uint32_t i = 0; i < this->num_used_sender_channels[risc_id]; i++) {
            this->sender_channels_base_address[risc_id][i] = buffer_addr;
            buffer_addr += this->sender_channels_size_bytes[risc_id][i];
            log_trace(tt::LogOp, "Sender {} channel_start: {}", i, this->sender_channels_base_address[risc_id][i]);
        }
        for (uint32_t i = 0; i < this->num_used_receiver_channels[risc_id]; i++) {
            this->receiver_channels_base_address[risc_id][i] = buffer_addr;
            buffer_addr += this->receiver_channels_size_bytes[risc_id][i];
            log_trace(tt::LogOp, "Receiver {} channel_start: {}", i, this->receiver_channels_base_address[risc_id][i]);
        }

        for (uint32_t i = 0; i < this->num_used_sender_channels[risc_id]; i++) {
            TT_FATAL(
                this->sender_channels_size_bytes[risc_id][i] > 0,
                "Internal error when computing `sender_channels_size_bytes[{}]` which was computed to be size 0",
                i);
        }
        for (uint32_t i = 0; i < this->num_used_receiver_channels[risc_id]; i++) {
            TT_FATAL(
                this->receiver_channels_size_bytes[risc_id][i] > 0,
                "Internal error when computing `receiver_channels_size_bytes[{}]` which was computed to be size 0",
                i);
        }

<<<<<<< HEAD
        TT_FATAL(
            std::accumulate(
                this->sender_channels_size_bytes[risc_id].begin(),
                this->sender_channels_size_bytes[risc_id].begin() + this->num_used_sender_channels[risc_id],
                0ul) +
                    std::accumulate(
                        this->receiver_channels_size_bytes[risc_id].begin(),
                        this->receiver_channels_size_bytes[risc_id].begin() + this->num_used_receiver_channels[risc_id],
                        0ul) <=
                this->available_channel_buffering_space,
            "Internal error when computing channel sizes. Total channel size exceeds available space");
        TT_FATAL(
            buffer_addr < this->max_l1_loading_size,
            "Internal error - channel buffers spilled past the end of usable L1 region.");
=======
    for (uint32_t i = 0; i < this->num_used_sender_channels; i++) {
        bool skip_current_channel = (i == non_dateline_sender_channel_idx && is_dateline);
        if (!skip_current_channel) {
            TT_FATAL(
                this->sender_channels_size_bytes[i] > 0,
                "Internal error when computing `sender_channels_size_bytes[{}]` which was computed to be size 0",
                i);
        }
    }
    for (uint32_t i = 0; i < this->num_used_receiver_channels; i++) {
        bool skip_current_channel = (i == non_dateline_receiver_channel_idx && is_dateline);
        if (!skip_current_channel) {
            TT_FATAL(
                this->receiver_channels_size_bytes[i] > 0,
                "Internal error when computing `receiver_channels_size_bytes[{}]` which was computed to be size 0",
                i);
        }
>>>>>>> 6507971d
    }

    // set default noc and cmd bufs (current setup in TG 4U)
    for (uint32_t i = 0; i < FabricEriscDatamoverConfig::num_receiver_channels; i++) {
        this->receiver_channel_forwarding_noc_ids[i] = FabricEriscDatamoverConfig::DEFAULT_RECEIVER_FORWARDING_NOC;
        this->receiver_channel_forwarding_data_cmd_buf_ids[i] = FabricEriscDatamoverConfig::WR_REG_CMD_BUF;
        this->receiver_channel_forwarding_sync_cmd_buf_ids[i] = FabricEriscDatamoverConfig::RD_CMD_BUF;
        this->receiver_channel_local_write_noc_ids[i] = FabricEriscDatamoverConfig::DEFAULT_RECEIVER_LOCAL_WRITE_NOC;
        this->receiver_channel_local_write_cmd_buf_ids[i] = FabricEriscDatamoverConfig::WR_CMD_BUF;
    }
    for (uint32_t i = 0; i < FabricEriscDatamoverConfig::num_sender_channels; i++) {
        this->sender_channel_ack_noc_ids[i] = FabricEriscDatamoverConfig::DEFAULT_SENDER_ACK_NOC;
        this->sender_channel_ack_cmd_buf_ids[i] = FabricEriscDatamoverConfig::AT_CMD_BUF;
    }
    this->edm_noc_vc = FabricEriscDatamoverConfig::DEFAULT_NOC_VC;
}

void get_runtime_args_for_edm_termination_infos(
    const std::vector<edm_termination_info_t>& edm_termination_infos, std::vector<uint32_t>& args_out) {
    args_out.reserve(args_out.size() + edm_termination_infos.size() * 4 + 1);
    args_out.push_back(edm_termination_infos.size());
    for (const auto& info : edm_termination_infos) {
        args_out.push_back(info.edm_noc_x);
        args_out.push_back(info.edm_noc_y);
        args_out.push_back(info.distance);
        args_out.push_back(info.termination_addr);
        log_trace(
            tt::LogTest,
            "EDM termination info: x={}, y={}, distance={}, termination_addr={}",
            info.edm_noc_x,
            info.edm_noc_y,
            info.distance,
            info.termination_addr);
    }
}

void append_worker_to_fabric_edm_sender_rt_args(
    const SenderWorkerAdapterSpec& connection,
    size_t sender_worker_flow_control_semaphore_id,
    size_t sender_worker_terminate_semaphore_id,
    size_t sender_worker_buffer_index_semaphore_id,
    std::vector<uint32_t>& args_out) {
    auto edm_noc_xy = tt::tt_fabric::WorkerXY(connection.edm_noc_x, connection.edm_noc_y);
    const std::vector<uint32_t> values = {
        connection.persistent_fabric,
        connection.edm_direction,
        edm_noc_xy.to_uint32(),
        connection.edm_buffer_base_addr,
        connection.num_buffers_per_channel,
        connection.edm_l1_sem_addr,
        connection.edm_connection_handshake_addr,
        connection.edm_worker_location_info_addr,
        connection.buffer_size_bytes,
        connection.buffer_index_semaphore_id,
        sender_worker_flow_control_semaphore_id,
        sender_worker_terminate_semaphore_id,
        sender_worker_buffer_index_semaphore_id};
    args_out.reserve(args_out.size() + (values.size() / sizeof(size_t)));
    std::ranges::copy(values, std::back_inserter(args_out));
}

size_t log_worker_to_fabric_edm_sender_rt_args(const std::vector<uint32_t>& args, size_t starting_arg_idx) {
    log_trace(tt::LogOp, "Worker to fabric EDM Sender has {} RT Args: {}", args.size(), args);
    log_trace(tt::LogOp, "arg[{}]: edm_noc_xy {}", starting_arg_idx, args[starting_arg_idx++]);
    log_trace(tt::LogOp, "arg[{}]: edm_buffer_base_addr {}", starting_arg_idx, args[starting_arg_idx++]);
    log_trace(tt::LogOp, "arg[{}]: num_buffers_per_channel {}", starting_arg_idx, args[starting_arg_idx++]);
    log_trace(tt::LogOp, "arg[{}]: edm_l1_sem_addr {}", starting_arg_idx, args[starting_arg_idx++]);
    log_trace(tt::LogOp, "arg[{}]: edm_connection_handshake_addr {}", starting_arg_idx, args[starting_arg_idx++]);
    log_trace(tt::LogOp, "arg[{}]: edm_worker_location_info_addr {}", starting_arg_idx, args[starting_arg_idx++]);
    log_trace(tt::LogOp, "arg[{}]: buffer_size_bytes {}", starting_arg_idx, args[starting_arg_idx++]);
    log_trace(tt::LogOp, "arg[{}]: buffer_index_semaphore_id {}", starting_arg_idx, args[starting_arg_idx++]);
    log_trace(
        tt::LogOp, "arg[{}]: sender_worker_flow_control_semaphore_id {}", starting_arg_idx, args[starting_arg_idx++]);
    log_trace(
        tt::LogOp, "arg[{}]: sender_worker_buffer_index_semaphore_id {}", starting_arg_idx, args[starting_arg_idx++]);
    return starting_arg_idx + 10;
}

FabricEriscDatamoverBuilder::FabricEriscDatamoverBuilder(
    const CoreCoord& my_eth_core_logical,
    size_t my_noc_x,
    size_t my_noc_y,
    size_t my_chip_id,
    size_t peer_chip_id,

    const std::array<std::optional<size_t>, FabricEriscDatamoverConfig::max_downstream_edms>&
        receiver_channels_downstream_flow_control_semaphore_id,
    const std::array<std::optional<size_t>, FabricEriscDatamoverConfig::max_downstream_edms>&
        receiver_channels_downstream_teardown_semaphore_id,
    const std::array<size_t, FabricEriscDatamoverConfig::num_sender_channels>&
        sender_channels_flow_control_semaphore_id,
    const std::array<size_t, FabricEriscDatamoverConfig::num_sender_channels>& sender_channels_connection_semaphore_id,
    const std::array<size_t, FabricEriscDatamoverConfig::num_sender_channels>&
        sender_channels_buffer_index_semaphore_id,

    const FabricEriscDatamoverConfig& config,
    eth_chan_directions direction,
    bool enable_persistent_mode,
    bool build_in_worker_connection_mode,
    bool dateline_connection,
    tt::ARCH arch,
    size_t risc_id) :
    my_eth_core_logical(my_eth_core_logical),
    my_noc_x(my_noc_x),
    my_noc_y(my_noc_y),
    config(config),
    direction(direction),
    my_chip_id(my_chip_id),
    peer_chip_id(peer_chip_id),
    handshake_address(tt::round_up(
        tt::tt_metal::hal::get_erisc_l1_unreserved_base(), FabricEriscDatamoverConfig::eth_channel_sync_size)),
    channel_buffer_size(config.channel_buffer_size_bytes[risc_id]),
    sender_channels_num_buffers(config.sender_channels_num_buffers[risc_id]),
    receiver_channels_num_buffers(config.receiver_channels_num_buffers[risc_id]),

    // this is the receiver channel's local sem for flow controlling with downstream fabric sender
    receiver_channels_downstream_flow_control_semaphore_id(receiver_channels_downstream_flow_control_semaphore_id),
    receiver_channels_downstream_teardown_semaphore_id(receiver_channels_downstream_teardown_semaphore_id),
    sender_channels_flow_control_semaphore_id(sender_channels_flow_control_semaphore_id),
    sender_channels_connection_semaphore_id(sender_channels_connection_semaphore_id),
    sender_channels_buffer_index_semaphore_id(sender_channels_buffer_index_semaphore_id),
    downstream_vcs_sender_channel_buffer_index_semaphore_id(sender_channels_buffer_index_semaphore_id),

    receiver_channels_local_buffer_index_address(config.receiver_channels_local_buffer_index_address[risc_id]),
    local_sender_channels_buffer_address(config.sender_channels_base_address[risc_id]),
    local_sender_channels_connection_info_addr(config.sender_channels_worker_conn_info_base_address[risc_id]),
    local_receiver_channels_buffer_address(config.receiver_channels_base_address[risc_id]),

    termination_signal_ptr(config.termination_signal_address),
    edm_local_sync_ptr(config.edm_local_sync_address),
    edm_status_ptr(config.edm_status_address),
    enable_persistent_mode(enable_persistent_mode),
    build_in_worker_connection_mode(build_in_worker_connection_mode),
    dateline_connection(dateline_connection),
    arch(arch),
    risc_id(risc_id) {
    std::fill(
        sender_channel_connection_liveness_check_disable_array.begin(),
        sender_channel_connection_liveness_check_disable_array.end(),
        false);
}

std::vector<uint32_t> FabricEriscDatamoverBuilder::get_compile_time_args(const size_t risc_id) const {
    const bool is_handshake_master = this->my_chip_id < this->peer_chip_id;
    TT_ASSERT(this->my_chip_id != this->peer_chip_id);
    TT_ASSERT(
        std::unordered_set<size_t>(
            sender_channels_num_buffers.begin(),
            sender_channels_num_buffers.begin() + config.num_used_sender_channels[risc_id])
                .size() == 1,
        "Implementation expects sender_channels_num_buffers to all be the same for now");

    for (uint32_t i = 0; i < FabricEriscDatamoverConfig::num_sender_channels; i++) {
        log_trace(tt::LogTest, "Sender {} num buffers: {}", i, this->sender_channels_num_buffers[i]);
        log_trace(tt::LogTest, "Sender {} channel address: {}", i, this->local_sender_channels_buffer_address[i]);
    }
    for (uint32_t i = 0; i < FabricEriscDatamoverConfig::num_receiver_channels; i++) {
        log_trace(tt::LogTest, "Receiver {} num buffers: {}", i, this->receiver_channels_num_buffers[i]);
        log_trace(tt::LogTest, "Receiver {} channel address: {}", i, this->local_receiver_channels_buffer_address[i]);
    }

    size_t num_sender_channels = config.num_used_sender_channels[risc_id];
    size_t num_receiver_channels = config.num_used_receiver_channels[risc_id];
    size_t num_fwd_paths = config.num_fwd_paths[risc_id];
    auto& soc_desc = tt::tt_metal::MetalContext::instance().get_cluster().get_soc_desc(this->my_chip_id);

    size_t sender_channel_num_buffers = this->sender_channels_num_buffers[0];
    size_t receiver_channel_num_buffers =
        this->dateline_connection ? this->receiver_channels_num_buffers[1] : this->receiver_channels_num_buffers[0];

    TT_FATAL(sender_channel_num_buffers > 0, "Sender channel num buffers must be greater than 0");
    TT_FATAL(receiver_channel_num_buffers > 0, "Receiver channel num buffers must be greater than 0");

    auto ct_args = std::vector<uint32_t>{
        num_sender_channels,
        num_receiver_channels,
        config.num_fwd_paths[risc_id],
        this->wait_for_host_signal ? 1 : 0,

        this->firmware_context_switch_interval,
        this->enable_first_level_ack,
        this->fuse_receiver_flush_and_completion_ptr,
        config.topology == Topology::Ring,
        this->dateline_connection,
        is_handshake_master,
        this->handshake_address,
        this->channel_buffer_size,

        sender_channel_num_buffers,
        receiver_channel_num_buffers,

        config.sender_channels_base_address[risc_id][0],
        config.sender_channels_worker_conn_info_base_address[risc_id][0],
        config.sender_channels_base_address[risc_id][1],
        config.sender_channels_worker_conn_info_base_address[risc_id][1],
        config.sender_channels_base_address[risc_id][2],
        config.sender_channels_worker_conn_info_base_address[risc_id][2],
        config.sender_channels_base_address[risc_id][3],
        config.sender_channels_worker_conn_info_base_address[risc_id][3],
        config.sender_channels_base_address[risc_id][4],
        config.sender_channels_worker_conn_info_base_address[risc_id][4],
        config.receiver_channels_base_address[risc_id][0],
        config.receiver_channels_base_address[risc_id][0],
        config.receiver_channels_base_address[risc_id][1],
        config.receiver_channels_base_address[risc_id][1],

        config.sender_channels_base_address[risc_id][0],
        config.sender_channels_base_address[risc_id][1],
        config.sender_channels_base_address[risc_id][2],
        config.sender_channels_base_address[risc_id][3],
        config.sender_channels_base_address[risc_id][4],

        this->termination_signal_ptr,
        this->edm_local_sync_ptr,
        this->edm_status_ptr,
        this->enable_persistent_mode,

        // fabric counters
        FabricEriscDatamoverConfig::enable_fabric_counters,
        config.receiver_channels_counters_address[risc_id][0],
        config.receiver_channels_counters_address[risc_id][1],
        config.sender_channels_counters_address[risc_id][0],
        config.sender_channels_counters_address[risc_id][1],
        config.sender_channels_counters_address[risc_id][2],
        config.sender_channels_counters_address[risc_id][3],
        config.sender_channels_counters_address[risc_id][4],

        // fabric pkt header recording
        FabricEriscDatamoverConfig::enable_fabric_pkt_header_recording,

        config.receivers_completed_packet_header_cb_address[risc_id][0],
        FabricEriscDatamoverConfig::receiver_completed_packet_header_cb_size_headers,
        config.receivers_completed_packet_header_cb_address[risc_id][1],
        FabricEriscDatamoverConfig::receiver_completed_packet_header_cb_size_headers,
        config.senders_completed_packet_header_cb_address[risc_id][0],
        FabricEriscDatamoverConfig::sender_completed_packet_header_cb_size_headers,
        config.senders_completed_packet_header_cb_address[risc_id][1],
        FabricEriscDatamoverConfig::sender_completed_packet_header_cb_size_headers,
        config.senders_completed_packet_header_cb_address[risc_id][2],
        FabricEriscDatamoverConfig::sender_completed_packet_header_cb_size_headers,
        config.senders_completed_packet_header_cb_address[risc_id][3],
        FabricEriscDatamoverConfig::sender_completed_packet_header_cb_size_headers,
        config.senders_completed_packet_header_cb_address[risc_id][4],
        FabricEriscDatamoverConfig::sender_completed_packet_header_cb_size_headers,
        config.is_sender_channel_serviced[risc_id][0],
        config.is_sender_channel_serviced[risc_id][1],
        config.is_sender_channel_serviced[risc_id][2],
        config.is_sender_channel_serviced[risc_id][3],
        config.is_sender_channel_serviced[risc_id][4],
        config.is_receiver_channel_serviced[risc_id][0],
        config.is_receiver_channel_serviced[risc_id][1],
        config.enable_handshake[risc_id],
        config.enable_context_switch[risc_id],
        config.enable_interrupts[risc_id],
        config.sender_txq_id[risc_id],
        config.receiver_txq_id[risc_id],
        config.iterations_between_ctx_switch_and_teardown_checks[risc_id],
        config.topology == Topology::Mesh,
        this->direction,
        soc_desc.get_num_eth_channels(),
        // Special marker to help with identifying misalignment bugs
        0x00c0ffee};

    for (size_t i = 0; i < num_sender_channels; i++) {
        ct_args.push_back(this->sender_channel_connection_liveness_check_disable_array[i]);
    }

    // Sender channel args
    for (size_t i = 0; i < num_sender_channels; i++) {
        ct_args.push_back(config.sender_channel_ack_noc_ids[i]);
    }

    // Populate the sender ack cmd buf ids for each datapath
    for (size_t i = 0; i < num_sender_channels; i++) {
        ct_args.push_back(config.sender_channel_ack_cmd_buf_ids[i]);
    }

    for (size_t i = 0; i < num_receiver_channels; i++) {
        ct_args.push_back(config.receiver_channel_forwarding_noc_ids[i]);
    }
    for (size_t i = 0; i < num_receiver_channels; i++) {
        ct_args.push_back(
            config.receiver_channel_forwarding_data_cmd_buf_ids[i]);  // maps to
                                                                      // receiver_channel_forwarding_data_cmd_buf_ids
    }
    for (size_t i = 0; i < num_receiver_channels; i++) {
        ct_args.push_back(
            config.receiver_channel_forwarding_sync_cmd_buf_ids[i]);  // maps to
                                                                      // receiver_channel_forwarding_sync_cmd_buf_ids
    }
    for (size_t i = 0; i < num_receiver_channels; i++) {
        // TODO: pass this to the tranmission file
        ct_args.push_back(
            config.receiver_channel_local_write_noc_ids[i]);  // maps to receiver_channel_local_write_noc_ids
    }
    for (size_t i = 0; i < num_receiver_channels; i++) {
        ct_args.push_back(
            config.receiver_channel_local_write_cmd_buf_ids[i]);  // maps to receiver_channel_local_write_cmd_buf_ids
    }
    ct_args.push_back(config.edm_noc_vc);

    // Special marker to help with identifying misalignment bugs
    ct_args.push_back(0x10c0ffee);

    return ct_args;
}

std::vector<uint32_t> FabricEriscDatamoverBuilder::get_runtime_args() const {
    return std::vector<uint32_t>{
        this->sender_channels_connection_semaphore_id[0],
        this->sender_channels_connection_semaphore_id[1],
        this->sender_channels_connection_semaphore_id[2],
        this->sender_channels_connection_semaphore_id[3],
        this->sender_channels_connection_semaphore_id[4],

        this->downstream_vcs_sender_channel_buffer_index_semaphore_id[0],
        this->downstream_vcs_sender_channel_buffer_index_semaphore_id[1],
        this->downstream_vcs_sender_channel_buffer_index_semaphore_id[2],
        this->downstream_vcs_sender_channel_buffer_index_semaphore_id[3],
        this->downstream_vcs_sender_channel_buffer_index_semaphore_id[4],

        this->downstream_edms_connected,
        this->downstream_edm_vcs_buffer_base_address[1].value_or(0),
        this->downstream_edm_vcs_noc_x[1].value_or(0),
        this->downstream_edm_vcs_noc_y[1].value_or(0),
        this->downstream_edm_vcs_semaphore_address[1].value_or(-1),
        this->downstream_edm_vcs_worker_registration_address[1].value_or(0),
        this->downstream_edm_vcs_worker_location_info_address[1].value_or(0),
        this->receiver_channels_local_buffer_index_address[0],  // extend the following 3 for 2D. need 3 each for 2D.

        this->downstream_edm_vcs_buffer_base_address[2] != std::nullopt,
        this->downstream_edm_vcs_buffer_base_address[2].value_or(0),
        this->downstream_edm_vcs_noc_x[2].value_or(0),
        this->downstream_edm_vcs_noc_y[2].value_or(0),
        this->downstream_edm_vcs_semaphore_address[2].value_or(-1),
        this->downstream_edm_vcs_worker_registration_address[2].value_or(0),
        this->downstream_edm_vcs_worker_location_info_address[2].value_or(0),
        this->receiver_channels_local_buffer_index_address[1],
        // this is the receiver channel's local sem for flow controlling with downstream fabric sender
        this->receiver_channels_downstream_flow_control_semaphore_id[0].value_or(-1),
        this->receiver_channels_downstream_flow_control_semaphore_id[1].value_or(-1),
        this->receiver_channels_downstream_flow_control_semaphore_id[2].value_or(-1),
        this->receiver_channels_downstream_flow_control_semaphore_id[3].value_or(-1),
        this->receiver_channels_downstream_flow_control_semaphore_id[4].value_or(-1),
        this->receiver_channels_downstream_teardown_semaphore_id[0].value_or(-1),
        this->receiver_channels_downstream_teardown_semaphore_id[1].value_or(-1),
        this->receiver_channels_downstream_teardown_semaphore_id[2].value_or(-1),
        this->receiver_channels_downstream_teardown_semaphore_id[3].value_or(-1),
        this->receiver_channels_downstream_teardown_semaphore_id[4].value_or(-1),
        this->sender_channels_flow_control_semaphore_id[0],
        this->sender_channels_flow_control_semaphore_id[1],
        this->sender_channels_flow_control_semaphore_id[2],
        this->sender_channels_flow_control_semaphore_id[3],
        this->sender_channels_flow_control_semaphore_id[4]};
}

FabricEriscDatamoverBuilder FabricEriscDatamoverBuilder::build(
    tt::tt_metal::IDevice* device,
    tt::tt_metal::Program& program,
    const CoreCoord& ethernet_core,
    chip_id_t local_chip_id,
    chip_id_t peer_chip_id,
    const FabricEriscDatamoverConfig& config,
    bool enable_persistent_mode,
    bool build_in_worker_connection_mode,
    bool dateline_connection,
    size_t risc_id,
    eth_chan_directions direction) {
    std::array<size_t, FabricEriscDatamoverConfig::num_sender_channels> sender_channels_buffer_index_semaphore_id;
    std::array<size_t, FabricEriscDatamoverConfig::num_sender_channels> sender_channels_flow_control_semaphore_id;
    std::array<size_t, FabricEriscDatamoverConfig::num_sender_channels> sender_channels_connection_semaphore_id;
    std::array<std::optional<size_t>, FabricEriscDatamoverConfig::max_downstream_edms>
        receiver_channels_downstream_flow_control_semaphore_id;
    std::array<std::optional<size_t>, FabricEriscDatamoverConfig::max_downstream_edms>
        receiver_channels_downstream_teardown_semaphore_id;
    if (enable_persistent_mode) {
        if (build_in_worker_connection_mode) {
            for (uint32_t i = 0; i < FabricEriscDatamoverConfig::num_receiver_channels; i++) {
                receiver_channels_downstream_flow_control_semaphore_id[i] = 0;
                receiver_channels_downstream_teardown_semaphore_id[i] = 0;
            }
            // Sender channel 0 uses addresses instead of ids in persistent mode
            sender_channels_buffer_index_semaphore_id[0] =
                config.sender_channels_buffer_index_semaphore_address[risc_id][0];
            sender_channels_flow_control_semaphore_id[0] =
                config.sender_channels_local_flow_control_semaphore_address[risc_id][0];
            sender_channels_connection_semaphore_id[0] =
                config.sender_channels_connection_semaphore_address[risc_id][0];
            for (uint32_t i = 1; i < FabricEriscDatamoverConfig::num_sender_channels; i++) {
                sender_channels_flow_control_semaphore_id[i] = 0;
                sender_channels_connection_semaphore_id[i] = 0;
                sender_channels_buffer_index_semaphore_id[i] = 0;
            }
        } else {
            bool mesh = config.topology == Topology::Mesh;
            uint32_t num_vc0_downstream_edms = mesh ? FabricEriscDatamoverConfig::num_downstream_edms_2d_vc0
                                                    : FabricEriscDatamoverConfig::num_downstream_edms_vc0;

            // Setup VC0 downstrteam edm semaphore settings.
            // 1D has 1 downstream edm. 2D has 3 downstream EDMs
            // 2D uses the reserved addresses in L1 from FabricEriscDatamoverConfig
            for (uint32_t i = 0; i < num_vc0_downstream_edms; i++) {
                if (mesh) {
                    receiver_channels_downstream_flow_control_semaphore_id[i] =
                        config.receiver_channels_downstream_flow_control_semaphore_address[risc_id][i];
                    receiver_channels_downstream_teardown_semaphore_id[i] =
                        config.receiver_channels_downstream_teardown_semaphore_address[risc_id][i];
                } else {
                    receiver_channels_downstream_flow_control_semaphore_id[i] =
                        tt::tt_metal::CreateSemaphore(program, ethernet_core, 0, CoreType::ETH);
                    receiver_channels_downstream_teardown_semaphore_id[i] =
                        tt::tt_metal::CreateSemaphore(program, ethernet_core, 0, CoreType::ETH);
                }
            }
            // Setup VC1 downstream edm
            // 1D and 2D have 1 downstream edm for VC1 in the diretion of respective axis
            if (mesh) {
                receiver_channels_downstream_flow_control_semaphore_id[num_vc0_downstream_edms] =
                    config
                        .receiver_channels_downstream_flow_control_semaphore_address[risc_id][num_vc0_downstream_edms];
                receiver_channels_downstream_teardown_semaphore_id[num_vc0_downstream_edms] =
                    config.receiver_channels_downstream_teardown_semaphore_address[risc_id][num_vc0_downstream_edms];

            } else {
                receiver_channels_downstream_flow_control_semaphore_id[num_vc0_downstream_edms] =
                    tt::tt_metal::CreateSemaphore(program, ethernet_core, 0, CoreType::ETH);
                receiver_channels_downstream_teardown_semaphore_id[num_vc0_downstream_edms] =
                    tt::tt_metal::CreateSemaphore(program, ethernet_core, 0, CoreType::ETH);
            }
            uint32_t num_sender_channels = mesh ? FabricEriscDatamoverConfig::num_sender_channels_2d
                                                : FabricEriscDatamoverConfig::num_sender_channels_1d;
            for (uint32_t i = 0; i < num_sender_channels; i++) {
                if (mesh) {
                    sender_channels_buffer_index_semaphore_id[i] =
                        config.sender_channels_buffer_index_semaphore_address[risc_id][i];
                    sender_channels_flow_control_semaphore_id[i] =
                        config.sender_channels_local_flow_control_semaphore_address[risc_id][i];
                    sender_channels_connection_semaphore_id[i] =
                        config.sender_channels_connection_semaphore_address[risc_id][i];
                } else {
                    if (i == 0) {
                        // Sender channel 0 uses addresses instead of ids in persistent mode
                        sender_channels_buffer_index_semaphore_id[i] =
                            config.sender_channels_buffer_index_semaphore_address[risc_id][i];
                        sender_channels_flow_control_semaphore_id[i] =
                            config.sender_channels_local_flow_control_semaphore_address[risc_id][i];
                        sender_channels_connection_semaphore_id[i] =
                            config.sender_channels_connection_semaphore_address[risc_id][i];
                    } else {
                        sender_channels_flow_control_semaphore_id[i] =
                            tt::tt_metal::CreateSemaphore(program, ethernet_core, 0, CoreType::ETH);
                        sender_channels_connection_semaphore_id[i] =
                            tt::tt_metal::CreateSemaphore(program, ethernet_core, 0, CoreType::ETH);
                        sender_channels_buffer_index_semaphore_id[i] =
                            tt::tt_metal::CreateSemaphore(program, ethernet_core, 0, CoreType::ETH);
                    }
                }
            }
        }
        return FabricEriscDatamoverBuilder(
            ethernet_core,
            device->ethernet_core_from_logical_core(ethernet_core).x,
            device->ethernet_core_from_logical_core(ethernet_core).y,
            local_chip_id,
            peer_chip_id,

            receiver_channels_downstream_flow_control_semaphore_id,
            receiver_channels_downstream_teardown_semaphore_id,
            sender_channels_flow_control_semaphore_id,
            sender_channels_connection_semaphore_id,
            sender_channels_buffer_index_semaphore_id,

            config,
            direction,
            enable_persistent_mode,
            build_in_worker_connection_mode,
            dateline_connection,
            device->arch(),
            risc_id);

    } else {
        for (uint32_t i = 0; i < FabricEriscDatamoverConfig::num_receiver_channels; i++) {
            receiver_channels_downstream_flow_control_semaphore_id[i] =
                tt::tt_metal::CreateSemaphore(program, ethernet_core, 0, CoreType::ETH);
            receiver_channels_downstream_teardown_semaphore_id[i] =
                tt::tt_metal::CreateSemaphore(program, ethernet_core, 0, CoreType::ETH);
        }

        for (uint32_t i = 0; i < FabricEriscDatamoverConfig::num_sender_channels_1d; i++) {
            sender_channels_flow_control_semaphore_id[i] =
                tt::tt_metal::CreateSemaphore(program, ethernet_core, 0, CoreType::ETH);
            sender_channels_connection_semaphore_id[i] =
                tt::tt_metal::CreateSemaphore(program, ethernet_core, 0, CoreType::ETH);
            sender_channels_buffer_index_semaphore_id[i] =
                tt::tt_metal::CreateSemaphore(program, ethernet_core, 0, CoreType::ETH);
        }

        return FabricEriscDatamoverBuilder(
            ethernet_core,
            device->ethernet_core_from_logical_core(ethernet_core).x,
            device->ethernet_core_from_logical_core(ethernet_core).y,
            local_chip_id,
            peer_chip_id,

            receiver_channels_downstream_flow_control_semaphore_id,
            receiver_channels_downstream_teardown_semaphore_id,
            sender_channels_flow_control_semaphore_id,
            sender_channels_connection_semaphore_id,
            sender_channels_buffer_index_semaphore_id,

            config,
            direction,
            enable_persistent_mode,
            build_in_worker_connection_mode,
            dateline_connection,
            device->arch(),
            risc_id);
    }
}

SenderWorkerAdapterSpec FabricEriscDatamoverBuilder::build_connection_to_worker_channel() const {
    if (this->enable_persistent_mode) {
        log_trace(tt::LogOp, "Building connection to persistent fabric");
    } else {
        log_trace(tt::LogOp, "Building connection to non-persistent fabric");
    }
    static constexpr uint32_t worker_chan = 0;
    TT_FATAL(
        sender_channels_buffer_index_semaphore_id[worker_chan] !=
            sender_channels_flow_control_semaphore_id[worker_chan],
        "Internal error - sender_channel_buffer_index_semaphore_id and sender_channel_flow_control_semaphore_id "
        "aliased eachother");
    return SenderWorkerAdapterSpec{
        this->my_noc_x,
        this->my_noc_y,
        this->local_sender_channels_buffer_address[worker_chan],
        this->sender_channels_num_buffers[worker_chan],
        this->sender_channels_flow_control_semaphore_id[worker_chan],
        this->sender_channels_connection_semaphore_id[worker_chan],
        this->config.sender_channels_worker_conn_info_base_address[this->risc_id][worker_chan],
        this->config.channel_buffer_size_bytes[this->risc_id],
        this->sender_channels_buffer_index_semaphore_id[worker_chan],
        this->enable_persistent_mode,
        this->direction};
}

SenderWorkerAdapterSpec FabricEriscDatamoverBuilder::build_connection_to_fabric_channel(uint32_t ds_edm) {
    auto max_ds_edm_count = config.topology == Topology::Mesh ? FabricEriscDatamoverConfig::num_sender_channels_2d
                                                              : FabricEriscDatamoverConfig::num_sender_channels_1d;
    if (ds_edm >= max_ds_edm_count) {
        TT_THROW("Invalid VC");
    }
    this->sender_channel_connection_liveness_check_disable_array[ds_edm] = true;
    return SenderWorkerAdapterSpec{
        this->my_noc_x,
        this->my_noc_y,
        this->local_sender_channels_buffer_address[ds_edm],
        this->sender_channels_num_buffers[ds_edm],
        this->sender_channels_flow_control_semaphore_id[ds_edm],
        this->sender_channels_connection_semaphore_id[ds_edm],
        this->config.sender_channels_worker_conn_info_base_address[this->risc_id][ds_edm],
        this->config.channel_buffer_size_bytes[this->risc_id],
        this->sender_channels_buffer_index_semaphore_id[ds_edm],
        false,
        eth_chan_directions::EAST};
}

void FabricEriscDatamoverBuilder::connect_to_downstream_edm(FabricEriscDatamoverBuilder& downstream_edm) {
    TT_FATAL(
        !this->build_in_worker_connection_mode, "Tried to connect two EDMs to each other in worker connection mode");
    const auto ds_noc_x = downstream_edm.get_noc_x();
    const auto ds_noc_y = downstream_edm.get_noc_y();
    eth_chan_directions ds_dir = downstream_edm.get_direction();

    log_debug(
        tt::LogTest,
        "EDM at x={}, y={}, Direction={} :: Connecting to downstream EDM at x={}, y={}, VC={}, Direction={}",
        my_noc_x,
        my_noc_y,
        direction,
        ds_noc_x,
        ds_noc_y,
        0,
        ds_dir);

    // VC 0
    auto ds_edm_send_chan = config.topology == Topology::Mesh ? this->direction : 1;
    auto adapter_spec = downstream_edm.build_connection_to_fabric_channel(ds_edm_send_chan);

    if (config.topology == Topology::Mesh) {
        uint32_t val = this->downstream_edm_vcs_noc_x[1].value_or(0);
        val |= (ds_noc_x << (ds_dir * 8));
        this->downstream_edm_vcs_noc_x[1] = val;

        val = this->downstream_edm_vcs_noc_y[1].value_or(0);
        val |= (ds_noc_y << (ds_dir * 8));
        this->downstream_edm_vcs_noc_y[1] = val;

        this->downstream_edms_connected |= 0x1 << ds_dir;
    } else {
        this->downstream_edm_vcs_noc_x[1] = ds_noc_x;
        this->downstream_edm_vcs_noc_y[1] = ds_noc_y;
        this->downstream_vcs_sender_channel_buffer_index_semaphore_id[1] = adapter_spec.buffer_index_semaphore_id;
        this->downstream_edms_connected = 1;
    }

    this->downstream_edm_vcs_buffer_base_address[1] = adapter_spec.edm_buffer_base_addr;
    this->downstream_edm_vcs_semaphore_address[1] = adapter_spec.edm_l1_sem_addr;
    this->downstream_edm_vcs_worker_registration_address[1] = adapter_spec.edm_connection_handshake_addr;
    this->downstream_edm_vcs_worker_location_info_address[1] = adapter_spec.edm_worker_location_info_addr;

    // VC 1
    ds_edm_send_chan = config.topology == Topology::Mesh ? FabricEriscDatamoverConfig::num_sender_channels_2d - 1
                                                         : FabricEriscDatamoverConfig::num_sender_channels_1d - 1;
    adapter_spec = downstream_edm.build_connection_to_fabric_channel(ds_edm_send_chan);

    bool connect_vc1 = config.topology != Topology::Mesh ||
                       (this->direction == eth_chan_directions::EAST && ds_dir == eth_chan_directions::WEST) ||
                       (this->direction == eth_chan_directions::WEST && ds_dir == eth_chan_directions::EAST) ||
                       (this->direction == eth_chan_directions::NORTH && ds_dir == eth_chan_directions::SOUTH) ||
                       (this->direction == eth_chan_directions::SOUTH && ds_dir == eth_chan_directions::NORTH);

    if (connect_vc1) {
        log_debug(
            tt::LogTest,
            "EDM at x={}, y={}, Direction={} :: Connecting to downstream EDM at x={}, y={}, VC={}, Direction={}",
            my_noc_x,
            my_noc_y,
            direction,
            ds_noc_x,
            ds_noc_y,
            1,
            ds_dir);

        this->downstream_edm_vcs_noc_x[2] = ds_noc_x;
        this->downstream_edm_vcs_noc_y[2] = ds_noc_y;
        this->downstream_edm_vcs_buffer_base_address[2] = adapter_spec.edm_buffer_base_addr;
        this->downstream_edm_vcs_semaphore_address[2] = adapter_spec.edm_l1_sem_addr;
        this->downstream_edm_vcs_worker_registration_address[2] = adapter_spec.edm_connection_handshake_addr;
        this->downstream_edm_vcs_worker_location_info_address[2] = adapter_spec.edm_worker_location_info_addr;
        if (config.topology != Topology::Mesh) {
            this->downstream_vcs_sender_channel_buffer_index_semaphore_id[2] = adapter_spec.buffer_index_semaphore_id;
        }
    }
}

eth_chan_directions FabricEriscDatamoverBuilder::get_direction() const { return this->direction; }

size_t FabricEriscDatamoverBuilder::get_noc_x() const { return this->my_noc_x; }

size_t FabricEriscDatamoverBuilder::get_noc_y() const { return this->my_noc_y; }

void FabricEriscDatamoverBuilder::teardown_from_host(
    tt::tt_metal::IDevice* d, tt::tt_fabric::TerminationSignal termination_signal) const {
    std::vector<uint32_t> val(1, termination_signal);
    tt::tt_metal::detail::WriteToDeviceL1(
        d,
        d->logical_core_from_ethernet_core(CoreCoord(this->my_noc_x, this->my_noc_y)),
        config.termination_signal_address,
        val,
        CoreType::ETH);
}

void FabricEriscDatamoverBuilder::set_firmware_context_switch_interval(size_t interval) {
    this->firmware_context_switch_interval = interval;
}

void FabricEriscDatamoverBuilder::set_wait_for_host_signal(bool wait_for_host_signal) {
    this->wait_for_host_signal = wait_for_host_signal;
}

}  // namespace tt::tt_fabric<|MERGE_RESOLUTION|>--- conflicted
+++ resolved
@@ -127,11 +127,7 @@
 }
 
 FabricEriscDatamoverConfig::FabricEriscDatamoverConfig(
-<<<<<<< HEAD
-    std::size_t channel_buffer_size_bytes, Topology topology, tt::ARCH arch) :
-=======
-    std::size_t channel_buffer_size_bytes, Topology topology, bool is_dateline) :
->>>>>>> 6507971d
+    std::size_t channel_buffer_size_bytes, Topology topology, bool is_dateline, tt::ARCH arch) :
     FabricEriscDatamoverConfig(topology) {
     this->num_used_riscv_cores = FabricEriscDatamoverConfig::num_riscv_cores;
     if (arch == tt::ARCH::BLACKHOLE) {
@@ -228,43 +224,29 @@
     constexpr std::array<std::pair<size_t, size_t>, 2> ring_buffer_slot_options_dateline = {
         std::pair<size_t, size_t>{8, 16}, std::pair<size_t, size_t>{8, 8}};
 
-    size_t num_sender_buffer_slots;
-    size_t num_receiver_buffer_slots;
-<<<<<<< HEAD
-    auto get_optimal_num_slots =
-        [this](auto& buffer_slot_options, size_t& num_sender_buffer_slots, size_t& num_receiver_buffer_slots) {
-            for (auto& option : buffer_slot_options) {
-                num_sender_buffer_slots = option.first;
-                num_receiver_buffer_slots = option.second;
-                uint32_t risc_id = 0;
-                uint32_t total_used_space = 0;
-                do {
-                    total_used_space += this->num_used_sender_channels[risc_id] * num_sender_buffer_slots *
-                                            this->channel_buffer_size_bytes[risc_id] +
-                                        this->num_used_receiver_channels[risc_id] * num_receiver_buffer_slots *
-                                            this->channel_buffer_size_bytes[risc_id];
-                    risc_id++;
-                } while (!this->shared_buffer_mode && risc_id < this->num_used_riscv_cores);
-
-                if (total_used_space <= this->available_channel_buffering_space) {
-                    break;
-                }
-=======
+    size_t num_sender_buffer_slots = std::numeric_limits<size_t>::max();
+    size_t num_receiver_buffer_slots = std::numeric_limits<size_t>::max();
 
     auto get_optimal_num_slots = [this](
                                      auto& buffer_slot_options,
                                      size_t num_sender_channels,
                                      size_t num_receiver_channels,
+                                     size_t channel_buffer_size_bytes,
+                                     size_t& available_channel_buffering_space_local,
                                      size_t& num_sender_buffer_slots,
                                      size_t& num_receiver_buffer_slots) {
         for (auto& option : buffer_slot_options) {
             num_sender_buffer_slots = option.first;
             num_receiver_buffer_slots = option.second;
-            if (num_sender_channels * num_sender_buffer_slots * this->channel_buffer_size_bytes +
-                    num_receiver_channels * num_receiver_buffer_slots * this->channel_buffer_size_bytes <=
-                this->available_channel_buffering_space) {
+            if (num_sender_channels * num_sender_buffer_slots * channel_buffer_size_bytes +
+                    num_receiver_channels * num_receiver_buffer_slots * channel_buffer_size_bytes <=
+                available_channel_buffering_space_local) {
+                if (!this->shared_buffer_mode) {
+                    available_channel_buffering_space_local -=
+                        num_sender_channels * num_sender_buffer_slots * channel_buffer_size_bytes +
+                        num_receiver_channels * num_receiver_buffer_slots * channel_buffer_size_bytes;
+                }
                 break;
->>>>>>> 6507971d
             }
         }
     };
@@ -274,6 +256,8 @@
                                                   auto& ring_buffer_slot_options_dateline,
                                                   size_t num_used_sender_channels,
                                                   size_t num_used_receiver_channels,
+                                                  size_t channel_buffer_size_bytes,
+                                                  size_t& available_channel_buffering_space_local,
                                                   size_t num_alive_sender_channels,
                                                   size_t num_alive_receiver_channels,
                                                   size_t& num_sender_buffer_slots,
@@ -288,103 +272,97 @@
             ring_buffer_slot_options,
             num_used_sender_channels,
             num_used_receiver_channels,
+            channel_buffer_size_bytes,
+            available_channel_buffering_space_local,
             non_dateline_num_sender_buffer_slots,
             non_dateline_num_receiver_buffer_slots);
         get_optimal_num_slots(
             ring_buffer_slot_options_dateline,
             num_alive_sender_channels,
             num_alive_receiver_channels,
+            channel_buffer_size_bytes,
+            available_channel_buffering_space_local,
             dateline_num_sender_buffer_slots,
             dateline_num_receiver_buffer_slots);
         num_sender_buffer_slots = non_dateline_num_sender_buffer_slots;
         num_receiver_buffer_slots = dateline_num_receiver_buffer_slots;
     };
 
-    auto num_alive_sender_channels = is_dateline ? this->num_used_sender_channels - 1 : this->num_used_sender_channels;
-    auto num_alive_receiver_channels =
-        is_dateline ? this->num_used_receiver_channels - 1 : this->num_used_receiver_channels;
     auto non_dateline_sender_channel_idx = 2;
     auto non_dateline_receiver_channel_idx = 0;
-
-    if (topology == Topology::Ring) {
-        if (is_dateline) {
-            get_optimal_num_slots_for_dateline(
-                ring_buffer_slot_options,
-                ring_buffer_slot_options_dateline,
-                this->num_used_sender_channels,
-                this->num_used_receiver_channels,
-                num_alive_sender_channels,
-                num_alive_receiver_channels,
+    auto available_channel_buffering_space_local = this->available_channel_buffering_space;
+    size_t total_slot_count = 0;
+    for (uint32_t risc_id = 0; risc_id < this->num_used_riscv_cores; risc_id++) {
+        auto num_alive_sender_channels =
+            is_dateline ? this->num_used_sender_channels[risc_id] - 1 : this->num_used_sender_channels[risc_id];
+        auto num_alive_receiver_channels =
+            is_dateline ? this->num_used_receiver_channels[risc_id] - 1 : this->num_used_receiver_channels[risc_id];
+
+        if (topology == Topology::Ring) {
+            if (is_dateline) {
+                get_optimal_num_slots_for_dateline(
+                    ring_buffer_slot_options,
+                    ring_buffer_slot_options_dateline,
+                    this->num_used_sender_channels[risc_id],
+                    this->num_used_receiver_channels[risc_id],
+                    this->channel_buffer_size_bytes[risc_id],
+                    available_channel_buffering_space_local,
+                    num_alive_sender_channels,
+                    num_alive_receiver_channels,
+                    num_sender_buffer_slots,
+                    num_receiver_buffer_slots);
+
+            } else {
+                get_optimal_num_slots(
+                    ring_buffer_slot_options,
+                    this->num_used_sender_channels[risc_id],
+                    this->num_used_receiver_channels[risc_id],
+                    this->channel_buffer_size_bytes[risc_id],
+                    available_channel_buffering_space_local,
+                    num_sender_buffer_slots,
+                    num_receiver_buffer_slots);
+            }
+        } else {
+            get_optimal_num_slots(
+                linear_buffer_slot_options,
+                this->num_used_sender_channels[risc_id],
+                this->num_used_receiver_channels[risc_id],
+                this->channel_buffer_size_bytes[risc_id],
+                available_channel_buffering_space_local,
                 num_sender_buffer_slots,
                 num_receiver_buffer_slots);
-
-        } else {
-            get_optimal_num_slots(
-                ring_buffer_slot_options,
-                this->num_used_sender_channels,
-                this->num_used_receiver_channels,
-                num_sender_buffer_slots,
-                num_receiver_buffer_slots);
-        }
-    } else {
-        get_optimal_num_slots(
-            linear_buffer_slot_options,
-            this->num_used_sender_channels,
-            this->num_used_receiver_channels,
-            num_sender_buffer_slots,
-            num_receiver_buffer_slots);
-    }
-
-<<<<<<< HEAD
-    uint32_t risc_id = 0;
-    std::size_t total_slot_count = 0;
-    do {
-        total_slot_count += this->num_used_sender_channels[risc_id] * num_sender_buffer_slots +
-                            this->num_used_receiver_channels[risc_id] * num_receiver_buffer_slots;
-        risc_id++;
-    } while (!this->shared_buffer_mode && risc_id < this->num_used_riscv_cores);
-=======
-    std::size_t total_slot_count =
-        num_alive_sender_channels * num_sender_buffer_slots + num_alive_receiver_channels * num_receiver_buffer_slots;
->>>>>>> 6507971d
-    TT_FATAL(
-        total_slot_count * channel_buffer_size_bytes <= available_channel_buffering_space,
-        "Total channel size of {} B exceeds available space of {} B",
-        total_slot_count * channel_buffer_size_bytes,
-        available_channel_buffering_space);
-<<<<<<< HEAD
+        }
+        total_slot_count += num_alive_sender_channels * num_sender_buffer_slots +
+                            num_alive_receiver_channels * num_receiver_buffer_slots;
+        TT_FATAL(
+            total_slot_count * channel_buffer_size_bytes <= available_channel_buffering_space,
+            "Total channel size of {} B exceeds available space of {} B",
+            total_slot_count * channel_buffer_size_bytes,
+            available_channel_buffering_space);
+    }
+
     log_trace(tt::LogOp, "Available channel buffering space: {}", this->available_channel_buffering_space);
-=======
-
-    for (uint32_t i = 0; i < this->num_used_sender_channels; i++) {
-        // skip sender channel 2 for dateline edm and set the buffer size to 0
-        // Dateline connections have some channels that are unused because there
-        // is not legal data path to feed into them. Therefore we can "skip" them and receover
-        // the buffering space in L1 for other channels.
-        bool skip_current_channel = (i == non_dateline_sender_channel_idx && is_dateline);
-        this->sender_channels_num_buffers[i] = skip_current_channel ? 0 : num_sender_buffer_slots;
-        this->sender_channels_size_bytes[i] =
-            skip_current_channel ? 0 : channel_buffer_size_bytes * num_sender_buffer_slots;
-    }
-    for (uint32_t i = 0; i < this->num_used_receiver_channels; i++) {
-        // skip receiver channel 0 for dateline edm and set the buffer size to 0
-        bool skip_current_channel = (i == non_dateline_receiver_channel_idx && is_dateline);
-        this->receiver_channels_num_buffers[i] = skip_current_channel ? 0 : num_receiver_buffer_slots;
-        this->receiver_channels_size_bytes[i] =
-            skip_current_channel ? 0 : channel_buffer_size_bytes * num_receiver_buffer_slots;
-    }
->>>>>>> 6507971d
-
     uint32_t buffer_addr = buffer_region_start;
+    size_t total_sender_size = 0;
+    size_t total_receiver_size = 0;
     for (uint32_t risc_id = 0; risc_id < this->num_used_riscv_cores; risc_id++) {
         for (uint32_t i = 0; i < this->num_used_sender_channels[risc_id]; i++) {
-            this->sender_channels_num_buffers[risc_id][i] = num_sender_buffer_slots;
-            this->sender_channels_size_bytes[risc_id][i] = channel_buffer_size_bytes * num_sender_buffer_slots;
+            // skip sender channel 2 for dateline edm and set the buffer size to 0
+            // Dateline connections have some channels that are unused because there
+            // is not legal data path to feed into them. Therefore we can "skip" them and receover
+            // the buffering space in L1 for other channels.
+            bool skip_current_channel = (i == non_dateline_sender_channel_idx && is_dateline);
+            this->sender_channels_num_buffers[risc_id][i] = skip_current_channel ? 0 : num_sender_buffer_slots;
+            this->sender_channels_size_bytes[risc_id][i] =
+                skip_current_channel ? 0 : channel_buffer_size_bytes * num_sender_buffer_slots;
             this->is_sender_channel_serviced[risc_id][i] = true;
         }
         for (uint32_t i = 0; i < this->num_used_receiver_channels[risc_id]; i++) {
-            this->receiver_channels_num_buffers[risc_id][i] = num_receiver_buffer_slots;
-            this->receiver_channels_size_bytes[risc_id][i] = channel_buffer_size_bytes * num_receiver_buffer_slots;
+            // skip receiver channel 0 for dateline edm and set the buffer size to 0
+            bool skip_current_channel = (i == non_dateline_receiver_channel_idx && is_dateline);
+            this->receiver_channels_num_buffers[risc_id][i] = skip_current_channel ? 0 : num_receiver_buffer_slots;
+            this->receiver_channels_size_bytes[risc_id][i] =
+                skip_current_channel ? 0 : channel_buffer_size_bytes * num_receiver_buffer_slots;
             this->is_receiver_channel_serviced[risc_id][i] = true;
         }
 
@@ -403,53 +381,40 @@
         }
 
         for (uint32_t i = 0; i < this->num_used_sender_channels[risc_id]; i++) {
-            TT_FATAL(
-                this->sender_channels_size_bytes[risc_id][i] > 0,
-                "Internal error when computing `sender_channels_size_bytes[{}]` which was computed to be size 0",
-                i);
+            bool skip_current_channel = (i == non_dateline_sender_channel_idx && is_dateline);
+            if (!skip_current_channel) {
+                TT_FATAL(
+                    this->sender_channels_size_bytes[risc_id][i] > 0,
+                    "Internal error when computing `sender_channels_size_bytes[{}]` which was computed to be size 0",
+                    i);
+            }
         }
         for (uint32_t i = 0; i < this->num_used_receiver_channels[risc_id]; i++) {
-            TT_FATAL(
-                this->receiver_channels_size_bytes[risc_id][i] > 0,
-                "Internal error when computing `receiver_channels_size_bytes[{}]` which was computed to be size 0",
-                i);
-        }
-
-<<<<<<< HEAD
-        TT_FATAL(
-            std::accumulate(
-                this->sender_channels_size_bytes[risc_id].begin(),
-                this->sender_channels_size_bytes[risc_id].begin() + this->num_used_sender_channels[risc_id],
-                0ul) +
-                    std::accumulate(
-                        this->receiver_channels_size_bytes[risc_id].begin(),
-                        this->receiver_channels_size_bytes[risc_id].begin() + this->num_used_receiver_channels[risc_id],
-                        0ul) <=
-                this->available_channel_buffering_space,
-            "Internal error when computing channel sizes. Total channel size exceeds available space");
-        TT_FATAL(
-            buffer_addr < this->max_l1_loading_size,
-            "Internal error - channel buffers spilled past the end of usable L1 region.");
-=======
-    for (uint32_t i = 0; i < this->num_used_sender_channels; i++) {
-        bool skip_current_channel = (i == non_dateline_sender_channel_idx && is_dateline);
-        if (!skip_current_channel) {
-            TT_FATAL(
-                this->sender_channels_size_bytes[i] > 0,
-                "Internal error when computing `sender_channels_size_bytes[{}]` which was computed to be size 0",
-                i);
-        }
-    }
-    for (uint32_t i = 0; i < this->num_used_receiver_channels; i++) {
-        bool skip_current_channel = (i == non_dateline_receiver_channel_idx && is_dateline);
-        if (!skip_current_channel) {
-            TT_FATAL(
-                this->receiver_channels_size_bytes[i] > 0,
-                "Internal error when computing `receiver_channels_size_bytes[{}]` which was computed to be size 0",
-                i);
-        }
->>>>>>> 6507971d
-    }
+            bool skip_current_channel = (i == non_dateline_receiver_channel_idx && is_dateline);
+            if (!skip_current_channel) {
+                TT_FATAL(
+                    this->receiver_channels_size_bytes[risc_id][i] > 0,
+                    "Internal error when computing `receiver_channels_size_bytes[{}]` which was computed to be size 0",
+                    i);
+            }
+        }
+
+        total_sender_size += std::accumulate(
+            this->sender_channels_size_bytes[risc_id].begin(),
+            this->sender_channels_size_bytes[risc_id].begin() + this->num_used_sender_channels[risc_id],
+            0ul);
+        total_receiver_size += std::accumulate(
+            this->receiver_channels_size_bytes[risc_id].begin(),
+            this->receiver_channels_size_bytes[risc_id].begin() + this->num_used_receiver_channels[risc_id],
+            0ul);
+    }
+
+    TT_FATAL(
+        total_sender_size + total_receiver_size <= this->available_channel_buffering_space,
+        "Internal error when computing channel sizes. Total channel size exceeds available space");
+    TT_FATAL(
+        buffer_addr < this->max_l1_loading_size,
+        "Internal error - channel buffers spilled past the end of usable L1 region.");
 
     // set default noc and cmd bufs (current setup in TG 4U)
     for (uint32_t i = 0; i < FabricEriscDatamoverConfig::num_receiver_channels; i++) {
