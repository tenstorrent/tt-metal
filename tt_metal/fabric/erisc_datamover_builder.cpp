--- conflicted
+++ resolved
@@ -309,34 +309,17 @@
             std::accumulate(
                 this->sender_channels_size_bytes[risc_id].begin(),
                 this->sender_channels_size_bytes[risc_id].begin() + this->num_used_sender_channels[risc_id],
-                0) +
+                0ul) +
                     std::accumulate(
                         this->receiver_channels_size_bytes[risc_id].begin(),
                         this->receiver_channels_size_bytes[risc_id].begin() + this->num_used_receiver_channels[risc_id],
-                        0) <=
+                        0ul) <=
                 this->available_channel_buffering_space,
             "Internal error when computing channel sizes. Total channel size exceeds available space");
         TT_FATAL(
             buffer_addr < this->max_l1_loading_size,
             "Internal error - channel buffers spilled past the end of usable L1 region.");
     }
-<<<<<<< HEAD
-=======
-    TT_FATAL(
-        std::accumulate(
-            this->sender_channels_size_bytes.begin(),
-            this->sender_channels_size_bytes.begin() + this->num_used_sender_channels,
-            0ul) +
-                std::accumulate(
-                    this->receiver_channels_size_bytes.begin(),
-                    this->receiver_channels_size_bytes.begin() + this->num_used_receiver_channels,
-                    0ul) <=
-            this->available_channel_buffering_space,
-        "Internal error when computing channel sizes. Total channel size exceeds available space");
-    TT_FATAL(
-        buffer_addr < this->max_l1_loading_size,
-        "Internal error - channel buffers spilled past the end of usable L1 region.");
->>>>>>> 21dead5d
 
     // set default noc and cmd bufs (current setup in TG 4U)
     for (uint32_t i = 0; i < FabricEriscDatamoverConfig::num_receiver_channels; i++) {
