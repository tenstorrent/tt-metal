--- conflicted
+++ resolved
@@ -167,7 +167,6 @@
     }
 }
 
-
 }  // anonymous namespace
 
 FabricRiscConfig::FabricRiscConfig(uint32_t risc_id) :
@@ -190,7 +189,6 @@
         this->is_receiver_channel_serviced_);
 }
 
-<<<<<<< HEAD
 FabricControlChannelConfig::FabricControlChannelConfig() = default;
 
 // TODO: find a way to get this from the hal or somewhere else before control plane is initialized
@@ -277,9 +275,6 @@
     ct_args.insert(ct_args.end(), control_channel_args.begin(), control_channel_args.end());
 }
 
-static bool requires_forced_assignment_to_noc1() {
-    return tt::tt_metal::MetalContext::instance().hal().get_arch() == tt::ARCH::BLACKHOLE && get_num_riscv_cores() == 1;
-=======
 namespace {
 bool requires_forced_assignment_to_noc1() {
     // When creating a kernel on erisc0 and 2 erisc mode is disabled, the physical processor is erisc1 while erisc0 is
@@ -290,7 +285,6 @@
     //
     return tt::tt_metal::MetalContext::instance().hal().get_arch() == tt::ARCH::BLACKHOLE &&
            get_num_riscv_cores() == 1 && !tt::tt_metal::MetalContext::instance().rtoptions().get_enable_2_erisc_mode();
->>>>>>> e96a6c2c
 }
 }  // anonymous namespace
 
@@ -440,7 +434,8 @@
     this->available_buffer_memory_regions.emplace_back(buffer_region_start, available_channel_buffering_space);
 }
 
-void FabricEriscDatamoverConfig::configure_skip_connection_flags(Topology topology, FabricEriscDatamoverOptions const& options) {
+void FabricEriscDatamoverConfig::configure_skip_connection_flags(
+    Topology topology, const FabricEriscDatamoverOptions& options) {
     if (topology == Topology::Ring) {
         auto buffer_config = options.edm_buffer_config;
         switch (options.edm_type) {
@@ -557,7 +552,6 @@
         size_t{0},
         [](size_t sum, const MemoryRegion& region) { return sum + region.get_size(); });
 
-
     configure_skip_connection_flags(topology, options);
     this->channel_allocator = std::make_shared<tt::tt_fabric::FabricStaticSizedChannelsAllocator>(
         topology,
@@ -784,9 +778,17 @@
         sender_channel_connection_liveness_check_disable_array.end(),
         false);
 
-    TT_FATAL(config.channel_allocator.get() != nullptr, "Channel allocator is not set. Failed to build TT-Fabric router. Internal error.");
-    TT_FATAL(dynamic_cast<tt::tt_fabric::FabricStaticSizedChannelsAllocator*>(config.channel_allocator.get()) != nullptr, "Channel allocator is not a FabricStaticSizedChannelsAllocator. Failed to build TT-Fabric router. Internal error.");
-    this->receiver_channel_to_downstream_adapter = std::make_shared<tt::tt_fabric::StaticSizedChannelConnectionWriterAdapter>(*dynamic_cast<tt::tt_fabric::FabricStaticSizedChannelsAllocator*>(config.channel_allocator.get()), config.topology);
+    TT_FATAL(
+        config.channel_allocator.get() != nullptr,
+        "Channel allocator is not set. Failed to build TT-Fabric router. Internal error.");
+    TT_FATAL(
+        dynamic_cast<tt::tt_fabric::FabricStaticSizedChannelsAllocator*>(config.channel_allocator.get()) != nullptr,
+        "Channel allocator is not a FabricStaticSizedChannelsAllocator. Failed to build TT-Fabric router. Internal "
+        "error.");
+    this->receiver_channel_to_downstream_adapter =
+        std::make_shared<tt::tt_fabric::StaticSizedChannelConnectionWriterAdapter>(
+            *dynamic_cast<tt::tt_fabric::FabricStaticSizedChannelsAllocator*>(config.channel_allocator.get()),
+            config.topology);
 }
 
 void FabricEriscDatamoverBuilder::get_telemetry_compile_time_args(std::vector<uint32_t>& ct_args) const {
@@ -1409,9 +1411,11 @@
     TT_FATAL(
         dynamic_cast<tt::tt_fabric::FabricStaticSizedChannelsAllocator*>(channel_allocator) != nullptr,
         "Only FabricStaticSizedChannelsAllocator is supported currently.");
-    auto adapter_ptr = receiver_channel_to_downstream_adapter.get();//receiver_channel_to_downstream_adapter.at(vc_idx);
+    auto adapter_ptr =
+        receiver_channel_to_downstream_adapter.get();  // receiver_channel_to_downstream_adapter.at(vc_idx);
     TT_FATAL(adapter_ptr != nullptr, "Adapter is not set. Failed to build TT-Fabric router. Internal error.");
-    adapter_ptr->add_downstream_connection(adapter_spec, vc_idx, ds_dir, CoreCoord(ds_noc_x, ds_noc_y), is_2D_routing, is_vc1);
+    adapter_ptr->add_downstream_connection(
+        adapter_spec, vc_idx, ds_dir, CoreCoord(ds_noc_x, ds_noc_y), is_2D_routing, is_vc1);
 }
 
 eth_chan_directions FabricEriscDatamoverBuilder::get_direction() const { return this->direction; }
