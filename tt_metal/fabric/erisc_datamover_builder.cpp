--- conflicted
+++ resolved
@@ -1153,26 +1153,7 @@
     }();
 
     std::vector<uint32_t> rt_args = {
-<<<<<<< HEAD
         my_eth_channel_,
-        this->sender_channels_connection_semaphore_id[0],
-        this->sender_channels_connection_semaphore_id[1],
-        this->sender_channels_connection_semaphore_id[2],
-        this->sender_channels_connection_semaphore_id[3],
-        this->sender_channels_connection_semaphore_id[4],
-        this->sender_channels_connection_semaphore_id[5],
-        this->sender_channels_connection_semaphore_id[6],
-        this->sender_channels_connection_semaphore_id[7],
-
-        this->downstream_vcs_sender_channel_buffer_index_semaphore_id[0],
-        this->downstream_vcs_sender_channel_buffer_index_semaphore_id[1],
-        this->downstream_vcs_sender_channel_buffer_index_semaphore_id[2],
-        this->downstream_vcs_sender_channel_buffer_index_semaphore_id[3],
-        this->downstream_vcs_sender_channel_buffer_index_semaphore_id[4],
-        this->downstream_vcs_sender_channel_buffer_index_semaphore_id[5],
-        this->downstream_vcs_sender_channel_buffer_index_semaphore_id[6],
-        this->downstream_vcs_sender_channel_buffer_index_semaphore_id[7],
-=======
         static_cast<uint32_t>(this->sender_channels_connection_semaphore_id[0]),
         static_cast<uint32_t>(this->sender_channels_connection_semaphore_id[1]),
         static_cast<uint32_t>(this->sender_channels_connection_semaphore_id[2]),
@@ -1190,7 +1171,6 @@
         static_cast<uint32_t>(this->downstream_vcs_sender_channel_buffer_index_semaphore_id[5]),
         static_cast<uint32_t>(this->downstream_vcs_sender_channel_buffer_index_semaphore_id[6]),
         static_cast<uint32_t>(this->downstream_vcs_sender_channel_buffer_index_semaphore_id[7]),
->>>>>>> b165c6a0
     };
 
     // Pack VC0 runtime args
