--- conflicted
+++ resolved
@@ -679,11 +679,6 @@
     bool is_dateline = options.edm_type == FabricEriscDatamoverType::Dateline;
     bool is_dateline_upstream = options.edm_type == FabricEriscDatamoverType::DatelineUpstream;
     bool is_dateline_upstream_adj_dev = options.edm_type == FabricEriscDatamoverType::DatelineUpstreamAdjacentDevice;
-<<<<<<< HEAD
-    [[maybe_unused]] bool is_dateline_upstream_adj_dev_upstream =
-        options.edm_type == FabricEriscDatamoverType::DatelineUpstreamAdjacentDeviceUpstream;
-=======
->>>>>>> 7e397115
 
     configure_buffer_slots_helper(
         topology,
