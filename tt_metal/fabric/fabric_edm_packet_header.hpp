// SPDX-FileCopyrightText: © 2024 Tenstorrent Inc.
//
// SPDX-License-Identifier: Apache-2.0

#pragma once

#include <cstddef>
#include <cstdint>
#include <climits>
#include <initializer_list>
#include <limits>

#if defined(KERNEL_BUILD) || defined(FW_BUILD)
#include "debug/assert.h"
#include "tt_metal/fabric/hw/inc/edm_fabric/edm_fabric_utils.hpp"
#include "tt_metal/fabric/hw/inc/fabric_routing_mode.h"
#include "tt_metal/fabric/hw/inc/noc_addr.h"
#else
#include <tt_stl/assert.hpp>
#endif

// These functions have different behavior on host or device.
// This causes problems trying to detect unused parameters.
#pragma GCC diagnostic push
#pragma GCC diagnostic ignored "-Wunused-parameter"

// NOLINTBEGIN(misc-unused-parameters)
namespace tt::tt_fabric {

// Helper for dependent static_assert that always evaluates to false
template <class>
inline constexpr bool always_false_v = false;

enum TerminationSignal : uint32_t {
    KEEP_RUNNING = 0,

    // Wait for messages to drain
    // Non functional. Use IMMEDIATELY_TERMINATE instead.
    GRACEFULLY_TERMINATE = 1,

    // Immediately terminate - don't wait for any outstanding messages to arrive or drain out
    IMMEDIATELY_TERMINATE = 2
};

enum EDMStatus : uint32_t {
    // EDM kernel has started running
    STARTED = 0xA0B0C0D0,

    // Handshake complete with remote
    REMOTE_HANDSHAKE_COMPLETE = 0xA1B1C1D1,

    // Ready to start listening for packets
    LOCAL_HANDSHAKE_COMPLETE = 0xA2B2C2D2,

    // Ready for traffic
    READY_FOR_TRAFFIC = 0xA3B3C3D3,

    // EDM exiting
    TERMINATED = 0xA4B4C4D4
};

// 3 bits
enum NocSendType : uint8_t {
    NOC_UNICAST_WRITE = 0,
    NOC_UNICAST_INLINE_WRITE = 1,
    NOC_UNICAST_ATOMIC_INC = 2,
    NOC_FUSED_UNICAST_ATOMIC_INC = 3,
    NOC_UNICAST_SCATTER_WRITE = 4,
    NOC_MULTICAST_WRITE = 5,       // mcast has bug
    NOC_MULTICAST_ATOMIC_INC = 6,  // mcast has bug
    NOC_UNICAST_READ = 7,
    NOC_SEND_TYPE_LAST = NOC_UNICAST_SCATTER_WRITE
};
// How to send the payload across the cluster
// 1 bit
enum ChipSendType : uint8_t { CHIP_UNICAST = 0, CHIP_MULTICAST = 1, CHIP_SEND_TYPE_LAST = CHIP_MULTICAST };

struct RoutingFields {
    static constexpr uint8_t START_DISTANCE_FIELD_BIT_WIDTH = 4;
    static constexpr uint8_t RANGE_HOPS_FIELD_BIT_WIDTH = 4;
    static constexpr uint8_t LAST_HOP_DISTANCE_VAL = 1;
    static constexpr uint8_t LAST_CHIP_IN_MCAST_VAL = 1 << tt::tt_fabric::RoutingFields::START_DISTANCE_FIELD_BIT_WIDTH;
    static constexpr uint8_t HOP_DISTANCE_MASK = (1 << tt::tt_fabric::RoutingFields::RANGE_HOPS_FIELD_BIT_WIDTH) - 1;
    static constexpr uint8_t RANGE_MASK = ((1 << tt::tt_fabric::RoutingFields::RANGE_HOPS_FIELD_BIT_WIDTH) - 1)
                                          << tt::tt_fabric::RoutingFields::START_DISTANCE_FIELD_BIT_WIDTH;
    static constexpr uint8_t LAST_MCAST_VAL = LAST_CHIP_IN_MCAST_VAL | LAST_HOP_DISTANCE_VAL;

    uint8_t value;
};
static_assert(sizeof(RoutingFields) == sizeof(uint8_t), "RoutingFields size is not 1 bytes");
static_assert(
    (RoutingFields::START_DISTANCE_FIELD_BIT_WIDTH + RoutingFields::RANGE_HOPS_FIELD_BIT_WIDTH) <=
        sizeof(RoutingFields) * 8,
    "START_DISTANCE_FIELD_BIT_WIDTH + RANGE_HOPS_FIELD_BIT_WIDTH must equal 8");

struct MulticastRoutingCommandHeader {
    uint8_t start_distance_in_hops : RoutingFields::START_DISTANCE_FIELD_BIT_WIDTH;
    uint8_t range_hops : RoutingFields::RANGE_HOPS_FIELD_BIT_WIDTH;  // 0 implies unicast
};
static_assert(
    sizeof(MulticastRoutingCommandHeader) <= sizeof(RoutingFields), "MulticastRoutingCommandHeader size is not 1 byte");

struct NocUnicastCommandHeader {
    uint64_t noc_address;
};
#define NOC_SCATTER_WRITE_MAX_CHUNKS 4
static constexpr uint8_t NOC_SCATTER_WRITE_MIN_CHUNKS = 2;
struct NocUnicastScatterCommandHeader {
    uint64_t noc_address[NOC_SCATTER_WRITE_MAX_CHUNKS];
    uint16_t chunk_size[NOC_SCATTER_WRITE_MAX_CHUNKS - 1];  // last chunk size is implicit
    uint8_t chunk_count;
    uint8_t reserved = 0;

    NocUnicastScatterCommandHeader() = delete;
    // NOLINTNEXTLINE(cppcoreguidelines-pro-type-member-init,hicpp-member-init)
    NocUnicastScatterCommandHeader(
        std::initializer_list<uint64_t> addresses, std::initializer_list<uint16_t> chunk_sizes = {}) {
        const size_t num_addresses = addresses.size();
        this->chunk_count = static_cast<uint8_t>(num_addresses);

        size_t idx = 0;
        for (auto addr : addresses) {
            this->noc_address[idx++] = addr;
        }
        while (idx < NOC_SCATTER_WRITE_MAX_CHUNKS) {
            this->noc_address[idx++] = 0;
        }

        idx = 0;
        for (auto size : chunk_sizes) {
            this->chunk_size[idx++] = size;
        }
        while (idx < NOC_SCATTER_WRITE_MAX_CHUNKS - 1) {
            this->chunk_size[idx++] = 0;
        }
    }
};
struct NocUnicastInlineWriteCommandHeader {
    uint64_t noc_address;
    uint32_t value;
};
struct NocUnicastAtomicIncCommandHeader {
    NocUnicastAtomicIncCommandHeader(uint64_t noc_address, uint32_t val, bool flush = true) :
        noc_address(noc_address), val(val), flush(flush) {}

    uint64_t noc_address;
    uint32_t val;
    bool flush;
};
struct NocUnicastAtomicIncFusedCommandHeader {
    NocUnicastAtomicIncFusedCommandHeader(
        uint64_t noc_address, uint64_t semaphore_noc_address, uint32_t val, bool flush = true) :
        noc_address(noc_address), semaphore_noc_address(semaphore_noc_address), val(val), flush(flush) {}

    uint64_t noc_address;
    uint64_t semaphore_noc_address;
    uint32_t val;
    bool flush;
};
struct NocMulticastCommandHeader {
    uint32_t address;
    uint8_t noc_x_start;
    uint8_t noc_y_start;
    uint8_t mcast_rect_size_x;
    uint8_t mcast_rect_size_y;
};
struct NocMulticastAtomicIncCommandHeader {
    uint32_t address;
    uint32_t val;
    uint8_t noc_x_start;
    uint8_t noc_y_start;
    uint8_t size_x;
    uint8_t size_y;
};
static_assert(sizeof(NocUnicastCommandHeader) == 8, "NocUnicastCommandHeader size is not 8 bytes");
static_assert(sizeof(NocMulticastCommandHeader) == 8, "NocMulticastCommandHeader size is not 8 bytes");
static_assert(
    sizeof(NocUnicastInlineWriteCommandHeader) == 16, "NocUnicastInlineWriteCommandHeader size is not 16 bytes");
static_assert(sizeof(NocUnicastAtomicIncCommandHeader) == 16, "NocUnicastAtomicIncCommandHeader size is not 16 bytes");
static_assert(
    sizeof(NocUnicastAtomicIncFusedCommandHeader) == 24, "NocUnicastAtomicIncFusedCommandHeader size is not 24 bytes");
static_assert(
    sizeof(NocMulticastAtomicIncCommandHeader) == 12, "NocMulticastAtomicIncCommandHeader size is not 12 bytes");

// NOLINTBEGIN(cppcoreguidelines-pro-type-member-init,hicpp-member-init)
union NocCommandFields {
    NocUnicastCommandHeader unicast_write;
    NocUnicastCommandHeader unicast_read;
    NocUnicastInlineWriteCommandHeader unicast_inline_write;
    NocMulticastCommandHeader mcast_write;
    NocUnicastAtomicIncCommandHeader unicast_seminc;
    NocUnicastAtomicIncFusedCommandHeader unicast_seminc_fused;
    NocMulticastAtomicIncCommandHeader mcast_seminc;
    NocUnicastScatterCommandHeader unicast_scatter_write;
};
// NOLINTEND(cppcoreguidelines-pro-type-member-init,hicpp-member-init)
static_assert(sizeof(NocCommandFields) == 40, "CommandFields size is not 40 bytes");

struct UDMWriteControlHeader {
    uint8_t src_chip_id;
    uint16_t src_mesh_id;
    uint8_t src_noc_x;
    uint8_t src_noc_y;
    uint8_t risc_id;
    uint8_t transaction_id;
    uint8_t posted;
    uint8_t initial_direction;
} __attribute__((packed));

struct UDMReadControlHeader {
    uint8_t src_chip_id;
    uint16_t src_mesh_id;
    uint8_t src_noc_x;
    uint8_t src_noc_y;
    uint32_t src_l1_address;
    uint32_t size_bytes;
    uint8_t risc_id;
    uint8_t transaction_id;
    uint8_t initial_direction;
} __attribute__((packed));

static_assert(sizeof(UDMWriteControlHeader) == 9, "UDMWriteControlHeader size is not 9 bytes");
static_assert(sizeof(UDMReadControlHeader) == 16, "UDMReadControlHeader size is not 16 bytes");

union UDMControlFields {
    UDMWriteControlHeader write;
    UDMReadControlHeader read;
} __attribute__((packed));

static_assert(sizeof(UDMControlFields) == 16, "UDMControlFields size is not 16 bytes");

// TODO: wrap this in a debug version that holds type info so we can assert for field/command/
// NOLINTBEGIN(cppcoreguidelines-pro-type-member-init,hicpp-member-init)
template <typename Derived>
struct PacketHeaderBase {
    NocCommandFields command_fields;  // size = 40B due to scatter metadata
    uint16_t payload_size_bytes;
    // TODO: trim this down noc_send_type 2 bits (4 values):
    //   -> unicast_write, mcast_write, unicast_seminc, mcast_seminc
    // For now, kept it separate so I could do reads which would be handled differently
    // but for our purposes we shouldn't need read so we should be able to omit the support
    NocSendType noc_send_type;
    // Used only by the EDM sender and receiver channels. Populated by EDM sender channel to
    // indicate to the receiver channel what channel was the source of this packet. Reserved
    // otherwise.
    uint8_t src_ch_id;

    // Returns size of payload in bytes - TODO: convert to words (4B)
    size_t get_payload_size_excluding_header() volatile const { return this->payload_size_bytes; }

    size_t get_payload_size_including_header() volatile const {
        return get_payload_size_excluding_header() + sizeof(Derived);
    }

    const volatile NocCommandFields& get_command_fields() volatile const { return this->command_fields; }
    NocSendType get_noc_send_type() volatile const { return this->noc_send_type; }

    // Setters for noc_send_type, routing_fields, and command_fields
    void set_noc_send_type(NocSendType& type) { this->noc_send_type = type; }
    void set_command_fields(NocCommandFields& fields) { this->command_fields = fields; }

    Derived& to_chip_unicast(uint8_t distance_in_hops) {
        static_cast<Derived*>(this)->to_chip_unicast_impl(distance_in_hops);
        return *static_cast<Derived*>(this);
    }

    Derived& to_chip_multicast(const MulticastRoutingCommandHeader& mcast_routing_command_header) {
        static_cast<Derived*>(this)->to_chip_multicast_impl(mcast_routing_command_header);
        return *static_cast<Derived*>(this);
    }

    Derived& to_noc_unicast_write(
        const NocUnicastCommandHeader& noc_unicast_command_header, size_t payload_size_bytes) {
#if defined(KERNEL_BUILD) || defined(FW_BUILD)
        this->noc_send_type = NOC_UNICAST_WRITE;
        auto noc_address_components = get_noc_address_components(noc_unicast_command_header.noc_address);
        auto noc_addr = safe_get_noc_addr(
            noc_address_components.first.x,
            noc_address_components.first.y,
            noc_address_components.second,
            edm_to_local_chip_noc);
        NocUnicastCommandHeader modified_command_header = noc_unicast_command_header;
        modified_command_header.noc_address = noc_addr;

        this->command_fields.unicast_write = modified_command_header;
        this->payload_size_bytes = payload_size_bytes;
#else
        TT_THROW("Calling to_noc_unicast_write from host is unsupported");
#endif
        return *static_cast<Derived*>(this);
    }

    Derived& to_noc_unicast_read(const NocUnicastCommandHeader& noc_unicast_command_header, size_t payload_size_bytes) {
#if defined(KERNEL_BUILD) || defined(FW_BUILD)
#ifndef UDM_MODE
        static_assert(always_false_v<Derived>, "to_noc_unicast_read requires UDM mode / relay extension to be enabled");
#endif
        this->noc_send_type = NOC_UNICAST_READ;
        auto noc_address_components = get_noc_address_components(noc_unicast_command_header.noc_address);
        auto noc_addr = safe_get_noc_addr(
            noc_address_components.first.x,
            noc_address_components.first.y,
            noc_address_components.second,
            edm_to_local_chip_noc);
        NocUnicastCommandHeader modified_command_header = noc_unicast_command_header;
        modified_command_header.noc_address = noc_addr;

        this->command_fields.unicast_read = modified_command_header;
        this->payload_size_bytes = payload_size_bytes;
#else
        TT_THROW("Calling to_noc_unicast_read from host is unsupported");
#endif
        return *static_cast<Derived*>(this);
    }

    Derived& to_noc_unicast_inline_write(const NocUnicastInlineWriteCommandHeader& noc_unicast_command_header) {
#if defined(KERNEL_BUILD) || defined(FW_BUILD)
        this->noc_send_type = NOC_UNICAST_INLINE_WRITE;
        auto noc_address_components = get_noc_address_components(noc_unicast_command_header.noc_address);
        auto noc_addr = safe_get_noc_addr(
            noc_address_components.first.x,
            noc_address_components.first.y,
            noc_address_components.second,
            edm_to_local_chip_noc);
        NocUnicastInlineWriteCommandHeader modified_command_header = noc_unicast_command_header;
        modified_command_header.noc_address = noc_addr;

        this->command_fields.unicast_inline_write = modified_command_header;
        this->payload_size_bytes = 0;
#else
        TT_THROW("Calling to_noc_unicast_inline_write from host is unsupported");
#endif
        return *static_cast<Derived*>(this);
    }

    Derived& to_noc_multicast(
        const NocMulticastCommandHeader& noc_multicast_command_header, size_t payload_size_bytes) {
        this->noc_send_type = NOC_MULTICAST_WRITE;
        this->command_fields.mcast_write = noc_multicast_command_header;
        this->payload_size_bytes = payload_size_bytes;
        return *static_cast<Derived*>(this);
    }

    Derived& to_noc_unicast_atomic_inc(const NocUnicastAtomicIncCommandHeader& noc_unicast_atomic_inc_command_header) {
#if defined(KERNEL_BUILD) || defined(FW_BUILD)
        this->noc_send_type = NOC_UNICAST_ATOMIC_INC;
        auto noc_address_components = get_noc_address_components(noc_unicast_atomic_inc_command_header.noc_address);
        auto noc_addr = safe_get_noc_addr(
            noc_address_components.first.x,
            noc_address_components.first.y,
            noc_address_components.second,
            edm_to_local_chip_noc);
        NocUnicastAtomicIncCommandHeader modified_command_header = noc_unicast_atomic_inc_command_header;
        modified_command_header.noc_address = noc_addr;

        this->command_fields.unicast_seminc = modified_command_header;
        this->payload_size_bytes = 0;
#else
        TT_THROW("Calling to_noc_unicast_atomic_inc from host is unsupported");
#endif
        return *static_cast<Derived*>(this);
    }

    Derived& to_noc_multicast_atomic_inc(
        const NocMulticastAtomicIncCommandHeader& noc_multicast_atomic_inc_command_header, size_t payload_size_bytes) {
        this->noc_send_type = NOC_MULTICAST_ATOMIC_INC;
        this->command_fields.mcast_seminc = noc_multicast_atomic_inc_command_header;
        this->payload_size_bytes = payload_size_bytes;
        return *static_cast<Derived*>(this);
    }

    volatile Derived* to_chip_unicast(uint8_t distance_in_hops) volatile {
        static_cast<volatile Derived*>(this)->to_chip_unicast_impl(distance_in_hops);
        return static_cast<volatile Derived*>(this);
    }

    volatile Derived* to_chip_multicast(const MulticastRoutingCommandHeader& mcast_routing_command_header) volatile {
        static_cast<volatile Derived*>(this)->to_chip_multicast_impl(mcast_routing_command_header);
        return static_cast<volatile Derived*>(this);
    }

    volatile Derived* to_noc_unicast_write(
        const NocUnicastCommandHeader& noc_unicast_command_header, size_t payload_size_bytes) volatile {
#if defined(KERNEL_BUILD) || defined(FW_BUILD)
        this->noc_send_type = NOC_UNICAST_WRITE;
        auto noc_address_components = get_noc_address_components(noc_unicast_command_header.noc_address);
        auto noc_addr = safe_get_noc_addr(
            noc_address_components.first.x,
            noc_address_components.first.y,
            noc_address_components.second,
            edm_to_local_chip_noc);

        this->command_fields.unicast_write.noc_address = noc_addr;
        this->payload_size_bytes = payload_size_bytes;
#else
        TT_THROW("Calling to_noc_unicast_write from host is unsupported");
#endif
        return static_cast<volatile Derived*>(this);
    }

    volatile Derived* to_noc_unicast_read(
        const NocUnicastCommandHeader& noc_unicast_command_header, size_t payload_size_bytes) volatile {
#if defined(KERNEL_BUILD) || defined(FW_BUILD)
#ifndef UDM_MODE
        static_assert(always_false_v<Derived>, "to_noc_unicast_read requires UDM mode / relay extension to be enabled");
#endif
        this->noc_send_type = NOC_UNICAST_READ;
        auto noc_address_components = get_noc_address_components(noc_unicast_command_header.noc_address);
        auto noc_addr = safe_get_noc_addr(
            noc_address_components.first.x,
            noc_address_components.first.y,
            noc_address_components.second,
            edm_to_local_chip_noc);

        this->command_fields.unicast_read.noc_address = noc_addr;
        this->payload_size_bytes = payload_size_bytes;
#else
        TT_THROW("Calling to_noc_unicast_read from host is unsupported");
#endif
        return static_cast<volatile Derived*>(this);
    }

    volatile Derived* to_noc_unicast_scatter_write(
        const NocUnicastScatterCommandHeader& noc_unicast_scatter_command_header, size_t payload_size_bytes) volatile {
#if defined(KERNEL_BUILD) || defined(FW_BUILD)
        this->noc_send_type = NOC_UNICAST_SCATTER_WRITE;
        const uint8_t chunk_count = noc_unicast_scatter_command_header.chunk_count;
        ASSERT(chunk_count >= NOC_SCATTER_WRITE_MIN_CHUNKS && chunk_count <= NOC_SCATTER_WRITE_MAX_CHUNKS);

        this->command_fields.unicast_scatter_write.chunk_count = chunk_count;

        for (uint8_t i = 0; i < chunk_count; i++) {
            auto noc_address_components = get_noc_address_components(noc_unicast_scatter_command_header.noc_address[i]);
            auto noc_addr = safe_get_noc_addr(
                noc_address_components.first.x,
                noc_address_components.first.y,
                noc_address_components.second,
                edm_to_local_chip_noc);
            this->command_fields.unicast_scatter_write.noc_address[i] = noc_addr;
        }
        for (uint8_t i = chunk_count; i < NOC_SCATTER_WRITE_MAX_CHUNKS; i++) {
            this->command_fields.unicast_scatter_write.noc_address[i] = 0;
        }

        const uint8_t chunk_size_count = chunk_count - 1;
        size_t accumulated_chunk_bytes = 0;
        for (uint8_t i = 0; i < chunk_size_count; i++) {
            uint16_t chunk_bytes = noc_unicast_scatter_command_header.chunk_size[i];
            ASSERT(chunk_bytes > 0);
            accumulated_chunk_bytes += chunk_bytes;
            this->command_fields.unicast_scatter_write.chunk_size[i] = chunk_bytes;
        }
        for (uint8_t i = chunk_size_count; i < NOC_SCATTER_WRITE_MAX_CHUNKS - 1; i++) {
            this->command_fields.unicast_scatter_write.chunk_size[i] = 0;
        }

        ASSERT(accumulated_chunk_bytes < payload_size_bytes);
        this->payload_size_bytes = static_cast<uint16_t>(payload_size_bytes);
#else
        TT_THROW("Calling to_noc_unicast_write from host is unsupported");
#endif
        return static_cast<volatile Derived*>(this);
    }

    volatile Derived* to_noc_unicast_inline_write(
        const NocUnicastInlineWriteCommandHeader& noc_unicast_command_header) volatile {
#if defined(KERNEL_BUILD) || defined(FW_BUILD)
        this->noc_send_type = NOC_UNICAST_INLINE_WRITE;
        auto noc_address_components = get_noc_address_components(noc_unicast_command_header.noc_address);
        auto noc_addr = safe_get_noc_addr(
            noc_address_components.first.x,
            noc_address_components.first.y,
            noc_address_components.second,
            edm_to_local_chip_noc);

        this->command_fields.unicast_inline_write.noc_address = noc_addr;
        this->command_fields.unicast_inline_write.value = noc_unicast_command_header.value;
        this->payload_size_bytes = 0;
#else
        TT_THROW("Calling to_noc_unicast_inline_write from host is unsupported");
#endif
        return static_cast<volatile Derived*>(this);
    }

    volatile Derived* to_noc_multicast(
        const NocMulticastCommandHeader& noc_multicast_command_header, size_t payload_size_bytes) volatile {
        this->noc_send_type = NOC_MULTICAST_WRITE;
        this->command_fields.mcast_write.mcast_rect_size_x = noc_multicast_command_header.mcast_rect_size_x;
        this->command_fields.mcast_write.mcast_rect_size_y = noc_multicast_command_header.mcast_rect_size_y;
        this->command_fields.mcast_write.noc_x_start = noc_multicast_command_header.noc_x_start;
        this->command_fields.mcast_write.noc_y_start = noc_multicast_command_header.noc_y_start;
        this->payload_size_bytes = payload_size_bytes;
        this->command_fields.mcast_write.address = noc_multicast_command_header.address;
        return static_cast<volatile Derived*>(this);
    }

    volatile Derived* to_noc_fused_unicast_write_atomic_inc(
        const NocUnicastAtomicIncFusedCommandHeader& noc_fused_unicast_write_atomic_inc_command_header,
        size_t payload_size_bytes) volatile {
#if defined(KERNEL_BUILD) || defined(FW_BUILD)
        this->noc_send_type = NOC_FUSED_UNICAST_ATOMIC_INC;
        auto noc_address_components =
            get_noc_address_components(noc_fused_unicast_write_atomic_inc_command_header.noc_address);
        auto noc_addr = safe_get_noc_addr(
            noc_address_components.first.x,
            noc_address_components.first.y,
            noc_address_components.second,
            edm_to_local_chip_noc);

        auto semaphore_noc_address_components =
            get_noc_address_components(noc_fused_unicast_write_atomic_inc_command_header.semaphore_noc_address);
        auto semaphore_noc_addr = safe_get_noc_addr(
            semaphore_noc_address_components.first.x,
            semaphore_noc_address_components.first.y,
            semaphore_noc_address_components.second,
            edm_to_local_chip_noc);

        this->command_fields.unicast_seminc_fused.noc_address = noc_addr;
        this->command_fields.unicast_seminc_fused.semaphore_noc_address = semaphore_noc_addr;
        this->command_fields.unicast_seminc_fused.val = noc_fused_unicast_write_atomic_inc_command_header.val;
        this->command_fields.unicast_seminc_fused.flush = noc_fused_unicast_write_atomic_inc_command_header.flush;

        this->payload_size_bytes = payload_size_bytes;
#else
        TT_THROW("Calling to_noc_unicast_atomic_inc from host is unsupported");
#endif
        return static_cast<volatile Derived*>(this);
    }

    volatile Derived* to_noc_unicast_atomic_inc(
        const NocUnicastAtomicIncCommandHeader& noc_unicast_atomic_inc_command_header) volatile {
#if defined(KERNEL_BUILD) || defined(FW_BUILD)
        this->noc_send_type = NOC_UNICAST_ATOMIC_INC;
        auto noc_address_components = get_noc_address_components(noc_unicast_atomic_inc_command_header.noc_address);
        auto noc_addr = safe_get_noc_addr(
            noc_address_components.first.x,
            noc_address_components.first.y,
            noc_address_components.second,
            edm_to_local_chip_noc);

        this->command_fields.unicast_seminc.noc_address = noc_addr;
        this->command_fields.unicast_seminc.val = noc_unicast_atomic_inc_command_header.val;
        this->command_fields.unicast_seminc.flush = noc_unicast_atomic_inc_command_header.flush;
        this->payload_size_bytes = 0;
#else
        TT_THROW("Calling to_noc_unicast_atomic_inc from host is unsupported");
#endif
        return static_cast<volatile Derived*>(this);
    }

    volatile Derived* to_noc_multicast_atomic_inc(
        const NocMulticastAtomicIncCommandHeader& noc_multicast_atomic_inc_command_header,
        size_t payload_size_bytes) volatile {
        this->noc_send_type = NOC_MULTICAST_ATOMIC_INC;
        this->command_fields.mcast_seminc.address = noc_multicast_atomic_inc_command_header.address;
        this->command_fields.mcast_seminc.noc_x_start = noc_multicast_atomic_inc_command_header.noc_x_start;
        this->command_fields.mcast_seminc.noc_y_start = noc_multicast_atomic_inc_command_header.noc_y_start;
        this->command_fields.mcast_seminc.size_x = noc_multicast_atomic_inc_command_header.size_x;
        this->command_fields.mcast_seminc.size_y = noc_multicast_atomic_inc_command_header.size_y;
        this->command_fields.mcast_seminc.val = noc_multicast_atomic_inc_command_header.val;
        this->payload_size_bytes = payload_size_bytes;
        return static_cast<volatile Derived*>(this);
    }

    void set_src_ch_id(uint8_t ch_id) volatile { this->src_ch_id = ch_id; }
};

struct PacketHeader : public PacketHeaderBase<PacketHeader> {
    ChipSendType chip_send_type;
    RoutingFields routing_fields;
    // Sort of hack to work-around DRAM read alignment issues that must be 32B aligned
    // To simplify worker kernel code, we for now decide to pad up the packet header
    // to 32B so the user can simplify shift into their CB chunk by sizeof(tt::tt_fabric::PacketHeader)
    // and automatically work around the DRAM read alignment bug.
    //
    // Future changes will remove this padding and require the worker kernel to be aware of this bug
    // and pad their own CBs conditionally when reading from DRAM. It'll be up to the users to
    // manage this complexity.
    uint8_t padding0[34];

    static uint32_t calculate_chip_unicast_routing_fields_value(uint8_t distance_in_hops) {
        return RoutingFields::LAST_CHIP_IN_MCAST_VAL | distance_in_hops;
    }
    static uint32_t calculate_chip_multicast_routing_fields_value(
        const MulticastRoutingCommandHeader& chip_multicast_command_header) {
        return ((static_cast<uint8_t>(chip_multicast_command_header.range_hops)
                 << RoutingFields::START_DISTANCE_FIELD_BIT_WIDTH)) |
               static_cast<uint8_t>(chip_multicast_command_header.start_distance_in_hops);
    }

public:
    // Setters for PacketHeader-specific fields
    void set_chip_send_type(ChipSendType& type) { this->chip_send_type = type; }

    void set_routing_fields(RoutingFields& fields) { this->routing_fields = fields; }

    void to_chip_unicast_impl(uint8_t distance_in_hops) {
        this->chip_send_type = CHIP_UNICAST;
        this->routing_fields.value = PacketHeader::calculate_chip_unicast_routing_fields_value(distance_in_hops);
    }
    void to_chip_multicast_impl(const MulticastRoutingCommandHeader& chip_multicast_command_header) {
        this->chip_send_type = CHIP_MULTICAST;
        this->routing_fields.value =
            PacketHeader::calculate_chip_multicast_routing_fields_value(chip_multicast_command_header);
    }

    void to_chip_unicast_impl(uint8_t distance_in_hops) volatile {
        this->chip_send_type = CHIP_UNICAST;
        this->routing_fields.value = PacketHeader::calculate_chip_unicast_routing_fields_value(distance_in_hops);
    }
    void to_chip_multicast_impl(const MulticastRoutingCommandHeader& chip_multicast_command_header) volatile {
        this->chip_send_type = CHIP_MULTICAST;
        this->routing_fields.value =
            PacketHeader::calculate_chip_multicast_routing_fields_value(chip_multicast_command_header);
    }
};

struct LowLatencyRoutingFields {
    static constexpr uint32_t FIELD_WIDTH = 2;
    static constexpr uint64_t FIELD_MASK = 0b11;
    static constexpr uint32_t NOOP = 0b00;
    static constexpr uint32_t WRITE_ONLY = 0b01;
    static constexpr uint32_t FORWARD_ONLY = 0b10;
    static constexpr uint32_t WRITE_AND_FORWARD = 0b11;
    static constexpr uint32_t MAX_NUM_ENCODINGS = sizeof(uint64_t) * CHAR_BIT / FIELD_WIDTH;
    static constexpr uint64_t FWD_ONLY_FIELD = 0xAAAAAAAAAAAAAAAAULL;
    static constexpr uint64_t WR_ONLY_FIELD = 0x5555555555555555ULL;
    uint64_t value;
};

struct LowLatencyPacketHeader : public PacketHeaderBase<LowLatencyPacketHeader> {
    LowLatencyRoutingFields routing_fields;
    uint8_t padding0[20];

private:
    static uint64_t calculate_chip_unicast_routing_fields_value(uint8_t distance_in_hops) {
        // Example of unicast 3 hops away
        // First line will do 0xAAAAAAAA & 0b1111 = 0b1010. This means starting from our neighbor, we will forward twice
        // (forward to neighbor is not encoded in the field) Last line will do 0b01 << 4 = 0b010000. This means that on
        // the 3rd chip, we will write only. Together this means the final encoding is 0b011010
#if defined(KERNEL_BUILD) || defined(FW_BUILD)
        ASSERT(distance_in_hops > 0 && distance_in_hops <= LowLatencyRoutingFields::MAX_NUM_ENCODINGS);
#endif
        const uint64_t shift_amount =
            static_cast<uint64_t>(distance_in_hops - 1) * LowLatencyRoutingFields::FIELD_WIDTH;
        return (LowLatencyRoutingFields::FWD_ONLY_FIELD & ((1ULL << shift_amount) - 1ULL)) |
               (static_cast<uint64_t>(LowLatencyRoutingFields::WRITE_ONLY) << shift_amount);
    }
    static uint64_t calculate_chip_multicast_routing_fields_value(
        const MulticastRoutingCommandHeader& chip_multicast_command_header) {
        // Example of starting 3 hops away mcasting to 2 chips
        // First line will do 0xAAAAAAAA & 0b1111 = 0b1010. This means starting from our neighbor, we will forward twice
        // (forward to neighbor is not encoded in the field) Second line will do 0xFFFFFFFF & 0b11 = 0b11. 0b11 << 4 =
        // 0b110000. This means starting from the 3rd chip, we will write and forward once. Last line will do 0b01 << 6
        // = 0b01000000. This means that on the 5th chip, we will write only. Together this means the final encoding is
        // 0b01111010
        uint32_t distance_in_hops =
            chip_multicast_command_header.start_distance_in_hops + chip_multicast_command_header.range_hops - 1;
#if defined(KERNEL_BUILD) || defined(FW_BUILD)
        ASSERT(
            chip_multicast_command_header.start_distance_in_hops > 0 &&
            distance_in_hops <= LowLatencyRoutingFields::MAX_NUM_ENCODINGS);
#endif
        const uint64_t total_shift = static_cast<uint64_t>(distance_in_hops - 1) * LowLatencyRoutingFields::FIELD_WIDTH;
        const uint64_t start_shift = static_cast<uint64_t>(chip_multicast_command_header.start_distance_in_hops - 1) *
                                     LowLatencyRoutingFields::FIELD_WIDTH;
        const uint64_t range_bits =
            static_cast<uint64_t>(chip_multicast_command_header.range_hops) * LowLatencyRoutingFields::FIELD_WIDTH;

        return (LowLatencyRoutingFields::FWD_ONLY_FIELD & ((1ULL << total_shift) - 1ULL)) |
               ((LowLatencyRoutingFields::WR_ONLY_FIELD & ((1ULL << range_bits) - 1ULL)) << start_shift);
    }

public:
    // Specialized implementations for LowLatencyPacketHeader
    void set_routing_fields(LowLatencyRoutingFields& fields) { this->routing_fields = fields; }

    void to_chip_unicast_impl(uint8_t distance_in_hops) {
        this->routing_fields.value =
            LowLatencyPacketHeader::calculate_chip_unicast_routing_fields_value(distance_in_hops);
    }
    void to_chip_multicast_impl(const MulticastRoutingCommandHeader& chip_multicast_command_header) {
        this->routing_fields.value =
            LowLatencyPacketHeader::calculate_chip_multicast_routing_fields_value(chip_multicast_command_header);
    }

    void to_chip_unicast_impl(uint8_t distance_in_hops) volatile {
        this->routing_fields.value =
            LowLatencyPacketHeader::calculate_chip_unicast_routing_fields_value(distance_in_hops);
    }
    void to_chip_multicast_impl(const MulticastRoutingCommandHeader& chip_multicast_command_header) volatile {
        this->routing_fields.value =
            LowLatencyPacketHeader::calculate_chip_multicast_routing_fields_value(chip_multicast_command_header);
    }
};

struct LowLatencyMeshRoutingFields {
    static constexpr uint32_t FIELD_WIDTH = 8;
    static constexpr uint32_t FIELD_MASK = 0b1111;
    static constexpr uint32_t NOOP = 0b0000;
    static constexpr uint32_t FORWARD_EAST = 0b0001;
    static constexpr uint32_t FORWARD_WEST = 0b0010;
    static constexpr uint32_t WRITE_AND_FORWARD_EW = 0b0011;
    static constexpr uint32_t FORWARD_NORTH = 0b0100;
    static constexpr uint32_t WRITE_AND_FORWARD_NE = 0b0101;
    static constexpr uint32_t WRITE_AND_FORWARD_NW = 0b0110;
    static constexpr uint32_t WRITE_AND_FORWARD_NEW = 0b0111;
    static constexpr uint32_t FORWARD_SOUTH = 0b1000;
    static constexpr uint32_t WRITE_AND_FORWARD_SE = 0b1001;
    static constexpr uint32_t WRITE_AND_FORWARD_SW = 0b1010;
    static constexpr uint32_t WRITE_AND_FORWARD_SEW = 0b1011;
    static constexpr uint32_t WRITE_AND_FORWARD_NS = 0b1100;
    static constexpr uint32_t WRITE_AND_FORWARD_NSE = 0b1101;
    static constexpr uint32_t WRITE_AND_FORWARD_NSW = 0b1110;
    static constexpr uint32_t WRITE_AND_FORWARD_NSEW = 0b1111;

    union {
        uint32_t value;  // Referenced for fast increment when updating hop count in packet header.
                         // Also used when doing noc inline dword write to update packet header in next hop
                         // router.
        struct {
            uint16_t hop_index;
            uint8_t branch_east_offset;  // Referenced when updating hop index for mcast east branch
            uint8_t branch_west_offset;  // Referenced when updating hop index for mcast east branch
        };
    };
};

// WARN: 13x13 mesh. want 16x16, want to be same as SINGLE_ROUTE_SIZE_2D
#define HYBRID_MESH_MAX_ROUTE_BUFFER_SIZE 32

// TODO: https://github.com/tenstorrent/tt-metal/issues/32237
struct HybridMeshPacketHeader : PacketHeaderBase<HybridMeshPacketHeader> {
    LowLatencyMeshRoutingFields routing_fields;
    uint8_t route_buffer[HYBRID_MESH_MAX_ROUTE_BUFFER_SIZE];
    union {
        struct {
            uint16_t dst_start_chip_id;
            uint16_t dst_start_mesh_id;
        };
        uint32_t dst_start_node_id;  // Used for efficiently writing the dst info
    };
    union {
        uint16_t mcast_params[4];  // Array representing the hops in each direction
        uint64_t mcast_params_64;  // Used for efficiently writing to the mcast_params array
    };
    uint8_t is_mcast_active;

    void to_chip_unicast_impl(uint8_t distance_in_hops) {}
    void to_chip_multicast_impl(const MulticastRoutingCommandHeader& chip_multicast_command_header) {}

    void to_chip_unicast_impl(uint8_t distance_in_hops) volatile {}
    void to_chip_multicast_impl(const MulticastRoutingCommandHeader& chip_multicast_command_header) volatile {}
} __attribute__((packed));
static_assert(sizeof(HybridMeshPacketHeader) == 96, "sizeof(HybridMeshPacketHeader) is not equal to 96B");

struct UDMHybridMeshPacketHeader : public HybridMeshPacketHeader {
    UDMControlFields udm_control;

    // Override to return correct size for UDMHybridMeshPacketHeader
    size_t get_payload_size_including_header() volatile const {
        return get_payload_size_excluding_header() + sizeof(UDMHybridMeshPacketHeader);
    }
} __attribute__((packed));
static_assert(sizeof(UDMHybridMeshPacketHeader) == 112, "sizeof(UDMHybridMeshPacketHeader) is not equal to 112B");
// NOLINTEND(cppcoreguidelines-pro-type-member-init,hicpp-member-init)

// TODO: When we remove the 32B padding requirement, reduce to 16B size check
<<<<<<< HEAD
static_assert(sizeof(PacketHeader) == 48, "sizeof(PacketHeader) is not equal to 48B");
// Host code still hardcoded to sizeof(PacketHeader) so we need to keep this check
static_assert(
    sizeof(LowLatencyPacketHeader) == sizeof(PacketHeader), "sizeof(LowLatencyPacketHeader) is not equal to 48B");
=======
static_assert(sizeof(PacketHeader) == 64, "sizeof(PacketHeader) is not equal to 64B");
static_assert(
    sizeof(LowLatencyPacketHeader) == sizeof(PacketHeader),
    "sizeof(LowLatencyPacketHeader) is expected to be 64B after expanding routing fields storage");
>>>>>>> cb509579

#define STRINGIFY(x) #x
#define TOSTRING(x) STRINGIFY(x)

#ifndef ROUTING_MODE
#define PACKET_HEADER_TYPE tt::tt_fabric::LowLatencyPacketHeader
#define ROUTING_FIELDS_TYPE tt::tt_fabric::LowLatencyRoutingFields
#else

// Check if UDM_MODE is defined
#ifdef UDM_MODE

#if (                                                                \
    ((ROUTING_MODE & (ROUTING_MODE_1D | ROUTING_MODE_LINE)) != 0) || \
    ((ROUTING_MODE & (ROUTING_MODE_1D | ROUTING_MODE_RING)) != 0))
// 1D routing with UDM is not supported
static_assert(false, "UDM mode does not support 1D routing - use 2D routing instead");

#elif (                                                              \
    ((ROUTING_MODE & (ROUTING_MODE_2D | ROUTING_MODE_MESH)) != 0) || \
    ((ROUTING_MODE & (ROUTING_MODE_2D | ROUTING_MODE_TORUS)) != 0))
// 2D routing with UDM
#if (ROUTING_MODE & ROUTING_MODE_LOW_LATENCY) != 0
#define PACKET_HEADER_TYPE tt::tt_fabric::UDMHybridMeshPacketHeader
#define ROUTING_FIELDS_TYPE tt::tt_fabric::LowLatencyMeshRoutingFields
#else
static_assert(false, "UDM mode requires LOW_LATENCY routing for 2D fabric");
#endif

#else
static_assert(false, "non supported ROUTING_MODE with UDM: " TOSTRING(ROUTING_MODE));
#endif

#else  // UDM_MODE not defined - use default non-UDM headers

#if (                                                                \
    ((ROUTING_MODE & (ROUTING_MODE_1D | ROUTING_MODE_LINE)) != 0) || \
    ((ROUTING_MODE & (ROUTING_MODE_1D | ROUTING_MODE_RING)) != 0))
#if ((ROUTING_MODE & ROUTING_MODE_LOW_LATENCY)) != 0
#define PACKET_HEADER_TYPE tt::tt_fabric::LowLatencyPacketHeader
#define ROUTING_FIELDS_TYPE tt::tt_fabric::LowLatencyRoutingFields

#else
#define PACKET_HEADER_TYPE tt::tt_fabric::PacketHeader
#define ROUTING_FIELDS_TYPE tt::tt_fabric::RoutingFields
#endif

#elif (                                                              \
    ((ROUTING_MODE & (ROUTING_MODE_2D | ROUTING_MODE_MESH)) != 0) || \
    ((ROUTING_MODE & (ROUTING_MODE_2D | ROUTING_MODE_TORUS)) != 0))
#if (ROUTING_MODE & ROUTING_MODE_LOW_LATENCY) != 0
#define PACKET_HEADER_TYPE tt::tt_fabric::HybridMeshPacketHeader
#define ROUTING_FIELDS_TYPE tt::tt_fabric::LowLatencyMeshRoutingFields
#else
#define PACKET_HEADER_TYPE packet_header_t
#endif
#else
static_assert(false, "non supported ROUTING_MODE: " TOSTRING(ROUTING_MODE));
#endif

#endif  // UDM_MODE

#endif  // ROUTING_MODE

}  // namespace tt::tt_fabric

#pragma GCC diagnostic pop
// NOLINTEND(misc-unused-parameters)<|MERGE_RESOLUTION|>--- conflicted
+++ resolved
@@ -576,7 +576,7 @@
     // Future changes will remove this padding and require the worker kernel to be aware of this bug
     // and pad their own CBs conditionally when reading from DRAM. It'll be up to the users to
     // manage this complexity.
-    uint8_t padding0[34];
+    uint8_t padding0[18];
 
     static uint32_t calculate_chip_unicast_routing_fields_value(uint8_t distance_in_hops) {
         return RoutingFields::LAST_CHIP_IN_MCAST_VAL | distance_in_hops;
@@ -630,7 +630,7 @@
 
 struct LowLatencyPacketHeader : public PacketHeaderBase<LowLatencyPacketHeader> {
     LowLatencyRoutingFields routing_fields;
-    uint8_t padding0[20];
+    uint8_t padding0[4];
 
 private:
     static uint64_t calculate_chip_unicast_routing_fields_value(uint8_t distance_in_hops) {
@@ -766,17 +766,10 @@
 // NOLINTEND(cppcoreguidelines-pro-type-member-init,hicpp-member-init)
 
 // TODO: When we remove the 32B padding requirement, reduce to 16B size check
-<<<<<<< HEAD
-static_assert(sizeof(PacketHeader) == 48, "sizeof(PacketHeader) is not equal to 48B");
-// Host code still hardcoded to sizeof(PacketHeader) so we need to keep this check
-static_assert(
-    sizeof(LowLatencyPacketHeader) == sizeof(PacketHeader), "sizeof(LowLatencyPacketHeader) is not equal to 48B");
-=======
 static_assert(sizeof(PacketHeader) == 64, "sizeof(PacketHeader) is not equal to 64B");
 static_assert(
     sizeof(LowLatencyPacketHeader) == sizeof(PacketHeader),
     "sizeof(LowLatencyPacketHeader) is expected to be 64B after expanding routing fields storage");
->>>>>>> cb509579
 
 #define STRINGIFY(x) #x
 #define TOSTRING(x) STRINGIFY(x)
