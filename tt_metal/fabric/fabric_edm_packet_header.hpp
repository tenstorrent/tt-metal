--- conflicted
+++ resolved
@@ -667,13 +667,8 @@
 // TODO: When we remove the 32B padding requirement, reduce to 16B size check
 static_assert(sizeof(PacketHeader) == 64, "sizeof(PacketHeader) is not equal to 64B");
 static_assert(
-<<<<<<< HEAD
     sizeof(LowLatencyPacketHeader) == sizeof(PacketHeader),
     "sizeof(LowLatencyPacketHeader) is expected to be 64B after expanding routing fields storage");
-static_assert(sizeof(MeshPacketHeader) == 48, "sizeof(MeshPacketHeader) is not equal to 48B");
-=======
-    sizeof(LowLatencyPacketHeader) == sizeof(PacketHeader), "sizeof(LowLatencyPacketHeader) is not equal to 32B");
->>>>>>> 409521b3
 
 #define STRINGIFY(x) #x
 #define TOSTRING(x) STRINGIFY(x)
