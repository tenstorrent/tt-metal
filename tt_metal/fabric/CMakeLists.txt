--- conflicted
+++ resolved
@@ -1,25 +1,7 @@
 add_library(fabric OBJECT)
 add_library(TT::Metalium::Fabric ALIAS fabric)
 
-<<<<<<< HEAD
-target_sources(
-    fabric
-    PRIVATE
-        control_plane.cpp
-        ethernet_context.cpp
-        routing_table_generator.cpp
-        mesh_graph.cpp
-        erisc_datamover_builder.cpp
-        fabric.cpp
-        fabric_host_utils.cpp
-        fabric_context.cpp
-        serialization/intermesh_link_table.cpp
-)
-
-# These headers are for the device, not host; will require cross compiling to verify.
-=======
 # These headers are for the device, not host; will require cross compiling to lint them (future work).
->>>>>>> 78aa7beb
 set_target_properties(
     fabric
     PROPERTIES
