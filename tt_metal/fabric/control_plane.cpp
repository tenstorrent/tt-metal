--- conflicted
+++ resolved
@@ -1646,18 +1646,10 @@
     auto host_rank_id = this->get_local_host_rank_id_binding();
     // TODO: Remove mesh graph chip ids once Topology mapper works for multi-mesh systems
     const auto& local_mesh_chip_id_container =
-<<<<<<< HEAD
-        this->routing_table_generator_->mesh_graph->get_chip_ids(mesh_id, host_rank_id);
-    auto mesh_shape = this->get_physical_mesh_shape(mesh_id);
-=======
         (this->topology_mapper_ == nullptr)
             ? this->routing_table_generator_->mesh_graph->get_chip_ids(mesh_id, host_rank_id)
             : this->topology_mapper_->get_chip_ids(mesh_id, host_rank_id);
-    uint16_t num_chips = MAX_CHIPS_LOWLAT_1D < local_mesh_chip_id_container.size()
-                             ? MAX_CHIPS_LOWLAT_1D
-                             : static_cast<uint16_t>(local_mesh_chip_id_container.size());
-
->>>>>>> b7f60230
+    auto mesh_shape = this->get_physical_mesh_shape(mesh_id);
     intra_mesh_routing_path_t<1, false> routing_path;
     routing_path.calculate_chip_to_all_routing_fields(FabricNodeId(mesh_id, 0), mesh_shape);
 
