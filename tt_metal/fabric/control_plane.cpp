--- conflicted
+++ resolved
@@ -454,7 +454,6 @@
         this->load_physical_chip_mapping(logical_mesh_chip_id_to_physical_chip_id_mapping->get());
     } else {
         std::vector<std::pair<AsicPosition, FabricNodeId>> fixed_asic_position_pinnings;
-        std::map<MeshId, std::vector<std::pair<AsicPosition, FabricNodeId>>> fixed_asic_position_pinnings_by_mesh;
 
         // TODO: Remove this when preferred pinnings are supported
         // Pin the start of the mesh to match the Galaxy Topology, ensuring that external QSFP links align with the
@@ -473,11 +472,7 @@
         }
 
         // Add MGD pinnings to the topology mapper
-<<<<<<< HEAD
-        auto& pinnings = this->mesh_graph_->get_mesh_graph_descriptor().get_pinnings();
-=======
         const auto& pinnings = this->mesh_graph_->get_mesh_graph_descriptor().get_pinnings();
->>>>>>> e8a3e111
         for (const auto& [pos, fabric_node] : pinnings) {
             fixed_asic_position_pinnings.emplace_back(pos, fabric_node);
         }
