// SPDX-FileCopyrightText: © 2025 Tenstorrent AI ULC
//
// SPDX-License-Identifier: Apache-2.0

#include <iostream>
#include <enchantum/enchantum.hpp>
#include <algorithm>
#include <cstddef>
#include <cstdint>
#include <filesystem>
#include <initializer_list>
#include <iomanip>
#include <limits>
#include <map>
#include <memory>
#include <ostream>
#include <queue>
#include <set>
#include <string>
#include <tuple>
#include <unordered_map>
#include <unordered_set>
#include <utility>
#include <vector>
#include "assert.hpp"

#include "control_plane.hpp"
#include "core_coord.hpp"
#include "compressed_routing_table.hpp"
#include "compressed_routing_path.hpp"
#include "hostdevcommon/fabric_common.h"
#include "distributed_context.hpp"
#include "fabric_types.hpp"
#include "hal_types.hpp"
#include "host_api.hpp"
#include "impl/context/metal_context.hpp"
#include "tt_metal/common/env_lib.hpp"
#include <tt-logger/tt-logger.hpp>
#include "mesh_coord.hpp"
#include "mesh_graph.hpp"
#include "metal_soc_descriptor.h"
#include "routing_table_generator.hpp"
#include <umd/device/types/core_coordinates.hpp>
#include <umd/device/types/cluster_descriptor_types.hpp>
#include <umd/device/types/xy_pair.hpp>
#include "tt_metal/fabric/fabric_context.hpp"
#include "tt_metal/fabric/serialization/intermesh_link_table.hpp"
#include "tt_stl/small_vector.hpp"

namespace tt::tt_fabric {

namespace {
// TODO: Support custom operator< for eth_coord_t to allow usage in std::set
struct EthCoordComparator {
    bool operator()(const eth_coord_t& eth_coord_a, const eth_coord_t& eth_coord_b) const {
        if (eth_coord_a.cluster_id != eth_coord_b.cluster_id) {
            return eth_coord_a.cluster_id < eth_coord_b.cluster_id;
        }
        if (eth_coord_a.x != eth_coord_b.x) {
            return eth_coord_a.x < eth_coord_b.x;
        }
        if (eth_coord_a.y != eth_coord_b.y) {
            return eth_coord_a.y < eth_coord_b.y;
        }
        if (eth_coord_a.rack != eth_coord_b.rack) {
            return eth_coord_a.rack < eth_coord_b.rack;
        }
        return eth_coord_a.shelf < eth_coord_b.shelf;
    }
};

// Get the physical chip ids for a mesh
std::unordered_map<chip_id_t, std::vector<CoreCoord>> get_ethernet_cores_grouped_by_connected_chips(chip_id_t chip_id) {
    return tt::tt_metal::MetalContext::instance().get_cluster().get_ethernet_cores_grouped_by_connected_chips(chip_id);
}

template <typename CONNECTIVITY_MAP_T>
void build_golden_link_counts(
    CONNECTIVITY_MAP_T const& golden_connectivity_map,
    std::unordered_map<MeshId, std::unordered_map<chip_id_t, std::unordered_map<RoutingDirection, size_t>>>&
        golden_link_counts_out) {
    static_assert(
        std::is_same_v<CONNECTIVITY_MAP_T, IntraMeshConnectivity> ||
            std::is_same_v<CONNECTIVITY_MAP_T, InterMeshConnectivity>,
        "Invalid connectivity map type");
    for (std::uint32_t mesh_id = 0; mesh_id < golden_connectivity_map.size(); mesh_id++) {
        for (std::uint32_t chip_id = 0; chip_id < golden_connectivity_map[mesh_id].size(); chip_id++) {
            for (const auto& [remote_connected_id, router_edge] : golden_connectivity_map[mesh_id][chip_id]) {
                TT_FATAL(
                    golden_link_counts_out[MeshId{mesh_id}][chip_id][router_edge.port_direction] == 0,
                    "Golden link counts already set for chip {} in mesh {}",
                    chip_id,
                    mesh_id);
                golden_link_counts_out[MeshId{mesh_id}][chip_id][router_edge.port_direction] =
                    router_edge.connected_chip_ids.size();
            }
        }
    }
}

std::vector<chip_id_t> get_adjacent_chips_from_ethernet_connections(
    chip_id_t chip_id, std::uint32_t num_ports_per_side) {
    const auto& cluster = tt::tt_metal::MetalContext::instance().get_cluster();
    auto eth_links = cluster.get_ethernet_cores_grouped_by_connected_chips(chip_id);
    bool is_ubb = cluster.get_board_type(chip_id) == BoardType::UBB;

    auto mmio_chip_ids = cluster.mmio_chip_ids();

    std::vector<chip_id_t> adjacent_chips;

    for (const auto& [connected_chip_id, eth_ports] : eth_links) {
        // Do not include any corner to corner links on UBB
        if (is_ubb && cluster.is_external_cable(chip_id, eth_ports[0])) {
            continue;
        }
        if (eth_ports.size() > 0) {
            // Special case for TG not to include MMIO devices in adjacency map because they are control chips
            if (cluster.get_cluster_type() == tt::tt_metal::ClusterType::TG &&
                mmio_chip_ids.contains(connected_chip_id)) {
                continue;
            }

            if (eth_ports.size() < num_ports_per_side) {
                log_warning(
                    tt::LogFabric,
                    "Ethernet between chip {} and chip {} have {} expected ethernet ports, but only {} present",
                    chip_id,
                    connected_chip_id,
                    num_ports_per_side,
                    eth_ports.size());
            }
            adjacent_chips.push_back(connected_chip_id);
        }
    }

    return adjacent_chips;
}

std::uint64_t encode_mesh_id_and_rank(MeshId mesh_id, MeshHostRankId host_rank) {
    return (static_cast<uint64_t>(mesh_id.get()) << 32) | static_cast<uint64_t>(host_rank.get());
}

std::pair<MeshId, MeshHostRankId> decode_mesh_id_and_rank(std::uint64_t encoded_value) {
    return {
        MeshId{static_cast<std::uint32_t>(encoded_value >> 32)},
        MeshHostRankId{static_cast<std::uint32_t>(encoded_value & 0xFFFFFFFF)}};
}

}  // namespace

const std::unordered_map<tt::ARCH, std::vector<std::uint16_t>> ubb_bus_ids = {
    {tt::ARCH::WORMHOLE_B0, {0xC0, 0x80, 0x00, 0x40}},
    {tt::ARCH::BLACKHOLE, {0x00, 0x40, 0xC0, 0x80}},
};

UbbId get_ubb_id(chip_id_t chip_id) {
    const auto& cluster = tt::tt_metal::MetalContext::instance().get_cluster();
    const auto& tray_bus_ids = ubb_bus_ids.at(cluster.arch());
    const auto bus_id = cluster.get_bus_id(chip_id);
    auto tray_bus_id_it = std::find(tray_bus_ids.begin(), tray_bus_ids.end(), bus_id & 0xF0);
    if (tray_bus_id_it != tray_bus_ids.end()) {
        auto ubb_asic_id = bus_id & 0x0F;
        return UbbId{tray_bus_id_it - tray_bus_ids.begin() + 1, ubb_asic_id};
    }
    return UbbId{0, 0};  // Invalid UBB ID if not found
}

void ControlPlane::initialize_dynamic_routing_plane_counts(
    const IntraMeshConnectivity& intra_mesh_connectivity,
    tt_fabric::FabricConfig fabric_config,
    tt_fabric::FabricReliabilityMode reliability_mode) {
    if (fabric_config == tt_fabric::FabricConfig::CUSTOM || fabric_config == tt_fabric::FabricConfig::DISABLED) {
        return;
    }

    this->router_port_directions_to_num_routing_planes_map_.clear();

    auto topology = FabricContext::get_topology_from_config(fabric_config);

    // For TG need to skip the direction on the remote devices directly connected to the MMIO devices as we have only
    // one outgoing eth chan to the mmio device
    // TODO: https://github.com/tenstorrent/tt-metal/issues/24413
    auto skip_direction = [&](const FabricNodeId& node_id, const RoutingDirection direction) -> bool {
        const auto& neighbors = this->get_chip_neighbors(node_id, direction);
        if (neighbors.empty()) {
            return false;
        }

        // The remote devices connected directly to the mmio will have both intra-mesh and inter-mesh neighbors
        if (neighbors.size() > 1 || neighbors.begin()->first != node_id.mesh_id) {
            return true;
        }

        return false;
    };

    auto apply_min =
        [&](FabricNodeId fabric_node_id,
            const std::unordered_map<tt::tt_fabric::RoutingDirection, std::vector<tt::tt_fabric::chan_id_t>>&
                port_direction_eth_chans,
            tt::tt_fabric::RoutingDirection direction,
            const std::unordered_map<tt::tt_fabric::RoutingDirection, size_t>& golden_link_counts,
            size_t& val) {
            if (skip_direction(fabric_node_id, direction)) {
                return;
            }
            if (auto it = port_direction_eth_chans.find(direction); it != port_direction_eth_chans.end()) {
                val = std::min(val, it->second.size());
            }
        };

    // For each mesh in the system
    auto user_meshes = this->get_user_physical_mesh_ids();
    if (reliability_mode == tt::tt_fabric::FabricReliabilityMode::STRICT_SYSTEM_HEALTH_SETUP_MODE) {
        for (const auto& [fabric_node_id, directions_and_eth_chans] :
             this->router_port_directions_to_physical_eth_chan_map_) {
            for (const auto& [direction, eth_chans] : directions_and_eth_chans) {
                this->router_port_directions_to_num_routing_planes_map_[fabric_node_id][direction] = eth_chans.size();
            }
        }
    }

    std::unordered_map<MeshId, std::unordered_map<chip_id_t, std::unordered_map<RoutingDirection, size_t>>>
        golden_link_counts;
    TT_FATAL(
        this->routing_table_generator_ != nullptr && this->routing_table_generator_->mesh_graph != nullptr,
        "Routing table generator not initialized");
    build_golden_link_counts(
        this->routing_table_generator_->mesh_graph->get_intra_mesh_connectivity(), golden_link_counts);
    build_golden_link_counts(
        this->routing_table_generator_->mesh_graph->get_inter_mesh_connectivity(), golden_link_counts);

    auto apply_count = [&](FabricNodeId fabric_node_id, RoutingDirection direction, size_t count) {
        if (skip_direction(fabric_node_id, direction)) {
            return;
        }
        if (this->router_port_directions_to_physical_eth_chan_map_.contains(fabric_node_id) &&
            this->router_port_directions_to_physical_eth_chan_map_.at(fabric_node_id).contains(direction) &&
            this->router_port_directions_to_physical_eth_chan_map_.at(fabric_node_id).at(direction).size() > 0) {
            this->router_port_directions_to_num_routing_planes_map_[fabric_node_id][direction] = count;
        }
    };

    const auto& distributed_context = tt::tt_metal::MetalContext::instance().global_distributed_context();
    // For each mesh in the system
    for (auto mesh_id : user_meshes) {
        const auto& mesh_shape = this->get_physical_mesh_shape(MeshId{mesh_id});
        TT_FATAL(mesh_shape.dims() == 2, "ControlPlane: Only 2D meshes are supported");
        TT_FATAL(mesh_shape[0] > 0, "ControlPlane: Mesh width must be greater than 0");
        TT_FATAL(mesh_shape[1] > 0, "ControlPlane: Mesh height must be greater than 0");

        std::vector<size_t> row_min_planes(mesh_shape[0], std::numeric_limits<size_t>::max());
        std::vector<size_t> col_min_planes(mesh_shape[1], std::numeric_limits<size_t>::max());

        // First pass: Calculate minimums for each row/column
        size_t num_chips_in_mesh = intra_mesh_connectivity[mesh_id.get()].size();
        bool is_single_chip = num_chips_in_mesh == 1 && user_meshes.size() == 1;
        bool may_have_intra_mesh_connectivity = !is_single_chip;

        if (may_have_intra_mesh_connectivity) {
            const auto& local_mesh_coord_range = this->get_coord_range(mesh_id, MeshScope::LOCAL);
            for (const auto& mesh_coord : local_mesh_coord_range) {
                auto fabric_chip_id =
                    this->routing_table_generator_->mesh_graph->coordinate_to_chip(mesh_id, mesh_coord);
                const auto fabric_node_id = FabricNodeId(mesh_id, fabric_chip_id);
                auto mesh_coord_x = mesh_coord[0];
                auto mesh_coord_y = mesh_coord[1];

                const auto& port_directions = this->router_port_directions_to_physical_eth_chan_map_.at(fabric_node_id);

                const auto& golden_counts = golden_link_counts.at(MeshId{mesh_id}).at(fabric_chip_id);
                apply_min(
                    fabric_node_id,
                    port_directions,
                    RoutingDirection::E,
                    golden_counts,
                    row_min_planes.at(mesh_coord_x));
                apply_min(
                    fabric_node_id,
                    port_directions,
                    RoutingDirection::W,
                    golden_counts,
                    row_min_planes.at(mesh_coord_x));
                apply_min(
                    fabric_node_id,
                    port_directions,
                    RoutingDirection::N,
                    golden_counts,
                    col_min_planes.at(mesh_coord_y));
                apply_min(
                    fabric_node_id,
                    port_directions,
                    RoutingDirection::S,
                    golden_counts,
                    col_min_planes.at(mesh_coord_y));
            }

            // TODO: specialize by topology for better perf
            if (topology == Topology::Mesh || topology == Topology::Torus) {
                const auto rows_min = std::min_element(row_min_planes.begin(), row_min_planes.end());
                const auto cols_min = std::min_element(col_min_planes.begin(), col_min_planes.end());
                auto mesh_min = std::min(*rows_min, *cols_min);

                std::vector<size_t> recv_buf(*distributed_context.size());
                distributed_context.all_gather(
                    tt::stl::Span<std::byte>(reinterpret_cast<std::byte*>(&mesh_min), sizeof(size_t)),
                    tt::stl::as_writable_bytes(tt::stl::Span<size_t>{recv_buf.data(), recv_buf.size()}));

                distributed_context.barrier();

                auto global_mesh_min = std::min(recv_buf.begin(), recv_buf.end());
                std::fill(row_min_planes.begin(), row_min_planes.end(), *global_mesh_min);
                std::fill(col_min_planes.begin(), col_min_planes.end(), *global_mesh_min);
            }

            // Second pass: Apply minimums to each device
            for (const auto& mesh_coord : local_mesh_coord_range) {
                auto fabric_chip_id =
                    this->routing_table_generator_->mesh_graph->coordinate_to_chip(mesh_id, mesh_coord);
                const auto fabric_node_id = FabricNodeId(mesh_id, fabric_chip_id);
                auto mesh_coord_x = mesh_coord[0];
                auto mesh_coord_y = mesh_coord[1];

                apply_count(fabric_node_id, RoutingDirection::E, row_min_planes.at(mesh_coord_x));
                apply_count(fabric_node_id, RoutingDirection::W, row_min_planes.at(mesh_coord_x));
                apply_count(fabric_node_id, RoutingDirection::N, col_min_planes.at(mesh_coord_y));
                apply_count(fabric_node_id, RoutingDirection::S, col_min_planes.at(mesh_coord_y));
            }
        }
    }
}

LocalMeshBinding ControlPlane::initialize_local_mesh_binding() {
    // When unset, assume host rank 0.
    const char* host_rank_str = std::getenv("TT_MESH_HOST_RANK");
    const MeshHostRankId host_rank =
        (host_rank_str == nullptr) ? MeshHostRankId{0} : MeshHostRankId{std::stoi(host_rank_str)};

    // If TT_MESH_ID is unset, assume this host is the only host in the system and owns all Meshes in
    // the MeshGraphDescriptor. Single Host Multi-Mesh is only used for testing purposes.
    const char* mesh_id_str = std::getenv("TT_MESH_ID");
    if (mesh_id_str == nullptr) {
        auto& ctx = tt::tt_metal::MetalContext::instance().global_distributed_context();
        TT_FATAL(
            *ctx.size() == 1 && *ctx.rank() == 0,
            "Not specifying both TT_MESH_ID and TT_MESH_HOST_RANK is only supported for single host systems.");
        std::vector<MeshId> local_mesh_ids;
        for (const auto& mesh_id : this->routing_table_generator_->mesh_graph->get_mesh_ids()) {
            const auto& host_ranks = this->routing_table_generator_->mesh_graph->get_host_ranks(mesh_id);
            TT_FATAL(
                host_ranks.size() == 1 && *host_ranks.values().front() == 0,
                "Mesh {} has {} host ranks, expected 1",
                *mesh_id,
                host_ranks.size());
            local_mesh_ids.push_back(mesh_id);
        }
        TT_FATAL(local_mesh_ids.size() > 0, "No local meshes found.");
        return LocalMeshBinding{.mesh_ids = std::move(local_mesh_ids), .host_rank = MeshHostRankId{0}};
    }

    // Otherwise, use the value from the environment variable.
    auto local_mesh_binding = LocalMeshBinding{.mesh_ids = {MeshId{std::stoi(mesh_id_str)}}, .host_rank = host_rank};

    log_debug(
        tt::LogDistributed,
        "Local mesh binding: mesh_id: {}, host_rank: {}",
        local_mesh_binding.mesh_ids[0],
        local_mesh_binding.host_rank);

    // Validate the local mesh binding exists in the mesh graph descriptor
    const auto mesh_ids = this->routing_table_generator_->mesh_graph->get_mesh_ids();
    TT_FATAL(
        std::find(mesh_ids.begin(), mesh_ids.end(), local_mesh_binding.mesh_ids[0]) != mesh_ids.end(),
        "Invalid TT_MESH_ID: Local mesh binding mesh_id {} not found in mesh graph descriptor",
        *local_mesh_binding.mesh_ids[0]);

    // Validate host rank (only if mesh_id is valid)
    const auto& host_ranks =
        this->routing_table_generator_->mesh_graph->get_host_ranks(local_mesh_binding.mesh_ids[0]).values();
    if (host_rank_str == nullptr) {
        TT_FATAL(
            host_ranks.size() == 1 && *host_ranks.front() == 0,
            "TT_MESH_HOST_RANK must be set when multiple host ranks are present in the mesh graph descriptor for mesh "
            "ID {}",
            *local_mesh_binding.mesh_ids[0]);
    } else {
        TT_FATAL(
            std::find(host_ranks.begin(), host_ranks.end(), local_mesh_binding.host_rank) != host_ranks.end(),
            "Invalid TT_MESH_HOST_RANK: Local mesh binding host_rank {} not found in mesh graph descriptor",
            *local_mesh_binding.host_rank);
    }

    return local_mesh_binding;
}

void ControlPlane::initialize_distributed_contexts() {
    const auto& global_context = tt::tt_metal::distributed::multihost::DistributedContext::get_current_world();
    if (*global_context->size() == 1) {
        host_local_context_ = global_context;
        std::transform(
            local_mesh_binding_.mesh_ids.begin(),
            local_mesh_binding_.mesh_ids.end(),
            std::inserter(distributed_contexts_, distributed_contexts_.end()),
            [&](const MeshId& mesh_id) { return std::make_pair(mesh_id, global_context); });
        return;
    }

    std::array this_host = {*global_context->rank()};
    host_local_context_ = global_context->create_sub_context(this_host);

    // Find out which MPI ranks manage the same meshes as this host.
    uint64_t this_host_encoded_ids =
        encode_mesh_id_and_rank(local_mesh_binding_.mesh_ids[0], local_mesh_binding_.host_rank);
    std::vector<std::uint64_t> encoded_mesh_ids(*global_context->size());
    global_context->all_gather(
        ttsl::Span<std::byte>(reinterpret_cast<std::byte*>(&this_host_encoded_ids), sizeof(std::uint64_t)),
        ttsl::as_writable_bytes(ttsl::make_span(encoded_mesh_ids)));

    int mpi_rank = 0;
    for (std::uint64_t encoded_value : encoded_mesh_ids) {
        const auto [mesh_id, mesh_host_rank] = decode_mesh_id_and_rank(encoded_value);
        mpi_ranks_[mesh_id][mesh_host_rank] = tt::tt_metal::distributed::multihost::Rank{mpi_rank++};
    }

    // Create a sub-context for each mesh-host-rank pair.
    for (const auto local_mesh_id : local_mesh_binding_.mesh_ids) {
        auto mesh_host_ranks = mpi_ranks_.find(local_mesh_id);
        TT_FATAL(mesh_host_ranks != mpi_ranks_.end(), "Mesh {} not found in mpi_ranks.", local_mesh_id);
        if (mesh_host_ranks->second.size() == 1) {
            distributed_contexts_.emplace(local_mesh_id, host_local_context_);
        } else {
            std::vector<int> mpi_neighbors;
            std::transform(
                mesh_host_ranks->second.begin(),
                mesh_host_ranks->second.end(),
                std::back_inserter(mpi_neighbors),
                [](const auto& p) { return p.second.get(); });
            std::sort(mpi_neighbors.begin(), mpi_neighbors.end());
            distributed_contexts_.emplace(local_mesh_id, global_context->create_sub_context(mpi_neighbors));
        }
    }

    global_context->barrier();
}

void ControlPlane::init_control_plane(
    const std::string& mesh_graph_desc_file,
    std::optional<std::reference_wrapper<const std::map<FabricNodeId, chip_id_t>>>
        logical_mesh_chip_id_to_physical_chip_id_mapping) {

    this->routing_table_generator_ = std::make_unique<RoutingTableGenerator>(mesh_graph_desc_file);
    this->local_mesh_binding_ = this->initialize_local_mesh_binding();

    this->initialize_distributed_contexts();

    // Printing, only enabled with log_debug
    this->routing_table_generator_->mesh_graph->print_connectivity();

    if (logical_mesh_chip_id_to_physical_chip_id_mapping.has_value()) {
        this->load_physical_chip_mapping(logical_mesh_chip_id_to_physical_chip_id_mapping->get());
    } else {
        this->load_physical_chip_mapping(get_logical_chip_to_physical_chip_mapping(mesh_graph_desc_file));
    }
    this->initialize_intermesh_eth_links();
    this->generate_local_intermesh_link_table();
}

ControlPlane::ControlPlane(const std::string& mesh_graph_desc_file) {
    init_control_plane(mesh_graph_desc_file, std::nullopt);
}

ControlPlane::ControlPlane(
    const std::string& mesh_graph_desc_file,
    const std::map<FabricNodeId, chip_id_t>& logical_mesh_chip_id_to_physical_chip_id_mapping) {
    init_control_plane(mesh_graph_desc_file, logical_mesh_chip_id_to_physical_chip_id_mapping);
}

void ControlPlane::load_physical_chip_mapping(
    const std::map<FabricNodeId, chip_id_t>& logical_mesh_chip_id_to_physical_chip_id_mapping) {
    this->logical_mesh_chip_id_to_physical_chip_id_mapping_ = logical_mesh_chip_id_to_physical_chip_id_mapping;
    this->validate_mesh_connections();
}

void ControlPlane::validate_mesh_connections(MeshId mesh_id) const {
    MeshShape mesh_shape = routing_table_generator_->mesh_graph->get_mesh_shape(mesh_id);
    auto get_physical_chip_id = [&](const MeshCoordinate& mesh_coord) {
        auto fabric_chip_id = this->routing_table_generator_->mesh_graph->coordinate_to_chip(mesh_id, mesh_coord);
        return logical_mesh_chip_id_to_physical_chip_id_mapping_.at(FabricNodeId(mesh_id, fabric_chip_id));
    };
    auto validate_chip_connections = [&](const MeshCoordinate& mesh_coord, const MeshCoordinate& other_mesh_coord) {
        chip_id_t physical_chip_id = get_physical_chip_id(mesh_coord);
        chip_id_t physical_chip_id_other = get_physical_chip_id(other_mesh_coord);
        auto eth_links = get_ethernet_cores_grouped_by_connected_chips(physical_chip_id);
        auto eth_links_to_other = eth_links.find(physical_chip_id_other);
        TT_FATAL(
            eth_links_to_other != eth_links.end(),
            "Chip {} not connected to chip {}",
            physical_chip_id,
            physical_chip_id_other);
    };
    const auto& mesh_coord_range = this->get_coord_range(mesh_id, MeshScope::LOCAL);
    for (const auto& mesh_coord : mesh_coord_range) {
        chip_id_t physical_chip_id = get_physical_chip_id(mesh_coord);
        MeshCoordinate mesh_coord_next{mesh_coord[0], mesh_coord[1] + 1};
        MeshCoordinate mesh_coord_next_row{mesh_coord[0] + 1, mesh_coord[1]};
        const auto& eth_links = get_ethernet_cores_grouped_by_connected_chips(physical_chip_id);
        if (mesh_coord_range.contains(mesh_coord_next)) {
            validate_chip_connections(mesh_coord, mesh_coord_next);
        }
        if (mesh_coord_range.contains(mesh_coord_next_row)) {
            validate_chip_connections(mesh_coord, mesh_coord_next_row);
        }
    }
}

void ControlPlane::validate_mesh_connections() const {
    for (const auto& mesh_id : this->routing_table_generator_->mesh_graph->get_mesh_ids()) {
        if (this->is_local_mesh(mesh_id)) {
            this->validate_mesh_connections(mesh_id);
        }
    }
}

// TODO: refactor mesh_ns_size/mesh_ew_size to use MeshCoordinateRange
// TODO: update logical_mesh_chip_id_to_physical_chip_id_mapping_ to be updated here probably
std::vector<chip_id_t> ControlPlane::get_mesh_physical_chip_ids(
    const tt::tt_metal::distributed::MeshContainer<chip_id_t>& mesh_container,
    std::optional<chip_id_t> nw_corner_chip_id) const {
    // Convert the coordinate range to a set of chip IDs using MeshContainer iterator
    const auto& user_chip_ids = tt::tt_metal::MetalContext::instance().get_cluster().user_exposed_chip_ids();
    TT_FATAL(
        user_chip_ids.size() >= mesh_container.size(),
        "Number of chips visible ({}) is less than number of chips specified in mesh graph descriptor ({})",
        user_chip_ids.size(),
        mesh_container.size());

    // Special case for 1x1 mesh
    if (mesh_container.shape() == tt::tt_metal::distributed::MeshShape(1, 1)) {
        std::vector<chip_id_t> physical_chip_ids(1);
        physical_chip_ids[0] = *user_chip_ids.begin();
        return physical_chip_ids;
    }

    // Build mesh adjacency map using BFS
    std::uint32_t num_ports_per_side =
        routing_table_generator_->mesh_graph->get_chip_spec().num_eth_ports_per_direction;
    auto topology_info = build_mesh_adjacency_map(
        user_chip_ids,
        mesh_container.shape(),
        [num_ports_per_side](chip_id_t chip_id) {
            return get_adjacent_chips_from_ethernet_connections(chip_id, num_ports_per_side);
        },
        nw_corner_chip_id);

    // Handle 1D meshes (1xN or Nx1)
    bool is_1d_mesh = (topology_info.ns_size == 1) || (topology_info.ew_size == 1);
    if (is_1d_mesh) {
        return convert_1d_mesh_adjacency_to_row_major_vector(topology_info);
    }

    // Handle 2D meshes
    return convert_2d_mesh_adjacency_to_row_major_vector(topology_info, nw_corner_chip_id);
}

std::map<FabricNodeId, chip_id_t> ControlPlane::get_logical_chip_to_physical_chip_mapping(
    const std::string& mesh_graph_desc_file) {
    std::map<FabricNodeId, chip_id_t> logical_mesh_chip_id_to_physical_chip_id_mapping;

    std::string mesh_graph_desc_filename = std::filesystem::path(mesh_graph_desc_file).filename().string();

    // NOTE: This is a special case for the TG mesh graph descriptor.
    // It has to use Ethernet coordinates because ethernet coordinates must be mapped manually to physical chip IDs
    // because the TG intermesh ethernet links could be inverted when mapped to physical chip IDs.
    if (mesh_graph_desc_filename.starts_with("tg_mesh_graph_descriptor.")) {
        // Add the N150 MMIO devices
        auto eth_coords_per_chip =
            tt::tt_metal::MetalContext::instance().get_cluster().get_all_chip_ethernet_coordinates();
        std::unordered_map<int, chip_id_t> eth_coord_y_for_gateway_chips = {};
        for (const auto [chip_id, eth_coord] : eth_coords_per_chip) {
            if (tt::tt_metal::MetalContext::instance().get_cluster().get_board_type(chip_id) == BoardType::N150) {
                eth_coord_y_for_gateway_chips[eth_coord.y] = chip_id;
            }
        }
        logical_mesh_chip_id_to_physical_chip_id_mapping.insert(
            {FabricNodeId(MeshId{0}, 0), eth_coord_y_for_gateway_chips[3]});
        logical_mesh_chip_id_to_physical_chip_id_mapping.insert(
            {FabricNodeId(MeshId{1}, 0), eth_coord_y_for_gateway_chips[2]});
        logical_mesh_chip_id_to_physical_chip_id_mapping.insert(
            {FabricNodeId(MeshId{2}, 0), eth_coord_y_for_gateway_chips[1]});
        logical_mesh_chip_id_to_physical_chip_id_mapping.insert(
            {FabricNodeId(MeshId{3}, 0), eth_coord_y_for_gateway_chips[0]});

        auto nw_chip_physical_id =
            tt::tt_metal::MetalContext::instance().get_cluster().get_physical_chip_id_from_eth_coord({0, 3, 7, 0, 1});
        // Main board
        const auto& mesh_container = this->routing_table_generator_->mesh_graph->get_chip_ids(MeshId{4});
        const auto& physical_chip_ids = this->get_mesh_physical_chip_ids(mesh_container, nw_chip_physical_id);
        for (std::uint32_t i = 0; i < physical_chip_ids.size(); i++) {
            logical_mesh_chip_id_to_physical_chip_id_mapping.insert({FabricNodeId(MeshId{4}, i), physical_chip_ids[i]});
        }
        // This case can be depreciated once we have multi-host testing and validate it working
    } else {
        // Iterate over every mesh defined in the mesh-graph descriptor and embed it on top of
        // the physical cluster using the generic helper.
        for (const auto& mesh_id : this->routing_table_generator_->mesh_graph->get_mesh_ids()) {
            if (!this->is_local_mesh(mesh_id)) {
                continue;
            }
            auto host_rank_id = this->get_local_host_rank_id_binding();
            const auto& mesh_container = this->routing_table_generator_->mesh_graph->get_chip_ids(mesh_id, host_rank_id);

            std::optional<chip_id_t> nw_chip_physical_id = std::nullopt;
            const auto& cluster = tt::tt_metal::MetalContext::instance().get_cluster();
            // TODO: remove once we use global physical graph to map logical big mesh to physical chips
            // NOTE: This nw chip may not be set the same for UBB devices when using the Mock Cluster Descriptor
            if (cluster.get_board_type(0) == BoardType::UBB) {
                for (const auto& chip_id : cluster.all_chip_ids()) {
                    auto candidate_ubb_id = tt::tt_fabric::get_ubb_id(chip_id);
                    if (candidate_ubb_id.tray_id == 1 && candidate_ubb_id.asic_id == 1) {
                        nw_chip_physical_id = chip_id;
                    }
                }
            }

            const auto& physical_chip_ids = this->get_mesh_physical_chip_ids(mesh_container, nw_chip_physical_id);
            std::uint32_t i = 0;
            for (const auto& [_, fabric_chip_id] : mesh_container) {
                logical_mesh_chip_id_to_physical_chip_id_mapping.emplace(
                    FabricNodeId(mesh_id, fabric_chip_id), physical_chip_ids[i]);
                i++;
            }
        }
    }

    return logical_mesh_chip_id_to_physical_chip_id_mapping;
}

routing_plane_id_t ControlPlane::get_routing_plane_id(
    chan_id_t eth_chan_id, const std::vector<chan_id_t>& eth_chans_in_direction) const {
    auto it = std::find(eth_chans_in_direction.begin(), eth_chans_in_direction.end(), eth_chan_id);
    return std::distance(eth_chans_in_direction.begin(), it);
}

routing_plane_id_t ControlPlane::get_routing_plane_id(FabricNodeId fabric_node_id, chan_id_t eth_chan_id) const {
    TT_FATAL(
        this->router_port_directions_to_physical_eth_chan_map_.contains(fabric_node_id),
        "Mesh {} Chip {} out of bounds",
        fabric_node_id.mesh_id,
        fabric_node_id.chip_id);

    std::optional<std::vector<chan_id_t>> eth_chans_in_direction;
    const auto& chip_eth_chans_map = this->router_port_directions_to_physical_eth_chan_map_.at(fabric_node_id);
    for (const auto& [_, eth_chans] : chip_eth_chans_map) {
        if (std::find(eth_chans.begin(), eth_chans.end(), eth_chan_id) != eth_chans.end()) {
            eth_chans_in_direction = eth_chans;
            break;
        }
    }
    TT_FATAL(
        eth_chans_in_direction.has_value(),
        "Could not find Eth chan ID {} for Chip ID {}, Mesh ID {}",
        eth_chan_id,
        fabric_node_id.chip_id,
        fabric_node_id.mesh_id);

    return get_routing_plane_id(eth_chan_id, eth_chans_in_direction.value());
}

chan_id_t ControlPlane::get_downstream_eth_chan_id(
    routing_plane_id_t src_routing_plane_id, const std::vector<chan_id_t>& candidate_target_chans) const {
    if (candidate_target_chans.empty()) {
        return eth_chan_magic_values::INVALID_DIRECTION;
    }

    for (const auto& target_chan_id : candidate_target_chans) {
        if (src_routing_plane_id == this->get_routing_plane_id(target_chan_id, candidate_target_chans)) {
            return target_chan_id;
        }
    }

    // TODO: for now disable collapsing routing planes until we add the corresponding logic for
    //     connecting the routers on these planes
    // If no match found, return a channel from candidate_target_chans
    // Enabled for TG Dispatch on Fabric
    // TODO: https://github.com/tenstorrent/tt-metal/issues/24413
    if (tt::tt_metal::MetalContext::instance().get_cluster().get_cluster_type() == tt::tt_metal::ClusterType::TG) {
        while (src_routing_plane_id >= candidate_target_chans.size()) {
            src_routing_plane_id = src_routing_plane_id % candidate_target_chans.size();
        }
        return candidate_target_chans[src_routing_plane_id];
    }

    return eth_chan_magic_values::INVALID_DIRECTION;
};

void ControlPlane::convert_fabric_routing_table_to_chip_routing_table() {
    // Routing tables contain direction from chip to chip
    // Convert it to be unique per ethernet channel

    auto host_rank_id = this->get_local_host_rank_id_binding();
    const auto& router_intra_mesh_routing_table = this->routing_table_generator_->get_intra_mesh_table();
    for (std::uint32_t mesh_id_val = 0; mesh_id_val < router_intra_mesh_routing_table.size(); mesh_id_val++) {
        MeshId mesh_id{mesh_id_val};
        if (!this->is_local_mesh(mesh_id)) {
            continue;
        }
        const auto& local_mesh_chip_id_container =
            this->routing_table_generator_->mesh_graph->get_chip_ids(mesh_id, host_rank_id);
        for (const auto& [_, src_fabric_chip_id] : local_mesh_chip_id_container) {
            const auto src_fabric_node_id = FabricNodeId(mesh_id, src_fabric_chip_id);
            auto physical_chip_id = get_physical_chip_id_from_fabric_node_id(src_fabric_node_id);
            std::uint32_t num_ports_per_chip = tt::tt_metal::MetalContext::instance()
                                                   .get_cluster()
                                                   .get_soc_desc(physical_chip_id)
                                                   .get_cores(CoreType::ETH)
                                                   .size();
            this->intra_mesh_routing_tables_[src_fabric_node_id].resize(
                num_ports_per_chip);  // contains more entries than needed, this size is for all eth channels on chip
            for (int i = 0; i < num_ports_per_chip; i++) {
                // Size the routing table to the number of chips in the mesh
                this->intra_mesh_routing_tables_[src_fabric_node_id][i].resize(
                    router_intra_mesh_routing_table[mesh_id_val][src_fabric_chip_id].size());
            }
            // Dst is looped over all chips in the mesh, regardless of whether they are local or not
            for (chip_id_t dst_fabric_chip_id = 0;
                 dst_fabric_chip_id < router_intra_mesh_routing_table[mesh_id_val][src_fabric_chip_id].size();
                 dst_fabric_chip_id++) {
                // Target direction is the direction to the destination chip for all ethernet channesl
                const auto& target_direction =
                    router_intra_mesh_routing_table[mesh_id_val][src_fabric_chip_id][dst_fabric_chip_id];
                // We view ethernet channels on one side of the chip as parallel planes. So N[0] talks to S[0], E[0],
                // W[0] and so on For all live ethernet channels on this chip, set the routing table entry to the
                // destination chip as the ethernet channel on the same plane
                for (const auto& [direction, eth_chans_on_side] :
                     this->router_port_directions_to_physical_eth_chan_map_.at(src_fabric_node_id)) {
                    for (const auto& src_chan_id : eth_chans_on_side) {
                        if (src_fabric_chip_id == dst_fabric_chip_id) {
                            TT_ASSERT(
                                (target_direction == RoutingDirection::C),
                                "Expecting same direction for intra mesh routing");
                            // This entry represents chip to itself, should not be used by FW
                            this->intra_mesh_routing_tables_.at(src_fabric_node_id)[src_chan_id][dst_fabric_chip_id] =
                                src_chan_id;
                        } else if (target_direction == direction) {
                            // This entry represents an outgoing eth channel
                            this->intra_mesh_routing_tables_.at(src_fabric_node_id)[src_chan_id][dst_fabric_chip_id] =
                                src_chan_id;
                        } else {
                            const auto& eth_chans_in_target_direction =
                                this->router_port_directions_to_physical_eth_chan_map_.at(
                                    src_fabric_node_id)[target_direction];
                            const auto src_routing_plane_id =
                                this->get_routing_plane_id(src_chan_id, eth_chans_on_side);
                            this->intra_mesh_routing_tables_.at(src_fabric_node_id)[src_chan_id][dst_fabric_chip_id] =
                                this->get_downstream_eth_chan_id(src_routing_plane_id, eth_chans_in_target_direction);
                        }
                    }
                }
            }
        }
    }

    const auto& router_inter_mesh_routing_table = this->routing_table_generator_->get_inter_mesh_table();
    for (std::uint32_t src_mesh_id_val = 0; src_mesh_id_val < router_inter_mesh_routing_table.size();
         src_mesh_id_val++) {
        MeshId src_mesh_id{src_mesh_id_val};
        if (!this->is_local_mesh(MeshId{src_mesh_id})) {
            continue;
        }
        const auto& local_mesh_chip_id_container =
            this->routing_table_generator_->mesh_graph->get_chip_ids(src_mesh_id, host_rank_id);
        for (const auto& [_, src_fabric_chip_id] : local_mesh_chip_id_container) {
            const auto src_fabric_node_id = FabricNodeId(src_mesh_id, src_fabric_chip_id);
            const auto& physical_chip_id =
                this->logical_mesh_chip_id_to_physical_chip_id_mapping_.at(src_fabric_node_id);
            std::uint32_t num_ports_per_chip = tt::tt_metal::MetalContext::instance()
                                                   .get_cluster()
                                                   .get_soc_desc(physical_chip_id)
                                                   .get_cores(CoreType::ETH)
                                                   .size();
            this->inter_mesh_routing_tables_[src_fabric_node_id].resize(
                num_ports_per_chip);  // contains more entries than needed
            for (int i = 0; i < num_ports_per_chip; i++) {
                // Size the routing table to the number of meshes
                this->inter_mesh_routing_tables_[src_fabric_node_id][i].resize(
                    router_inter_mesh_routing_table[src_mesh_id_val][src_fabric_chip_id].size());
            }
            for (chip_id_t dst_mesh_id_val = 0;
                 dst_mesh_id_val < router_inter_mesh_routing_table[src_mesh_id_val][src_fabric_chip_id].size();
                 dst_mesh_id_val++) {
                // Target direction is the direction to the destination mesh for all ethernet channesl
                const auto& target_direction =
                    router_inter_mesh_routing_table[src_mesh_id_val][src_fabric_chip_id][dst_mesh_id_val];

                // We view ethernet channels on one side of the chip as parallel planes. So N[0] talks to S[0], E[0],
                // W[0] and so on For all live ethernet channels on this chip, set the routing table entry to the
                // destination mesh as the ethernet channel on the same plane
                for (const auto& [direction, eth_chans_on_side] :
                     this->router_port_directions_to_physical_eth_chan_map_.at(src_fabric_node_id)) {
                    for (const auto& src_chan_id : eth_chans_on_side) {
                        if (src_mesh_id_val == dst_mesh_id_val) {
                            TT_ASSERT(
                                (target_direction == RoutingDirection::C),
                                "ControlPlane: Expecting same direction for inter mesh routing");
                            // This entry represents mesh to itself, should not be used by FW
                            this->inter_mesh_routing_tables_.at(src_fabric_node_id)[src_chan_id][dst_mesh_id_val] =
                                src_chan_id;
                        } else if (target_direction == RoutingDirection::NONE) {
                            // This entry represents a mesh to mesh connection that is not reachable
                            // Set to an invalid channel id
                            this->inter_mesh_routing_tables_.at(src_fabric_node_id)[src_chan_id][dst_mesh_id_val] =
                                eth_chan_magic_values::INVALID_DIRECTION;
                        } else if (target_direction == direction) {
                            // This entry represents an outgoing eth channel
                            this->inter_mesh_routing_tables_.at(src_fabric_node_id)[src_chan_id][dst_mesh_id_val] =
                                src_chan_id;
                        } else {
                            const auto& eth_chans_in_target_direction =
                                this->router_port_directions_to_physical_eth_chan_map_.at(
                                    src_fabric_node_id)[target_direction];
                            const auto src_routing_plane_id =
                                this->get_routing_plane_id(src_chan_id, eth_chans_on_side);
                            this->inter_mesh_routing_tables_.at(src_fabric_node_id)[src_chan_id][dst_mesh_id_val] =
                                this->get_downstream_eth_chan_id(src_routing_plane_id, eth_chans_in_target_direction);
                        }
                    }
                }
            }
        }
    }

    // Printing, only enabled with log_debug
    this->print_routing_tables();
}

// order ethernet channels using virtual coordinates
void ControlPlane::order_ethernet_channels() {
    for (auto& [fabric_node_id, eth_chans_by_dir] : this->router_port_directions_to_physical_eth_chan_map_) {
        for (auto& [_, eth_chans] : eth_chans_by_dir) {
            auto phys_chip_id = this->get_physical_chip_id_from_fabric_node_id(fabric_node_id);
            const auto& soc_desc = tt::tt_metal::MetalContext::instance().get_cluster().get_soc_desc(phys_chip_id);

            std::sort(eth_chans.begin(), eth_chans.end(), [&soc_desc](const auto& a, const auto& b) {
                auto virt_coords_a = soc_desc.get_eth_core_for_channel(a, CoordSystem::VIRTUAL);
                auto virt_coords_b = soc_desc.get_eth_core_for_channel(b, CoordSystem::VIRTUAL);
                return virt_coords_a.x < virt_coords_b.x;
            });
        }
    }
}

void ControlPlane::trim_ethernet_channels_not_mapped_to_live_routing_planes() {
    auto user_mesh_ids = this->get_user_physical_mesh_ids();
    std::unordered_set<MeshId> user_mesh_ids_set(user_mesh_ids.begin(), user_mesh_ids.end());
    if (tt::tt_metal::MetalContext::instance().get_fabric_config() != tt_fabric::FabricConfig::CUSTOM) {
        for (auto& [fabric_node_id, directional_eth_chans] : this->router_port_directions_to_physical_eth_chan_map_) {
            if (user_mesh_ids_set.count(fabric_node_id.mesh_id) == 0) {
                continue;
            }
            for (auto direction :
                 {RoutingDirection::N, RoutingDirection::S, RoutingDirection::E, RoutingDirection::W}) {
                if (directional_eth_chans.find(direction) != directional_eth_chans.end()) {
                    size_t num_available_routing_planes = this->get_num_live_routing_planes(fabric_node_id, direction);
                    TT_FATAL(
                        directional_eth_chans.at(direction).size() >= num_available_routing_planes,
                        "Expected {} eth channels on M{}D{} in direction {}, but got {}",
                        num_available_routing_planes,
                        fabric_node_id.mesh_id,
                        fabric_node_id.chip_id,
                        direction,
                        directional_eth_chans.at(direction).size());
                    bool trim = directional_eth_chans.at(direction).size() > num_available_routing_planes;
                    auto physical_chip_id = this->logical_mesh_chip_id_to_physical_chip_id_mapping_.at(fabric_node_id);
                    if (trim) {
                        log_warning(
                            tt::LogFabric,
                            "phys {} M{}D{} in direction {} has {} eth channels, but only {} routing planes are "
                            "available",
                            physical_chip_id,
                            fabric_node_id.mesh_id,
                            fabric_node_id.chip_id,
                            direction,
                            directional_eth_chans.at(direction).size(),
                            num_available_routing_planes);
                    }
                    directional_eth_chans.at(direction).resize(num_available_routing_planes);
                }
            }
        }
    }
}

size_t ControlPlane::get_num_live_routing_planes(
    FabricNodeId fabric_node_id, RoutingDirection routing_direction) const {
    TT_FATAL(
        this->router_port_directions_to_num_routing_planes_map_.find(fabric_node_id) !=
            this->router_port_directions_to_num_routing_planes_map_.end(),
        "Fabric node id (mesh={}, chip={}) not found in router port directions to num routing planes map",
        fabric_node_id.mesh_id,
        fabric_node_id.chip_id);
    TT_FATAL(
        this->router_port_directions_to_num_routing_planes_map_.at(fabric_node_id).find(routing_direction) !=
            this->router_port_directions_to_num_routing_planes_map_.at(fabric_node_id).end(),
        "Routing direction {} not found in router port directions to num routing planes map for fabric node id "
        "(mesh={}, chip={})",
        routing_direction,
        fabric_node_id.mesh_id,
        fabric_node_id.chip_id);
    return this->router_port_directions_to_num_routing_planes_map_.at(fabric_node_id).at(routing_direction);
}

// Only builds the routing table representation, does not actually populate the routing tables in memory of the
// fabric routers on device
void ControlPlane::configure_routing_tables_for_fabric_ethernet_channels(
    tt::tt_fabric::FabricConfig fabric_config, tt_fabric::FabricReliabilityMode reliability_mode) {
    this->intra_mesh_routing_tables_.clear();
    this->inter_mesh_routing_tables_.clear();
    this->router_port_directions_to_physical_eth_chan_map_.clear();

    // When running multi-host workloads, have all hosts in the system exchange their local intermesh link tables
    // with all other hosts in the system. This information is used to assign directions to intermesh links.
    this->exchange_intermesh_link_tables();

    const auto& intra_mesh_connectivity = this->routing_table_generator_->mesh_graph->get_intra_mesh_connectivity();
    const auto& inter_mesh_connectivity = this->routing_table_generator_->mesh_graph->get_inter_mesh_connectivity();
    // Initialize the bookkeeping for mapping from mesh/chip/direction to physical ethernet channels
    for (const auto& [fabric_node_id, _] : this->logical_mesh_chip_id_to_physical_chip_id_mapping_) {
        if (!this->router_port_directions_to_physical_eth_chan_map_.contains(fabric_node_id)) {
            this->router_port_directions_to_physical_eth_chan_map_[fabric_node_id] = {};
        }
    }

    auto host_rank_id = this->get_local_host_rank_id_binding();
    for (std::uint32_t mesh_id_val = 0; mesh_id_val < intra_mesh_connectivity.size(); mesh_id_val++) {
        // TODO: we can probably remove this check, in general should update these loops to iterate over local meshes
        MeshId mesh_id{mesh_id_val};
        if (!this->is_local_mesh(mesh_id)) {
            continue;
        }
        const auto& local_mesh_coord_range = this->get_coord_range(mesh_id, MeshScope::LOCAL);
        const auto& local_mesh_chip_id_container =
            this->routing_table_generator_->mesh_graph->get_chip_ids(mesh_id, host_rank_id);
        for (const auto& [_, fabric_chip_id] : local_mesh_chip_id_container) {
            const auto fabric_node_id = FabricNodeId(mesh_id, fabric_chip_id);
            auto physical_chip_id = this->get_physical_chip_id_from_fabric_node_id(fabric_node_id);

            for (const auto& [logical_connected_chip_id, edge] : intra_mesh_connectivity[*mesh_id][fabric_chip_id]) {
                auto connected_mesh_coord =
                    this->routing_table_generator_->mesh_graph->chip_to_coordinate(mesh_id, logical_connected_chip_id);
                if (local_mesh_coord_range.contains(connected_mesh_coord)) {
                    // This is a local chip, so we can use the logical chip id directly
                    TT_ASSERT(
                        this->logical_mesh_chip_id_to_physical_chip_id_mapping_.contains(
                            FabricNodeId(mesh_id, logical_connected_chip_id)),
                        "Mesh {} Chip {} not found in logical mesh chip id to physical chip id mapping",
                        mesh_id,
                        logical_connected_chip_id);
                    const auto& physical_connected_chip_id = this->logical_mesh_chip_id_to_physical_chip_id_mapping_.at(
                        FabricNodeId(mesh_id, logical_connected_chip_id));

                    const auto& connected_chips_and_eth_cores =
                        tt::tt_metal::MetalContext::instance().get_cluster().get_ethernet_cores_grouped_by_connected_chips(
                            physical_chip_id);

                    bool connections_exist = connected_chips_and_eth_cores.find(physical_connected_chip_id) !=
                                             connected_chips_and_eth_cores.end();
                    TT_FATAL(
                        connections_exist ||
                            reliability_mode != tt::tt_fabric::FabricReliabilityMode::STRICT_SYSTEM_HEALTH_SETUP_MODE,
                        "Expected connections to exist for M{}D{} to D{}",
                        mesh_id,
                        fabric_chip_id,
                        logical_connected_chip_id);
                    if (!connections_exist) {
                        continue;
                    }

                    const auto& connected_eth_cores = connected_chips_and_eth_cores.at(physical_connected_chip_id);
                    if (reliability_mode == tt::tt_fabric::FabricReliabilityMode::STRICT_SYSTEM_HEALTH_SETUP_MODE) {
                        TT_FATAL(
                            connected_eth_cores.size() >= edge.connected_chip_ids.size(),
                            "Expected {} eth links from physical chip {} to physical chip {}",
                            edge.connected_chip_ids.size(),
                            physical_chip_id,
                            physical_connected_chip_id);
                    }

                    for (const auto& eth_core : connected_eth_cores) {
                        // There could be an optimization here to create entry for both chips here, assuming links are
                        // bidirectional
                        this->assign_direction_to_fabric_eth_core(fabric_node_id, eth_core, edge.port_direction);
                    }
                } else {
                    TT_ASSERT(
                        this->routing_table_generator_->mesh_graph
                            ->get_host_rank_for_chip(mesh_id, logical_connected_chip_id)
                            .has_value(),
                        "Mesh {} Chip {} does not have a host rank associated with it",
                        mesh_id,
                        fabric_chip_id);
                    auto connected_host_rank_id = this->routing_table_generator_->mesh_graph
                                                      ->get_host_rank_for_chip(mesh_id, logical_connected_chip_id)
                                                      .value();
                    auto unique_chip_id =
                        tt::tt_metal::MetalContext::instance().get_cluster().get_unique_chip_ids().at(physical_chip_id);
                    // Look up connected chip's intermesh link table and grab local desc channel
                    // TODO: need to add validate to make sure there is bidrectional traffic
                    for (const auto& [local_desc, peer_desc] :
                         peer_intermesh_link_tables_[mesh_id][connected_host_rank_id]) {
                        if (peer_desc.board_id == unique_chip_id) {
                            tt::umd::CoreCoord eth_core =
                                tt::tt_metal::MetalContext::instance()
                                    .get_cluster()
                                    .get_soc_desc(physical_chip_id)
                                    .get_eth_core_for_channel(local_desc.chan_id, CoordSystem::LOGICAL);
                            this->assign_direction_to_fabric_eth_core(fabric_node_id, eth_core, edge.port_direction);
                        }
                    }
                }
            }
        }
    }

    const auto& distributed_context = tt::tt_metal::MetalContext::instance().global_distributed_context();
    for (std::uint32_t mesh_id_val = 0; mesh_id_val < inter_mesh_connectivity.size(); mesh_id_val++) {
        MeshId mesh_id{mesh_id_val};
        if (this->is_local_mesh(mesh_id)) {
            const auto& local_mesh_chip_id_container =
                this->routing_table_generator_->mesh_graph->get_chip_ids(mesh_id, host_rank_id);
            for (const auto& [_, fabric_chip_id] : local_mesh_chip_id_container) {
                const auto fabric_node_id = FabricNodeId(mesh_id, fabric_chip_id);
                if (*(distributed_context.size()) > 1) {
                    this->assign_intermesh_link_directions_to_remote_host(fabric_node_id);
                } else {
                    this->assign_intermesh_link_directions_to_local_host(fabric_node_id);
                }
            }
        }
    }
    this->initialize_dynamic_routing_plane_counts(intra_mesh_connectivity, fabric_config, reliability_mode);

    // Order the ethernet channels so that when we use them for deciding connections, indexing into ports per direction
    // is consistent for each each neighbouring chip.
    this->order_ethernet_channels();

    // Trim the ethernet channels that don't map to live fabric routing planes.
    // NOTE: This MUST be called after ordering ethernet channels
    this->trim_ethernet_channels_not_mapped_to_live_routing_planes();

    this->convert_fabric_routing_table_to_chip_routing_table();
}

void ControlPlane::write_routing_tables_to_eth_cores(MeshId mesh_id, chip_id_t chip_id) const {
    FabricNodeId fabric_node_id{mesh_id, chip_id};
    const auto& chip_intra_mesh_routing_tables = this->intra_mesh_routing_tables_.at(fabric_node_id);
    const auto& chip_inter_mesh_routing_tables = this->inter_mesh_routing_tables_.at(fabric_node_id);
    auto physical_chip_id = this->logical_mesh_chip_id_to_physical_chip_id_mapping_.at(fabric_node_id);
    // Loop over ethernet channels to only write to cores with ethernet links
    // Looping over chip_intra/inter_mesh_routing_tables will write to all cores, even if they don't have ethernet links
    const auto& chip_eth_chans_map = this->router_port_directions_to_physical_eth_chan_map_.at(fabric_node_id);
    for (const auto& [direction, eth_chans] : chip_eth_chans_map) {
        for (const auto& eth_chan : eth_chans) {
            // eth_chans are the active ethernet channels on this chip
            const auto& eth_chan_intra_mesh_routing_table = chip_intra_mesh_routing_tables[eth_chan];
            const auto& eth_chan_inter_mesh_routing_table = chip_inter_mesh_routing_tables[eth_chan];
            tt::tt_fabric::fabric_router_l1_config_t fabric_router_config{};
            std::fill_n(
                fabric_router_config.intra_mesh_table.dest_entry,
                tt::tt_fabric::MAX_MESH_SIZE,
                eth_chan_magic_values::INVALID_ROUTING_TABLE_ENTRY);
            std::fill_n(
                fabric_router_config.inter_mesh_table.dest_entry,
                tt::tt_fabric::MAX_NUM_MESHES,
                eth_chan_magic_values::INVALID_ROUTING_TABLE_ENTRY);
            for (uint32_t i = 0; i < eth_chan_intra_mesh_routing_table.size(); i++) {
                fabric_router_config.intra_mesh_table.dest_entry[i] = eth_chan_intra_mesh_routing_table[i];
            }
            for (uint32_t i = 0; i < eth_chan_inter_mesh_routing_table.size(); i++) {
                fabric_router_config.inter_mesh_table.dest_entry[i] = eth_chan_inter_mesh_routing_table[i];
            }

            const auto src_routing_plane_id = this->get_routing_plane_id(eth_chan, eth_chans);
            if (chip_eth_chans_map.find(RoutingDirection::N) != chip_eth_chans_map.end()) {
                fabric_router_config.port_direction.directions[eth_chan_directions::NORTH] =
                    this->get_downstream_eth_chan_id(src_routing_plane_id, chip_eth_chans_map.at(RoutingDirection::N));
            } else {
                fabric_router_config.port_direction.directions[eth_chan_directions::NORTH] =
                    eth_chan_magic_values::INVALID_DIRECTION;
            }
            if (chip_eth_chans_map.find(RoutingDirection::S) != chip_eth_chans_map.end()) {
                fabric_router_config.port_direction.directions[eth_chan_directions::SOUTH] =
                    this->get_downstream_eth_chan_id(src_routing_plane_id, chip_eth_chans_map.at(RoutingDirection::S));
            } else {
                fabric_router_config.port_direction.directions[eth_chan_directions::SOUTH] =
                    eth_chan_magic_values::INVALID_DIRECTION;
            }
            if (chip_eth_chans_map.find(RoutingDirection::E) != chip_eth_chans_map.end()) {
                fabric_router_config.port_direction.directions[eth_chan_directions::EAST] =
                    this->get_downstream_eth_chan_id(src_routing_plane_id, chip_eth_chans_map.at(RoutingDirection::E));
            } else {
                fabric_router_config.port_direction.directions[eth_chan_directions::EAST] =
                    eth_chan_magic_values::INVALID_DIRECTION;
            }
            if (chip_eth_chans_map.find(RoutingDirection::W) != chip_eth_chans_map.end()) {
                fabric_router_config.port_direction.directions[eth_chan_directions::WEST] =
                    this->get_downstream_eth_chan_id(src_routing_plane_id, chip_eth_chans_map.at(RoutingDirection::W));
            } else {
                fabric_router_config.port_direction.directions[eth_chan_directions::WEST] =
                    eth_chan_magic_values::INVALID_DIRECTION;
            }

            fabric_router_config.my_mesh_id = *mesh_id;
            fabric_router_config.my_device_id = chip_id;
            MeshShape fabric_mesh_shape = this->routing_table_generator_->mesh_graph->get_mesh_shape(mesh_id);
            fabric_router_config.north_dim = fabric_mesh_shape[0];
            fabric_router_config.east_dim = fabric_mesh_shape[1];

            // Write data to physical eth core
            CoreCoord virtual_eth_core =
                tt::tt_metal::MetalContext::instance().get_cluster().get_virtual_eth_core_from_channel(
                    physical_chip_id, eth_chan);

            TT_ASSERT(
                tt_metal::MetalContext::instance().hal().get_dev_size(
                    tt_metal::HalProgrammableCoreType::ACTIVE_ETH, tt_metal::HalL1MemAddrType::FABRIC_ROUTER_CONFIG) ==
                    sizeof(tt::tt_fabric::fabric_router_l1_config_t),
                "ControlPlane: Fabric router config size mismatch");
            log_debug(
                tt::LogFabric,
                "ControlPlane: Writing routing table to on M{}D{} eth channel {}",
                mesh_id,
                chip_id,
                eth_chan);
            tt::tt_metal::MetalContext::instance().get_cluster().write_core(
                (void*)&fabric_router_config,
                sizeof(tt::tt_fabric::fabric_router_l1_config_t),
                tt_cxy_pair(physical_chip_id, virtual_eth_core),
                tt_metal::MetalContext::instance().hal().get_dev_addr(
                    tt_metal::HalProgrammableCoreType::ACTIVE_ETH, tt_metal::HalL1MemAddrType::FABRIC_ROUTER_CONFIG));
        }
    }
    tt::tt_metal::MetalContext::instance().get_cluster().l1_barrier(physical_chip_id);
}

FabricNodeId ControlPlane::get_fabric_node_id_from_physical_chip_id(chip_id_t physical_chip_id) const {
    for (const auto& [fabric_node_id, mapped_physical_chip_id] :
         this->logical_mesh_chip_id_to_physical_chip_id_mapping_) {
        if (mapped_physical_chip_id == physical_chip_id) {
            return fabric_node_id;
        }
    }
    TT_FATAL(false, "Physical chip id not found in logical mesh chip id mapping");
    return FabricNodeId(MeshId{0}, 0);
}

chip_id_t ControlPlane::get_physical_chip_id_from_fabric_node_id(const FabricNodeId& fabric_node_id) const {
    TT_ASSERT(logical_mesh_chip_id_to_physical_chip_id_mapping_.contains(fabric_node_id));
    return logical_mesh_chip_id_to_physical_chip_id_mapping_.at(fabric_node_id);
}

std::pair<FabricNodeId, chan_id_t> ControlPlane::get_connected_mesh_chip_chan_ids(
    FabricNodeId fabric_node_id, chan_id_t chan_id) const {
    // TODO: simplify this and maybe have this functionality in ControlPlane
    auto physical_chip_id = logical_mesh_chip_id_to_physical_chip_id_mapping_.at(fabric_node_id);
    tt::umd::CoreCoord eth_core = tt::tt_metal::MetalContext::instance()
                                      .get_cluster()
                                      .get_soc_desc(physical_chip_id)
                                      .get_eth_core_for_channel(chan_id, CoordSystem::LOGICAL);
    auto [connected_physical_chip_id, connected_eth_core] =
        tt::tt_metal::MetalContext::instance().get_cluster().get_connected_ethernet_core(
            std::make_tuple(physical_chip_id, CoreCoord{eth_core.x, eth_core.y}));

    auto connected_fabric_node_id = this->get_fabric_node_id_from_physical_chip_id(connected_physical_chip_id);
    auto connected_chan_id = tt::tt_metal::MetalContext::instance()
                                 .get_cluster()
                                 .get_soc_desc(connected_physical_chip_id)
                                 .logical_eth_core_to_chan_map.at(connected_eth_core);
    return std::make_pair(connected_fabric_node_id, connected_chan_id);
}

std::vector<chan_id_t> ControlPlane::get_valid_eth_chans_on_routing_plane(
    FabricNodeId fabric_node_id, routing_plane_id_t routing_plane_id) const {
    std::vector<chan_id_t> valid_eth_chans;
    for (const auto& [direction, eth_chans] :
         this->router_port_directions_to_physical_eth_chan_map_.at(fabric_node_id)) {
        for (const auto& eth_chan : eth_chans) {
            if (this->get_routing_plane_id(eth_chan, eth_chans) == routing_plane_id) {
                valid_eth_chans.push_back(eth_chan);
            }
        }
    }
    return valid_eth_chans;
}

eth_chan_directions ControlPlane::routing_direction_to_eth_direction(RoutingDirection direction) const {
    eth_chan_directions dir;
    switch (direction) {
        case RoutingDirection::N: dir = eth_chan_directions::NORTH; break;
        case RoutingDirection::S: dir = eth_chan_directions::SOUTH; break;
        case RoutingDirection::E: dir = eth_chan_directions::EAST; break;
        case RoutingDirection::W: dir = eth_chan_directions::WEST; break;
        default: TT_FATAL(false, "Invalid Routing Direction");
    }
    return dir;
}

std::set<std::pair<chan_id_t, eth_chan_directions>> ControlPlane::get_active_fabric_eth_channels(
    FabricNodeId fabric_node_id) const {
    std::set<std::pair<chan_id_t, eth_chan_directions>> active_fabric_eth_channels;
    for (const auto& [direction, eth_chans] :
         this->router_port_directions_to_physical_eth_chan_map_.at(fabric_node_id)) {
        for (const auto& eth_chan : eth_chans) {
            active_fabric_eth_channels.insert({eth_chan, this->routing_direction_to_eth_direction(direction)});
        }
    }
    return active_fabric_eth_channels;
}

eth_chan_directions ControlPlane::get_eth_chan_direction(FabricNodeId fabric_node_id, int chan) const {
    for (const auto& [direction, eth_chans] :
         this->router_port_directions_to_physical_eth_chan_map_.at(fabric_node_id)) {
        for (const auto& eth_chan : eth_chans) {
            if (chan == eth_chan) {
                return this->routing_direction_to_eth_direction(direction);
            }
        }
    }
    TT_THROW("Cannot Find Ethernet Channel Direction");
}

std::vector<std::pair<FabricNodeId, chan_id_t>> ControlPlane::get_fabric_route(
    FabricNodeId src_fabric_node_id, FabricNodeId dst_fabric_node_id, chan_id_t src_chan_id) const {
    // Query the mesh coord range owned by the current host
    auto host_local_coord_range = this->get_coord_range(this->get_local_mesh_id_bindings()[0], MeshScope::LOCAL);
    auto src_mesh_coord = this->routing_table_generator_->mesh_graph->chip_to_coordinate(
        src_fabric_node_id.mesh_id, src_fabric_node_id.chip_id);
    auto dst_mesh_coord = this->routing_table_generator_->mesh_graph->chip_to_coordinate(
        dst_fabric_node_id.mesh_id, dst_fabric_node_id.chip_id);
    // The src node is considered valid in this API if its owned by the current host. This requires the node to be in a
    // mesh and coordinate range on this host.
    bool valid_src =
        this->is_local_mesh(src_fabric_node_id.mesh_id) and host_local_coord_range.contains(src_mesh_coord);
    // Fabric Route will terminate at the exit node if the host does not own the destination node. i.e. dest is not on a
    // mesh or coordinate range owned by the host.
    bool end_route_at_exit_node =
        ((dst_fabric_node_id.mesh_id != src_fabric_node_id.mesh_id) and
         !(this->is_local_mesh(dst_fabric_node_id.mesh_id)) and (host_local_coord_range.contains(dst_mesh_coord)));
    // If getting route within mesh, but the dest is not local, we stop at the last local node in the mesh.
    bool end_route_at_edge_of_local_mesh =
        ((dst_fabric_node_id.mesh_id == src_fabric_node_id.mesh_id) and
         !(host_local_coord_range.contains(dst_mesh_coord)));

    TT_FATAL(
        valid_src,
        "Cannot generate the fabric route between {} and {} on host {}, since M {} is not local to the host.",
        src_fabric_node_id,
        dst_fabric_node_id,
        this->local_mesh_binding_.host_rank,
        src_fabric_node_id.mesh_id);

    std::vector<std::pair<FabricNodeId, chan_id_t>> route;
    int i = 0;
    while (src_fabric_node_id != dst_fabric_node_id) {
        i++;
        auto src_mesh_id = src_fabric_node_id.mesh_id;
        auto src_chip_id = src_fabric_node_id.chip_id;
        auto dst_mesh_id = dst_fabric_node_id.mesh_id;
        auto dst_chip_id = dst_fabric_node_id.chip_id;
        if (i >= tt::tt_fabric::MAX_MESH_SIZE * tt::tt_fabric::MAX_NUM_MESHES) {
            log_warning(
                tt::LogFabric, "Could not find a route between {} and {}", src_fabric_node_id, dst_fabric_node_id);
            return {};
        }
        chan_id_t next_chan_id = 0;
        if (src_mesh_id != dst_mesh_id) {
            // Inter-mesh routing
            next_chan_id = this->inter_mesh_routing_tables_.at(src_fabric_node_id)[src_chan_id][*dst_mesh_id];
        } else if (src_chip_id != dst_chip_id) {
            // Intra-mesh routing
            next_chan_id = this->intra_mesh_routing_tables_.at(src_fabric_node_id)[src_chan_id][dst_chip_id];
        }
        if (next_chan_id == eth_chan_magic_values::INVALID_DIRECTION) {
            // The complete route b/w src and dst not found, probably some eth cores are reserved along the path
            log_warning(
                tt::LogFabric, "Could not find a route between {} and {}", src_fabric_node_id, dst_fabric_node_id);
            return {};
        }
        if (src_chan_id != next_chan_id) {
            // Chan to chan within chip
            route.push_back({src_fabric_node_id, next_chan_id});
        }

        auto physical_chip_id = this->get_physical_chip_id_from_fabric_node_id(src_fabric_node_id);
        const auto& soc_desc = tt::tt_metal::MetalContext::instance().get_cluster().get_soc_desc(physical_chip_id);
        auto next_eth_core = soc_desc.get_eth_core_for_channel(next_chan_id, CoordSystem::LOGICAL);
        // Check if this link routes to a different host. If so, the connected link cannot be directly queried.
        // The fabric route will end at the current chip, since it must be an exit node or an edge chip.
        if (!this->is_intermesh_eth_link(physical_chip_id, CoreCoord(next_eth_core.x, next_eth_core.y))) {
            std::tie(src_fabric_node_id, src_chan_id) =
                this->get_connected_mesh_chip_chan_ids(src_fabric_node_id, next_chan_id);
            route.push_back({src_fabric_node_id, src_chan_id});
        } else {
            // Verify that the remote eth link could not be queried because the current node is an exit node or
            // edge chip of the local mesh.
            TT_ASSERT(
                end_route_at_exit_node or end_route_at_edge_of_local_mesh,
                "ControlPlane: route between {} and {} should not end at exit node or try to exit local mesh",
                src_fabric_node_id,
                dst_fabric_node_id);
            if (end_route_at_exit_node) {
                std::vector<FabricNodeId> candidate_end_nodes =
                    routing_table_generator_->get_exit_nodes_routing_to_mesh(dst_fabric_node_id.mesh_id);
                // Check that the current node is a valid exit node
                TT_ASSERT(
                    std::find(candidate_end_nodes.begin(), candidate_end_nodes.end(), src_fabric_node_id) !=
                        candidate_end_nodes.end(),
                    "ControlPlane: src_fabric_node_id {} not found in candidate_end_nodes",
                    src_fabric_node_id);
            }
            route.push_back({src_fabric_node_id, src_chan_id});
            break;
        }
    }
    return route;
}

std::optional<RoutingDirection> ControlPlane::get_forwarding_direction(
    FabricNodeId src_fabric_node_id, FabricNodeId dst_fabric_node_id) const {
    const auto& router_direction_eth_channels =
        this->router_port_directions_to_physical_eth_chan_map_.at(src_fabric_node_id);
    auto src_mesh_id = src_fabric_node_id.mesh_id;
    auto src_chip_id = src_fabric_node_id.chip_id;
    auto dst_mesh_id = dst_fabric_node_id.mesh_id;
    auto dst_chip_id = dst_fabric_node_id.chip_id;
    for (const auto& [direction, eth_chans] : router_direction_eth_channels) {
        for (const auto& src_chan_id : eth_chans) {
            chan_id_t next_chan_id = 0;
            if (src_mesh_id != dst_mesh_id) {
                // Inter-mesh routing
                next_chan_id = this->inter_mesh_routing_tables_.at(src_fabric_node_id)[src_chan_id][*dst_mesh_id];
            } else if (src_chip_id != dst_chip_id) {
                // Intra-mesh routing
                next_chan_id = this->intra_mesh_routing_tables_.at(src_fabric_node_id)[src_chan_id][dst_chip_id];
            }
            if (src_chan_id != next_chan_id) {
                continue;
            }

            // dimension-order routing: only 1 direction should give the desired shortest path from src to dst
            return direction;
        }
    }

    return std::nullopt;
}

std::vector<chan_id_t> ControlPlane::get_forwarding_eth_chans_to_chip(
    FabricNodeId src_fabric_node_id, FabricNodeId dst_fabric_node_id) const {
    const auto& forwarding_direction = get_forwarding_direction(src_fabric_node_id, dst_fabric_node_id);
    if (!forwarding_direction.has_value()) {
        return {};
    }

    return this->get_forwarding_eth_chans_to_chip(src_fabric_node_id, dst_fabric_node_id, *forwarding_direction);
}

std::vector<chan_id_t> ControlPlane::get_forwarding_eth_chans_to_chip(
    FabricNodeId src_fabric_node_id, FabricNodeId dst_fabric_node_id, RoutingDirection forwarding_direction) const {
    std::vector<chan_id_t> forwarding_channels;
    const auto& active_channels =
        this->get_active_fabric_eth_channels_in_direction(src_fabric_node_id, forwarding_direction);
    for (const auto& src_chan_id : active_channels) {
        // check for end-to-end route before accepting this channel
        if (this->get_fabric_route(src_fabric_node_id, dst_fabric_node_id, src_chan_id).empty()) {
            continue;
        }
        forwarding_channels.push_back(src_chan_id);
    }

    return forwarding_channels;
}

stl::Span<const chip_id_t> ControlPlane::get_intra_chip_neighbors(
    FabricNodeId src_fabric_node_id, RoutingDirection routing_direction) const {
    for (const auto& [_, routing_edge] :
         this->routing_table_generator_->mesh_graph
             ->get_intra_mesh_connectivity()[*src_fabric_node_id.mesh_id][src_fabric_node_id.chip_id]) {
        if (routing_edge.port_direction == routing_direction) {
            return routing_edge.connected_chip_ids;
        }
    }
    return {};
}

std::unordered_map<MeshId, std::vector<chip_id_t>> ControlPlane::get_chip_neighbors(
    FabricNodeId src_fabric_node_id, RoutingDirection routing_direction) const {
    std::unordered_map<MeshId, std::vector<chip_id_t>> neighbors;
    auto intra_neighbors = this->get_intra_chip_neighbors(src_fabric_node_id, routing_direction);
    auto src_mesh_id = src_fabric_node_id.mesh_id;
    auto src_chip_id = src_fabric_node_id.chip_id;
    if (!intra_neighbors.empty()) {
        neighbors[src_mesh_id].insert(neighbors[src_mesh_id].end(), intra_neighbors.begin(), intra_neighbors.end());
    }
    for (const auto& [mesh_id, routing_edge] :
         this->routing_table_generator_->mesh_graph->get_inter_mesh_connectivity()[*src_mesh_id][src_chip_id]) {
        if (routing_edge.port_direction == routing_direction) {
            neighbors[mesh_id] = routing_edge.connected_chip_ids;
        }
    }
    return neighbors;
}

size_t ControlPlane::get_num_active_fabric_routers(FabricNodeId fabric_node_id) const {
    // Return the number of active fabric routers on the chip
    // Not always all the available FABRIC_ROUTER cores given by Cluster, since some may be disabled
    size_t num_routers = 0;
    for (const auto& [direction, eth_chans] :
         this->router_port_directions_to_physical_eth_chan_map_.at(fabric_node_id)) {
        num_routers += eth_chans.size();
    }
    return num_routers;
}

std::vector<chan_id_t> ControlPlane::get_active_fabric_eth_channels_in_direction(
    FabricNodeId fabric_node_id, RoutingDirection routing_direction) const {
    for (const auto& [direction, eth_chans] :
         this->router_port_directions_to_physical_eth_chan_map_.at(fabric_node_id)) {
        if (routing_direction == direction) {
            return eth_chans;
        }
    }
    return {};
}

void write_to_worker_or_fabric_tensix_cores(
    const void* worker_data,
    const void* dispatcher_data,
    const void* tensix_extension_data,
    size_t size,
    tt::tt_metal::HalL1MemAddrType addr_type,
    chip_id_t physical_chip_id) {
    TT_FATAL(
        size ==
            tt_metal::MetalContext::instance().hal().get_dev_size(tt_metal::HalProgrammableCoreType::TENSIX, addr_type),
        "ControlPlane: Tensix core data size mismatch expected {} but got {}",
        size,
        tt_metal::MetalContext::instance().hal().get_dev_size(tt_metal::HalProgrammableCoreType::TENSIX, addr_type));

    const auto& soc_desc = tt::tt_metal::MetalContext::instance().get_cluster().get_soc_desc(physical_chip_id);
    const std::vector<tt::umd::CoreCoord>& all_tensix_cores =
        soc_desc.get_cores(CoreType::TENSIX, CoordSystem::TRANSLATED);

    // Check if tensix config is enabled
    bool tensix_config_enabled = tt::tt_metal::MetalContext::instance().get_fabric_tensix_config() !=
                                 tt::tt_fabric::FabricTensixConfig::DISABLED;

    // Get pre-computed translated fabric mux cores from tensix config
    std::unordered_set<CoreCoord> fabric_mux_cores_translated;
    std::unordered_set<CoreCoord> dispatch_mux_cores_translated;
    if (tensix_config_enabled) {
        const auto& fabric_context = tt::tt_metal::MetalContext::instance().get_control_plane().get_fabric_context();
        const auto& tensix_config = fabric_context.get_tensix_config();
        fabric_mux_cores_translated = tensix_config.get_translated_fabric_mux_cores();
        dispatch_mux_cores_translated = tensix_config.get_translated_dispatch_mux_cores();
    }

    enum class CoreType { Worker, FabricTensixExtension, DispatcherMux };

    auto get_core_type = [&](const CoreCoord& core_coord) -> CoreType {
        if (fabric_mux_cores_translated.find(core_coord) != fabric_mux_cores_translated.end()) {
            return CoreType::FabricTensixExtension;
        }
        if (dispatch_mux_cores_translated.find(core_coord) != dispatch_mux_cores_translated.end()) {
            return CoreType::DispatcherMux;
        }
        return CoreType::Worker;
    };

    auto select_data = [&](CoreType core_type) -> const void* {
        if (tensix_config_enabled) {
            switch (core_type) {
                case CoreType::FabricTensixExtension: return worker_data;
                case CoreType::DispatcherMux: return dispatcher_data;
                case CoreType::Worker: return tensix_extension_data;
                default: TT_THROW("unknown core type: {}", core_type);
            }
        } else {
            return worker_data;
        }
    };

    for (const auto& tensix_core : all_tensix_cores) {
        CoreCoord core_coord(tensix_core.x, tensix_core.y);
        CoreType core_type = get_core_type(core_coord);
        const void* data_to_write = select_data(core_type);

        tt::tt_metal::MetalContext::instance().get_cluster().write_core(
            data_to_write,
            size,
            tt_cxy_pair(physical_chip_id, core_coord),
            tt_metal::MetalContext::instance().hal().get_dev_addr(
                tt_metal::HalProgrammableCoreType::TENSIX, addr_type));
    }
}

void write_to_all_tensix_cores(
    const void* data, size_t size, tt::tt_metal::HalL1MemAddrType addr_type, chip_id_t physical_chip_id) {
    TT_FATAL(
        size ==
            tt_metal::MetalContext::instance().hal().get_dev_size(tt_metal::HalProgrammableCoreType::TENSIX, addr_type),
        "ControlPlane: Tensix core data size mismatch expected {} but got {}",
        size,
        tt_metal::MetalContext::instance().hal().get_dev_size(tt_metal::HalProgrammableCoreType::TENSIX, addr_type));
    const auto& soc_desc = tt::tt_metal::MetalContext::instance().get_cluster().get_soc_desc(physical_chip_id);
    const std::vector<tt::umd::CoreCoord>& tensix_cores = soc_desc.get_cores(CoreType::TENSIX, CoordSystem::TRANSLATED);
    // Write to all Tensix cores
    for (const auto& tensix_core : tensix_cores) {
        tt::tt_metal::MetalContext::instance().get_cluster().write_core(
            data,
            size,
            tt_cxy_pair(physical_chip_id, CoreCoord{tensix_core.x, tensix_core.y}),
            tt_metal::MetalContext::instance().hal().get_dev_addr(
                tt_metal::HalProgrammableCoreType::TENSIX, addr_type));
    }
}

// Write routing table to Tensix cores' L1 on a specific chip
void ControlPlane::write_routing_tables_to_tensix_cores(MeshId mesh_id, chip_id_t chip_id) const {
    FabricNodeId src_fabric_node_id{mesh_id, chip_id};
    auto physical_chip_id = this->logical_mesh_chip_id_to_physical_chip_id_mapping_.at(src_fabric_node_id);

    tensix_routing_l1_info_t tensix_routing_info = {};
    tensix_routing_info.my_mesh_id = *mesh_id;
    tensix_routing_info.my_device_id = chip_id;

    // Build intra-mesh routing entries (chip-to-chip routing)
    const auto& router_intra_mesh_routing_table = this->routing_table_generator_->get_intra_mesh_table();
    TT_FATAL(
        router_intra_mesh_routing_table[*mesh_id][chip_id].size() <= tt::tt_fabric::MAX_MESH_SIZE,
        "ControlPlane: Intra mesh routing table size exceeds maximum allowed size");

    // Initialize all entries to INVALID_ROUTING_TABLE_ENTRY first
    for (std::uint32_t i = 0; i < tt::tt_fabric::MAX_MESH_SIZE; i++) {
        tensix_routing_info.intra_mesh_routing_table.set_original_direction(
            i, static_cast<std::uint8_t>(eth_chan_magic_values::INVALID_ROUTING_TABLE_ENTRY));
    }

    for (chip_id_t dst_chip_id = 0; dst_chip_id < router_intra_mesh_routing_table[*mesh_id][chip_id].size();
         dst_chip_id++) {
        if (chip_id == dst_chip_id) {
            tensix_routing_info.intra_mesh_routing_table.set_original_direction(
                dst_chip_id, static_cast<std::uint8_t>(eth_chan_magic_values::INVALID_DIRECTION));
            continue;
        }
        auto forwarding_direction = router_intra_mesh_routing_table[*mesh_id][chip_id][dst_chip_id];
        std::uint8_t direction_value =
            forwarding_direction != RoutingDirection::NONE
                ? static_cast<std::uint8_t>(this->routing_direction_to_eth_direction(forwarding_direction))
                : static_cast<std::uint8_t>(eth_chan_magic_values::INVALID_DIRECTION);
        tensix_routing_info.intra_mesh_routing_table.set_original_direction(dst_chip_id, direction_value);
    }

    // Build inter-mesh routing entries (mesh-to-mesh routing)
    const auto& router_inter_mesh_routing_table = this->routing_table_generator_->get_inter_mesh_table();
    TT_FATAL(
        router_inter_mesh_routing_table[*mesh_id][chip_id].size() <= tt::tt_fabric::MAX_NUM_MESHES,
        "ControlPlane: Inter mesh routing table size exceeds maximum allowed size");

    // Initialize all entries to INVALID_ROUTING_TABLE_ENTRY first
    for (std::uint32_t i = 0; i < tt::tt_fabric::MAX_NUM_MESHES; i++) {
        tensix_routing_info.inter_mesh_routing_table.set_original_direction(
            i, static_cast<std::uint8_t>(eth_chan_magic_values::INVALID_ROUTING_TABLE_ENTRY));
    }

    for (std::uint32_t dst_mesh_id = 0; dst_mesh_id < router_inter_mesh_routing_table[*mesh_id][chip_id].size();
         dst_mesh_id++) {
        if (*mesh_id == dst_mesh_id) {
            tensix_routing_info.inter_mesh_routing_table.set_original_direction(
                dst_mesh_id, static_cast<std::uint8_t>(eth_chan_magic_values::INVALID_DIRECTION));
            continue;
        }
        auto forwarding_direction = router_inter_mesh_routing_table[*mesh_id][chip_id][dst_mesh_id];
        std::uint8_t direction_value =
            forwarding_direction != RoutingDirection::NONE
                ? static_cast<std::uint8_t>(this->routing_direction_to_eth_direction(forwarding_direction))
                : static_cast<std::uint8_t>(eth_chan_magic_values::INVALID_DIRECTION);
        tensix_routing_info.inter_mesh_routing_table.set_original_direction(dst_mesh_id, direction_value);
    }

    write_to_all_tensix_cores(
        &tensix_routing_info,
        sizeof(tensix_routing_l1_info_t),
        tt::tt_metal::HalL1MemAddrType::TENSIX_ROUTING_TABLE,
        physical_chip_id);
}

// Write connection info to Tensix cores' L1 on a specific chip
void ControlPlane::write_fabric_connections_to_tensix_cores(MeshId mesh_id, chip_id_t chip_id) const {
    if (this->fabric_context_ == nullptr) {
        log_warning(
            tt::LogFabric,
            "ControlPlane: Fabric context is not set, cannot write fabric connections to Tensix cores for M%dD%d",
            *mesh_id,
            chip_id);
        return;
    }
    FabricNodeId src_fabric_node_id{mesh_id, chip_id};
    auto physical_chip_id = this->logical_mesh_chip_id_to_physical_chip_id_mapping_.at(src_fabric_node_id);

    tt::tt_fabric::tensix_fabric_connections_l1_info_t fabric_worker_connections = {};
    tt::tt_fabric::tensix_fabric_connections_l1_info_t fabric_dispatcher_connections = {};
    tt::tt_fabric::tensix_fabric_connections_l1_info_t fabric_tensix_connections = {};

    // Get all physically connected ethernet channels directly from the cluster
    const auto& cluster = tt::tt_metal::MetalContext::instance().get_cluster();
    const auto& connected_chips_and_eth_cores = cluster.get_ethernet_cores_grouped_by_connected_chips(physical_chip_id);

    size_t num_eth_endpoint = 0;
    for (const auto& [direction, eth_chans] :
         this->router_port_directions_to_physical_eth_chan_map_.at(src_fabric_node_id)) {
        for (auto eth_channel_id : eth_chans) {
            eth_chan_directions router_direction = this->routing_direction_to_eth_direction(direction);
            if (num_eth_endpoint >= tt::tt_fabric::tensix_fabric_connections_l1_info_t::MAX_FABRIC_ENDPOINTS) {
                log_warning(
                    tt::LogFabric,
                    "ControlPlane: Maximum number of fabric endpoints exceeded for M%dD%d, skipping further "
                    "connections",
                    *mesh_id,
                    chip_id);
                break;
            }

            // Populate connection info for regular fabric connections (for tensix mux cores)
            auto& worker_connection_info = fabric_worker_connections.read_only[eth_channel_id];
            worker_connection_info.edm_direction = router_direction;

            // Populate connection info for dispatcher fabric connections
            auto& dispatcher_connection_info = fabric_dispatcher_connections.read_only[eth_channel_id];
            dispatcher_connection_info.edm_direction = router_direction;

            // Populate connection info for tensix mux connections (for normal worker cores)
            auto& tensix_connection_info = fabric_tensix_connections.read_only[eth_channel_id];
            tensix_connection_info.edm_direction = router_direction;

            // Use helper function to populate both connection types
            this->populate_fabric_connection_info(
                worker_connection_info,
                dispatcher_connection_info,
                tensix_connection_info,
                physical_chip_id,
                eth_channel_id,
                router_direction);

            // Mark this connection as valid for fabric communication
            fabric_worker_connections.valid_connections_mask |= (1u << eth_channel_id);
            fabric_dispatcher_connections.valid_connections_mask |= (1u << eth_channel_id);
            fabric_tensix_connections.valid_connections_mask |= (1u << eth_channel_id);
            num_eth_endpoint++;
        }
    }

    // Write fabric connections (fabric router config) to mux cores and tensix connections (tensix config) to worker
    // cores
    write_to_worker_or_fabric_tensix_cores(
        &fabric_worker_connections,      // worker_data - goes to mux cores
        &fabric_dispatcher_connections,  // dispatcher_data - goes to dispatcher cores
        &fabric_tensix_connections,      // tensix_extension_data - goes to worker cores
        sizeof(tt::tt_fabric::tensix_fabric_connections_l1_info_t),
        tt::tt_metal::HalL1MemAddrType::TENSIX_FABRIC_CONNECTIONS,
        physical_chip_id);
}

std::vector<chan_id_t> ControlPlane::get_active_fabric_eth_routing_planes_in_direction(
    FabricNodeId fabric_node_id, RoutingDirection routing_direction) const {
    auto eth_chans = get_active_fabric_eth_channels_in_direction(fabric_node_id, routing_direction);
    size_t num_routing_planes = 0;
    if (this->router_port_directions_to_num_routing_planes_map_.contains(fabric_node_id) &&
        this->router_port_directions_to_num_routing_planes_map_.at(fabric_node_id).contains(routing_direction)) {
        num_routing_planes =
            this->router_port_directions_to_num_routing_planes_map_.at(fabric_node_id).at(routing_direction);
        TT_FATAL(
            eth_chans.size() >= num_routing_planes,
            "Not enough active fabric eth channels for node {} in direction {}. Requested {} routing planes but only "
            "have {} eth channels",
            fabric_node_id,
            routing_direction,
            num_routing_planes,
            eth_chans.size());
        eth_chans.resize(num_routing_planes);
    }
    return eth_chans;
}

size_t ControlPlane::get_num_available_routing_planes_in_direction(
    FabricNodeId fabric_node_id, RoutingDirection routing_direction) const {
    if (this->router_port_directions_to_num_routing_planes_map_.contains(fabric_node_id) &&
        this->router_port_directions_to_num_routing_planes_map_.at(fabric_node_id).contains(routing_direction)) {
        return this->router_port_directions_to_num_routing_planes_map_.at(fabric_node_id).at(routing_direction);
    }
    return 0;
}

template <>
void ControlPlane::write_all_to_all_routing_fields<1, false>(MeshId mesh_id) const {
    auto host_rank_id = this->get_local_host_rank_id_binding();
    const auto& local_mesh_chip_id_container =
        this->routing_table_generator_->mesh_graph->get_chip_ids(mesh_id, host_rank_id);
    uint16_t num_chips = MAX_CHIPS_LOWLAT_1D < local_mesh_chip_id_container.size()
                             ? MAX_CHIPS_LOWLAT_1D
                             : static_cast<uint16_t>(local_mesh_chip_id_container.size());

    routing_path_t<1, false> routing_path;
    routing_path.calculate_chip_to_all_routing_fields(0, num_chips);

    // For each source chip in the current mesh
    for (const auto& [_, src_chip_id] : local_mesh_chip_id_container) {
<<<<<<< HEAD
        intra_mesh_routing_path_t<1, false> routing_path;
=======
>>>>>>> 4e873df2
        FabricNodeId src_fabric_node_id(mesh_id, src_chip_id);
        auto physical_chip_id = this->logical_mesh_chip_id_to_physical_chip_id_mapping_.at(src_fabric_node_id);

        write_to_all_tensix_cores(
            &routing_path,
            sizeof(routing_path),
            tt::tt_metal::HalL1MemAddrType::TENSIX_ROUTING_PATH_1D,
            physical_chip_id);
    }
}

template <>
void ControlPlane::write_all_to_all_routing_fields<2, true>(MeshId mesh_id) const {
    auto host_rank_id = this->get_local_host_rank_id_binding();
    const auto& local_mesh_chip_id_container =
        this->routing_table_generator_->mesh_graph->get_chip_ids(mesh_id, host_rank_id);

    // Get mesh shape for 2D routing calculation
    MeshShape mesh_shape = this->get_physical_mesh_shape(mesh_id);
    uint16_t num_chips = mesh_shape[0] * mesh_shape[1];
    uint16_t ew_dim = mesh_shape[1];  // east-west dimension
    TT_ASSERT(num_chips <= 256, "Number of chips exceeds 256 for mesh {}", *mesh_id);
    TT_ASSERT(
        mesh_shape[0] <= 16 && mesh_shape[1] <= 16,
        "One or both of mesh axis exceed 16 for mesh {}: {}x{}",
        *mesh_id,
        mesh_shape[0],
        mesh_shape[1]);

    for (const auto& [_, src_chip_id] : local_mesh_chip_id_container) {
        intra_mesh_routing_path_t<2, true> routing_path;
        FabricNodeId src_fabric_node_id(mesh_id, src_chip_id);

        routing_path.calculate_chip_to_all_routing_fields(src_chip_id, num_chips, ew_dim);
        auto physical_chip_id = this->logical_mesh_chip_id_to_physical_chip_id_mapping_.at(src_fabric_node_id);
        write_to_all_tensix_cores(
            &routing_path,
            sizeof(routing_path),
            tt::tt_metal::HalL1MemAddrType::TENSIX_ROUTING_PATH_2D,
            physical_chip_id);

        // Build per-dst-mesh exit node table (1 byte per mesh) for this src chip
        tt::tt_fabric::exit_node_table_t exit_table{};
        for (std::size_t i = 0; i < tt::tt_fabric::MAX_NUM_MESHES; ++i) {
            exit_table.nodes[i] =
                static_cast<std::uint8_t>(tt::tt_fabric::eth_chan_magic_values::INVALID_ROUTING_TABLE_ENTRY);
        }
        const auto& inter_mesh_table = this->routing_table_generator_->get_inter_mesh_table();
        for (const auto& dst_mesh_id : this->routing_table_generator_->mesh_graph->get_mesh_ids()) {
            auto direction = inter_mesh_table[*mesh_id][src_chip_id][*dst_mesh_id];
            if (direction == RoutingDirection::NONE) {
                continue;
            }
            auto exit_node =
                this->routing_table_generator_->get_exit_node_from_mesh_to_mesh(mesh_id, src_chip_id, dst_mesh_id);
            exit_table.nodes[*dst_mesh_id] = static_cast<std::uint8_t>(exit_node.chip_id);
        }
        write_to_all_tensix_cores(
            &exit_table, sizeof(exit_table), tt::tt_metal::HalL1MemAddrType::TENSIX_EXIT_NODE_TABLE, physical_chip_id);
    }
}

void ControlPlane::write_routing_tables_to_all_chips() const {
    // Configure the routing tables on the chips
    TT_ASSERT(
        this->intra_mesh_routing_tables_.size() == this->inter_mesh_routing_tables_.size(),
        "Intra mesh routing tables size mismatch with inter mesh routing tables");
    for (const auto& [fabric_node_id, _] : this->intra_mesh_routing_tables_) {
        TT_ASSERT(
            this->inter_mesh_routing_tables_.contains(fabric_node_id),
            "Intra mesh routing tables keys mismatch with inter mesh routing tables");
        this->write_routing_tables_to_tensix_cores(fabric_node_id.mesh_id, fabric_node_id.chip_id);
        this->write_fabric_connections_to_tensix_cores(fabric_node_id.mesh_id, fabric_node_id.chip_id);
        this->write_routing_tables_to_eth_cores(fabric_node_id.mesh_id, fabric_node_id.chip_id);
    }

    for (const auto& mesh_id : this->get_local_mesh_id_bindings()) {
        this->write_all_to_all_routing_fields<1, false>(mesh_id);
        this->write_all_to_all_routing_fields<2, true>(mesh_id);
    }
}

// TODO: remove this after TG is deprecated
std::vector<MeshId> ControlPlane::get_user_physical_mesh_ids() const {
    std::vector<MeshId> physical_mesh_ids;
    const auto user_chips = tt::tt_metal::MetalContext::instance().get_cluster().user_exposed_chip_ids();
    for (const auto& [fabric_node_id, physical_chip_id] : this->logical_mesh_chip_id_to_physical_chip_id_mapping_) {
        if (user_chips.find(physical_chip_id) != user_chips.end() and
            std::find(physical_mesh_ids.begin(), physical_mesh_ids.end(), fabric_node_id.mesh_id) ==
                physical_mesh_ids.end()) {
            physical_mesh_ids.push_back(fabric_node_id.mesh_id);
        }
    }
    return physical_mesh_ids;
}

MeshShape ControlPlane::get_physical_mesh_shape(MeshId mesh_id, MeshScope scope) const {
    std::optional<MeshHostRankId> local_host_rank_id =
        MeshScope::LOCAL == scope ? std::make_optional(this->get_local_host_rank_id_binding()) : std::nullopt;
    return this->routing_table_generator_->mesh_graph->get_mesh_shape(mesh_id, local_host_rank_id);
}

void ControlPlane::print_routing_tables() const {
    this->print_ethernet_channels();

    std::stringstream ss;
    ss << "Control Plane: IntraMesh Routing Tables" << std::endl;
    for (const auto& [fabric_node_id, chip_routing_table] : this->intra_mesh_routing_tables_) {
        ss << fabric_node_id << ":" << std::endl;
        for (int eth_chan = 0; eth_chan < chip_routing_table.size(); eth_chan++) {
            ss << "   Eth Chan " << eth_chan << ": ";
            for (const auto& dst_chan_id : chip_routing_table[eth_chan]) {
                ss << (std::uint16_t)dst_chan_id << " ";
            }
            ss << std::endl;
        }
    }

    log_debug(tt::LogFabric, "{}", ss.str());
    ss.str(std::string());
    ss << "Control Plane: InterMesh Routing Tables" << std::endl;

    for (const auto& [fabric_node_id, chip_routing_table] : this->inter_mesh_routing_tables_) {
        ss << fabric_node_id << ":" << std::endl;
        for (int eth_chan = 0; eth_chan < chip_routing_table.size(); eth_chan++) {
            ss << "   Eth Chan " << eth_chan << ": ";
            for (const auto& dst_chan_id : chip_routing_table[eth_chan]) {
                ss << (std::uint16_t)dst_chan_id << " ";
            }
            ss << std::endl;
        }
    }
    log_debug(tt::LogFabric, "{}", ss.str());
}

void ControlPlane::print_ethernet_channels() const {
    std::stringstream ss;
    ss << "Control Plane: Physical eth channels in each direction" << std::endl;
    for (const auto& [fabric_node_id, fabric_eth_channels] : this->router_port_directions_to_physical_eth_chan_map_) {
        ss << fabric_node_id << ": " << std::endl;
        for (const auto& [direction, eth_chans] : fabric_eth_channels) {
            ss << "   " << enchantum::to_string(direction) << ":";
            for (const auto& eth_chan : eth_chans) {
                ss << " " << (std::uint16_t)eth_chan;
            }
            ss << std::endl;
        }
    }
    log_debug(tt::LogFabric, "{}", ss.str());
}

void ControlPlane::set_routing_mode(uint16_t mode) {
    if (!(this->routing_mode_ == 0 || this->routing_mode_ == mode)) {
        log_warning(
            tt::LogFabric,
            "Control Plane: Routing mode already set to {}. Setting to {}",
            (uint16_t)this->routing_mode_,
            (uint16_t)mode);
    }
    this->routing_mode_ = mode;
}

uint16_t ControlPlane::get_routing_mode() const { return this->routing_mode_; }

void ControlPlane::initialize_fabric_context(tt_fabric::FabricConfig fabric_config) {
    TT_FATAL(this->fabric_context_ == nullptr, "Trying to re-initialize fabric context");
    this->fabric_context_ = std::make_unique<FabricContext>(fabric_config);
}

FabricContext& ControlPlane::get_fabric_context() const {
    TT_FATAL(this->fabric_context_ != nullptr, "Trying to get un-initialized fabric context");
    return *this->fabric_context_;
}

void ControlPlane::clear_fabric_context() { this->fabric_context_.reset(nullptr); }

void ControlPlane::initialize_fabric_tensix_datamover_config() {
    TT_FATAL(this->fabric_context_ != nullptr, "Fabric context must be initialized first");
    this->fabric_context_->initialize_tensix_config();
}

void ControlPlane::initialize_intermesh_eth_links() {
    const auto& cluster = tt::tt_metal::MetalContext::instance().get_cluster();

    // Iterate over all chips in the cluster and populate the intermesh_eth_links
    for (const auto& chip_id : cluster.all_chip_ids()) {
        auto& intermesh_eth_links = intermesh_eth_links_[chip_id];
        // Remote connections visible to UMD
        auto remote_connections = cluster.get_ethernet_connections_to_remote_devices().find(chip_id);
        if (remote_connections != cluster.get_ethernet_connections_to_remote_devices().end()) {
            const auto& soc_desc = cluster.get_soc_desc(chip_id);
            for (auto [link, _] : remote_connections->second) {
                // Find the CoreCoord for this channel
                for (const auto& [core_coord, channel] : soc_desc.logical_eth_core_to_chan_map) {
                    if (channel == link) {
                        intermesh_eth_links.push_back({core_coord, link});
                        break;
                    }
                }
            }
        }
    }
}

bool ControlPlane::system_has_intermesh_links() const { return !this->get_all_intermesh_eth_links().empty(); }

bool ControlPlane::has_intermesh_links(chip_id_t chip_id) const {
    return !this->get_intermesh_eth_links(chip_id).empty();
}

bool ControlPlane::is_intermesh_eth_link(chip_id_t chip_id, CoreCoord eth_core) const {
    for (const auto& [link_eth_core, channel] : this->get_intermesh_eth_links(chip_id)) {
        if (link_eth_core == eth_core) {
            return true;
        }
    }
    return false;
}

const std::vector<std::pair<CoreCoord, chan_id_t>>& ControlPlane::get_intermesh_eth_links(chip_id_t chip_id) const {
    return intermesh_eth_links_.at(chip_id);
}

const std::unordered_map<chip_id_t, std::vector<std::pair<CoreCoord, chan_id_t>>>&
ControlPlane::get_all_intermesh_eth_links() const {
    return intermesh_eth_links_;
}

std::unordered_set<CoreCoord> ControlPlane::get_active_ethernet_cores(
    chip_id_t chip_id, bool skip_reserved_cores) const {
    const auto& cluster = tt::tt_metal::MetalContext::instance().get_cluster();

    std::unordered_set<CoreCoord> active_ethernet_cores;
    const auto& cluster_desc = cluster.get_cluster_desc();
    const auto& soc_desc = cluster.get_soc_desc(chip_id);

    // Check if there are any ethernet cores available on this chip
    if (soc_desc.logical_eth_core_to_chan_map.empty()) {
        return active_ethernet_cores;  // Return empty set if no ethernet cores
    }

    if (cluster.arch() == ARCH::BLACKHOLE) {
        // Can't just use `get_ethernet_cores_grouped_by_connected_chips` because there are some active ethernet cores
        // without links. Only risc1 on these cores is available for Metal and should not be classified as idle
        // to ensure that Metal does not try to program both riscs.
        std::set<uint32_t> logical_active_eth_channels = cluster_desc->get_active_eth_channels(chip_id);
        for (auto logical_active_eth_channel : logical_active_eth_channels) {
            tt::umd::CoreCoord logical_active_eth =
                soc_desc.get_eth_core_for_channel(logical_active_eth_channel, CoordSystem::LOGICAL);
            active_ethernet_cores.insert(CoreCoord(logical_active_eth.x, logical_active_eth.y));
        }
    } else {
        std::set<uint32_t> logical_active_eth_channels = cluster_desc->get_active_eth_channels(chip_id);
        const auto& freq_retrain_eth_cores = cluster.get_eth_cores_with_frequent_retraining(chip_id);
        const auto& eth_routing_info = cluster.get_eth_routing_info(chip_id);
        for (const auto& eth_channel : logical_active_eth_channels) {
            tt::umd::CoreCoord eth_core = soc_desc.get_eth_core_for_channel(eth_channel, CoordSystem::LOGICAL);
            const auto& routing_info = eth_routing_info.at(eth_core);
            if (routing_info == EthRouterMode::FABRIC_ROUTER && skip_reserved_cores) {
                continue;
            }
            if (freq_retrain_eth_cores.find(eth_core) != freq_retrain_eth_cores.end()) {
                continue;
            }

            active_ethernet_cores.insert(eth_core);
        }
        // WH has a special case where mmio chips with remote connections must always have certain channels active
        if (cluster.arch() == tt::ARCH::WORMHOLE_B0 && cluster_desc->is_chip_mmio_capable(chip_id) &&
            cluster.get_tunnels_from_mmio_device(chip_id).size() > 0) {
            // UMD routing FW uses these cores for base routing
            // channel 15 is used by syseng tools
            std::unordered_set<int> channels_to_skip = {};
            if (cluster.is_galaxy_cluster()) {
                // TODO: This may need to change, if we need additional eth cores for dispatch on Galaxy
                channels_to_skip = {0, 1, 2, 3, 15};
            } else {
                channels_to_skip = {15};
            }
            for (const auto& eth_channel : channels_to_skip) {
                if (logical_active_eth_channels.find(eth_channel) == logical_active_eth_channels.end()) {
                    tt::umd::CoreCoord eth_core = soc_desc.get_eth_core_for_channel(eth_channel, CoordSystem::LOGICAL);
                    active_ethernet_cores.insert(eth_core);
                }
            }
        }
    }
    return active_ethernet_cores;
}

std::unordered_set<CoreCoord> ControlPlane::get_inactive_ethernet_cores(chip_id_t chip_id) const {
    const auto& cluster = tt::tt_metal::MetalContext::instance().get_cluster();
    std::unordered_set<CoreCoord> active_ethernet_cores = this->get_active_ethernet_cores(chip_id);
    std::unordered_set<CoreCoord> inactive_ethernet_cores;

    for (const auto& [eth_core, chan] : cluster.get_soc_desc(chip_id).logical_eth_core_to_chan_map) {
        if (active_ethernet_cores.find(eth_core) == active_ethernet_cores.end()) {
            inactive_ethernet_cores.insert(eth_core);
        }
    }
    return inactive_ethernet_cores;
}

void ControlPlane::generate_local_intermesh_link_table() {
    // Populate the local to remote mapping for all intermesh links
    // This cannot be done by UMD, since it has no knowledge of links marked
    // for intermesh routing (these links are hidden from UMD).
    const auto& cluster = tt::tt_metal::MetalContext::instance().get_cluster();
    intermesh_link_table_.local_mesh_id = local_mesh_binding_.mesh_ids[0];
    intermesh_link_table_.local_host_rank_id = this->get_local_host_rank_id_binding();
    for (const auto& chip_id : cluster.user_exposed_chip_ids()) {
        auto local_board_id = cluster.get_unique_chip_ids().find(chip_id);
        if (local_board_id == cluster.get_unique_chip_ids().end()) {
            chip_id_to_asic_id_[chip_id] = chip_id;
            continue;
        }
        chip_id_to_asic_id_[chip_id] = local_board_id->second;
        for (const auto& [eth_core, chan_id] : this->get_intermesh_eth_links(chip_id)) {
            auto [remote_board_id, remote_chan_id] =
                cluster.get_ethernet_connections_to_remote_devices().at(chip_id).at(chan_id);
            auto local_eth_chan_desc = EthChanDescriptor{
                .board_id = local_board_id->second,
                .chan_id = chan_id,
            };
            auto remote_eth_chan_desc = EthChanDescriptor{
                .board_id = remote_board_id,
                .chan_id = remote_chan_id,
            };
            intermesh_link_table_.intermesh_links[local_eth_chan_desc] = remote_eth_chan_desc;
        }
    }
}

void ControlPlane::exchange_intermesh_link_tables() {
    const auto& distributed_context = tt::tt_metal::MetalContext::instance().global_distributed_context();
    if (*distributed_context.size() == 1) {
        // No need to exchange intermesh link tables when running a single process
        return;
    }

    auto serialized_table = tt::tt_fabric::serialize_to_bytes(intermesh_link_table_);
    std::vector<uint8_t> serialized_remote_table;
    auto my_rank = *(distributed_context.rank());

    for (std::size_t bcast_root = 0; bcast_root < *(distributed_context.size()); ++bcast_root) {
        if (my_rank == bcast_root) {
            // Issue the broadcast from the current process to all other processes in the world
            int local_table_size_bytes = serialized_table.size();  // Send txn size first
            distributed_context.broadcast(
                tt::stl::Span<std::byte>(
                    reinterpret_cast<std::byte*>(&local_table_size_bytes), sizeof(local_table_size_bytes)),
                distributed_context.rank());

            distributed_context.broadcast(
                tt::stl::as_writable_bytes(tt::stl::Span<uint8_t>(serialized_table.data(), serialized_table.size())),
                distributed_context.rank());
        } else {
            // Acknowledge the broadcast issued by the root
            int remote_table_size_bytes = 0;  // Receive the size of the serialized descriptor
            distributed_context.broadcast(
                tt::stl::Span<std::byte>(
                    reinterpret_cast<std::byte*>(&remote_table_size_bytes), sizeof(remote_table_size_bytes)),
                tt::tt_metal::distributed::multihost::Rank{bcast_root});
            serialized_remote_table.clear();
            serialized_remote_table.resize(remote_table_size_bytes);
            distributed_context.broadcast(
                tt::stl::as_writable_bytes(
                    tt::stl::Span<uint8_t>(serialized_remote_table.data(), serialized_remote_table.size())),
                tt::tt_metal::distributed::multihost::Rank{bcast_root});
            tt_fabric::IntermeshLinkTable deserialized_remote_table =
                tt::tt_fabric::deserialize_from_bytes(serialized_remote_table);
            peer_intermesh_link_tables_[deserialized_remote_table.local_mesh_id]
                                       [deserialized_remote_table.local_host_rank_id] =
                                           std::move(deserialized_remote_table.intermesh_links);
        }
        // Barrier here for safety - Ensure that all ranks have completed the bcast op before proceeding to the next
        // root
        distributed_context.barrier();
    }
}

void ControlPlane::assign_direction_to_fabric_eth_core(
    const FabricNodeId& fabric_node_id, const CoreCoord& eth_core, RoutingDirection direction) {
    auto physical_chip_id = this->logical_mesh_chip_id_to_physical_chip_id_mapping_.at(fabric_node_id);
    auto fabric_router_channels_on_chip =
        tt::tt_metal::MetalContext::instance().get_cluster().get_fabric_ethernet_channels(physical_chip_id);
    // TODO: get_fabric_ethernet_channels accounts for down links, but we should manage down links in control plane
    auto chan_id = tt::tt_metal::MetalContext::instance()
                       .get_cluster()
                       .get_soc_desc(physical_chip_id)
                       .logical_eth_core_to_chan_map.at(eth_core);
    // TODO: add logic here to disable unsed routers, e.g. Mesh on Torus system
    if (fabric_router_channels_on_chip.contains(chan_id)) {
        this->router_port_directions_to_physical_eth_chan_map_.at(fabric_node_id)[direction].push_back(chan_id);
    } else {
        log_debug(
            tt::LogFabric,
            "Control Plane: Disabling router on M{}D{} eth channel {}",
            fabric_node_id.mesh_id,
            fabric_node_id.chip_id,
            chan_id);
    }
}

void ControlPlane::assign_intermesh_link_directions_to_local_host(const FabricNodeId& fabric_node_id) {
    const auto& inter_mesh_connectivity = this->routing_table_generator_->mesh_graph->get_inter_mesh_connectivity();
    auto physical_chip_id = this->logical_mesh_chip_id_to_physical_chip_id_mapping_.at(fabric_node_id);
    const auto& connected_chips_and_eth_cores =
        tt::tt_metal::MetalContext::instance().get_cluster().get_ethernet_cores_grouped_by_connected_chips(
            physical_chip_id);

    for (const auto& [connected_mesh_id, edge] :
         inter_mesh_connectivity[*fabric_node_id.mesh_id][fabric_node_id.chip_id]) {
        // Loop over edges connected chip ids, they could connect to different chips for intermesh traffic
        // edge.connected_chip_ids is a vector of chip ids, that is populated per port. Since we push all
        // connected ports into the map when we visit a chip id, we should skip if we have already visited this
        // chip id
        std::unordered_set<chip_id_t> visited_chip_ids;
        for (const auto& logical_connected_chip_id : edge.connected_chip_ids) {
            if (visited_chip_ids.count(logical_connected_chip_id)) {
                continue;
            }
            visited_chip_ids.insert(logical_connected_chip_id);
            const auto& physical_connected_chip_id = this->logical_mesh_chip_id_to_physical_chip_id_mapping_.at(
                FabricNodeId(connected_mesh_id, logical_connected_chip_id));
            const auto& connected_eth_cores = connected_chips_and_eth_cores.at(physical_connected_chip_id);
            for (const auto& eth_core : connected_eth_cores) {
                this->assign_direction_to_fabric_eth_core(fabric_node_id, eth_core, edge.port_direction);
            }
        }
    }
}

void ControlPlane::assign_intermesh_link_directions_to_remote_host(const FabricNodeId& fabric_node_id) {
    const auto& inter_mesh_connectivity = this->routing_table_generator_->mesh_graph->get_inter_mesh_connectivity();
    auto physical_chip_id = this->logical_mesh_chip_id_to_physical_chip_id_mapping_.at(fabric_node_id);
    auto board_id = chip_id_to_asic_id_.at(physical_chip_id);
    auto intermesh_links = this->get_intermesh_eth_links(physical_chip_id);

    // Used to track the number of directions that could be assigned to intermesh links on this node
    uint32_t num_directions_assigned = 0;

    for (const auto& [eth_core, eth_chan] : intermesh_links) {
        auto intermesh_routing_direction = RoutingDirection::NONE;
        auto curr_eth_chan_desc = EthChanDescriptor{.board_id = board_id, .chan_id = eth_chan};
        const auto& remote_eth_chan_desc = intermesh_link_table_.intermesh_links.at(curr_eth_chan_desc);
        for (const auto& [connected_mesh_id, edge] :
             inter_mesh_connectivity[*fabric_node_id.mesh_id][fabric_node_id.chip_id]) {
            bool connection_found = false;
            // TODO: untested, but should work. We would need two big meshes connected to test this
            auto connected_host_rank_id = this->routing_table_generator_->mesh_graph
                                              ->get_host_rank_for_chip(connected_mesh_id, fabric_node_id.chip_id)
                                              .value();
            for (const auto& [candidate_desc, candidate_peer_desc] :
                 peer_intermesh_link_tables_[connected_mesh_id][connected_host_rank_id]) {
                if (candidate_desc == remote_eth_chan_desc && candidate_peer_desc == curr_eth_chan_desc) {
                    // Found the matching intermesh link
                    num_directions_assigned++;
                    intermesh_routing_direction = edge.port_direction;
                    connection_found = true;
                    break;
                }
            }
            if (connection_found) {
                break;  // No need to check other edges, we found the matching intermesh link
            }
        }
        if (intermesh_routing_direction != RoutingDirection::NONE) {
            auto& direction_to_channel_map = router_port_directions_to_physical_eth_chan_map_.at(fabric_node_id);
            direction_to_channel_map[intermesh_routing_direction].push_back(eth_chan);
        }
    }
    // Compute the number of intermesh links requsted by the user and ensure that they could be mapped to physical links
    // on the fabric node
    uint32_t num_links_requested_on_node = 0;
    for (const auto& [connected_mesh_id, edge] :
         inter_mesh_connectivity[*fabric_node_id.mesh_id][fabric_node_id.chip_id]) {
        num_links_requested_on_node += edge.connected_chip_ids.size();
    }
    TT_FATAL(
        num_directions_assigned == num_links_requested_on_node,
        "Could not bind all edges in the Mesh Graph to an intermesh link.");
}

const IntermeshLinkTable& ControlPlane::get_local_intermesh_link_table() const { return intermesh_link_table_; }

const MeshGraph& ControlPlane::get_mesh_graph() const { return *routing_table_generator_->mesh_graph; }

uint64_t ControlPlane::get_asic_id(chip_id_t chip_id) const { return chip_id_to_asic_id_.at(chip_id); }

std::vector<MeshId> ControlPlane::get_local_mesh_id_bindings() const {
    const auto& mesh_id_bindings = this->local_mesh_binding_.mesh_ids;
    const auto& user_mesh_ids = this->get_user_physical_mesh_ids();
    std::vector<MeshId> local_mesh_ids;
    for (const auto& mesh_id : mesh_id_bindings) {
        if (std::find(user_mesh_ids.begin(), user_mesh_ids.end(), mesh_id) != user_mesh_ids.end()) {
            local_mesh_ids.push_back(mesh_id);
        }
    }
    TT_FATAL(!local_mesh_ids.empty(), "No local mesh ids found");
    return local_mesh_ids;
}

MeshHostRankId ControlPlane::get_local_host_rank_id_binding() const { return this->local_mesh_binding_.host_rank; }

MeshCoordinate ControlPlane::get_local_mesh_offset() const {
    auto coord_range = this->get_coord_range(this->get_local_mesh_id_bindings()[0], MeshScope::LOCAL);
    return coord_range.start_coord();
}

MeshCoordinateRange ControlPlane::get_coord_range(MeshId mesh_id, MeshScope scope) const {
    std::optional<MeshHostRankId> local_host_rank_id =
        MeshScope::LOCAL == scope ? std::make_optional(this->get_local_host_rank_id_binding()) : std::nullopt;
    return this->routing_table_generator_->mesh_graph->get_coord_range(mesh_id, local_host_rank_id);
}

bool ControlPlane::is_local_mesh(MeshId mesh_id) const {
    const auto& local_mesh_ids = local_mesh_binding_.mesh_ids;
    return std::find(local_mesh_ids.begin(), local_mesh_ids.end(), mesh_id) != local_mesh_ids.end();
}

const std::shared_ptr<tt::tt_metal::distributed::multihost::DistributedContext>& ControlPlane::get_distributed_context(
    MeshId mesh_id) const {
    auto distributed_context = distributed_contexts_.find(mesh_id);
    TT_FATAL(distributed_context != distributed_contexts_.end(), "Unknown mesh id: {}", mesh_id);
    return distributed_context->second;
}

const std::shared_ptr<tt::tt_metal::distributed::multihost::DistributedContext>& ControlPlane::get_host_local_context()
    const {
    return host_local_context_;
}

// Helper function to fill connection info with common fields for fabric router configs
void fill_connection_info_fields(
    tt::tt_fabric::fabric_connection_info_t& connection_info,
    const CoreCoord& virtual_core,
    const FabricEriscDatamoverConfig& config,
    uint32_t sender_channel,
    uint16_t worker_free_slots_stream_id) {
    connection_info.edm_noc_x = static_cast<uint8_t>(virtual_core.x);
    connection_info.edm_noc_y = static_cast<uint8_t>(virtual_core.y);
    connection_info.edm_buffer_base_addr = config.sender_channels_base_address[sender_channel];
    connection_info.num_buffers_per_channel = config.sender_channels_num_buffers[sender_channel];
    connection_info.edm_connection_handshake_addr = config.sender_channels_connection_semaphore_address[sender_channel];
    connection_info.edm_worker_location_info_addr =
        config.sender_channels_worker_conn_info_base_address[sender_channel];
    connection_info.buffer_size_bytes = config.channel_buffer_size_bytes;
    connection_info.buffer_index_semaphore_id = config.sender_channels_buffer_index_semaphore_address[sender_channel];
    connection_info.worker_free_slots_stream_id = worker_free_slots_stream_id;
}

// Helper function to fill tensix connection info with tensix-specific configuration
void fill_tensix_connection_info_fields(
    tt::tt_fabric::fabric_connection_info_t& connection_info,
    const CoreCoord& mux_core_virtual,
    const tt::tt_fabric::FabricTensixDatamoverConfig& tensix_config,
    chip_id_t physical_chip_id,
    chan_id_t eth_channel_id,
    uint32_t sender_channel,
    uint32_t risc_id) {
    connection_info.edm_noc_x = static_cast<uint8_t>(mux_core_virtual.x);
    connection_info.edm_noc_y = static_cast<uint8_t>(mux_core_virtual.y);
    connection_info.edm_buffer_base_addr = tensix_config.get_channels_base_address(risc_id, sender_channel);
    connection_info.num_buffers_per_channel = tensix_config.get_num_buffers_per_channel();
    connection_info.buffer_size_bytes = tensix_config.get_buffer_size_bytes_full_size_channel();
    connection_info.edm_connection_handshake_addr =
        tensix_config.get_connection_semaphore_address(physical_chip_id, eth_channel_id, sender_channel);
    connection_info.edm_worker_location_info_addr =
        tensix_config.get_worker_conn_info_base_address(physical_chip_id, eth_channel_id, sender_channel);
    connection_info.buffer_index_semaphore_id =
        tensix_config.get_buffer_index_semaphore_address(physical_chip_id, eth_channel_id, sender_channel);
    connection_info.worker_free_slots_stream_id =
        tensix_config.get_channel_credits_stream_id(physical_chip_id, eth_channel_id, sender_channel);
}

void ControlPlane::populate_fabric_connection_info(
    tt::tt_fabric::fabric_connection_info_t& worker_connection_info,
    tt::tt_fabric::fabric_connection_info_t& dispatcher_connection_info,
    tt::tt_fabric::fabric_connection_info_t& tensix_connection_info,
    chip_id_t physical_chip_id,
    chan_id_t eth_channel_id,
    eth_chan_directions router_direction) const {
    constexpr uint16_t WORKER_FREE_SLOTS_STREAM_ID = 17;
    const auto& cluster = tt::tt_metal::MetalContext::instance().get_cluster();
    const auto& fabric_context = this->get_fabric_context();
    const bool is_2d_fabric = fabric_context.is_2D_routing_enabled();
    const auto sender_channel = is_2d_fabric ? router_direction : 0;

    const auto& fabric_tensix_config = tt::tt_metal::MetalContext::instance().get_fabric_tensix_config();
    // Always populate fabric router config for normal workers
    const auto& edm_config = fabric_context.get_fabric_router_config(
        tt::tt_fabric::FabricEriscDatamoverType::Default,
        tt::tt_fabric::FabricEriscDatamoverAxis::Short,
        fabric_tensix_config,
        static_cast<eth_chan_directions>(sender_channel));
    CoreCoord fabric_router_virtual_core = cluster.get_virtual_eth_core_from_channel(physical_chip_id, eth_channel_id);

    fill_connection_info_fields(
        worker_connection_info, fabric_router_virtual_core, edm_config, sender_channel, WORKER_FREE_SLOTS_STREAM_ID);

    // Check if fabric tensix config is enabled, if so populate different configs for dispatcher and tensix
    if (fabric_tensix_config != tt::tt_fabric::FabricTensixConfig::DISABLED) {
        // dispatcher uses different fabric router, which still has the default buffer size.
        const auto& default_edm_config = fabric_context.get_fabric_router_config();
        fill_connection_info_fields(
            dispatcher_connection_info,
            fabric_router_virtual_core,
            default_edm_config,
            sender_channel,
            WORKER_FREE_SLOTS_STREAM_ID);

        const auto& tensix_config = fabric_context.get_tensix_config();
        CoreCoord mux_core_logical = tensix_config.get_core_for_channel(physical_chip_id, eth_channel_id);
        CoreCoord mux_core_virtual = cluster.get_virtual_coordinate_from_logical_coordinates(
            physical_chip_id, mux_core_logical, CoreType::WORKER);
        // Get the RISC ID that handles this ethernet channel
        auto risc_id = tensix_config.get_risc_id_for_channel(physical_chip_id, eth_channel_id);

        fill_tensix_connection_info_fields(
            tensix_connection_info,
            mux_core_virtual,
            tensix_config,
            physical_chip_id,
            eth_channel_id,
            sender_channel,
            risc_id);
    } else {
        dispatcher_connection_info = worker_connection_info;
    }
}

ControlPlane::~ControlPlane() = default;

}  // namespace tt::tt_fabric<|MERGE_RESOLUTION|>--- conflicted
+++ resolved
@@ -1709,15 +1709,11 @@
                              ? MAX_CHIPS_LOWLAT_1D
                              : static_cast<uint16_t>(local_mesh_chip_id_container.size());
 
-    routing_path_t<1, false> routing_path;
+    intra_mesh_routing_path_t<1, false> routing_path;
     routing_path.calculate_chip_to_all_routing_fields(0, num_chips);
 
     // For each source chip in the current mesh
     for (const auto& [_, src_chip_id] : local_mesh_chip_id_container) {
-<<<<<<< HEAD
-        intra_mesh_routing_path_t<1, false> routing_path;
-=======
->>>>>>> 4e873df2
         FabricNodeId src_fabric_node_id(mesh_id, src_chip_id);
         auto physical_chip_id = this->logical_mesh_chip_id_to_physical_chip_id_mapping_.at(src_fabric_node_id);
 
