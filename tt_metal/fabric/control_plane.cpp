// SPDX-FileCopyrightText: © 2025 Tenstorrent AI ULC
//
// SPDX-License-Identifier: Apache-2.0

#include <iostream>
#include <enchantum/enchantum.hpp>
#include <algorithm>
#include <cstddef>
#include <cstdint>
#include <filesystem>
#include <initializer_list>
#include <iomanip>
#include <limits>
#include <map>
#include <memory>
#include <optional>
#include <ostream>
#include <queue>
#include <set>
#include <string>
#include <tuple>
#include <unordered_map>
#include <unordered_set>
#include <utility>
#include <vector>
#include <yaml-cpp/yaml.h>
#include <tt_stl/assert.hpp>

#include "control_plane.hpp"
#include "core_coord.hpp"
#include "compressed_routing_table.hpp"
#include "compressed_routing_path.hpp"
#include "tools/scaleout/factory_system_descriptor/utils.hpp"
#include "hostdevcommon/fabric_common.h"
#include "tt_metal/llrt/hal/generated/fabric_telemetry.hpp"
#include "distributed_context.hpp"
#include "fabric_types.hpp"
#include "hal_types.hpp"
#include "host_api.hpp"
#include "impl/context/metal_context.hpp"
#include "tt_metal/common/env_lib.hpp"
#include <tt-logger/tt-logger.hpp>
#include "mesh_coord.hpp"
#include "mesh_graph.hpp"
#include "metal_soc_descriptor.h"
#include "routing_table_generator.hpp"
#include <umd/device/types/core_coordinates.hpp>
#include <umd/device/types/cluster_descriptor_types.hpp>
#include <umd/device/types/xy_pair.hpp>
#include <umd/device/cluster.hpp>
#include "tt_metal/fabric/fabric_context.hpp"
#include "tt_metal/fabric/serialization/router_port_directions.hpp"
#include "tt_stl/small_vector.hpp"
#include "tt_metal/fabric/physical_system_descriptor.hpp"
#include "tt_metal/fabric/serialization/port_descriptor_serialization.hpp"
#include "tt_metal/fabric/serialization/intermesh_connections_serialization.hpp"
#include "tt_metal/fabric/topology_mapper.hpp"
#include "tt_metal/fabric/builder/fabric_static_sized_channels_allocator.hpp"

namespace tt::tt_fabric {

namespace {

// Get the physical chip ids for a mesh
std::unordered_map<ChipId, std::vector<CoreCoord>> get_ethernet_cores_grouped_by_connected_chips(ChipId chip_id) {
    return tt::tt_metal::MetalContext::instance().get_cluster().get_ethernet_cores_grouped_by_connected_chips(chip_id);
}

template <typename CONNECTIVITY_MAP_T>
void build_golden_link_counts(
    CONNECTIVITY_MAP_T const& golden_connectivity_map,
    std::unordered_map<MeshId, std::unordered_map<ChipId, std::unordered_map<RoutingDirection, size_t>>>&
        golden_link_counts_out) {
    static_assert(
        std::is_same_v<CONNECTIVITY_MAP_T, IntraMeshConnectivity> ||
            std::is_same_v<CONNECTIVITY_MAP_T, InterMeshConnectivity>,
        "Invalid connectivity map type");
    for (std::uint32_t mesh_id = 0; mesh_id < golden_connectivity_map.size(); mesh_id++) {
        for (std::uint32_t chip_id = 0; chip_id < golden_connectivity_map[mesh_id].size(); chip_id++) {
            for (const auto& [remote_connected_id, router_edge] : golden_connectivity_map[mesh_id][chip_id]) {
                TT_FATAL(
                    golden_link_counts_out[MeshId{mesh_id}][chip_id][router_edge.port_direction] == 0,
                    "Golden link counts already set for chip {} in mesh {}",
                    chip_id,
                    mesh_id);
                golden_link_counts_out[MeshId{mesh_id}][chip_id][router_edge.port_direction] =
                    router_edge.connected_chip_ids.size();
            }
        }
    }
}

std::uint64_t encode_mesh_id_and_rank(MeshId mesh_id, MeshHostRankId host_rank) {
    return (static_cast<uint64_t>(mesh_id.get()) << 32) | static_cast<uint64_t>(host_rank.get());
}

std::pair<MeshId, MeshHostRankId> decode_mesh_id_and_rank(std::uint64_t encoded_value) {
    return {
        MeshId{static_cast<std::uint32_t>(encoded_value >> 32)},
        MeshHostRankId{static_cast<std::uint32_t>(encoded_value & 0xFFFFFFFF)}};
}

bool check_connection_requested(
    MeshId my_mesh_id,
    MeshId neighbor_mesh_id,
    const RequestedIntermeshConnections& requested_intermesh_connections,
    const RequestedIntermeshPorts& requested_intermesh_ports) {
    if (!requested_intermesh_ports.empty()) {
        return requested_intermesh_ports.find(*my_mesh_id) != requested_intermesh_ports.end() &&
               requested_intermesh_ports.at(*my_mesh_id).find(*neighbor_mesh_id) !=
                   requested_intermesh_ports.at(*my_mesh_id).end();
    } else {
        return requested_intermesh_connections.find(*my_mesh_id) != requested_intermesh_connections.end() &&
               requested_intermesh_connections.at(*my_mesh_id).find(*neighbor_mesh_id) !=
                   requested_intermesh_connections.at(*my_mesh_id).end();
    }
}

[[maybe_unused]] std::string create_port_tag(port_id_t port_id) {
    return std::string(enchantum::to_string(port_id.first)) + std::to_string(port_id.second);
}

}  // namespace

const std::unordered_map<tt::ARCH, std::vector<std::uint16_t>> ubb_bus_ids = {
    {tt::ARCH::WORMHOLE_B0, {0xC0, 0x80, 0x00, 0x40}},
    {tt::ARCH::BLACKHOLE, {0x00, 0x40, 0xC0, 0x80}},
};

uint16_t get_bus_id(tt::umd::Cluster& cluster, ChipId chip_id) {
    // Prefer cached value from cluster descriptor (available for silicon and our simulator/mock descriptors)
    auto cluster_desc = cluster.get_cluster_description();
    uint16_t bus_id = cluster_desc->get_bus_id(chip_id);
    return bus_id;
}

UbbId get_ubb_id(tt::umd::Cluster& cluster, ChipId chip_id) {
    auto cluster_desc = cluster.get_cluster_description();
    const auto& tray_bus_ids = ubb_bus_ids.at(cluster_desc->get_arch());
    const auto bus_id = get_bus_id(cluster, chip_id);
    auto tray_bus_id_it = std::find(tray_bus_ids.begin(), tray_bus_ids.end(), bus_id & 0xF0);
    if (tray_bus_id_it != tray_bus_ids.end()) {
        auto ubb_asic_id = bus_id & 0x0F;
        return UbbId{tray_bus_id_it - tray_bus_ids.begin() + 1, ubb_asic_id};
    }
    return UbbId{0, 0};  // Invalid UBB ID if not found
}

void ControlPlane::initialize_dynamic_routing_plane_counts(
    const IntraMeshConnectivity& intra_mesh_connectivity,
    tt_fabric::FabricConfig fabric_config,
    tt_fabric::FabricReliabilityMode reliability_mode) {
    if (fabric_config == tt_fabric::FabricConfig::CUSTOM || fabric_config == tt_fabric::FabricConfig::DISABLED) {
        return;
    }

    this->router_port_directions_to_num_routing_planes_map_.clear();

    auto topology = FabricContext::get_topology_from_config(fabric_config);

    // For TG need to skip the direction on the remote devices directly connected to the MMIO devices as we have only
    // one outgoing eth chan to the mmio device
    // TODO: https://github.com/tenstorrent/tt-metal/issues/24413
    auto skip_direction = [&](const FabricNodeId& node_id, const RoutingDirection direction) -> bool {
        const auto& neighbors = this->get_chip_neighbors(node_id, direction);
        if (neighbors.empty()) {
            return false;
        }

        // The remote devices connected directly to the mmio will have both intra-mesh and inter-mesh neighbors
        if (neighbors.size() > 1 || neighbors.begin()->first != node_id.mesh_id) {
            return true;
        }

        return false;
    };

    auto apply_min =
        [&](FabricNodeId fabric_node_id,
            const std::unordered_map<tt::tt_fabric::RoutingDirection, std::vector<tt::tt_fabric::chan_id_t>>&
                port_direction_eth_chans,
            tt::tt_fabric::RoutingDirection direction,
            const std::unordered_map<tt::tt_fabric::RoutingDirection, size_t>& /*golden_link_counts*/,
            size_t& val) {
            if (skip_direction(fabric_node_id, direction)) {
                return;
            }
            if (auto it = port_direction_eth_chans.find(direction); it != port_direction_eth_chans.end()) {
                val = std::min(val, it->second.size());
            }
        };

    // For each mesh in the system
    auto user_meshes = this->get_user_physical_mesh_ids();
    if (reliability_mode == tt::tt_fabric::FabricReliabilityMode::STRICT_SYSTEM_HEALTH_SETUP_MODE) {
        for (const auto& [fabric_node_id, directions_and_eth_chans] :
             this->router_port_directions_to_physical_eth_chan_map_) {
            for (const auto& [direction, eth_chans] : directions_and_eth_chans) {
                this->router_port_directions_to_num_routing_planes_map_[fabric_node_id][direction] = eth_chans.size();
            }
        }
    }

    std::unordered_map<MeshId, std::unordered_map<ChipId, std::unordered_map<RoutingDirection, size_t>>>
        golden_link_counts;
    TT_FATAL(
        this->routing_table_generator_ != nullptr && this->routing_table_generator_->mesh_graph != nullptr,
        "Routing table generator not initialized");
    build_golden_link_counts(
        this->routing_table_generator_->mesh_graph->get_intra_mesh_connectivity(), golden_link_counts);
    build_golden_link_counts(
        this->routing_table_generator_->mesh_graph->get_inter_mesh_connectivity(), golden_link_counts);

    auto apply_count = [&](FabricNodeId fabric_node_id, RoutingDirection direction, size_t count) {
        if (skip_direction(fabric_node_id, direction)) {
            return;
        }
        if (this->router_port_directions_to_physical_eth_chan_map_.contains(fabric_node_id) &&
            this->router_port_directions_to_physical_eth_chan_map_.at(fabric_node_id).contains(direction) &&
            !this->router_port_directions_to_physical_eth_chan_map_.at(fabric_node_id).at(direction).empty()) {
            this->router_port_directions_to_num_routing_planes_map_[fabric_node_id][direction] = count;
        }
    };

    const auto& distributed_context = tt::tt_metal::MetalContext::instance().global_distributed_context();
    // For each mesh in the system
    for (auto mesh_id : user_meshes) {
        const auto& mesh_shape = this->get_physical_mesh_shape(MeshId{mesh_id});
        TT_FATAL(mesh_shape.dims() == 2, "ControlPlane: Only 2D meshes are supported");
        TT_FATAL(mesh_shape[0] > 0, "ControlPlane: Mesh width must be greater than 0");
        TT_FATAL(mesh_shape[1] > 0, "ControlPlane: Mesh height must be greater than 0");

        std::vector<size_t> row_min_planes(mesh_shape[0], std::numeric_limits<size_t>::max());
        std::vector<size_t> col_min_planes(mesh_shape[1], std::numeric_limits<size_t>::max());

        // First pass: Calculate minimums for each row/column
        size_t num_chips_in_mesh = intra_mesh_connectivity[mesh_id.get()].size();
        bool is_single_chip = num_chips_in_mesh == 1 && user_meshes.size() == 1;
        bool may_have_intra_mesh_connectivity = !is_single_chip;

        if (may_have_intra_mesh_connectivity) {
            const auto& local_mesh_coord_range = this->get_coord_range(mesh_id, MeshScope::LOCAL);
            for (const auto& mesh_coord : local_mesh_coord_range) {
                auto fabric_chip_id =
                    this->routing_table_generator_->mesh_graph->coordinate_to_chip(mesh_id, mesh_coord);
                const auto fabric_node_id = FabricNodeId(mesh_id, fabric_chip_id);
                auto mesh_coord_x = mesh_coord[0];
                auto mesh_coord_y = mesh_coord[1];

                const auto& port_directions = this->router_port_directions_to_physical_eth_chan_map_.at(fabric_node_id);

                const auto& golden_counts = golden_link_counts.at(MeshId{mesh_id}).at(fabric_chip_id);
                apply_min(
                    fabric_node_id,
                    port_directions,
                    RoutingDirection::E,
                    golden_counts,
                    row_min_planes.at(mesh_coord_x));
                apply_min(
                    fabric_node_id,
                    port_directions,
                    RoutingDirection::W,
                    golden_counts,
                    row_min_planes.at(mesh_coord_x));
                apply_min(
                    fabric_node_id,
                    port_directions,
                    RoutingDirection::N,
                    golden_counts,
                    col_min_planes.at(mesh_coord_y));
                apply_min(
                    fabric_node_id,
                    port_directions,
                    RoutingDirection::S,
                    golden_counts,
                    col_min_planes.at(mesh_coord_y));
            }

            // Collect row and column mins from all hosts in a BigMesh
            auto rows_min = *std::min_element(row_min_planes.begin(), row_min_planes.end());
            auto cols_min = *std::min_element(col_min_planes.begin(), col_min_planes.end());
            std::vector<size_t> rows_min_buf(*distributed_context.size());
            std::vector<size_t> cols_min_buf(*distributed_context.size());
            distributed_context.all_gather(
                tt::stl::Span<std::byte>(reinterpret_cast<std::byte*>(&rows_min), sizeof(size_t)),
                tt::stl::as_writable_bytes(tt::stl::Span<size_t>{rows_min_buf.data(), rows_min_buf.size()}));
            distributed_context.all_gather(
                tt::stl::Span<std::byte>(reinterpret_cast<std::byte*>(&cols_min), sizeof(size_t)),
                tt::stl::as_writable_bytes(tt::stl::Span<size_t>{cols_min_buf.data(), cols_min_buf.size()}));
            distributed_context.barrier();
            const auto global_rows_min = std::min_element(rows_min_buf.begin(), rows_min_buf.end());
            const auto global_cols_min = std::min_element(cols_min_buf.begin(), cols_min_buf.end());
            // TODO: specialize by topology for better perf
            if (topology == Topology::Mesh || topology == Topology::Torus) {
                auto global_mesh_min = std::min(*global_rows_min, *global_cols_min);
                std::fill(row_min_planes.begin(), row_min_planes.end(), global_mesh_min);
                std::fill(col_min_planes.begin(), col_min_planes.end(), global_mesh_min);
            } else {
                std::fill(row_min_planes.begin(), row_min_planes.end(), *global_rows_min);
                std::fill(col_min_planes.begin(), col_min_planes.end(), *global_cols_min);
            }

            // Second pass: Apply minimums to each device
            for (const auto& mesh_coord : local_mesh_coord_range) {
                auto fabric_chip_id =
                    this->routing_table_generator_->mesh_graph->coordinate_to_chip(mesh_id, mesh_coord);
                const auto fabric_node_id = FabricNodeId(mesh_id, fabric_chip_id);
                auto mesh_coord_x = mesh_coord[0];
                auto mesh_coord_y = mesh_coord[1];

                apply_count(fabric_node_id, RoutingDirection::E, row_min_planes.at(mesh_coord_x));
                apply_count(fabric_node_id, RoutingDirection::W, row_min_planes.at(mesh_coord_x));
                apply_count(fabric_node_id, RoutingDirection::N, col_min_planes.at(mesh_coord_y));
                apply_count(fabric_node_id, RoutingDirection::S, col_min_planes.at(mesh_coord_y));
            }
        }
    }
}

LocalMeshBinding ControlPlane::initialize_local_mesh_binding() {
    // When unset, assume host rank 0.
    const char* host_rank_str = std::getenv("TT_MESH_HOST_RANK");
    const MeshHostRankId host_rank =
        (host_rank_str == nullptr) ? MeshHostRankId{0} : MeshHostRankId{std::stoi(host_rank_str)};

    // If TT_MESH_ID is unset, assume this host is the only host in the system and owns all Meshes in
    // the MeshGraphDescriptor. Single Host Multi-Mesh is only used for testing purposes.
    const char* mesh_id_str = std::getenv("TT_MESH_ID");
    if (mesh_id_str == nullptr) {
        auto& ctx = tt::tt_metal::MetalContext::instance().global_distributed_context();
        TT_FATAL(
            *ctx.size() == 1 && *ctx.rank() == 0,
            "Not specifying both TT_MESH_ID and TT_MESH_HOST_RANK is only supported for single host systems.");
        std::vector<MeshId> local_mesh_ids;
        for (const auto& mesh_id : this->routing_table_generator_->mesh_graph->get_mesh_ids()) {
            // TODO: #24528 - Move this to use TopologyMapper once Topology mapper works for multi-mesh systems
            const auto& host_ranks = this->routing_table_generator_->mesh_graph->get_host_ranks(mesh_id);
            TT_FATAL(
                host_ranks.size() == 1 && *host_ranks.values().front() == 0,
                "Mesh {} has {} host ranks, expected 1",
                *mesh_id,
                host_ranks.size());
            local_mesh_ids.push_back(mesh_id);
        }
        TT_FATAL(!local_mesh_ids.empty(), "No local meshes found.");
        return LocalMeshBinding{.mesh_ids = std::move(local_mesh_ids), .host_rank = MeshHostRankId{0}};
    }

    // Otherwise, use the value from the environment variable.
    auto local_mesh_binding = LocalMeshBinding{.mesh_ids = {MeshId{std::stoi(mesh_id_str)}}, .host_rank = host_rank};

    log_debug(
        tt::LogDistributed,
        "Local mesh binding: mesh_id: {}, host_rank: {}",
        local_mesh_binding.mesh_ids[0],
        local_mesh_binding.host_rank);

    // Validate the local mesh binding exists in the mesh graph descriptor
    const auto mesh_ids = this->routing_table_generator_->mesh_graph->get_mesh_ids();
    TT_FATAL(
        std::find(mesh_ids.begin(), mesh_ids.end(), local_mesh_binding.mesh_ids[0]) != mesh_ids.end(),
        "Invalid TT_MESH_ID: Local mesh binding mesh_id {} not found in mesh graph descriptor",
        *local_mesh_binding.mesh_ids[0]);

    // Validate host rank (only if mesh_id is valid)
    const auto& host_ranks =
        this->routing_table_generator_->mesh_graph->get_host_ranks(local_mesh_binding.mesh_ids[0]).values();
    if (host_rank_str == nullptr) {
        TT_FATAL(
            host_ranks.size() == 1 && *host_ranks.front() == 0,
            "TT_MESH_HOST_RANK must be set when multiple host ranks are present in the mesh graph descriptor for mesh "
            "ID {}",
            *local_mesh_binding.mesh_ids[0]);
    } else {
        TT_FATAL(
            std::find(host_ranks.begin(), host_ranks.end(), local_mesh_binding.host_rank) != host_ranks.end(),
            "Invalid TT_MESH_HOST_RANK: Local mesh binding host_rank {} not found in mesh graph descriptor",
            *local_mesh_binding.host_rank);
    }

    return local_mesh_binding;
}

void ControlPlane::initialize_distributed_contexts() {
    const auto& global_context = tt::tt_metal::distributed::multihost::DistributedContext::get_current_world();
    if (*global_context->size() == 1) {
        host_local_context_ = global_context;
        std::transform(
            local_mesh_binding_.mesh_ids.begin(),
            local_mesh_binding_.mesh_ids.end(),
            std::inserter(distributed_contexts_, distributed_contexts_.end()),
            [&](const MeshId& mesh_id) { return std::make_pair(mesh_id, global_context); });
        return;
    }

    std::array this_host = {*global_context->rank()};
    host_local_context_ = global_context->create_sub_context(this_host);

    // Find out which MPI ranks manage the same meshes as this host.
    uint64_t this_host_encoded_ids =
        encode_mesh_id_and_rank(local_mesh_binding_.mesh_ids[0], local_mesh_binding_.host_rank);
    std::vector<std::uint64_t> encoded_mesh_ids(*global_context->size());
    global_context->all_gather(
        ttsl::Span<std::byte>(reinterpret_cast<std::byte*>(&this_host_encoded_ids), sizeof(std::uint64_t)),
        ttsl::as_writable_bytes(ttsl::make_span(encoded_mesh_ids)));

    int mpi_rank = 0;
    for (std::uint64_t encoded_value : encoded_mesh_ids) {
        const auto [mesh_id, mesh_host_rank] = decode_mesh_id_and_rank(encoded_value);
        mpi_ranks_[mesh_id][mesh_host_rank] = tt::tt_metal::distributed::multihost::Rank{mpi_rank};
        global_logical_bindings_[tt::tt_metal::distributed::multihost::Rank{mpi_rank++}] = {mesh_id, mesh_host_rank};
    }

    // Create a sub-context for each mesh-host-rank pair.
    for (const auto local_mesh_id : local_mesh_binding_.mesh_ids) {
        auto mesh_host_ranks = mpi_ranks_.find(local_mesh_id);
        TT_FATAL(mesh_host_ranks != mpi_ranks_.end(), "Mesh {} not found in mpi_ranks.", local_mesh_id);
        if (mesh_host_ranks->second.size() == 1) {
            distributed_contexts_.emplace(local_mesh_id, host_local_context_);
        } else {
            std::vector<int> mpi_neighbors;
            std::transform(
                mesh_host_ranks->second.begin(),
                mesh_host_ranks->second.end(),
                std::back_inserter(mpi_neighbors),
                [](const auto& p) { return p.second.get(); });
            std::sort(mpi_neighbors.begin(), mpi_neighbors.end());
            distributed_contexts_.emplace(local_mesh_id, global_context->create_sub_context(mpi_neighbors));
        }
    }

    global_context->barrier();
}

FabricNodeId ControlPlane::get_fabric_node_id_from_asic_id(uint64_t asic_id) const {
    // Check cache first for faster lookup
    auto cache_it = asic_id_to_fabric_node_cache_.find(asic_id);
    if (cache_it != asic_id_to_fabric_node_cache_.end()) {
        return cache_it->second;
    }

    const auto& cluster = tt::tt_metal::MetalContext::instance().get_cluster();
    const auto& chip_unique_ids = cluster.get_unique_chip_ids();

    for (const auto& [physical_chip_id, unique_id] : chip_unique_ids) {
        if (unique_id == asic_id) {
            FabricNodeId fabric_node_id = this->get_fabric_node_id_from_physical_chip_id(physical_chip_id);
            // Cache the result for future lookups
            asic_id_to_fabric_node_cache_.emplace(asic_id, fabric_node_id);
            return fabric_node_id;
        }
    }

    TT_FATAL(false, "FabricNodeId not found for ASIC ID {}", asic_id);
    return FabricNodeId(MeshId{0}, 0);
}

void ControlPlane::init_control_plane(
    const std::string& mesh_graph_desc_file,
    std::optional<std::reference_wrapper<const std::map<FabricNodeId, ChipId>>>
        logical_mesh_chip_id_to_physical_chip_id_mapping) {
    const auto& cluster = tt::tt_metal::MetalContext::instance().get_cluster();
    const auto& driver = cluster.get_driver();
    const auto& distributed_context = tt_metal::distributed::multihost::DistributedContext::get_current_world();
    const auto& rtoptions = tt::tt_metal::MetalContext::instance().rtoptions();
    auto fabric_config = tt::tt_metal::MetalContext::instance().get_fabric_config();
    this->routing_table_generator_ = std::make_unique<RoutingTableGenerator>(mesh_graph_desc_file, fabric_config);
    this->physical_system_descriptor_ = std::make_unique<tt::tt_metal::PhysicalSystemDescriptor>(
        driver, distributed_context, &tt::tt_metal::MetalContext::instance().hal(), rtoptions);
    this->local_mesh_binding_ = this->initialize_local_mesh_binding();

    this->initialize_distributed_contexts();

    if (logical_mesh_chip_id_to_physical_chip_id_mapping.has_value()) {
        // Initialize topology mapper with provided mapping, skipping discovery
        this->topology_mapper_ = std::make_unique<tt::tt_fabric::TopologyMapper>(
            *this->routing_table_generator_->mesh_graph,
            *this->physical_system_descriptor_,
            this->local_mesh_binding_,
            logical_mesh_chip_id_to_physical_chip_id_mapping->get());
        this->load_physical_chip_mapping(logical_mesh_chip_id_to_physical_chip_id_mapping->get());
    } else {
        std::vector<std::pair<AsicPosition, FabricNodeId>> fixed_asic_position_pinnings;

        // Pin start or mesh to match the Galaxy Topology so that external QSFP links align with corner of fabric mesh
        // node ids This is for performance optimizations to make sure that MGD mapping does not bisect a device

        // * * o o < Pinned corners marked with *
        // * o o o
        // o o o o
        // o o o o
        // o o o o
        // o o o o
        // o o o o
        // o o o o
        const bool is_1d = this->routing_table_generator_->mesh_graph->get_mesh_shape(MeshId{0})[0] == 1 ||
                           this->routing_table_generator_->mesh_graph->get_mesh_shape(MeshId{0})[1] == 1;
        const size_t board_size = cluster.get_unique_chip_ids().size();
        if (cluster.is_ubb_galaxy() && !is_1d && board_size == 32) {  // Using full board size for UBB Galaxy
            int y_size = this->routing_table_generator_->mesh_graph->get_mesh_shape(MeshId{0})[1];
            fixed_asic_position_pinnings.push_back({AsicPosition{1, 1}, FabricNodeId(MeshId{0}, 0)});
            fixed_asic_position_pinnings.push_back({AsicPosition{1, 5}, FabricNodeId(MeshId{0}, 1)});
            fixed_asic_position_pinnings.push_back({AsicPosition{1, 2}, FabricNodeId(MeshId{0}, y_size)});
        }

        this->topology_mapper_ = std::make_unique<tt::tt_fabric::TopologyMapper>(
            *this->routing_table_generator_->mesh_graph,
            *this->physical_system_descriptor_,
            this->local_mesh_binding_,
            fixed_asic_position_pinnings);
        this->load_physical_chip_mapping(
            topology_mapper_->get_local_logical_mesh_chip_id_to_physical_chip_id_mapping());
    }
    this->generate_intermesh_connectivity();

    // Printing, only enabled with log_debug
    this->routing_table_generator_->mesh_graph->print_connectivity();
}

ControlPlane::ControlPlane(const std::string& mesh_graph_desc_file) {
    init_control_plane(mesh_graph_desc_file, std::nullopt);
}

ControlPlane::ControlPlane(
    const std::string& mesh_graph_desc_file,
    const std::map<FabricNodeId, ChipId>& logical_mesh_chip_id_to_physical_chip_id_mapping) {
    init_control_plane(mesh_graph_desc_file, logical_mesh_chip_id_to_physical_chip_id_mapping);
}

void ControlPlane::load_physical_chip_mapping(
    const std::map<FabricNodeId, ChipId>& logical_mesh_chip_id_to_physical_chip_id_mapping) {
    this->logical_mesh_chip_id_to_physical_chip_id_mapping_ = logical_mesh_chip_id_to_physical_chip_id_mapping;
    this->validate_mesh_connections();
}

void ControlPlane::validate_mesh_connections(MeshId mesh_id) const {
    MeshShape mesh_shape = routing_table_generator_->mesh_graph->get_mesh_shape(mesh_id);
    auto get_physical_chip_id = [&](const MeshCoordinate& mesh_coord) {
        auto fabric_chip_id = this->routing_table_generator_->mesh_graph->coordinate_to_chip(mesh_id, mesh_coord);
        return logical_mesh_chip_id_to_physical_chip_id_mapping_.at(FabricNodeId(mesh_id, fabric_chip_id));
    };
    auto validate_chip_connections = [&](const MeshCoordinate& mesh_coord, const MeshCoordinate& other_mesh_coord) {
        ChipId physical_chip_id = get_physical_chip_id(mesh_coord);
        ChipId physical_chip_id_other = get_physical_chip_id(other_mesh_coord);
        auto eth_links = get_ethernet_cores_grouped_by_connected_chips(physical_chip_id);
        auto eth_links_to_other = eth_links.find(physical_chip_id_other);
        TT_FATAL(
            eth_links_to_other != eth_links.end(),
            "Chip {} not connected to chip {}",
            physical_chip_id,
            physical_chip_id_other);
    };
    const auto& mesh_coord_range = this->get_coord_range(mesh_id, MeshScope::LOCAL);
    for (const auto& mesh_coord : mesh_coord_range) {
        auto mode = mesh_coord_range.get_boundary_mode();

        auto col_neighbor = mesh_coord.get_neighbor(mesh_shape, 1, 1, mode);
        auto row_neighbor = mesh_coord.get_neighbor(mesh_shape, 1, 0, mode);

        if (col_neighbor.has_value() && mesh_coord_range.contains(*col_neighbor)) {
            validate_chip_connections(mesh_coord, *col_neighbor);
        }
        if (row_neighbor.has_value() && mesh_coord_range.contains(*row_neighbor)) {
            validate_chip_connections(mesh_coord, *row_neighbor);
        }
    }
}

void ControlPlane::validate_mesh_connections() const {
    for (const auto& mesh_id : this->routing_table_generator_->mesh_graph->get_mesh_ids()) {
        if (this->is_local_mesh(mesh_id)) {
            this->validate_mesh_connections(mesh_id);
        }
    }
}

routing_plane_id_t ControlPlane::get_routing_plane_id(
    chan_id_t eth_chan_id, const std::vector<chan_id_t>& eth_chans_in_direction) const {
    auto it = std::find(eth_chans_in_direction.begin(), eth_chans_in_direction.end(), eth_chan_id);
    return std::distance(eth_chans_in_direction.begin(), it);
}

routing_plane_id_t ControlPlane::get_routing_plane_id(FabricNodeId fabric_node_id, chan_id_t eth_chan_id) const {
    TT_FATAL(
        this->router_port_directions_to_physical_eth_chan_map_.contains(fabric_node_id),
        "Mesh {} Chip {} out of bounds",
        fabric_node_id.mesh_id,
        fabric_node_id.chip_id);

    std::optional<std::vector<chan_id_t>> eth_chans_in_direction;
    const auto& chip_eth_chans_map = this->router_port_directions_to_physical_eth_chan_map_.at(fabric_node_id);
    for (const auto& [_, eth_chans] : chip_eth_chans_map) {
        if (std::find(eth_chans.begin(), eth_chans.end(), eth_chan_id) != eth_chans.end()) {
            eth_chans_in_direction = eth_chans;
            break;
        }
    }
    TT_FATAL(
        eth_chans_in_direction.has_value(),
        "Could not find Eth chan ID {} for Chip ID {}, Mesh ID {}",
        eth_chan_id,
        fabric_node_id.chip_id,
        fabric_node_id.mesh_id);

    return get_routing_plane_id(eth_chan_id, eth_chans_in_direction.value());
}

chan_id_t ControlPlane::get_downstream_eth_chan_id(
    routing_plane_id_t src_routing_plane_id, const std::vector<chan_id_t>& candidate_target_chans) const {
    if (candidate_target_chans.empty()) {
        return eth_chan_magic_values::INVALID_DIRECTION;
    }

    for (const auto& target_chan_id : candidate_target_chans) {
        if (src_routing_plane_id == this->get_routing_plane_id(target_chan_id, candidate_target_chans)) {
            return target_chan_id;
        }
    }

    // TODO: for now disable collapsing routing planes until we add the corresponding logic for
    //     connecting the routers on these planes
    // If no match found, return a channel from candidate_target_chans
    // Enabled for TG Dispatch on Fabric
    // TODO: https://github.com/tenstorrent/tt-metal/issues/24413
    if (tt::tt_metal::MetalContext::instance().get_cluster().get_cluster_type() == tt::tt_metal::ClusterType::TG) {
        while (src_routing_plane_id >= candidate_target_chans.size()) {
            src_routing_plane_id = src_routing_plane_id % candidate_target_chans.size();
        }
        return candidate_target_chans[src_routing_plane_id];
    }

    return eth_chan_magic_values::INVALID_DIRECTION;
};

void ControlPlane::convert_fabric_routing_table_to_chip_routing_table() {
    // Routing tables contain direction from chip to chip
    // Convert it to be unique per ethernet channel

    auto host_rank_id = this->get_local_host_rank_id_binding();
    const auto& router_intra_mesh_routing_table = this->routing_table_generator_->get_intra_mesh_table();
    // Get the number of ports per chip from a local mesh
    std::uint32_t num_ports_per_chip = 0;
    for (std::uint32_t mesh_id_val = 0; mesh_id_val < router_intra_mesh_routing_table.size(); mesh_id_val++) {
        MeshId mesh_id{mesh_id_val};
        if (this->is_local_mesh(mesh_id)) {
            // Get the number of ports per chip from any chip in the local mesh
            auto local_mesh_chip_id_container = this->topology_mapper_->get_chip_ids(mesh_id, host_rank_id);

            for (const auto& [_, src_fabric_chip_id] : local_mesh_chip_id_container) {
                const auto src_fabric_node_id = FabricNodeId(mesh_id, src_fabric_chip_id);
                auto physical_chip_id = get_physical_chip_id_from_fabric_node_id(src_fabric_node_id);
                num_ports_per_chip = tt::tt_metal::MetalContext::instance()
                                        .get_cluster()
                                        .get_soc_desc(physical_chip_id)
                                        .get_cores(CoreType::ETH)
                                        .size();
                break;
            }
        }
    }
    for (std::uint32_t mesh_id_val = 0; mesh_id_val < router_intra_mesh_routing_table.size(); mesh_id_val++) {
        MeshId mesh_id{mesh_id_val};
        const auto& global_mesh_chip_id_container = this->routing_table_generator_->mesh_graph->get_chip_ids(mesh_id);
        for (const auto& [_, src_fabric_chip_id] : global_mesh_chip_id_container) {
            const auto src_fabric_node_id = FabricNodeId(mesh_id, src_fabric_chip_id);
            this->intra_mesh_routing_tables_[src_fabric_node_id].resize(
                num_ports_per_chip);  // contains more entries than needed, this size is for all eth channels on chip
            for (int i = 0; i < num_ports_per_chip; i++) {
                // Size the routing table to the number of chips in the mesh
                this->intra_mesh_routing_tables_[src_fabric_node_id][i].resize(
                    router_intra_mesh_routing_table[mesh_id_val][src_fabric_chip_id].size());
            }
            // Dst is looped over all chips in the mesh, regardless of whether they are local or not
            for (ChipId dst_fabric_chip_id = 0;
                 dst_fabric_chip_id < router_intra_mesh_routing_table[mesh_id_val][src_fabric_chip_id].size();
                 dst_fabric_chip_id++) {
                // Target direction is the direction to the destination chip for all ethernet channesl
                const auto& target_direction =
                    router_intra_mesh_routing_table[mesh_id_val][src_fabric_chip_id][dst_fabric_chip_id];
                // We view ethernet channels on one side of the chip as parallel planes. So N[0] talks to S[0], E[0],
                // W[0] and so on For all live ethernet channels on this chip, set the routing table entry to the
                // destination chip as the ethernet channel on the same plane
                for (const auto& [direction, eth_chans_on_side] :
                     this->router_port_directions_to_physical_eth_chan_map_.at(src_fabric_node_id)) {
                    for (const auto& src_chan_id : eth_chans_on_side) {
                        if (src_fabric_chip_id == dst_fabric_chip_id) {
                            TT_ASSERT(
                                (target_direction == RoutingDirection::C),
                                "Expecting same direction for intra mesh routing");
                            // This entry represents chip to itself, should not be used by FW
                            this->intra_mesh_routing_tables_.at(src_fabric_node_id)[src_chan_id][dst_fabric_chip_id] =
                                src_chan_id;
                        } else if (target_direction == direction) {
                            // This entry represents an outgoing eth channel
                            this->intra_mesh_routing_tables_.at(src_fabric_node_id)[src_chan_id][dst_fabric_chip_id] =
                                src_chan_id;
                        } else {
                            const auto& eth_chans_in_target_direction =
                                this->router_port_directions_to_physical_eth_chan_map_.at(
                                    src_fabric_node_id)[target_direction];
                            const auto src_routing_plane_id =
                                this->get_routing_plane_id(src_chan_id, eth_chans_on_side);
                            this->intra_mesh_routing_tables_.at(src_fabric_node_id)[src_chan_id][dst_fabric_chip_id] =
                                this->get_downstream_eth_chan_id(src_routing_plane_id, eth_chans_in_target_direction);
                        }
                    }
                }
            }
        }
    }
    const auto& router_inter_mesh_routing_table = this->routing_table_generator_->get_inter_mesh_table();
    for (std::uint32_t src_mesh_id_val = 0; src_mesh_id_val < router_inter_mesh_routing_table.size();
         src_mesh_id_val++) {
        MeshId src_mesh_id{src_mesh_id_val};
        const auto& global_mesh_chip_id_container =
            this->routing_table_generator_->mesh_graph->get_chip_ids(src_mesh_id);
        for (const auto& [_, src_fabric_chip_id] : global_mesh_chip_id_container) {
            const auto src_fabric_node_id = FabricNodeId(src_mesh_id, src_fabric_chip_id);
            this->inter_mesh_routing_tables_[src_fabric_node_id].resize(
                num_ports_per_chip);  // contains more entries than needed
            for (int i = 0; i < num_ports_per_chip; i++) {
                // Size the routing table to the number of meshes
                this->inter_mesh_routing_tables_[src_fabric_node_id][i].resize(
                    router_inter_mesh_routing_table[src_mesh_id_val][src_fabric_chip_id].size());
            }
            for (ChipId dst_mesh_id_val = 0;
                 dst_mesh_id_val < router_inter_mesh_routing_table[src_mesh_id_val][src_fabric_chip_id].size();
                 dst_mesh_id_val++) {
                // Target direction is the direction to the destination mesh for all ethernet channesl
                const auto& target_direction =
                    router_inter_mesh_routing_table[src_mesh_id_val][src_fabric_chip_id][dst_mesh_id_val];

                // We view ethernet channels on one side of the chip as parallel planes. So N[0] talks to S[0], E[0],
                // W[0] and so on For all live ethernet channels on this chip, set the routing table entry to the
                // destination mesh as the ethernet channel on the same plane
                for (const auto& [direction, eth_chans_on_side] :
                     this->router_port_directions_to_physical_eth_chan_map_.at(src_fabric_node_id)) {
                    for (const auto& src_chan_id : eth_chans_on_side) {
                        if (src_mesh_id_val == dst_mesh_id_val) {
                            TT_ASSERT(
                                (target_direction == RoutingDirection::C),
                                "ControlPlane: Expecting same direction for inter mesh routing");
                            // This entry represents mesh to itself, should not be used by FW
                            this->inter_mesh_routing_tables_.at(src_fabric_node_id)[src_chan_id][dst_mesh_id_val] =
                                src_chan_id;
                        } else if (target_direction == RoutingDirection::NONE) {
                            // This entry represents a mesh to mesh connection that is not reachable
                            // Set to an invalid channel id
                            this->inter_mesh_routing_tables_.at(src_fabric_node_id)[src_chan_id][dst_mesh_id_val] =
                                eth_chan_magic_values::INVALID_DIRECTION;
                        } else if (target_direction == direction) {
                            // This entry represents an outgoing eth channel
                            this->inter_mesh_routing_tables_.at(src_fabric_node_id)[src_chan_id][dst_mesh_id_val] =
                                src_chan_id;
                        } else {
                            const auto& eth_chans_in_target_direction =
                                this->router_port_directions_to_physical_eth_chan_map_.at(
                                    src_fabric_node_id)[target_direction];
                            const auto src_routing_plane_id =
                                this->get_routing_plane_id(src_chan_id, eth_chans_on_side);
                            this->inter_mesh_routing_tables_.at(src_fabric_node_id)[src_chan_id][dst_mesh_id_val] =
                                this->get_downstream_eth_chan_id(src_routing_plane_id, eth_chans_in_target_direction);
                        }
                    }
                }
            }
        }
    }

    // Printing, only enabled with log_debug
    this->print_routing_tables();
}

// order ethernet channels using translated coordinates
void ControlPlane::order_ethernet_channels() {
    for (auto& [fabric_node_id, eth_chans_by_dir] : this->router_port_directions_to_physical_eth_chan_map_) {
        auto phys_chip_id = this->get_physical_chip_id_from_fabric_node_id(fabric_node_id);
        const auto src_asic_id = tt::tt_metal::AsicID{
            tt::tt_metal::MetalContext::instance().get_cluster().get_unique_chip_ids().at(phys_chip_id)};
        const auto& asic_neighbors = physical_system_descriptor_->get_asic_neighbors(src_asic_id);
        for (auto& [direction, eth_chans] : eth_chans_by_dir) {
            std::optional<tt::tt_metal::AsicID> neighbor_asic_id;
            std::vector<tt::tt_metal::EthConnection> eth_connections;
            for (const auto& asic_neighbor : asic_neighbors) {
                eth_connections = physical_system_descriptor_->get_eth_connections(src_asic_id, asic_neighbor);
                for (const auto& eth_connection : eth_connections) {
                    if (std::find(eth_chans.begin(), eth_chans.end(), eth_connection.src_chan) != eth_chans.end() &&
                        eth_connections.size() == eth_chans.size()) {
                        neighbor_asic_id = asic_neighbor;
                        break;
                    }
                }
                if (neighbor_asic_id.has_value()) {
                    break;
                }
            }
            const auto& soc_desc = tt::tt_metal::MetalContext::instance().get_cluster().get_soc_desc(phys_chip_id);
            if (neighbor_asic_id.has_value() && src_asic_id > neighbor_asic_id.value()) {
                std::sort(eth_chans.begin(), eth_chans.end(), [&soc_desc](const auto& a, const auto& b) {
                    auto translated_coords_a = soc_desc.get_eth_core_for_channel(a, CoordSystem::TRANSLATED);
                    auto translated_coords_b = soc_desc.get_eth_core_for_channel(b, CoordSystem::TRANSLATED);
                    return translated_coords_a.x < translated_coords_b.x;
                });
            } else if (neighbor_asic_id.has_value()) {
                // Find the physical chip ID for the neighbor AsicID
                ChipId neighbor_phys_chip_id = 0;
                const auto& chip_unique_ids = tt::tt_metal::MetalContext::instance().get_cluster().get_unique_chip_ids();
                for (const auto& [physical_chip_id, unique_id] : chip_unique_ids) {
                    if (tt::tt_metal::AsicID{unique_id} == neighbor_asic_id.value()) {
                        neighbor_phys_chip_id = physical_chip_id;
                        break;
                    }
                }
                // Get the soc_desc for the neighbor chip
                const auto& neighbor_soc_desc = tt::tt_metal::MetalContext::instance().get_cluster().get_soc_desc(neighbor_phys_chip_id);
                std::sort(eth_connections.begin(), eth_connections.end(), [&neighbor_soc_desc](const auto& a, const auto& b) {
                    auto translated_coords_a = neighbor_soc_desc.get_eth_core_for_channel(a.dst_chan, CoordSystem::TRANSLATED);
                    auto translated_coords_b = neighbor_soc_desc.get_eth_core_for_channel(b.dst_chan, CoordSystem::TRANSLATED);
                    return translated_coords_a.x < translated_coords_b.x;
                });
                for (uint32_t i = 0; i < eth_connections.size(); i++) {
                    eth_chans[i] = eth_connections[i].src_chan;
                }
            }
        }
    }
}

void ControlPlane::trim_ethernet_channels_not_mapped_to_live_routing_planes() {
    auto user_mesh_ids = this->get_user_physical_mesh_ids();
    std::unordered_set<MeshId> user_mesh_ids_set(user_mesh_ids.begin(), user_mesh_ids.end());
    if (tt::tt_metal::MetalContext::instance().get_fabric_config() != tt_fabric::FabricConfig::CUSTOM) {
        for (auto& [fabric_node_id, directional_eth_chans] : this->router_port_directions_to_physical_eth_chan_map_) {
            if (user_mesh_ids_set.count(fabric_node_id.mesh_id) == 0) {
                continue;
            }
            for (auto direction :
                 {RoutingDirection::N, RoutingDirection::S, RoutingDirection::E, RoutingDirection::W}) {
                if (directional_eth_chans.find(direction) != directional_eth_chans.end()) {
                    size_t num_available_routing_planes = this->get_num_live_routing_planes(fabric_node_id, direction);
                    TT_FATAL(
                        directional_eth_chans.at(direction).size() >= num_available_routing_planes,
                        "Expected {} eth channels on M{}D{} in direction {}, but got {}",
                        num_available_routing_planes,
                        fabric_node_id.mesh_id,
                        fabric_node_id.chip_id,
                        direction,
                        directional_eth_chans.at(direction).size());
                    bool trim = directional_eth_chans.at(direction).size() > num_available_routing_planes;
                    auto physical_chip_id = this->logical_mesh_chip_id_to_physical_chip_id_mapping_.at(fabric_node_id);
                    if (trim) {
                        log_warning(
                            tt::LogFabric,
                            "phys {} M{}D{} in direction {} has {} eth channels, but only {} routing planes are "
                            "available",
                            physical_chip_id,
                            fabric_node_id.mesh_id,
                            fabric_node_id.chip_id,
                            direction,
                            directional_eth_chans.at(direction).size(),
                            num_available_routing_planes);
                    }
                    directional_eth_chans.at(direction).resize(num_available_routing_planes);
                }
            }
        }
    }
}

size_t ControlPlane::get_num_live_routing_planes(
    FabricNodeId fabric_node_id, RoutingDirection routing_direction) const {
    TT_FATAL(
        this->router_port_directions_to_num_routing_planes_map_.find(fabric_node_id) !=
            this->router_port_directions_to_num_routing_planes_map_.end(),
        "Fabric node id (mesh={}, chip={}) not found in router port directions to num routing planes map",
        fabric_node_id.mesh_id,
        fabric_node_id.chip_id);
    TT_FATAL(
        this->router_port_directions_to_num_routing_planes_map_.at(fabric_node_id).find(routing_direction) !=
            this->router_port_directions_to_num_routing_planes_map_.at(fabric_node_id).end(),
        "Routing direction {} not found in router port directions to num routing planes map for fabric node id "
        "(mesh={}, chip={})",
        routing_direction,
        fabric_node_id.mesh_id,
        fabric_node_id.chip_id);
    return this->router_port_directions_to_num_routing_planes_map_.at(fabric_node_id).at(routing_direction);
}

// Only builds the routing table representation, does not actually populate the routing tables in memory of the
// fabric routers on device
void ControlPlane::configure_routing_tables_for_fabric_ethernet_channels(
    tt::tt_fabric::FabricConfig fabric_config, tt_fabric::FabricReliabilityMode reliability_mode) {
    this->intra_mesh_routing_tables_.clear();
    this->inter_mesh_routing_tables_.clear();
    this->router_port_directions_to_physical_eth_chan_map_.clear();

    const auto& intra_mesh_connectivity = this->routing_table_generator_->mesh_graph->get_intra_mesh_connectivity();
    // Initialize the bookkeeping for mapping from mesh/chip/direction to physical ethernet channels
    for (const auto& [fabric_node_id, _] : this->logical_mesh_chip_id_to_physical_chip_id_mapping_) {
        if (!this->router_port_directions_to_physical_eth_chan_map_.contains(fabric_node_id)) {
            this->router_port_directions_to_physical_eth_chan_map_[fabric_node_id] = {};
        }
    }

    auto host_rank_id = this->get_local_host_rank_id_binding();
    const auto& my_host = physical_system_descriptor_->my_host_name();
    const auto& neighbor_hosts = physical_system_descriptor_->get_host_neighbors(my_host);

    for (std::uint32_t mesh_id_val = 0; mesh_id_val < intra_mesh_connectivity.size(); mesh_id_val++) {
        // run for all meshes. intra_mesh_connectivity.size() == number of meshes in the system
        // TODO: we can probably remove this check, in general should update these loops to iterate over local meshes
        MeshId mesh_id{mesh_id_val};
        if (!this->is_local_mesh(mesh_id)) {
            continue;
        }
        const auto& local_mesh_coord_range = this->get_coord_range(mesh_id, MeshScope::LOCAL);

        MeshContainer<ChipId> local_mesh_chip_id_container =
            this->topology_mapper_->get_chip_ids(mesh_id, host_rank_id);

        for (const auto& [_, fabric_chip_id] : local_mesh_chip_id_container) {
            const auto fabric_node_id = FabricNodeId(mesh_id, fabric_chip_id);
            auto physical_chip_id = this->get_physical_chip_id_from_fabric_node_id(fabric_node_id);

            for (const auto& [logical_connected_chip_id, edge] : intra_mesh_connectivity[*mesh_id][fabric_chip_id]) {
                auto connected_mesh_coord =
                    this->routing_table_generator_->mesh_graph->chip_to_coordinate(mesh_id, logical_connected_chip_id);
                if (local_mesh_coord_range.contains(connected_mesh_coord)) {
                    // This is a local chip, so we can use the logical chip id directly
                    TT_ASSERT(
                        this->logical_mesh_chip_id_to_physical_chip_id_mapping_.contains(
                            FabricNodeId(mesh_id, logical_connected_chip_id)),
                        "Mesh {} Chip {} not found in logical mesh chip id to physical chip id mapping",
                        mesh_id,
                        logical_connected_chip_id);
                    const auto& physical_connected_chip_id = this->logical_mesh_chip_id_to_physical_chip_id_mapping_.at(
                        FabricNodeId(mesh_id, logical_connected_chip_id));

                    const auto& connected_chips_and_eth_cores =
                        tt::tt_metal::MetalContext::instance().get_cluster().get_ethernet_cores_grouped_by_connected_chips(
                            physical_chip_id);

                    // If connected_chips_and_eth_cores contains physical_connected_chip_id then atleast one connection
                    // exists to physical_connected_chip_id
                    bool connections_exist = connected_chips_and_eth_cores.find(physical_connected_chip_id) !=
                                             connected_chips_and_eth_cores.end();
                    TT_FATAL(
                        connections_exist ||
                            reliability_mode != tt::tt_fabric::FabricReliabilityMode::STRICT_SYSTEM_HEALTH_SETUP_MODE,
                        "Expected connections to exist for M{}D{} to D{}",
                        mesh_id,
                        fabric_chip_id,
                        logical_connected_chip_id);
                    if (!connections_exist) {
                        continue;
                    }

                    const auto& connected_eth_cores = connected_chips_and_eth_cores.at(physical_connected_chip_id);
                    if (reliability_mode == tt::tt_fabric::FabricReliabilityMode::STRICT_SYSTEM_HEALTH_SETUP_MODE) {
                        TT_FATAL(
                            connected_eth_cores.size() >= edge.connected_chip_ids.size(),
                            "Expected {} eth links from physical chip {} to physical chip {}",
                            edge.connected_chip_ids.size(),
                            physical_chip_id,
                            physical_connected_chip_id);
                    }

                    for (const auto& eth_core : connected_eth_cores) {
                        // There could be an optimization here to create entry for both chips here, assuming links are
                        // bidirectional
                        this->assign_direction_to_fabric_eth_core(fabric_node_id, eth_core, edge.port_direction);
                    }
                } else {
                    auto host_rank_for_chip =
                        this->topology_mapper_->get_host_rank_for_chip(mesh_id, logical_connected_chip_id);
                    TT_ASSERT(
                        host_rank_for_chip.has_value(),
                        "Mesh {} Chip {} does not have a host rank associated with it",
                        mesh_id,
                        logical_connected_chip_id);
                    auto connected_host_rank_id = host_rank_for_chip.value();

                    auto unique_chip_id =
                        tt::tt_metal::MetalContext::instance().get_cluster().get_unique_chip_ids().at(physical_chip_id);
                    // Iterate over all neighboring hosts
                    // Check if the neighbor belongs to the same mesh and owns the connected chip
                    // If so, iterate over all cross host connections between the neighbors
                    // Assign this edge to all links on the local chip part of this intramesh connection
                    for (const auto& neighbor_host : neighbor_hosts) {
                        auto neighbor_host_rank = physical_system_descriptor_->get_rank_for_hostname(neighbor_host);
                        auto neighbor_mesh_id = this->global_logical_bindings_
                                                    .at(tt::tt_metal::distributed::multihost::Rank{neighbor_host_rank})
                                                    .first;
                        auto neighbor_mesh_host_rank =
                            this->global_logical_bindings_
                                .at(tt::tt_metal::distributed::multihost::Rank{neighbor_host_rank})
                                .second;
                        if (neighbor_mesh_id == mesh_id && neighbor_mesh_host_rank == connected_host_rank_id) {
                            const auto& neighbor_exit_nodes =
                                physical_system_descriptor_->get_connecting_exit_nodes(my_host, neighbor_host);
                            for (const auto& exit_node : neighbor_exit_nodes) {
                                if (*exit_node.src_exit_node == unique_chip_id) {
                                    this->assign_direction_to_fabric_eth_chan(
                                        fabric_node_id, exit_node.eth_conn.src_chan, edge.port_direction);
                                }
                            }
                        }
                    }
                }
            }
        }
    }
    for (const auto& [exit_node_fabric_node_id, exit_node_directions] : this->exit_node_directions_) {
        for (const auto& [src_eth_chan, port_direction] : exit_node_directions) {
            this->assign_direction_to_fabric_eth_chan(exit_node_fabric_node_id, src_eth_chan, port_direction);
        }
    }

    this->initialize_dynamic_routing_plane_counts(intra_mesh_connectivity, fabric_config, reliability_mode);

    // Order the ethernet channels so that when we use them for deciding connections, indexing into ports per direction
    // is consistent for each each neighbouring chip.
    this->order_ethernet_channels();

    // Trim the ethernet channels that don't map to live fabric routing planes.
    // NOTE: This MUST be called after ordering ethernet channels
    this->trim_ethernet_channels_not_mapped_to_live_routing_planes();

    this->collect_and_merge_router_port_directions_from_all_hosts();

    this->convert_fabric_routing_table_to_chip_routing_table();
    // After this, router_port_directions_to_physical_eth_chan_map_, intra_mesh_routing_tables_,
    // inter_mesh_routing_tables_ should be populated for all hosts in BigMesh
}

FabricNodeId ControlPlane::get_fabric_node_id_from_physical_chip_id(ChipId physical_chip_id) const {
    for (const auto& [fabric_node_id, mapped_physical_chip_id] :
         this->logical_mesh_chip_id_to_physical_chip_id_mapping_) {
        if (mapped_physical_chip_id == physical_chip_id) {
            return fabric_node_id;
        }
    }
    TT_FATAL(
        false,
        "Physical chip id {} not found in control plane chip mapping. You are calling for a chip outside of the fabric "
        "cluster. Check that your mesh graph descriptor specifies the correct topology",
        physical_chip_id);
    return FabricNodeId(MeshId{0}, 0);
}

ChipId ControlPlane::get_physical_chip_id_from_fabric_node_id(const FabricNodeId& fabric_node_id) const {
    TT_ASSERT(logical_mesh_chip_id_to_physical_chip_id_mapping_.contains(fabric_node_id));
    return logical_mesh_chip_id_to_physical_chip_id_mapping_.at(fabric_node_id);
}

std::pair<FabricNodeId, chan_id_t> ControlPlane::get_connected_mesh_chip_chan_ids(
    FabricNodeId fabric_node_id, chan_id_t chan_id) const {
    // TODO: simplify this and use Global Physical Desc in ControlPlane soon
    const auto& intra_mesh_connectivity = this->routing_table_generator_->mesh_graph->get_intra_mesh_connectivity();
    const auto& inter_mesh_connectivity = this->routing_table_generator_->mesh_graph->get_inter_mesh_connectivity();
    RoutingDirection port_direction = RoutingDirection::NONE;
    routing_plane_id_t routing_plane_id = 0;
    for (const auto& [direction, eth_chans] :
         this->router_port_directions_to_physical_eth_chan_map_.at(fabric_node_id)) {
        for (const auto& eth_chan : eth_chans) {
            if (eth_chan == chan_id) {
                port_direction = direction;
                routing_plane_id = this->get_routing_plane_id(eth_chan, eth_chans);
                break;
            }
        }
    }

    // Try to find the connected mesh chip chan ids for the given port direction in intra mesh connectivity
    const auto& intra_mesh_node = intra_mesh_connectivity[*fabric_node_id.mesh_id][fabric_node_id.chip_id];
    for (const auto& [dst_fabric_chip_id, edge] : intra_mesh_node) {
        if (edge.port_direction == port_direction) {
            // Get reverse port direction
            TT_ASSERT(
                intra_mesh_connectivity[*fabric_node_id.mesh_id][dst_fabric_chip_id].contains(fabric_node_id.chip_id),
                "Intra mesh connectivity from {} to {} not found",
                dst_fabric_chip_id,
                fabric_node_id.chip_id);
            RoutingDirection reverse_port_direction =
                intra_mesh_connectivity[*fabric_node_id.mesh_id][dst_fabric_chip_id]
                    .at(fabric_node_id.chip_id)
                    .port_direction;
            // Find the eth chan on connected dst_fabric_chip_id based on routing_plane_id
            const auto& dst_fabric_node = FabricNodeId(fabric_node_id.mesh_id, dst_fabric_chip_id);
            const auto& dst_fabric_chip_eth_chans =
                this->router_port_directions_to_physical_eth_chan_map_.at(dst_fabric_node);
            for (const auto& [direction, eth_chans] : dst_fabric_chip_eth_chans) {
                if (direction == reverse_port_direction) {
                    return std::make_pair(dst_fabric_node, eth_chans[routing_plane_id]);
                }
            }
        }
    }

    // Try to find the connected mesh chip chan ids for the given port direction in inter mesh connectivity
    const auto& inter_mesh_node = inter_mesh_connectivity[*fabric_node_id.mesh_id][fabric_node_id.chip_id];
    for (const auto& [dst_fabric_mesh_id, edge] : inter_mesh_node) {
        if (edge.port_direction == port_direction) {
            // Get reverse port direction
            const auto& dst_connected_fabric_chip_id = edge.connected_chip_ids[0];
            TT_ASSERT(
                inter_mesh_connectivity[*dst_fabric_mesh_id][dst_connected_fabric_chip_id].contains(
                    fabric_node_id.mesh_id),
                "Inter mesh connectivity from {} to {} not found",
                dst_fabric_mesh_id,
                fabric_node_id.mesh_id);
            RoutingDirection reverse_port_direction =
                inter_mesh_connectivity[*dst_fabric_mesh_id][dst_connected_fabric_chip_id]
                    .at(fabric_node_id.mesh_id)
                    .port_direction;
            // Find the eth chan on connected dst_fabric_mesh_id based on routing_plane_id
            const auto& dst_fabric_node = FabricNodeId(dst_fabric_mesh_id, dst_connected_fabric_chip_id);
            const auto& dst_fabric_chip_eth_chans =
                this->router_port_directions_to_physical_eth_chan_map_.at(dst_fabric_node);
            for (const auto& [direction, eth_chans] : dst_fabric_chip_eth_chans) {
                if (direction == reverse_port_direction) {
                    if (routing_plane_id >= eth_chans.size()) {
                        // Only TG non-standard intermesh connections hits this
                        return std::make_pair(dst_fabric_node, eth_chans[0]);
                    }
                    return std::make_pair(dst_fabric_node, eth_chans[routing_plane_id]);
                }
            }
        }
    }
    TT_FATAL(false, "Could not find connected mesh chip chan ids for {} on chan {}", fabric_node_id, chan_id);
    return std::make_pair(FabricNodeId(MeshId{0}, 0), 0);
}

std::vector<chan_id_t> ControlPlane::get_valid_eth_chans_on_routing_plane(
    FabricNodeId fabric_node_id, routing_plane_id_t routing_plane_id) const {
    std::vector<chan_id_t> valid_eth_chans;
    for (const auto& [direction, eth_chans] :
         this->router_port_directions_to_physical_eth_chan_map_.at(fabric_node_id)) {
        for (const auto& eth_chan : eth_chans) {
            if (this->get_routing_plane_id(eth_chan, eth_chans) == routing_plane_id) {
                valid_eth_chans.push_back(eth_chan);
            }
        }
    }
    return valid_eth_chans;
}

eth_chan_directions ControlPlane::routing_direction_to_eth_direction(RoutingDirection direction) const {
    eth_chan_directions dir;
    switch (direction) {
        case RoutingDirection::N: dir = eth_chan_directions::NORTH; break;
        case RoutingDirection::S: dir = eth_chan_directions::SOUTH; break;
        case RoutingDirection::E: dir = eth_chan_directions::EAST; break;
        case RoutingDirection::W: dir = eth_chan_directions::WEST; break;
        default: TT_FATAL(false, "Invalid Routing Direction");
    }
    return dir;
}

std::set<std::pair<chan_id_t, eth_chan_directions>> ControlPlane::get_active_fabric_eth_channels(
    FabricNodeId fabric_node_id) const {
    std::set<std::pair<chan_id_t, eth_chan_directions>> active_fabric_eth_channels;
    for (const auto& [direction, eth_chans] :
         this->router_port_directions_to_physical_eth_chan_map_.at(fabric_node_id)) {
        for (const auto& eth_chan : eth_chans) {
            active_fabric_eth_channels.insert({eth_chan, this->routing_direction_to_eth_direction(direction)});
        }
    }
    return active_fabric_eth_channels;
}

eth_chan_directions ControlPlane::get_eth_chan_direction(FabricNodeId fabric_node_id, int chan) const {
    for (const auto& [direction, eth_chans] :
         this->router_port_directions_to_physical_eth_chan_map_.at(fabric_node_id)) {
        for (const auto& eth_chan : eth_chans) {
            if (chan == eth_chan) {
                return this->routing_direction_to_eth_direction(direction);
            }
        }
    }
    TT_THROW("Cannot Find Ethernet Channel Direction");
}

std::vector<chan_id_t> ControlPlane::get_intermesh_facing_eth_chans(FabricNodeId fabric_node_id) const {
    std::vector<chan_id_t> channels;
    auto it = this->exit_node_directions_.find(fabric_node_id);
    if (it == this->exit_node_directions_.end()) {
        return channels;
    }
    channels.reserve(it->second.size());
    for (const auto& [chan_id, _] : it->second) {
        channels.push_back(chan_id);
    }
    return channels;
}

std::vector<chan_id_t> ControlPlane::get_intramesh_facing_eth_chans(FabricNodeId fabric_node_id) const {
    std::vector<chan_id_t> channels;
    if (!this->router_port_directions_to_physical_eth_chan_map_.contains(fabric_node_id)) {
        return channels;
    }

    std::unordered_set<chan_id_t> intermesh_channels;
    if (auto it = this->exit_node_directions_.find(fabric_node_id); it != this->exit_node_directions_.end()) {
        for (const auto& [chan_id, _] : it->second) {
            intermesh_channels.insert(chan_id);
        }
    }

    const auto& dir_map = this->router_port_directions_to_physical_eth_chan_map_.at(fabric_node_id);
    for (const auto& [_, eth_chans] : dir_map) {
        for (const auto& chan_id : eth_chans) {
            if (intermesh_channels.find(chan_id) == intermesh_channels.end()) {
                channels.push_back(chan_id);
            }
        }
    }

    std::sort(channels.begin(), channels.end());
    channels.erase(std::unique(channels.begin(), channels.end()), channels.end());
    return channels;
}

std::vector<std::pair<FabricNodeId, chan_id_t>> ControlPlane::get_fabric_route(
    FabricNodeId src_fabric_node_id, FabricNodeId dst_fabric_node_id, chan_id_t src_chan_id) const {
    // Query the mesh coord range owned by the current host
    auto host_local_coord_range = this->get_coord_range(this->get_local_mesh_id_bindings()[0], MeshScope::LOCAL);
    auto src_mesh_coord = this->routing_table_generator_->mesh_graph->chip_to_coordinate(
        src_fabric_node_id.mesh_id, src_fabric_node_id.chip_id);
    auto dst_mesh_coord = this->routing_table_generator_->mesh_graph->chip_to_coordinate(
        dst_fabric_node_id.mesh_id, dst_fabric_node_id.chip_id);

    std::vector<std::pair<FabricNodeId, chan_id_t>> route;
    int i = 0;
    while (src_fabric_node_id != dst_fabric_node_id) {
        i++;
        auto src_mesh_id = src_fabric_node_id.mesh_id;
        auto src_chip_id = src_fabric_node_id.chip_id;
        auto dst_mesh_id = dst_fabric_node_id.mesh_id;
        auto dst_chip_id = dst_fabric_node_id.chip_id;
        if (i >= tt::tt_fabric::MAX_MESH_SIZE * tt::tt_fabric::MAX_NUM_MESHES) {
            log_warning(
                tt::LogFabric, "Could not find a route between {} and {}", src_fabric_node_id, dst_fabric_node_id);
            return {};
        }
        chan_id_t next_chan_id = 0;
        if (src_mesh_id != dst_mesh_id) {
            // Inter-mesh routing
            next_chan_id = this->inter_mesh_routing_tables_.at(src_fabric_node_id)[src_chan_id][*dst_mesh_id];
        } else if (src_chip_id != dst_chip_id) {
            // Intra-mesh routing
            next_chan_id = this->intra_mesh_routing_tables_.at(src_fabric_node_id)[src_chan_id][dst_chip_id];
        }
        if (next_chan_id == eth_chan_magic_values::INVALID_DIRECTION) {
            // The complete route b/w src and dst not found, probably some eth cores are reserved along the path
            log_warning(
                tt::LogFabric, "Could not find a route between {} and {}", src_fabric_node_id, dst_fabric_node_id);
            return {};
        }
        if (src_chan_id != next_chan_id) {
            // Chan to chan within chip
            route.push_back({src_fabric_node_id, next_chan_id});
        }
        std::tie(src_fabric_node_id, src_chan_id) =
            this->get_connected_mesh_chip_chan_ids(src_fabric_node_id, next_chan_id);
        route.push_back({src_fabric_node_id, src_chan_id});
    }
    return route;
}

std::optional<RoutingDirection> ControlPlane::get_forwarding_direction(
    FabricNodeId src_fabric_node_id, FabricNodeId dst_fabric_node_id) const {
    auto src_mesh_id = src_fabric_node_id.mesh_id;
    auto src_chip_id = src_fabric_node_id.chip_id;
    auto dst_mesh_id = dst_fabric_node_id.mesh_id;
    auto dst_chip_id = dst_fabric_node_id.chip_id;
    // TODO: remove returning of std::nullopt, and just return NONE value
    // Tests and usage should check for NONE value
    if (src_mesh_id != dst_mesh_id) {
        const auto& inter_mesh_routing_table = this->routing_table_generator_->get_inter_mesh_table();
        if (inter_mesh_routing_table[*src_mesh_id][src_chip_id][*dst_mesh_id] != RoutingDirection::NONE) {
            return inter_mesh_routing_table[*src_mesh_id][src_chip_id][*dst_mesh_id];
        }
    } else if (src_chip_id != dst_chip_id) {
        const auto& intra_mesh_routing_table = this->routing_table_generator_->get_intra_mesh_table();
        if (intra_mesh_routing_table[*src_mesh_id][src_chip_id][dst_chip_id] != RoutingDirection::NONE) {
            return intra_mesh_routing_table[*src_mesh_id][src_chip_id][dst_chip_id];
        }
    }
    return std::nullopt;
}

std::vector<chan_id_t> ControlPlane::get_forwarding_eth_chans_to_chip(
    FabricNodeId src_fabric_node_id, FabricNodeId dst_fabric_node_id) const {
    const auto& forwarding_direction = get_forwarding_direction(src_fabric_node_id, dst_fabric_node_id);
    if (!forwarding_direction.has_value()) {
        return {};
    }

    return this->get_forwarding_eth_chans_to_chip(src_fabric_node_id, dst_fabric_node_id, *forwarding_direction);
}

std::vector<chan_id_t> ControlPlane::get_forwarding_eth_chans_to_chip(
    FabricNodeId src_fabric_node_id, FabricNodeId dst_fabric_node_id, RoutingDirection forwarding_direction) const {
    std::vector<chan_id_t> forwarding_channels;
    const auto& active_channels =
        this->get_active_fabric_eth_channels_in_direction(src_fabric_node_id, forwarding_direction);
    for (const auto& src_chan_id : active_channels) {
        // check for end-to-end route before accepting this channel
        if (this->get_fabric_route(src_fabric_node_id, dst_fabric_node_id, src_chan_id).empty()) {
            continue;
        }
        forwarding_channels.push_back(src_chan_id);
    }

    return forwarding_channels;
}

stl::Span<const ChipId> ControlPlane::get_intra_chip_neighbors(
    FabricNodeId src_fabric_node_id, RoutingDirection routing_direction) const {
    for (const auto& [_, routing_edge] :
         this->routing_table_generator_->mesh_graph
             ->get_intra_mesh_connectivity()[*src_fabric_node_id.mesh_id][src_fabric_node_id.chip_id]) {
        if (routing_edge.port_direction == routing_direction) {
            return routing_edge.connected_chip_ids;
        }
    }
    return {};
}

std::unordered_map<MeshId, std::vector<ChipId>> ControlPlane::get_chip_neighbors(
    FabricNodeId src_fabric_node_id, RoutingDirection routing_direction) const {
    std::unordered_map<MeshId, std::vector<ChipId>> neighbors;
    auto intra_neighbors = this->get_intra_chip_neighbors(src_fabric_node_id, routing_direction);
    auto src_mesh_id = src_fabric_node_id.mesh_id;
    auto src_chip_id = src_fabric_node_id.chip_id;
    if (!intra_neighbors.empty()) {
        neighbors[src_mesh_id].insert(neighbors[src_mesh_id].end(), intra_neighbors.begin(), intra_neighbors.end());
    }
    for (const auto& [mesh_id, routing_edge] :
         this->routing_table_generator_->mesh_graph->get_inter_mesh_connectivity()[*src_mesh_id][src_chip_id]) {
        if (routing_edge.port_direction == routing_direction) {
            neighbors[mesh_id] = routing_edge.connected_chip_ids;
        }
    }
    return neighbors;
}

size_t ControlPlane::get_num_active_fabric_routers(FabricNodeId fabric_node_id) const {
    // Return the number of active fabric routers on the chip
    // Not always all the available FABRIC_ROUTER cores given by Cluster, since some may be disabled
    size_t num_routers = 0;
    for (const auto& [direction, eth_chans] :
         this->router_port_directions_to_physical_eth_chan_map_.at(fabric_node_id)) {
        num_routers += eth_chans.size();
    }
    return num_routers;
}

std::vector<chan_id_t> ControlPlane::get_active_fabric_eth_channels_in_direction(
    FabricNodeId fabric_node_id, RoutingDirection routing_direction) const {
    for (const auto& [direction, eth_chans] :
         this->router_port_directions_to_physical_eth_chan_map_.at(fabric_node_id)) {
        if (routing_direction == direction) {
            return eth_chans;
        }
    }
    return {};
}

void write_to_worker_or_fabric_tensix_cores(
    const void* worker_data,
    const void* dispatcher_data,
    const void* tensix_extension_data,
    size_t size,
    tt::tt_metal::HalL1MemAddrType addr_type,
    ChipId physical_chip_id) {
    TT_FATAL(
        size ==
            tt_metal::MetalContext::instance().hal().get_dev_size(tt_metal::HalProgrammableCoreType::TENSIX, addr_type),
        "ControlPlane: Tensix core data size mismatch expected {} but got {}",
        size,
        tt_metal::MetalContext::instance().hal().get_dev_size(tt_metal::HalProgrammableCoreType::TENSIX, addr_type));

    const auto& soc_desc = tt::tt_metal::MetalContext::instance().get_cluster().get_soc_desc(physical_chip_id);
    const std::vector<tt::umd::CoreCoord>& all_tensix_cores =
        soc_desc.get_cores(CoreType::TENSIX, CoordSystem::TRANSLATED);

    // Check if tensix config is enabled
    bool tensix_config_enabled = tt::tt_metal::MetalContext::instance().get_fabric_tensix_config() !=
                                 tt::tt_fabric::FabricTensixConfig::DISABLED;

    // Get pre-computed translated fabric mux cores from tensix config
    std::unordered_set<CoreCoord> fabric_mux_cores_translated;
    std::unordered_set<CoreCoord> dispatch_mux_cores_translated;
    if (tensix_config_enabled) {
        const auto& fabric_context = tt::tt_metal::MetalContext::instance().get_control_plane().get_fabric_context();
        const auto& tensix_config = fabric_context.get_tensix_config();
        fabric_mux_cores_translated = tensix_config.get_translated_fabric_mux_cores();
        dispatch_mux_cores_translated = tensix_config.get_translated_dispatch_mux_cores();
    }

    enum class CoreType { Worker, FabricTensixExtension, DispatcherMux };

    auto get_core_type = [&](const CoreCoord& core_coord) -> CoreType {
        if (fabric_mux_cores_translated.find(core_coord) != fabric_mux_cores_translated.end()) {
            return CoreType::FabricTensixExtension;
        }
        if (dispatch_mux_cores_translated.find(core_coord) != dispatch_mux_cores_translated.end()) {
            return CoreType::DispatcherMux;
        }
        return CoreType::Worker;
    };

    auto select_data = [&](CoreType core_type) -> const void* {
        if (tensix_config_enabled) {
            switch (core_type) {
                case CoreType::FabricTensixExtension: return worker_data;
                case CoreType::DispatcherMux: return dispatcher_data;
                case CoreType::Worker: return tensix_extension_data;
                default: TT_THROW("unknown core type: {}", core_type);
            }
        } else {
            return worker_data;
        }
    };

    for (const auto& tensix_core : all_tensix_cores) {
        CoreCoord core_coord(tensix_core.x, tensix_core.y);
        CoreType core_type = get_core_type(core_coord);
        const void* data_to_write = select_data(core_type);

        tt::tt_metal::MetalContext::instance().get_cluster().write_core(
            data_to_write,
            size,
            tt_cxy_pair(physical_chip_id, core_coord),
            tt_metal::MetalContext::instance().hal().get_dev_addr(
                tt_metal::HalProgrammableCoreType::TENSIX, addr_type));
    }
}

static void write_to_all_cores(
    const void* data,
    size_t size,
    tt::tt_metal::HalL1MemAddrType addr_type,
    ChipId physical_chip_id,
    tt::tt_metal::HalProgrammableCoreType core_type) {
    const auto& cluster = tt::tt_metal::MetalContext::instance().get_cluster();

    const char* type_label = "Unknown";
    switch (core_type) {
        case tt::tt_metal::HalProgrammableCoreType::TENSIX: type_label = "Tensix"; break;
        case tt::tt_metal::HalProgrammableCoreType::IDLE_ETH: type_label = "Idle ETH"; break;
        case tt::tt_metal::HalProgrammableCoreType::ACTIVE_ETH: type_label = "Active ETH"; break;
        default: break;
    }

    TT_FATAL(
        size == tt::tt_metal::MetalContext::instance().hal().get_dev_size(core_type, addr_type),
        "ControlPlane: {} core data size mismatch expected {} but got {}",
        type_label,
        tt::tt_metal::MetalContext::instance().hal().get_dev_size(core_type, addr_type),
        size);

    switch (core_type) {
        case tt::tt_metal::HalProgrammableCoreType::TENSIX: {
            const auto& soc_desc = cluster.get_soc_desc(physical_chip_id);
            const std::vector<tt::umd::CoreCoord>& tensix_cores =
                soc_desc.get_cores(CoreType::TENSIX, CoordSystem::TRANSLATED);
            for (const auto& tensix_core : tensix_cores) {
                tt::tt_metal::MetalContext::instance().get_cluster().write_core(
                    data,
                    size,
                    tt_cxy_pair(physical_chip_id, CoreCoord(tensix_core.x, tensix_core.y)),
                    tt::tt_metal::MetalContext::instance().hal().get_dev_addr(core_type, addr_type));
            }
            break;
        }
        case tt::tt_metal::HalProgrammableCoreType::IDLE_ETH:
        case tt::tt_metal::HalProgrammableCoreType::ACTIVE_ETH: {
            std::unordered_set<CoreCoord> logical_eth_cores =
                (core_type == tt::tt_metal::HalProgrammableCoreType::IDLE_ETH)
                    ? tt::tt_metal::MetalContext::instance().get_control_plane().get_inactive_ethernet_cores(
                          physical_chip_id)
                    : tt::tt_metal::MetalContext::instance().get_control_plane().get_active_ethernet_cores(
                          physical_chip_id);
            for (const CoreCoord& logical_eth_core : logical_eth_cores) {
                CoreCoord virtual_eth_core = cluster.get_virtual_coordinate_from_logical_coordinates(
                    physical_chip_id, logical_eth_core, CoreType::ETH);
                tt::tt_metal::MetalContext::instance().get_cluster().write_core(
                    data,
                    size,
                    tt_cxy_pair(physical_chip_id, CoreCoord(virtual_eth_core.x, virtual_eth_core.y)),
                    tt::tt_metal::MetalContext::instance().hal().get_dev_addr(core_type, addr_type));
            }
            break;
        }
        default: TT_THROW("Unsupported core type {}", enchantum::to_string(core_type));
    }
}

// Helper functions to compute and embed routing path tables
void ControlPlane::compute_and_embed_1d_routing_path_table(
    MeshId mesh_id, tensix_routing_l1_info_t& tensix_routing_info) const {
    auto host_rank_id = this->get_local_host_rank_id_binding();
    const auto& local_mesh_chip_id_container = this->topology_mapper_->get_chip_ids(mesh_id, host_rank_id);
    uint16_t num_chips = MAX_CHIPS_LOWLAT_1D < local_mesh_chip_id_container.size()
                             ? MAX_CHIPS_LOWLAT_1D
                             : static_cast<uint16_t>(local_mesh_chip_id_container.size());

    intra_mesh_routing_path_t<1, false> routing_path_1d;
    routing_path_1d.calculate_chip_to_all_routing_fields(FabricNodeId(mesh_id, 0), num_chips);

    std::memcpy(
        &tensix_routing_info.routing_path_table_1d, &routing_path_1d, sizeof(intra_mesh_routing_path_t<1, false>));
}

void ControlPlane::compute_and_embed_2d_routing_path_table(
    MeshId mesh_id, ChipId chip_id, tensix_routing_l1_info_t& tensix_routing_info) const {
    auto host_rank_id = this->get_local_host_rank_id_binding();
    auto local_mesh_chip_id_container = this->topology_mapper_->get_chip_ids(mesh_id, host_rank_id);

    bool chip_is_local_to_host = false;
    for (const auto& [_, local_chip_id] : local_mesh_chip_id_container) {
        if (local_chip_id == chip_id) {
            chip_is_local_to_host = true;
            break;
        }
    }
    TT_ASSERT(
        chip_is_local_to_host,
        "2D routing path: chip {} is not owned by local host_rank {} for mesh {}",
        chip_id,
        *host_rank_id,
        *mesh_id);

    // Calculate routing using global mesh geometry (device tables are indexed by global chip ids)
    MeshShape mesh_shape = this->get_physical_mesh_shape(mesh_id, MeshScope::GLOBAL);
    uint16_t num_chips = mesh_shape[0] * mesh_shape[1];
    TT_ASSERT(num_chips <= 256, "Number of chips exceeds 256 for mesh {}", *mesh_id);
    TT_ASSERT(
        mesh_shape[0] <= 16 && mesh_shape[1] <= 16,
        "One or both of mesh axis exceed 16 for mesh {}: {}x{}",
        *mesh_id,
        mesh_shape[0],
        mesh_shape[1]);

    intra_mesh_routing_path_t<2, true> routing_path_2d;
    routing_path_2d.calculate_chip_to_all_routing_fields(FabricNodeId(mesh_id, chip_id), num_chips);

    std::memcpy(
        &tensix_routing_info.routing_path_table_2d, &routing_path_2d, sizeof(intra_mesh_routing_path_t<2, true>));

    // Build per-dst-mesh exit node table (1 byte per mesh) for this src chip
    exit_node_table_t exit_table{};
    std::fill_n(exit_table.nodes, MAX_NUM_MESHES, eth_chan_magic_values::INVALID_ROUTING_TABLE_ENTRY);
    const auto& inter_mesh_table = this->routing_table_generator_->get_inter_mesh_table();
    for (const auto& dst_mesh_id : this->routing_table_generator_->mesh_graph->get_mesh_ids()) {
        auto direction = inter_mesh_table[*mesh_id][chip_id][*dst_mesh_id];
        if (direction == RoutingDirection::NONE) {
            continue;
        }
        auto exit_node = this->routing_table_generator_->get_exit_node_from_mesh_to_mesh(mesh_id, chip_id, dst_mesh_id);
        exit_table.nodes[*dst_mesh_id] = static_cast<std::uint8_t>(exit_node.chip_id);
    }
    std::memcpy(&tensix_routing_info.exit_node_table, &exit_table, sizeof(exit_node_table_t));
}

// Write routing table to Tensix cores' L1 on a specific chip
void ControlPlane::write_routing_tables_to_tensix_cores(MeshId mesh_id, ChipId chip_id) const {
    FabricNodeId src_fabric_node_id{mesh_id, chip_id};
    auto physical_chip_id = this->logical_mesh_chip_id_to_physical_chip_id_mapping_.at(src_fabric_node_id);

    tensix_routing_l1_info_t tensix_routing_info = {};
    tensix_routing_info.my_mesh_id = *mesh_id;
    tensix_routing_info.my_device_id = chip_id;

    // Build intra-mesh routing entries (chip-to-chip routing)
    const auto& router_intra_mesh_routing_table = this->routing_table_generator_->get_intra_mesh_table();
    TT_FATAL(
        router_intra_mesh_routing_table[*mesh_id][chip_id].size() <= tt::tt_fabric::MAX_MESH_SIZE,
        "ControlPlane: Intra mesh routing table size exceeds maximum allowed size");

    // Initialize all entries to INVALID_ROUTING_TABLE_ENTRY first
    for (std::uint32_t i = 0; i < tt::tt_fabric::MAX_MESH_SIZE; i++) {
        tensix_routing_info.intra_mesh_routing_table.set_original_direction(
            i, static_cast<std::uint8_t>(eth_chan_magic_values::INVALID_ROUTING_TABLE_ENTRY));
    }

    for (ChipId dst_chip_id = 0; dst_chip_id < router_intra_mesh_routing_table[*mesh_id][chip_id].size();
         dst_chip_id++) {
        if (chip_id == dst_chip_id) {
            tensix_routing_info.intra_mesh_routing_table.set_original_direction(
                dst_chip_id, static_cast<std::uint8_t>(eth_chan_magic_values::INVALID_DIRECTION));
            continue;
        }
        auto forwarding_direction = router_intra_mesh_routing_table[*mesh_id][chip_id][dst_chip_id];
        std::uint8_t direction_value =
            forwarding_direction != RoutingDirection::NONE
                ? static_cast<std::uint8_t>(this->routing_direction_to_eth_direction(forwarding_direction))
                : static_cast<std::uint8_t>(eth_chan_magic_values::INVALID_DIRECTION);
        tensix_routing_info.intra_mesh_routing_table.set_original_direction(dst_chip_id, direction_value);
    }

    // Build inter-mesh routing entries (mesh-to-mesh routing)
    const auto& router_inter_mesh_routing_table = this->routing_table_generator_->get_inter_mesh_table();
    TT_FATAL(
        router_inter_mesh_routing_table[*mesh_id][chip_id].size() <= tt::tt_fabric::MAX_NUM_MESHES,
        "ControlPlane: Inter mesh routing table size exceeds maximum allowed size");

    // Initialize all entries to INVALID_ROUTING_TABLE_ENTRY first
    for (std::uint32_t i = 0; i < tt::tt_fabric::MAX_NUM_MESHES; i++) {
        tensix_routing_info.inter_mesh_routing_table.set_original_direction(
            i, static_cast<std::uint8_t>(eth_chan_magic_values::INVALID_ROUTING_TABLE_ENTRY));
    }

    for (std::uint32_t dst_mesh_id = 0; dst_mesh_id < router_inter_mesh_routing_table[*mesh_id][chip_id].size();
         dst_mesh_id++) {
        if (*mesh_id == dst_mesh_id) {
            tensix_routing_info.inter_mesh_routing_table.set_original_direction(
                dst_mesh_id, static_cast<std::uint8_t>(eth_chan_magic_values::INVALID_DIRECTION));
            continue;
        }
        auto forwarding_direction = router_inter_mesh_routing_table[*mesh_id][chip_id][dst_mesh_id];
        std::uint8_t direction_value =
            forwarding_direction != RoutingDirection::NONE
                ? static_cast<std::uint8_t>(this->routing_direction_to_eth_direction(forwarding_direction))
                : static_cast<std::uint8_t>(eth_chan_magic_values::INVALID_DIRECTION);
        tensix_routing_info.inter_mesh_routing_table.set_original_direction(dst_mesh_id, direction_value);
    }

    if (this->get_fabric_context().is_2D_routing_enabled()) {
        // Compute and embed 2D routing path table and exit node table (per src chip id)
        compute_and_embed_2d_routing_path_table(mesh_id, chip_id, tensix_routing_info);
    } else {
        // Compute and embed 1D routing path table (independent of src chip id)
        compute_and_embed_1d_routing_path_table(mesh_id, tensix_routing_info);
    }

    // Finally, write the full routing info to all Tensix cores and mirror to IDLE_ETH routing table
    write_to_all_cores(
        &tensix_routing_info,
        sizeof(tensix_routing_info),
        tt::tt_metal::HalL1MemAddrType::TENSIX_ROUTING_TABLE,
        physical_chip_id,
        tt::tt_metal::HalProgrammableCoreType::TENSIX);
    write_to_all_cores(
        &tensix_routing_info,
        sizeof(tensix_routing_info),
        tt::tt_metal::HalL1MemAddrType::FABRIC_ROUTING_TABLE,
        physical_chip_id,
        tt::tt_metal::HalProgrammableCoreType::IDLE_ETH);
    write_to_all_cores(
        &tensix_routing_info,
        sizeof(tensix_routing_info),
        tt::tt_metal::HalL1MemAddrType::FABRIC_ROUTING_TABLE,
        physical_chip_id,
        tt::tt_metal::HalProgrammableCoreType::ACTIVE_ETH);
    tt::tt_metal::MetalContext::instance().get_cluster().l1_barrier(physical_chip_id);
}

// Write connection info to Tensix cores' L1 on a specific chip
void ControlPlane::write_fabric_connections_to_tensix_cores(MeshId mesh_id, ChipId chip_id) const {
    if (this->fabric_context_ == nullptr) {
        log_warning(
            tt::LogFabric,
            "ControlPlane: Fabric context is not set, cannot write fabric connections to Tensix cores for M%dD%d",
            *mesh_id,
            chip_id);
        return;
    }
    FabricNodeId src_fabric_node_id{mesh_id, chip_id};
    auto physical_chip_id = this->logical_mesh_chip_id_to_physical_chip_id_mapping_.at(src_fabric_node_id);

    tt::tt_fabric::tensix_fabric_connections_l1_info_t fabric_worker_connections = {};
    tt::tt_fabric::tensix_fabric_connections_l1_info_t fabric_dispatcher_connections = {};
    tt::tt_fabric::tensix_fabric_connections_l1_info_t fabric_tensix_connections = {};

    // Get all physically connected ethernet channels directly from the cluster
    const auto& cluster = tt::tt_metal::MetalContext::instance().get_cluster();
    const auto& connected_chips_and_eth_cores = cluster.get_ethernet_cores_grouped_by_connected_chips(physical_chip_id);

    size_t num_eth_endpoint = 0;
    for (const auto& [direction, eth_chans] :
         this->router_port_directions_to_physical_eth_chan_map_.at(src_fabric_node_id)) {
        for (auto eth_channel_id : eth_chans) {
            eth_chan_directions router_direction = this->routing_direction_to_eth_direction(direction);
            if (num_eth_endpoint >= tt::tt_fabric::tensix_fabric_connections_l1_info_t::MAX_FABRIC_ENDPOINTS) {
                log_warning(
                    tt::LogFabric,
                    "ControlPlane: Maximum number of fabric endpoints exceeded for M%dD%d, skipping further "
                    "connections",
                    *mesh_id,
                    chip_id);
                break;
            }

            // Populate connection info for regular fabric connections (for tensix mux cores)
            auto& worker_connection_info = fabric_worker_connections.read_only[eth_channel_id];
            worker_connection_info.edm_direction = router_direction;

            // Populate connection info for dispatcher fabric connections
            auto& dispatcher_connection_info = fabric_dispatcher_connections.read_only[eth_channel_id];
            dispatcher_connection_info.edm_direction = router_direction;

            // Populate connection info for tensix mux connections (for normal worker cores)
            auto& tensix_connection_info = fabric_tensix_connections.read_only[eth_channel_id];
            tensix_connection_info.edm_direction = router_direction;

            // Use helper function to populate both connection types
            this->populate_fabric_connection_info(
                worker_connection_info,
                dispatcher_connection_info,
                tensix_connection_info,
                physical_chip_id,
                eth_channel_id);

            // Mark this connection as valid for fabric communication
            fabric_worker_connections.valid_connections_mask |= (1u << eth_channel_id);
            fabric_dispatcher_connections.valid_connections_mask |= (1u << eth_channel_id);
            fabric_tensix_connections.valid_connections_mask |= (1u << eth_channel_id);
            num_eth_endpoint++;
        }
    }

    // Write fabric connections (fabric router config) to mux cores and tensix connections (tensix config) to worker
    // cores
    write_to_worker_or_fabric_tensix_cores(
        &fabric_worker_connections,      // worker_data - goes to mux cores
        &fabric_dispatcher_connections,  // dispatcher_data - goes to dispatcher cores
        &fabric_tensix_connections,      // tensix_extension_data - goes to worker cores
        sizeof(tt::tt_fabric::tensix_fabric_connections_l1_info_t),
        tt::tt_metal::HalL1MemAddrType::TENSIX_FABRIC_CONNECTIONS,
        physical_chip_id);
}

std::vector<chan_id_t> ControlPlane::get_active_fabric_eth_routing_planes_in_direction(
    FabricNodeId fabric_node_id, RoutingDirection routing_direction) const {
    auto eth_chans = get_active_fabric_eth_channels_in_direction(fabric_node_id, routing_direction);
    size_t num_routing_planes = 0;
    if (this->router_port_directions_to_num_routing_planes_map_.contains(fabric_node_id) &&
        this->router_port_directions_to_num_routing_planes_map_.at(fabric_node_id).contains(routing_direction)) {
        num_routing_planes =
            this->router_port_directions_to_num_routing_planes_map_.at(fabric_node_id).at(routing_direction);
        TT_FATAL(
            eth_chans.size() >= num_routing_planes,
            "Not enough active fabric eth channels for node {} in direction {}. Requested {} routing planes but only "
            "have {} eth channels",
            fabric_node_id,
            routing_direction,
            num_routing_planes,
            eth_chans.size());
        eth_chans.resize(num_routing_planes);
    }
    return eth_chans;
}

size_t ControlPlane::get_num_available_routing_planes_in_direction(
    FabricNodeId fabric_node_id, RoutingDirection routing_direction) const {
    if (this->router_port_directions_to_num_routing_planes_map_.contains(fabric_node_id) &&
        this->router_port_directions_to_num_routing_planes_map_.at(fabric_node_id).contains(routing_direction)) {
        return this->router_port_directions_to_num_routing_planes_map_.at(fabric_node_id).at(routing_direction);
    }
    return 0;
}

void ControlPlane::write_fabric_telemetry_to_all_chips(const FabricNodeId& fabric_node_id) const {
    auto physical_chip_id = this->logical_mesh_chip_id_to_physical_chip_id_mapping_.at(fabric_node_id);
    auto active_ethernet_cores = this->get_active_ethernet_cores(physical_chip_id);

    auto& hal = tt::tt_metal::MetalContext::instance().hal();
    const auto& factory = hal.get_fabric_telemetry_factory(tt::tt_metal::HalProgrammableCoreType::ACTIVE_ETH);

    auto telemetry = factory.create<::tt::tt_fabric::fabric_telemetry::FabricTelemetryStaticOnly>();
    auto telemetry_view = telemetry.view();
    auto static_info = telemetry_view.static_info();

    static_info.mesh_id() = *fabric_node_id.mesh_id;
    static_info.device_id() = fabric_node_id.chip_id;
    static_info.fabric_config() =
        static_cast<std::uint32_t>(tt::tt_metal::MetalContext::instance().get_fabric_config());
    static_info.supported_stats() = ::tt::tt_fabric::fabric_telemetry::DynamicStatistics::NONE;

    for (const auto& active_ethernet_core : active_ethernet_cores) {
        auto chan_id = tt::tt_metal::MetalContext::instance()
                           .get_cluster()
                           .get_soc_desc(physical_chip_id)
                           .logical_eth_core_to_chan_map.at(active_ethernet_core);

        // auto routing_direction = get_eth_chan_direction(fabric_node_id, chan_id);
        // static_info.direction() = static_cast<std::uint8_t>(routing_direction);
        static_info.direction() = 0;

        CoreCoord virtual_eth_core =
            tt::tt_metal::MetalContext::instance().get_cluster().get_virtual_eth_core_from_channel(
                physical_chip_id, chan_id);
        tt::tt_metal::MetalContext::instance().get_cluster().write_core(
            telemetry.data(),
            telemetry.size(),
            tt_cxy_pair(physical_chip_id, virtual_eth_core),
            hal.get_dev_addr(
                tt::tt_metal::HalProgrammableCoreType::ACTIVE_ETH, tt::tt_metal::HalL1MemAddrType::FABRIC_TELEMETRY));
    }
    tt::tt_metal::MetalContext::instance().get_cluster().l1_barrier(physical_chip_id);
}

void ControlPlane::write_routing_tables_to_all_chips() const {
    // Configure the routing tables on the chips
    TT_ASSERT(
        this->intra_mesh_routing_tables_.size() == this->inter_mesh_routing_tables_.size(),
        "Intra mesh routing tables size mismatch with inter mesh routing tables");
    auto user_meshes = this->get_user_physical_mesh_ids();
    for (auto mesh_id : user_meshes) {
        const auto& local_mesh_coord_range = this->get_coord_range(mesh_id, MeshScope::LOCAL);
        for (const auto& mesh_coord : local_mesh_coord_range) {
            auto fabric_chip_id = this->routing_table_generator_->mesh_graph->coordinate_to_chip(mesh_id, mesh_coord);
            auto fabric_node_id = FabricNodeId(mesh_id, fabric_chip_id);
            TT_ASSERT(
                this->inter_mesh_routing_tables_.contains(fabric_node_id),
                "Intra mesh routing tables keys mismatch with inter mesh routing tables");
            this->write_routing_tables_to_tensix_cores(fabric_node_id.mesh_id, fabric_node_id.chip_id);
            this->write_fabric_connections_to_tensix_cores(fabric_node_id.mesh_id, fabric_node_id.chip_id);
<<<<<<< HEAD
            this->write_routing_tables_to_eth_cores(fabric_node_id.mesh_id, fabric_node_id.chip_id);
            this->write_fabric_telemetry_to_all_chips(fabric_node_id);
=======
>>>>>>> b659fba4
        }
    }
}

// TODO: remove this after TG is deprecated
std::vector<MeshId> ControlPlane::get_user_physical_mesh_ids() const {
    std::vector<MeshId> physical_mesh_ids;
    const auto user_chips = tt::tt_metal::MetalContext::instance().get_cluster().user_exposed_chip_ids();
    for (const auto& [fabric_node_id, physical_chip_id] : this->logical_mesh_chip_id_to_physical_chip_id_mapping_) {
        if (user_chips.find(physical_chip_id) != user_chips.end() and
            std::find(physical_mesh_ids.begin(), physical_mesh_ids.end(), fabric_node_id.mesh_id) ==
                physical_mesh_ids.end()) {
            physical_mesh_ids.push_back(fabric_node_id.mesh_id);
        }
    }
    return physical_mesh_ids;
}

MeshShape ControlPlane::get_physical_mesh_shape(MeshId mesh_id, MeshScope scope) const {
    std::optional<MeshHostRankId> local_host_rank_id =
        MeshScope::LOCAL == scope ? std::make_optional(this->get_local_host_rank_id_binding()) : std::nullopt;

    return this->topology_mapper_->get_mesh_shape(mesh_id, local_host_rank_id);
}

void ControlPlane::print_routing_tables() const {
    this->print_ethernet_channels();

    std::stringstream ss;
    ss << "Control Plane: IntraMesh Routing Tables" << std::endl;
    for (const auto& [fabric_node_id, chip_routing_table] : this->intra_mesh_routing_tables_) {
        ss << fabric_node_id << ":" << std::endl;
        for (int eth_chan = 0; eth_chan < chip_routing_table.size(); eth_chan++) {
            ss << "   Eth Chan " << eth_chan << ": ";
            for (const auto& dst_chan_id : chip_routing_table[eth_chan]) {
                ss << (std::uint16_t)dst_chan_id << " ";
            }
            ss << std::endl;
        }
    }

    log_debug(tt::LogFabric, "{}", ss.str());
    ss.str(std::string());
    ss << "Control Plane: InterMesh Routing Tables" << std::endl;

    for (const auto& [fabric_node_id, chip_routing_table] : this->inter_mesh_routing_tables_) {
        ss << fabric_node_id << ":" << std::endl;
        for (int eth_chan = 0; eth_chan < chip_routing_table.size(); eth_chan++) {
            ss << "   Eth Chan " << eth_chan << ": ";
            for (const auto& dst_chan_id : chip_routing_table[eth_chan]) {
                ss << (std::uint16_t)dst_chan_id << " ";
            }
            ss << std::endl;
        }
    }
    log_debug(tt::LogFabric, "{}", ss.str());
}

void ControlPlane::print_ethernet_channels() const {
    std::stringstream ss;
    ss << "Control Plane: Physical eth channels in each direction" << std::endl;
    for (const auto& [fabric_node_id, fabric_eth_channels] : this->router_port_directions_to_physical_eth_chan_map_) {
        ss << fabric_node_id << ": " << std::endl;
        for (const auto& [direction, eth_chans] : fabric_eth_channels) {
            ss << "   " << enchantum::to_string(direction) << ":";
            for (const auto& eth_chan : eth_chans) {
                ss << " " << (std::uint16_t)eth_chan;
            }
            ss << std::endl;
        }
    }
    log_debug(tt::LogFabric, "{}", ss.str());
}

void ControlPlane::set_routing_mode(uint16_t mode) {
    if (!(this->routing_mode_ == 0 || this->routing_mode_ == mode)) {
        log_warning(
            tt::LogFabric,
            "Control Plane: Routing mode already set to {}. Setting to {}",
            (uint16_t)this->routing_mode_,
            (uint16_t)mode);
    }
    this->routing_mode_ = mode;
}

uint16_t ControlPlane::get_routing_mode() const { return this->routing_mode_; }

void ControlPlane::initialize_fabric_context(tt_fabric::FabricConfig fabric_config) {
    TT_FATAL(this->fabric_context_ == nullptr, "Trying to re-initialize fabric context");
    this->fabric_context_ = std::make_unique<FabricContext>(fabric_config);
}

FabricContext& ControlPlane::get_fabric_context() const {
    TT_FATAL(this->fabric_context_ != nullptr, "Trying to get un-initialized fabric context");
    return *this->fabric_context_;
}

void ControlPlane::clear_fabric_context() {
    this->fabric_context_.reset(nullptr);
    asic_id_to_fabric_node_cache_.clear();
}

void ControlPlane::initialize_fabric_tensix_datamover_config() {
    TT_FATAL(this->fabric_context_ != nullptr, "Fabric context must be initialized first");
    this->fabric_context_->initialize_tensix_config();
}

bool ControlPlane::is_cross_host_eth_link(ChipId chip_id, chan_id_t chan_id) const {
    auto asic_id = tt::tt_metal::MetalContext::instance().get_cluster().get_unique_chip_ids().at(chip_id);
    return this->physical_system_descriptor_->is_cross_host_eth_link(tt::tt_metal::AsicID{asic_id}, chan_id);
}

std::unordered_set<CoreCoord> ControlPlane::get_active_ethernet_cores(ChipId chip_id, bool skip_reserved_cores) const {
    const auto& cluster = tt::tt_metal::MetalContext::instance().get_cluster();

    std::unordered_set<CoreCoord> active_ethernet_cores;
    const auto& cluster_desc = cluster.get_cluster_desc();
    const auto& soc_desc = cluster.get_soc_desc(chip_id);

    // Check if there are any ethernet cores available on this chip
    if (soc_desc.logical_eth_core_to_chan_map.empty()) {
        return active_ethernet_cores;  // Return empty set if no ethernet cores
    }

    if (cluster.arch() == ARCH::BLACKHOLE) {
        // Can't just use `get_ethernet_cores_grouped_by_connected_chips` because there are some active ethernet cores
        // without links. Only risc1 on these cores is available for Metal and should not be classified as idle
        // to ensure that Metal does not try to program both riscs.
        std::set<uint32_t> logical_active_eth_channels = cluster_desc->get_active_eth_channels(chip_id);
        for (auto logical_active_eth_channel : logical_active_eth_channels) {
            tt::umd::CoreCoord logical_active_eth =
                soc_desc.get_eth_core_for_channel(logical_active_eth_channel, CoordSystem::LOGICAL);
            active_ethernet_cores.insert(CoreCoord(logical_active_eth.x, logical_active_eth.y));
        }
    } else {
        std::set<uint32_t> logical_active_eth_channels = cluster_desc->get_active_eth_channels(chip_id);
        const auto& freq_retrain_eth_cores = cluster.get_eth_cores_with_frequent_retraining(chip_id);
        const auto& eth_routing_info = cluster.get_eth_routing_info(chip_id);
        for (const auto& eth_channel : logical_active_eth_channels) {
            tt::umd::CoreCoord eth_core = soc_desc.get_eth_core_for_channel(eth_channel, CoordSystem::LOGICAL);
            const auto& routing_info = eth_routing_info.at(eth_core);
            if (routing_info == EthRouterMode::FABRIC_ROUTER && skip_reserved_cores) {
                continue;
            }
            if (freq_retrain_eth_cores.find(eth_core) != freq_retrain_eth_cores.end()) {
                continue;
            }

            active_ethernet_cores.insert(eth_core);
        }
        // WH has a special case where mmio chips with remote connections must always have certain channels active
        if (cluster.arch() == tt::ARCH::WORMHOLE_B0 && cluster_desc->is_chip_mmio_capable(chip_id) &&
            !cluster.get_tunnels_from_mmio_device(chip_id).empty()) {
            // UMD routing FW uses these cores for base routing
            // channel 15 is used by syseng tools
            std::unordered_set<int> channels_to_skip = {};
            if (cluster.is_galaxy_cluster()) {
                // TODO: This may need to change, if we need additional eth cores for dispatch on Galaxy
                channels_to_skip = {0, 1, 2, 3, 15};
            } else {
                channels_to_skip = {15};
            }
            for (const auto& eth_channel : channels_to_skip) {
                if (logical_active_eth_channels.find(eth_channel) == logical_active_eth_channels.end()) {
                    tt::umd::CoreCoord eth_core = soc_desc.get_eth_core_for_channel(eth_channel, CoordSystem::LOGICAL);
                    active_ethernet_cores.insert(eth_core);
                }
            }
        }
    }
    return active_ethernet_cores;
}

std::unordered_set<CoreCoord> ControlPlane::get_inactive_ethernet_cores(ChipId chip_id) const {
    const auto& cluster = tt::tt_metal::MetalContext::instance().get_cluster();
    std::unordered_set<CoreCoord> active_ethernet_cores = this->get_active_ethernet_cores(chip_id);
    std::unordered_set<CoreCoord> inactive_ethernet_cores;

    for (const auto& [eth_core, chan] : cluster.get_soc_desc(chip_id).logical_eth_core_to_chan_map) {
        if (active_ethernet_cores.find(eth_core) == active_ethernet_cores.end()) {
            inactive_ethernet_cores.insert(eth_core);
        }
    }
    return inactive_ethernet_cores;
}

void ControlPlane::assign_direction_to_fabric_eth_chan(
    const FabricNodeId& fabric_node_id, chan_id_t chan_id, RoutingDirection direction) {
    auto physical_chip_id = this->logical_mesh_chip_id_to_physical_chip_id_mapping_.at(fabric_node_id);
    // TODO: get_fabric_ethernet_channels accounts for down links, but we should manage down links in control plane
    auto fabric_router_channels_on_chip =
        tt::tt_metal::MetalContext::instance().get_cluster().get_fabric_ethernet_channels(physical_chip_id);

    // TODO: add logic here to disable unsed routers, e.g. Mesh on Torus system
    if (fabric_router_channels_on_chip.contains(chan_id)) {
        this->router_port_directions_to_physical_eth_chan_map_.at(fabric_node_id)[direction].push_back(chan_id);
    } else {
        log_debug(
            tt::LogFabric,
            "Control Plane: Disabling router on M{}D{} eth channel {}",
            fabric_node_id.mesh_id,
            fabric_node_id.chip_id,
            chan_id);
    }
}

void ControlPlane::assign_direction_to_fabric_eth_core(
    const FabricNodeId& fabric_node_id, const CoreCoord& eth_core, RoutingDirection direction) {
    auto physical_chip_id = this->logical_mesh_chip_id_to_physical_chip_id_mapping_.at(fabric_node_id);
    auto chan_id = tt::tt_metal::MetalContext::instance()
                       .get_cluster()
                       .get_soc_desc(physical_chip_id)
                       .logical_eth_core_to_chan_map.at(eth_core);
    this->assign_direction_to_fabric_eth_chan(fabric_node_id, chan_id, direction);
}

const MeshGraph& ControlPlane::get_mesh_graph() const { return *routing_table_generator_->mesh_graph; }

std::vector<MeshId> ControlPlane::get_local_mesh_id_bindings() const {
    const auto& mesh_id_bindings = this->local_mesh_binding_.mesh_ids;
    const auto& user_mesh_ids = this->get_user_physical_mesh_ids();
    std::vector<MeshId> local_mesh_ids;
    for (const auto& mesh_id : mesh_id_bindings) {
        if (std::find(user_mesh_ids.begin(), user_mesh_ids.end(), mesh_id) != user_mesh_ids.end()) {
            local_mesh_ids.push_back(mesh_id);
        }
    }
    TT_FATAL(!local_mesh_ids.empty(), "No local mesh ids found");
    return local_mesh_ids;
}

MeshHostRankId ControlPlane::get_local_host_rank_id_binding() const { return this->local_mesh_binding_.host_rank; }

MeshCoordinate ControlPlane::get_local_mesh_offset() const {
    auto coord_range = this->get_coord_range(this->get_local_mesh_id_bindings()[0], MeshScope::LOCAL);
    return coord_range.start_coord();
}

MeshCoordinateRange ControlPlane::get_coord_range(MeshId mesh_id, MeshScope scope) const {
    std::optional<MeshHostRankId> local_host_rank_id =
        MeshScope::LOCAL == scope ? std::make_optional(this->get_local_host_rank_id_binding()) : std::nullopt;

    return this->topology_mapper_->get_coord_range(mesh_id, local_host_rank_id);
}

bool ControlPlane::is_local_mesh(MeshId mesh_id) const {
    const auto& local_mesh_ids = local_mesh_binding_.mesh_ids;
    return std::find(local_mesh_ids.begin(), local_mesh_ids.end(), mesh_id) != local_mesh_ids.end();
}

const std::shared_ptr<tt::tt_metal::distributed::multihost::DistributedContext>& ControlPlane::get_distributed_context(
    MeshId mesh_id) const {
    auto distributed_context = distributed_contexts_.find(mesh_id);
    TT_FATAL(distributed_context != distributed_contexts_.end(), "Unknown mesh id: {}", mesh_id);
    return distributed_context->second;
}

const std::shared_ptr<tt::tt_metal::distributed::multihost::DistributedContext>& ControlPlane::get_host_local_context()
    const {
    return host_local_context_;
}

const std::unordered_map<tt_metal::distributed::multihost::Rank, std::pair<MeshId, MeshHostRankId>>&
ControlPlane::get_global_logical_bindings() const {
    return global_logical_bindings_;
}

// Helper function to fill connection info with common fields for fabric router configs
void fill_connection_info_fields(
    tt::tt_fabric::fabric_connection_info_t& connection_info,
    const CoreCoord& virtual_core,
    const FabricEriscDatamoverConfig& config,
    uint32_t sender_channel,
    uint16_t worker_free_slots_stream_id) {
    auto channel_allocator = config.channel_allocator.get();
    const auto static_channel_allocator =
        dynamic_cast<tt::tt_fabric::FabricStaticSizedChannelsAllocator*>(channel_allocator);
    TT_FATAL(static_channel_allocator != nullptr, "Channel allocator must be a FabricStaticSizedChannelsAllocator.");
    connection_info.edm_noc_x = static_cast<uint8_t>(virtual_core.x);
    connection_info.edm_noc_y = static_cast<uint8_t>(virtual_core.y);
    connection_info.edm_buffer_base_addr = static_channel_allocator->get_sender_channel_base_address(sender_channel);
    connection_info.num_buffers_per_channel =
        static_channel_allocator->get_sender_channel_number_of_slots(sender_channel);
    connection_info.edm_connection_handshake_addr = config.sender_channels_connection_semaphore_address[sender_channel];
    connection_info.edm_worker_location_info_addr =
        config.sender_channels_worker_conn_info_base_address[sender_channel];
    connection_info.buffer_size_bytes = config.channel_buffer_size_bytes;
    connection_info.buffer_index_semaphore_id = config.sender_channels_buffer_index_semaphore_address[sender_channel];
    connection_info.worker_free_slots_stream_id = worker_free_slots_stream_id;
}

// Helper function to fill tensix connection info with tensix-specific configuration
void fill_tensix_connection_info_fields(
    tt::tt_fabric::fabric_connection_info_t& connection_info,
    const CoreCoord& mux_core_virtual,
    const tt::tt_fabric::FabricTensixDatamoverConfig& tensix_config,
    ChipId physical_chip_id,
    chan_id_t eth_channel_id,
    uint32_t sender_channel,
    uint32_t risc_id) {
    connection_info.edm_noc_x = static_cast<uint8_t>(mux_core_virtual.x);
    connection_info.edm_noc_y = static_cast<uint8_t>(mux_core_virtual.y);
    connection_info.edm_buffer_base_addr = tensix_config.get_channels_base_address(risc_id, sender_channel);
    connection_info.num_buffers_per_channel = tensix_config.get_num_buffers_per_channel();
    connection_info.buffer_size_bytes = tensix_config.get_buffer_size_bytes_full_size_channel();
    connection_info.edm_connection_handshake_addr =
        tensix_config.get_connection_semaphore_address(physical_chip_id, eth_channel_id, sender_channel);
    connection_info.edm_worker_location_info_addr =
        tensix_config.get_worker_conn_info_base_address(physical_chip_id, eth_channel_id, sender_channel);
    connection_info.buffer_index_semaphore_id =
        tensix_config.get_buffer_index_semaphore_address(physical_chip_id, eth_channel_id, sender_channel);
    connection_info.worker_free_slots_stream_id =
        tensix_config.get_channel_credits_stream_id(physical_chip_id, eth_channel_id, sender_channel);
}

void ControlPlane::populate_fabric_connection_info(
    tt::tt_fabric::fabric_connection_info_t& worker_connection_info,
    tt::tt_fabric::fabric_connection_info_t& dispatcher_connection_info,
    tt::tt_fabric::fabric_connection_info_t& tensix_connection_info,
    ChipId physical_chip_id,
    chan_id_t eth_channel_id) const {
    constexpr uint16_t WORKER_FREE_SLOTS_STREAM_ID = 17;
    const auto& cluster = tt::tt_metal::MetalContext::instance().get_cluster();
    const auto& fabric_context = this->get_fabric_context();
    // Sender channel 0 is always for local worker in the new design
    const auto sender_channel = 0;

    const auto& fabric_tensix_config = tt::tt_metal::MetalContext::instance().get_fabric_tensix_config();
    // Always populate fabric router config for normal workers
    const auto& edm_config = fabric_context.get_fabric_router_config(
        tt::tt_fabric::FabricEriscDatamoverType::Default,
        tt::tt_fabric::FabricEriscDatamoverAxis::Short,
        fabric_tensix_config,
        static_cast<eth_chan_directions>(sender_channel));
    CoreCoord fabric_router_virtual_core = cluster.get_virtual_eth_core_from_channel(physical_chip_id, eth_channel_id);

    fill_connection_info_fields(
        worker_connection_info, fabric_router_virtual_core, edm_config, sender_channel, WORKER_FREE_SLOTS_STREAM_ID);

    // Check if fabric tensix config is enabled, if so populate different configs for dispatcher and tensix
    if (fabric_tensix_config != tt::tt_fabric::FabricTensixConfig::DISABLED) {
        // dispatcher uses different fabric router, which still has the default buffer size.
        const auto& default_edm_config = fabric_context.get_fabric_router_config();
        fill_connection_info_fields(
            dispatcher_connection_info,
            fabric_router_virtual_core,
            default_edm_config,
            sender_channel,
            WORKER_FREE_SLOTS_STREAM_ID);

        const auto& tensix_config = fabric_context.get_tensix_config();
        CoreCoord mux_core_logical = tensix_config.get_core_for_channel(physical_chip_id, eth_channel_id);
        CoreCoord mux_core_virtual = cluster.get_virtual_coordinate_from_logical_coordinates(
            physical_chip_id, mux_core_logical, CoreType::WORKER);
        // Get the RISC ID that handles this ethernet channel
        auto risc_id = tensix_config.get_risc_id_for_channel(physical_chip_id, eth_channel_id);

        fill_tensix_connection_info_fields(
            tensix_connection_info,
            mux_core_virtual,
            tensix_config,
            physical_chip_id,
            eth_channel_id,
            sender_channel,
            risc_id);
    } else {
        dispatcher_connection_info = worker_connection_info;
    }
}

void ControlPlane::collect_and_merge_router_port_directions_from_all_hosts() {
    const auto& distributed_context = tt::tt_metal::MetalContext::instance().global_distributed_context();
    if (*distributed_context.size() == 1) {
        // No need to collect from other hosts when running a single process
        return;
    }

    // Create RouterPortDirectionsData from local data
    RouterPortDirectionsData local_data;
    local_data.local_mesh_id = local_mesh_binding_.mesh_ids[0];
    local_data.local_host_rank_id = this->get_local_host_rank_id_binding();
    local_data.router_port_directions_map = router_port_directions_to_physical_eth_chan_map_;

    auto serialized_data = tt::tt_fabric::serialize_router_port_directions_to_bytes(local_data);
    std::vector<uint8_t> serialized_remote_data;
    auto my_rank = *(distributed_context.rank());

    for (std::size_t bcast_root = 0; bcast_root < *(distributed_context.size()); ++bcast_root) {
        if (my_rank == bcast_root) {
            // Issue the broadcast from the current process to all other processes in the world
            int local_data_size_bytes = serialized_data.size();  // Send data size first
            distributed_context.broadcast(
                tt::stl::Span<std::byte>(
                    reinterpret_cast<std::byte*>(&local_data_size_bytes), sizeof(local_data_size_bytes)),
                distributed_context.rank());

            distributed_context.broadcast(
                tt::stl::as_writable_bytes(tt::stl::Span<uint8_t>(serialized_data.data(), serialized_data.size())),
                distributed_context.rank());
        } else {
            // Acknowledge the broadcast issued by the root
            int remote_data_size_bytes = 0;  // Receive the size of the serialized data
            distributed_context.broadcast(
                tt::stl::Span<std::byte>(
                    reinterpret_cast<std::byte*>(&remote_data_size_bytes), sizeof(remote_data_size_bytes)),
                tt::tt_metal::distributed::multihost::Rank{bcast_root});
            serialized_remote_data.clear();
            serialized_remote_data.resize(remote_data_size_bytes);
            distributed_context.broadcast(
                tt::stl::as_writable_bytes(
                    tt::stl::Span<uint8_t>(serialized_remote_data.data(), serialized_remote_data.size())),
                tt::tt_metal::distributed::multihost::Rank{bcast_root});

            RouterPortDirectionsData deserialized_remote_data =
                tt::tt_fabric::deserialize_router_port_directions_from_bytes(serialized_remote_data);

            // Merge remote data into local router_port_directions_to_physical_eth_chan_map_
            for (const auto& [fabric_node_id, direction_map] : deserialized_remote_data.router_port_directions_map) {
                // Only merge if this fabric node is not already in our local map
                if (router_port_directions_to_physical_eth_chan_map_.find(fabric_node_id) ==
                    router_port_directions_to_physical_eth_chan_map_.end()) {
                    router_port_directions_to_physical_eth_chan_map_[fabric_node_id] = direction_map;
                } else {
                    // If fabric node exists, merge direction maps
                    for (const auto& [direction, channels] : direction_map) {
                        auto& local_direction_map = router_port_directions_to_physical_eth_chan_map_[fabric_node_id];
                        if (local_direction_map.find(direction) == local_direction_map.end()) {
                            local_direction_map[direction] = channels;
                        } else {
                            // Merge channels, avoiding duplicates
                            auto& local_channels = local_direction_map[direction];
                            for (const auto& channel : channels) {
                                if (std::find(local_channels.begin(), local_channels.end(), channel) ==
                                    local_channels.end()) {
                                    local_channels.push_back(channel);
                                }
                            }
                        }
                    }
                }
            }
        }
        // Barrier here for safety - Ensure that all ranks have completed the bcast op before proceeding to the next
        // root
        distributed_context.barrier();
    }
}


// Intermesh Connectivity Generation Functions

void ControlPlane::generate_intermesh_connectivity() {
    AnnotatedIntermeshConnections intermesh_connections;
    if (*(tt_metal::MetalContext::instance().global_distributed_context().size()) > 1) {
        // Intermesh Connectivity generation for the multi-host case
        auto exit_node_port_descriptors = this->generate_port_descriptors_for_exit_nodes();
        intermesh_connections = this->convert_port_desciptors_to_intermesh_connections(exit_node_port_descriptors);
    } else {
        // Intermesh Connectivity generation for the single-host case
        intermesh_connections = this->generate_intermesh_connections_on_local_host();
    }
    this->routing_table_generator_->load_intermesh_connections(intermesh_connections);
}

std::vector<PortDescriptor> ControlPlane::assign_logical_ports_to_exit_nodes(
    const std::string& my_host,
    const std::string& neighbor_host,
    bool strict_binding,
    const std::unordered_set<FabricNodeId>& requested_exit_nodes,
    std::unordered_set<port_id_t>& assigned_port_ids) {
    const auto& exit_nodes = physical_system_descriptor_->get_connecting_exit_nodes(my_host, neighbor_host);
    const auto& my_mesh_id = this->local_mesh_binding_.mesh_ids[0];
    const auto& mesh_edge_ports_to_chip_id =
        this->routing_table_generator_->mesh_graph->get_mesh_edge_ports_to_chip_id();

    std::vector<PortDescriptor> ports_to_neighbor;

    std::unordered_map<uint64_t, RoutingDirection> curr_exit_node_direction;
    for (const auto& exit_node : exit_nodes) {
        FabricNodeId exit_node_fabric_node_id = this->get_fabric_node_id_from_asic_id(*exit_node.src_exit_node);

        TT_FATAL(exit_node_fabric_node_id.mesh_id == my_mesh_id, "Exit node is not on my mesh");
        if (strict_binding) {
            if (requested_exit_nodes.find(exit_node_fabric_node_id) == requested_exit_nodes.end()) {
                continue;
            }
        }
        auto assoc_connection_hash = std::hash<tt::tt_metal::ExitNodeConnection>{}(exit_node);
        auto exit_node_hash = (*exit_node.src_exit_node) + (*exit_node.dst_exit_node);
        auto src_eth_chan = exit_node.eth_conn.src_chan;
        auto exit_node_chip = exit_node_fabric_node_id.chip_id;
        for (const auto& [port_id, chip_id] : mesh_edge_ports_to_chip_id[*my_mesh_id]) {
            if (exit_node_chip == chip_id) {
                auto port_direction = port_id.first;
                auto logical_chan_id = port_id.second;
                port_id_t port_id = {port_direction, logical_chan_id};
                // Assign this port id to the exit node if it is not already assigned
                bool valid_direction =
                    curr_exit_node_direction.find(exit_node_hash) == curr_exit_node_direction.end() ||
                    curr_exit_node_direction.at(exit_node_hash) == port_direction;
                if (assigned_port_ids.find(port_id) == assigned_port_ids.end() && valid_direction) {
                    assigned_port_ids.insert(port_id);
                    ports_to_neighbor.push_back(PortDescriptor{port_id, assoc_connection_hash});
                    exit_node_directions_[exit_node_fabric_node_id][src_eth_chan] = port_direction;
                    logical_port_to_eth_chan_[exit_node_fabric_node_id][port_id] = src_eth_chan;
                    curr_exit_node_direction[exit_node_hash] = port_direction;
                    break;
                }
            }
        }
    }
    return ports_to_neighbor;
}

PortDescriptorTable ControlPlane::generate_port_descriptors_for_exit_nodes() {
    const auto& mesh_graph = this->routing_table_generator_->mesh_graph;
    const auto& requested_intermesh_connections = mesh_graph->get_requested_intermesh_connections();
    const auto& requested_intermesh_ports = mesh_graph->get_requested_intermesh_ports();
    const auto& my_host = physical_system_descriptor_->my_host_name();
    const auto my_mesh_id = local_mesh_binding_.mesh_ids[0];

    TT_FATAL(
        requested_intermesh_connections.empty() || requested_intermesh_ports.empty(),
        "Mesh Graph Descriptor must specify either RelaxedGraph or Graph connections, not both.");

    bool strict_binding = !requested_intermesh_ports.empty();

    // Track the Logical Ethernet Ports connecting to all neighbors of my_mesh
    PortDescriptorTable port_descriptors;
    // Track Direction and Logical Ports already assigned for intermesh links
    std::unordered_set<port_id_t> assigned_port_ids;
    port_descriptors[my_mesh_id] = {};

    for (const auto& neighbor_host : physical_system_descriptor_->get_host_neighbors(my_host)) {
        auto neighbor_host_rank = physical_system_descriptor_->get_rank_for_hostname(neighbor_host);
        auto neighbor_mesh_id =
            this->global_logical_bindings_.at(tt::tt_metal::distributed::multihost::Rank{neighbor_host_rank}).first;
        bool connection_requested = check_connection_requested(
            my_mesh_id, neighbor_mesh_id, requested_intermesh_connections, requested_intermesh_ports);
        if (!connection_requested) {
            continue;
        }
        const auto& exit_nodes = physical_system_descriptor_->get_connecting_exit_nodes(my_host, neighbor_host);
        std::vector<uint64_t> src_exit_node_chips;
        src_exit_node_chips.reserve(exit_nodes.size());
        std::transform(
            exit_nodes.begin(), exit_nodes.end(), std::back_inserter(src_exit_node_chips), [](const auto& exit_node) {
                return *exit_node.src_exit_node;
            });
        std::unordered_set<FabricNodeId> requested_exit_nodes = this->get_requested_exit_nodes(
            my_mesh_id,
            neighbor_mesh_id,
            requested_intermesh_connections,
            requested_intermesh_ports,
            src_exit_node_chips);
        port_descriptors[my_mesh_id][neighbor_mesh_id] = this->assign_logical_ports_to_exit_nodes(
            my_host, neighbor_host, strict_binding, requested_exit_nodes, assigned_port_ids);
    }
    return port_descriptors;
}

std::unordered_set<FabricNodeId> ControlPlane::get_requested_exit_nodes(
    MeshId my_mesh_id,
    MeshId neighbor_mesh_id,
    const RequestedIntermeshConnections& requested_intermesh_connections,
    const RequestedIntermeshPorts& requested_intermesh_ports,
    const std::vector<uint64_t>& src_exit_node_chips) {
    std::unordered_set<FabricNodeId> requested_exit_nodes;
    if (!requested_intermesh_ports.empty()) {
        for (const auto& port : requested_intermesh_ports.at(*my_mesh_id).at(*neighbor_mesh_id)) {
            auto src_device = std::get<0>(port);
            auto dst_device = std::get<1>(port);
            auto num_chans = std::get<2>(port);
            uint32_t num_physical_chans = 0;
            for (const auto& src_exit_node_chip : src_exit_node_chips) {
                if (this->get_fabric_node_id_from_asic_id(src_exit_node_chip) == FabricNodeId(my_mesh_id, src_device)) {
                    requested_exit_nodes.insert(FabricNodeId(my_mesh_id, src_device));
                    num_physical_chans++;
                }
            }
            TT_FATAL(
                num_physical_chans >= num_chans,
                "Requested {} channels between {} and {}, on devices {} and {}, but only have {} physical channels",
                num_chans,
                *my_mesh_id,
                *neighbor_mesh_id,
                src_device,
                dst_device,
                num_physical_chans);
        }
    } else {
        std::size_t num_requested_chans = requested_intermesh_connections.at(*my_mesh_id).at(*neighbor_mesh_id);
        TT_FATAL(
            src_exit_node_chips.size() >= num_requested_chans,
            "Requested {} channels between {} and {}, but only have {} physical links",
            num_requested_chans,
            *my_mesh_id,
            *neighbor_mesh_id,
            src_exit_node_chips.size());
    }
    return requested_exit_nodes;
}

void ControlPlane::forward_descriptors_to_controller(
    PortDescriptorTable& port_descriptors, uint32_t my_rank, const std::string& my_host) {
    using namespace tt::tt_metal::distributed::multihost;
    constexpr uint32_t CONTROLLER_RANK = 0;
    auto& distributed_context = tt::tt_metal::MetalContext::instance().global_distributed_context();
    const auto& physical_system_descriptor = this->physical_system_descriptor_;
    std::size_t serialized_table_size = 0;
    std::vector<uint8_t> serialized_table;
    if (my_rank != CONTROLLER_RANK) {
        serialized_table = serialize_to_bytes(port_descriptors);
        serialized_table_size = serialized_table.size();
        distributed_context.send(
            tt::stl::Span<std::byte>(
                reinterpret_cast<std::byte*>(&serialized_table_size), sizeof(serialized_table_size)),
            Rank{CONTROLLER_RANK},
            Tag{0});
        distributed_context.send(
            tt::stl::as_writable_bytes(tt::stl::Span<uint8_t>(serialized_table.data(), serialized_table.size())),
            Rank{CONTROLLER_RANK},
            Tag{0});
    } else {
        for (const auto& hostname : physical_system_descriptor->get_all_hostnames()) {
            if (hostname == my_host) {
                continue;
            }
            auto peer_rank = physical_system_descriptor->get_rank_for_hostname(hostname);
            distributed_context.recv(
                tt::stl::Span<std::byte>(
                    reinterpret_cast<std::byte*>(&serialized_table_size), sizeof(serialized_table_size)),
                Rank{peer_rank},
                Tag{0});
            serialized_table.resize(serialized_table_size);
            distributed_context.recv(
                tt::stl::as_writable_bytes(tt::stl::Span<uint8_t>(serialized_table.data(), serialized_table.size())),
                Rank{peer_rank},
                Tag{0});
            auto peer_port_descriptors = deserialize_port_descriptors_from_bytes(serialized_table);
            TT_FATAL(peer_port_descriptors.size() == 1, "Expecting peer port id table to have exactly one mesh");
            port_descriptors[peer_port_descriptors.begin()->first] = std::move(peer_port_descriptors.begin()->second);
        }
    }
    distributed_context.barrier();
}

void ControlPlane::forward_intermesh_connections_from_controller(AnnotatedIntermeshConnections& intermesh_connections) {
    using namespace tt::tt_metal::distributed::multihost;
    auto& distributed_context = tt::tt_metal::MetalContext::instance().global_distributed_context();
    constexpr uint32_t CONTROLLER_RANK = 0;
    const auto& my_host = physical_system_descriptor_->my_host_name();
    auto my_rank = physical_system_descriptor_->get_rank_for_hostname(my_host);
    std::size_t serialized_table_size = 0;
    std::vector<uint8_t> serialized_connections;
    if (my_rank == CONTROLLER_RANK) {
        for (const auto& hostname : physical_system_descriptor_->get_all_hostnames()) {
            if (hostname == my_host) {
                continue;
            }
            auto peer_rank = physical_system_descriptor_->get_rank_for_hostname(hostname);
            serialized_connections = serialize_intermesh_connections_to_bytes(intermesh_connections);
            serialized_table_size = serialized_connections.size();
            distributed_context.send(
                tt::stl::Span<std::byte>(
                    reinterpret_cast<std::byte*>(&serialized_table_size), sizeof(serialized_table_size)),
                Rank{peer_rank},
                Tag{0});
            distributed_context.send(
                tt::stl::as_writable_bytes(
                    tt::stl::Span<uint8_t>(serialized_connections.data(), serialized_connections.size())),
                Rank{peer_rank},
                Tag{0});
        }
    } else {
        distributed_context.recv(
            tt::stl::Span<std::byte>(
                reinterpret_cast<std::byte*>(&serialized_table_size), sizeof(serialized_table_size)),
            Rank{0},
            Tag{0});
        serialized_connections.resize(serialized_table_size);
        distributed_context.recv(
            tt::stl::as_writable_bytes(
                tt::stl::Span<uint8_t>(serialized_connections.data(), serialized_connections.size())),
            Rank{0},
            Tag{0});
        intermesh_connections = deserialize_intermesh_connections_from_bytes(serialized_connections);
    }
    distributed_context.barrier();
}

AnnotatedIntermeshConnections ControlPlane::pair_logical_intermesh_ports(const PortDescriptorTable& port_descriptors) {
    AnnotatedIntermeshConnections intermesh_connections;

    const auto& mesh_graph = this->routing_table_generator_->mesh_graph;
    const auto& requested_intermesh_connections = mesh_graph->get_requested_intermesh_connections();
    const auto& requested_intermesh_ports = mesh_graph->get_requested_intermesh_ports();
    const auto& mesh_edge_ports_to_chip_id = mesh_graph->get_mesh_edge_ports_to_chip_id();

    bool strict_binding = !requested_intermesh_ports.empty();
    std::set<std::pair<uint32_t, uint32_t>> processed_neighbors;

    for (const auto& [src_mesh, port_identifiers] : port_descriptors) {
        for (const auto& [dest_mesh, src_ports] : port_identifiers) {
            if (processed_neighbors.find({*dest_mesh, *src_mesh}) != processed_neighbors.end()) {
                // Connections for these neighbors have already been setup - skip
                continue;
            }
            std::size_t num_ports_assigned = 0;
            std::size_t num_ports_requested = 0;
            std::unordered_map<FabricNodeId, uint32_t> num_ports_requested_at_exit_node;
            std::unordered_map<FabricNodeId, uint32_t> num_ports_assigned_at_exit_node;
            if (strict_binding) {
                for (const auto& port : requested_intermesh_ports.at(*src_mesh).at(*dest_mesh)) {
                    num_ports_requested_at_exit_node[FabricNodeId(src_mesh, std::get<0>(port))] += std::get<2>(port);
                    num_ports_assigned_at_exit_node[FabricNodeId(src_mesh, std::get<0>(port))] = 0;
                }
            } else {
                num_ports_requested = requested_intermesh_connections.at(*src_mesh).at(*dest_mesh);
            }

            const auto& dest_ports = port_descriptors.at(dest_mesh).at(src_mesh);
            // Iterate over src ports. For each src port, determine which dst port it connects to
            for (const auto& src_port : src_ports) {
                const auto& src_port_id = src_port.port_id;
                auto src_chip = mesh_edge_ports_to_chip_id.at(*src_mesh).at(src_port_id);
                if (strict_binding) {
                    if (num_ports_assigned_at_exit_node.at(FabricNodeId(src_mesh, src_chip)) >=
                        num_ports_requested_at_exit_node.at(FabricNodeId(src_mesh, src_chip))) {
                        continue;
                    }
                } else {
                    if (num_ports_assigned == num_ports_requested) {
                        break;
                    }
                }
                const auto& connection_hash = src_port.connection_hash;
                for (const auto& dest_port : dest_ports) {
                    if (dest_port.connection_hash == connection_hash) {
                        auto src_port_id = src_port.port_id;
                        auto dest_port_id = dest_port.port_id;
                        log_debug(
                            tt::LogDistributed,
                            "Connecting Meshes {} {} over Logical Ports {} {}",
                            *src_mesh,
                            *dest_mesh,
                            create_port_tag(src_port_id),
                            create_port_tag(dest_port_id));

                        intermesh_connections.push_back({{*src_mesh, src_port_id}, {*dest_mesh, dest_port_id}});
                        intermesh_connections.push_back({{*dest_mesh, dest_port_id}, {*src_mesh, src_port_id}});
                        num_ports_assigned++;
                        num_ports_assigned_at_exit_node[FabricNodeId(src_mesh, src_chip)]++;
                        break;
                    }
                }
            }
            processed_neighbors.insert({*src_mesh, *dest_mesh});
        }
    }
    return intermesh_connections;
}

AnnotatedIntermeshConnections ControlPlane::convert_port_desciptors_to_intermesh_connections(
    PortDescriptorTable& port_descriptors) {
    const auto& my_host = physical_system_descriptor_->my_host_name();
    auto my_rank = physical_system_descriptor_->get_rank_for_hostname(my_host);

    this->forward_descriptors_to_controller(port_descriptors, my_rank, my_host);

    AnnotatedIntermeshConnections intermesh_connections;
    if (my_rank == 0) {
        intermesh_connections = this->pair_logical_intermesh_ports(port_descriptors);
    }
    this->forward_intermesh_connections_from_controller(intermesh_connections);

    const auto my_mesh_id = local_mesh_binding_.mesh_ids[0];
    // Track all logical ports with active intermesh connections
    std::set<port_id_t> active_logical_ports;
    for (const auto& connection : intermesh_connections) {
        if (std::get<0>(connection).first == *my_mesh_id) {
            active_logical_ports.insert(std::get<0>(connection).second);
        }
    }
    // Remove directions from all logical ports not being actively used
    for (const auto& [exit_node, port] : logical_port_to_eth_chan_) {
        for (const auto& [port_id, physical_chan] : port) {
            if (active_logical_ports.find(port_id) == active_logical_ports.end()) {
                exit_node_directions_.at(exit_node).erase(physical_chan);
            }
        }
    }
    return intermesh_connections;
}

AnnotatedIntermeshConnections ControlPlane::generate_intermesh_connections_on_local_host() {
    const auto& mesh_graph = this->routing_table_generator_->mesh_graph;
    const auto& physical_system_descriptor = this->physical_system_descriptor_;

    std::unordered_map<uint32_t, std::set<port_id_t>> assigned_ports_per_mesh;
    std::set<std::pair<uint32_t, uint32_t>> processed_neighbors;
    AnnotatedIntermeshConnections intermesh_connections;
    std::unordered_map<uint64_t, uint32_t> num_connections;

    const auto& requested_intermesh_connections = mesh_graph->get_requested_intermesh_connections();
    const auto& requested_intermesh_ports = mesh_graph->get_requested_intermesh_ports();

    TT_FATAL(
        requested_intermesh_connections.empty() || requested_intermesh_ports.empty(),
        "Mesh Graph Descriptor must specify either RelaxedGraph or Graph connections, not both.");

    bool strict_binding = !requested_intermesh_ports.empty();

    auto should_process_direction_for_chip = [&](const FabricNodeId& edge_node,
                                                 ChipId candidate_chip_id,
                                                 std::optional<RoutingDirection> current_dir,
                                                 RoutingDirection candidate_dir) -> bool {
        return edge_node.chip_id == candidate_chip_id &&
               ((!current_dir.has_value()) || current_dir.value() == candidate_dir);
    };

    auto compute_mesh_connectivity_hash = [&](MeshId src_mesh_id, MeshId dst_mesh_id) -> uint64_t {
        return (1 << *src_mesh_id) | (1 << *dst_mesh_id);
    };

    for (const auto& local_mesh_id : local_mesh_binding_.mesh_ids) {
        const auto& mesh_edges = mesh_graph->get_mesh_edge_ports_to_chip_id().at(*local_mesh_id);

        std::unordered_set<FabricNodeId> exit_nodes;
        for (const auto& [port_id, edge_chip] : mesh_edges) {
            auto node = FabricNodeId(local_mesh_id, edge_chip);
            exit_nodes.insert(node);
        }
        // Pair the exit nodes from the current mesh with the exit nodes from the neighboring meshes
        for (const auto& node : exit_nodes) {
            auto physical_chip_id = logical_mesh_chip_id_to_physical_chip_id_mapping_.at(node);
            auto asic_id =
                tt::tt_metal::MetalContext::instance().get_cluster().get_unique_chip_ids().at(physical_chip_id);
            const auto& asic_neighbors = physical_system_descriptor->get_asic_neighbors(tt::tt_metal::AsicID{asic_id});

            for (const auto& asic_neighbor : asic_neighbors) {
                auto neighbor_node = this->get_fabric_node_id_from_asic_id(*asic_neighbor);
                if (neighbor_node.mesh_id == local_mesh_id ||
                    processed_neighbors.find({*neighbor_node.mesh_id, *local_mesh_id}) != processed_neighbors.end()) {
                    continue;
                }
                if (!check_connection_requested(
                        local_mesh_id,
                        neighbor_node.mesh_id,
                        requested_intermesh_connections,
                        requested_intermesh_ports)) {
                    continue;
                }
                if (!strict_binding and
                    num_connections[compute_mesh_connectivity_hash(local_mesh_id, neighbor_node.mesh_id)] >=
                        requested_intermesh_connections.at(*local_mesh_id).at(*neighbor_node.mesh_id)) {
                    continue;
                }

                auto connected_eth_chans =
                    physical_system_descriptor_->get_eth_connections(tt::tt_metal::AsicID{asic_id}, asic_neighbor);
                uint32_t num_connections_assigned = 0;
                std::unordered_map<FabricNodeId, uint32_t> num_ports_requested_at_exit_node;
                std::unordered_map<FabricNodeId, uint32_t> num_ports_assigned_at_exit_node;

                if (strict_binding) {
                    for (const auto& port : requested_intermesh_ports.at(*local_mesh_id).at(*neighbor_node.mesh_id)) {
                        num_ports_requested_at_exit_node[node] += std::get<2>(port);
                        num_ports_assigned_at_exit_node[node] = 0;
                    }
                }
                std::optional<RoutingDirection> local_dir = std::nullopt;
                std::optional<RoutingDirection> neighbor_dir = std::nullopt;
                for (const auto& [local_port_id, local_chip_id] : mesh_edges) {
                    if (strict_binding &&
                        num_ports_assigned_at_exit_node[node] >= num_ports_requested_at_exit_node[node]) {
                        continue;
                    } else if (num_connections_assigned >= connected_eth_chans.size()) {
                        break;
                    }
                    // Skip if this port doesn't match our node and direction constraints
                    if (!should_process_direction_for_chip(node, local_chip_id, local_dir, local_port_id.first)) {
                        continue;
                    }

                    // Try to assign local port
                    if (assigned_ports_per_mesh[*local_mesh_id].count(local_port_id)) {
                        continue;
                    }

                    // Local port is available - assign it
                    assigned_ports_per_mesh[*local_mesh_id].insert(local_port_id);

                    // Find matching neighbor port
                    bool found_neighbor = false;
                    for (const auto& [neighbor_port_id, neighbor_chip_id] :
                         mesh_graph->get_mesh_edge_ports_to_chip_id().at(*neighbor_node.mesh_id)) {
                        if (!should_process_direction_for_chip(
                                neighbor_node, neighbor_chip_id, neighbor_dir, neighbor_port_id.first)) {
                            continue;
                        }

                        if (assigned_ports_per_mesh[*neighbor_node.mesh_id].count(neighbor_port_id)) {
                            continue;
                        }

                        // Found available neighbor port - create connection
                        assigned_ports_per_mesh[*neighbor_node.mesh_id].insert(neighbor_port_id);
                        processed_neighbors.insert({*local_mesh_id, *neighbor_node.mesh_id});

                        // Add bidirectional connections
                        intermesh_connections.push_back(
                            {{*local_mesh_id, local_port_id}, {*neighbor_node.mesh_id, neighbor_port_id}});
                        intermesh_connections.push_back(
                            {{*neighbor_node.mesh_id, neighbor_port_id}, {*local_mesh_id, local_port_id}});

                        // Update exit node directions
                        auto& current_eth_conn = connected_eth_chans[num_connections_assigned];
                        exit_node_directions_[node][current_eth_conn.src_chan] = local_port_id.first;
                        exit_node_directions_[neighbor_node][current_eth_conn.dst_chan] = neighbor_port_id.first;

                        // Update counters
                        num_connections[compute_mesh_connectivity_hash(local_mesh_id, neighbor_node.mesh_id)]++;
                        num_connections_assigned++;
                        num_ports_assigned_at_exit_node[node]++;
                        local_dir = local_port_id.first;
                        neighbor_dir = neighbor_port_id.first;
                        found_neighbor = true;
                        break;
                    }

                    if (!found_neighbor) {
                        // No neighbor port found, release the local port
                        assigned_ports_per_mesh[*local_mesh_id].erase(local_port_id);
                    }
                }
            }
        }
    }
    return intermesh_connections;
}

bool ControlPlane::is_fabric_config_valid(tt::tt_fabric::FabricConfig fabric_config) const {
    if (fabric_config == tt::tt_fabric::FabricConfig::DISABLED) {
        return false;
    }

    static const std::unordered_set<tt::tt_fabric::FabricConfig> torus_fabric_configs = {
        tt::tt_fabric::FabricConfig::FABRIC_2D_TORUS_X,
        tt::tt_fabric::FabricConfig::FABRIC_2D_TORUS_Y,
        tt::tt_fabric::FabricConfig::FABRIC_2D_TORUS_XY,
    };

    if (torus_fabric_configs.count(fabric_config)) {
        validate_torus_setup(fabric_config);
        return true;  // Validation passed if no exception was thrown
    }

    // Non-torus configurations are valid by default since we always have at least mesh topology,
    // and mesh configurations don't require special validation like torus does
    return true;
}

void ControlPlane::validate_torus_setup(tt::tt_fabric::FabricConfig fabric_config) const {
    TT_ASSERT(physical_system_descriptor_ != nullptr, "Physical system descriptor not initialized");

    auto all_hostnames = physical_system_descriptor_->get_all_hostnames();
    auto cabling_descriptor_path = get_galaxy_cabling_descriptor_path(fabric_config);
    // Check if the cabling descriptor file exists
    TT_ASSERT(std::filesystem::exists(cabling_descriptor_path),
              "Cabling descriptor file not found: {}", cabling_descriptor_path);

    // Generate GSD YAML from the current physical system descriptor
    YAML::Node gsd_yaml = physical_system_descriptor_->generate_yaml_node();

    // Use the new validation function that handles CablingGenerator internally
    tt::scaleout_tools::validate_cabling_descriptor_against_gsd(
        cabling_descriptor_path,
        all_hostnames,
        gsd_yaml,
        false,                      // strict_validation
        false                       // assert_on_connection_mismatch
    );

    log_debug(tt::LogFabric, "Torus validation passed for configuration: {}", enchantum::to_string(fabric_config));
}

std::string ControlPlane::get_galaxy_cabling_descriptor_path(tt::tt_fabric::FabricConfig fabric_config) const {
    auto cluster_type = tt::tt_metal::MetalContext::instance().get_cluster().get_cluster_type();
    TT_FATAL(
        cluster_type == tt::tt_metal::ClusterType::GALAXY,
        "get_galaxy_cabling_descriptor_path is only supported on Galaxy systems, but cluster type is {}",
        enchantum::to_string(cluster_type));

    static constexpr std::string_view X_TORUS_PATH =
        "tools/tests/scaleout/cabling_descriptors/wh_galaxy_x_torus_superpod.textproto";
    static constexpr std::string_view Y_TORUS_PATH =
        "tools/tests/scaleout/cabling_descriptors/wh_galaxy_y_torus_superpod.textproto";
    static constexpr std::string_view XY_TORUS_PATH =
        "tools/tests/scaleout/cabling_descriptors/wh_galaxy_xy_torus_superpod.textproto";

    // Get fabric type from config and map to cabling descriptor paths
    FabricType fabric_type = get_fabric_type(fabric_config);

    static constexpr std::array<std::pair<FabricType, std::string_view>, 3> cabling_map = {
        {{FabricType::TORUS_X, X_TORUS_PATH},
         {FabricType::TORUS_Y, Y_TORUS_PATH},
         {FabricType::TORUS_XY, XY_TORUS_PATH}}};

    auto it = std::find_if(
        cabling_map.begin(), cabling_map.end(), [fabric_type](const auto& pair) { return pair.first == fabric_type; });
    TT_FATAL(it != cabling_map.end(), "Unknown torus configuration: {}", enchantum::to_string(fabric_config));

    const auto& root_dir = tt::tt_metal::MetalContext::instance().rtoptions().get_root_dir();
    return root_dir + std::string(it->second);
}

ControlPlane::~ControlPlane() = default;

}  // namespace tt::tt_fabric<|MERGE_RESOLUTION|>--- conflicted
+++ resolved
@@ -804,7 +804,8 @@
             } else if (neighbor_asic_id.has_value()) {
                 // Find the physical chip ID for the neighbor AsicID
                 ChipId neighbor_phys_chip_id = 0;
-                const auto& chip_unique_ids = tt::tt_metal::MetalContext::instance().get_cluster().get_unique_chip_ids();
+                const auto& chip_unique_ids =
+                    tt::tt_metal::MetalContext::instance().get_cluster().get_unique_chip_ids();
                 for (const auto& [physical_chip_id, unique_id] : chip_unique_ids) {
                     if (tt::tt_metal::AsicID{unique_id} == neighbor_asic_id.value()) {
                         neighbor_phys_chip_id = physical_chip_id;
@@ -812,12 +813,16 @@
                     }
                 }
                 // Get the soc_desc for the neighbor chip
-                const auto& neighbor_soc_desc = tt::tt_metal::MetalContext::instance().get_cluster().get_soc_desc(neighbor_phys_chip_id);
-                std::sort(eth_connections.begin(), eth_connections.end(), [&neighbor_soc_desc](const auto& a, const auto& b) {
-                    auto translated_coords_a = neighbor_soc_desc.get_eth_core_for_channel(a.dst_chan, CoordSystem::TRANSLATED);
-                    auto translated_coords_b = neighbor_soc_desc.get_eth_core_for_channel(b.dst_chan, CoordSystem::TRANSLATED);
-                    return translated_coords_a.x < translated_coords_b.x;
-                });
+                const auto& neighbor_soc_desc =
+                    tt::tt_metal::MetalContext::instance().get_cluster().get_soc_desc(neighbor_phys_chip_id);
+                std::sort(
+                    eth_connections.begin(), eth_connections.end(), [&neighbor_soc_desc](const auto& a, const auto& b) {
+                        auto translated_coords_a =
+                            neighbor_soc_desc.get_eth_core_for_channel(a.dst_chan, CoordSystem::TRANSLATED);
+                        auto translated_coords_b =
+                            neighbor_soc_desc.get_eth_core_for_channel(b.dst_chan, CoordSystem::TRANSLATED);
+                        return translated_coords_a.x < translated_coords_b.x;
+                    });
                 for (uint32_t i = 0; i < eth_connections.size(); i++) {
                     eth_chans[i] = eth_connections[i].src_chan;
                 }
@@ -1821,11 +1826,7 @@
                 "Intra mesh routing tables keys mismatch with inter mesh routing tables");
             this->write_routing_tables_to_tensix_cores(fabric_node_id.mesh_id, fabric_node_id.chip_id);
             this->write_fabric_connections_to_tensix_cores(fabric_node_id.mesh_id, fabric_node_id.chip_id);
-<<<<<<< HEAD
-            this->write_routing_tables_to_eth_cores(fabric_node_id.mesh_id, fabric_node_id.chip_id);
             this->write_fabric_telemetry_to_all_chips(fabric_node_id);
-=======
->>>>>>> b659fba4
         }
     }
 }
@@ -2795,8 +2796,10 @@
     auto all_hostnames = physical_system_descriptor_->get_all_hostnames();
     auto cabling_descriptor_path = get_galaxy_cabling_descriptor_path(fabric_config);
     // Check if the cabling descriptor file exists
-    TT_ASSERT(std::filesystem::exists(cabling_descriptor_path),
-              "Cabling descriptor file not found: {}", cabling_descriptor_path);
+    TT_ASSERT(
+        std::filesystem::exists(cabling_descriptor_path),
+        "Cabling descriptor file not found: {}",
+        cabling_descriptor_path);
 
     // Generate GSD YAML from the current physical system descriptor
     YAML::Node gsd_yaml = physical_system_descriptor_->generate_yaml_node();
@@ -2806,8 +2809,8 @@
         cabling_descriptor_path,
         all_hostnames,
         gsd_yaml,
-        false,                      // strict_validation
-        false                       // assert_on_connection_mismatch
+        false,  // strict_validation
+        false   // assert_on_connection_mismatch
     );
 
     log_debug(tt::LogFabric, "Torus validation passed for configuration: {}", enchantum::to_string(fabric_config));
