// SPDX-FileCopyrightText: © 2025 Tenstorrent AI ULC
//
// SPDX-License-Identifier: Apache-2.0

#include <iostream>
#include <enchantum/enchantum.hpp>
#include <algorithm>
#include <cstddef>
#include <cstdint>
#include <filesystem>
#include <initializer_list>
#include <iomanip>
#include <limits>
#include <map>
#include <memory>
#include <optional>
#include <ostream>
#include <queue>
#include <set>
#include <string>
#include <tuple>
#include <unordered_map>
#include <unordered_set>
#include <utility>
#include <vector>
#include <tt_stl/assert.hpp>

#include "control_plane.hpp"
#include "core_coord.hpp"
#include "compressed_routing_table.hpp"
#include "compressed_routing_path.hpp"
#include "hostdevcommon/fabric_common.h"
#include "distributed_context.hpp"
#include "fabric_types.hpp"
#include "hal_types.hpp"
#include "host_api.hpp"
#include "impl/context/metal_context.hpp"
#include "tt_metal/common/env_lib.hpp"
#include <tt-logger/tt-logger.hpp>
#include "mesh_coord.hpp"
#include "mesh_graph.hpp"
#include "metal_soc_descriptor.h"
#include "routing_table_generator.hpp"
#include <umd/device/types/core_coordinates.hpp>
#include <umd/device/types/cluster_descriptor_types.hpp>
#include <umd/device/types/xy_pair.hpp>
#include "tt_metal/fabric/fabric_context.hpp"
#include "tt_metal/fabric/serialization/router_port_directions.hpp"
#include "tt_stl/small_vector.hpp"
#include "tt_metal/fabric/physical_system_descriptor.hpp"
#include "tt_metal/fabric/serialization/port_descriptor_serialization.hpp"
#include "tt_metal/fabric/serialization/intermesh_connections_serialization.hpp"
#include "tt_metal/fabric/topology_mapper.hpp"
#include "tt_metal/fabric/builder/fabric_static_sized_channels_allocator.hpp"

namespace tt::tt_fabric {

namespace {

<<<<<<< HEAD
=======
// Get the physical chip ids for a mesh
std::unordered_map<ChipId, std::vector<CoreCoord>> get_ethernet_cores_grouped_by_connected_chips(ChipId chip_id) {
    return tt::tt_metal::MetalContext::instance().get_cluster().get_ethernet_cores_grouped_by_connected_chips(chip_id);
}

>>>>>>> c8dd8fce
template <typename CONNECTIVITY_MAP_T>
void build_golden_link_counts(
    CONNECTIVITY_MAP_T const& golden_connectivity_map,
    std::unordered_map<MeshId, std::unordered_map<ChipId, std::unordered_map<RoutingDirection, size_t>>>&
        golden_link_counts_out) {
    static_assert(
        std::is_same_v<CONNECTIVITY_MAP_T, IntraMeshConnectivity> ||
            std::is_same_v<CONNECTIVITY_MAP_T, InterMeshConnectivity>,
        "Invalid connectivity map type");
    for (std::uint32_t mesh_id = 0; mesh_id < golden_connectivity_map.size(); mesh_id++) {
        for (std::uint32_t chip_id = 0; chip_id < golden_connectivity_map[mesh_id].size(); chip_id++) {
            for (const auto& [remote_connected_id, router_edge] : golden_connectivity_map[mesh_id][chip_id]) {
                TT_FATAL(
                    golden_link_counts_out[MeshId{mesh_id}][chip_id][router_edge.port_direction] == 0,
                    "Golden link counts already set for chip {} in mesh {}",
                    chip_id,
                    mesh_id);
                golden_link_counts_out[MeshId{mesh_id}][chip_id][router_edge.port_direction] =
                    router_edge.connected_chip_ids.size();
            }
        }
    }
}

<<<<<<< HEAD
=======
std::vector<ChipId> get_adjacent_chips_from_ethernet_connections(ChipId chip_id, std::uint32_t num_ports_per_side) {
    const auto& cluster = tt::tt_metal::MetalContext::instance().get_cluster();
    auto eth_links = cluster.get_ethernet_cores_grouped_by_connected_chips(chip_id);
    bool is_ubb = cluster.get_board_type(chip_id) == BoardType::UBB;

    auto mmio_chip_ids = cluster.mmio_chip_ids();

    std::vector<ChipId> adjacent_chips;

    for (const auto& [connected_chip_id, eth_ports] : eth_links) {
        // Do not include any corner to corner links on UBB
        if (is_ubb && cluster.is_external_cable(chip_id, eth_ports[0])) {
            continue;
        }
        if (!eth_ports.empty()) {
            // Special case for TG not to include MMIO devices in adjacency map because they are control chips
            if (cluster.get_cluster_type() == tt::tt_metal::ClusterType::TG &&
                mmio_chip_ids.contains(connected_chip_id)) {
                continue;
            }

            if (eth_ports.size() < num_ports_per_side) {
                log_warning(
                    tt::LogFabric,
                    "Ethernet between chip {} and chip {} have {} expected ethernet ports, but only {} present",
                    chip_id,
                    connected_chip_id,
                    num_ports_per_side,
                    eth_ports.size());
            }
            adjacent_chips.push_back(connected_chip_id);
        }
    }

    return adjacent_chips;
}

>>>>>>> c8dd8fce
std::uint64_t encode_mesh_id_and_rank(MeshId mesh_id, MeshHostRankId host_rank) {
    return (static_cast<uint64_t>(mesh_id.get()) << 32) | static_cast<uint64_t>(host_rank.get());
}

std::pair<MeshId, MeshHostRankId> decode_mesh_id_and_rank(std::uint64_t encoded_value) {
    return {
        MeshId{static_cast<std::uint32_t>(encoded_value >> 32)},
        MeshHostRankId{static_cast<std::uint32_t>(encoded_value & 0xFFFFFFFF)}};
}

bool check_connection_requested(
    MeshId my_mesh_id,
    MeshId neighbor_mesh_id,
    const RequestedIntermeshConnections& requested_intermesh_connections,
    const RequestedIntermeshPorts& requested_intermesh_ports) {
    if (!requested_intermesh_ports.empty()) {
        return requested_intermesh_ports.find(*my_mesh_id) != requested_intermesh_ports.end() &&
               requested_intermesh_ports.at(*my_mesh_id).find(*neighbor_mesh_id) !=
                   requested_intermesh_ports.at(*my_mesh_id).end();
    } else {
        return requested_intermesh_connections.find(*my_mesh_id) != requested_intermesh_connections.end() &&
               requested_intermesh_connections.at(*my_mesh_id).find(*neighbor_mesh_id) !=
                   requested_intermesh_connections.at(*my_mesh_id).end();
    }
}

[[maybe_unused]] std::string create_port_tag(port_id_t port_id) {
    return std::string(enchantum::to_string(port_id.first)) + std::to_string(port_id.second);
}

}  // namespace

const std::unordered_map<tt::ARCH, std::vector<std::uint16_t>> ubb_bus_ids = {
    {tt::ARCH::WORMHOLE_B0, {0xC0, 0x80, 0x00, 0x40}},
    {tt::ARCH::BLACKHOLE, {0x00, 0x40, 0xC0, 0x80}},
};

UbbId get_ubb_id(ChipId chip_id) {
    const auto& cluster = tt::tt_metal::MetalContext::instance().get_cluster();
    const auto& tray_bus_ids = ubb_bus_ids.at(cluster.arch());
    const auto bus_id = cluster.get_bus_id(chip_id);
    auto tray_bus_id_it = std::find(tray_bus_ids.begin(), tray_bus_ids.end(), bus_id & 0xF0);
    if (tray_bus_id_it != tray_bus_ids.end()) {
        auto ubb_asic_id = bus_id & 0x0F;
        return UbbId{tray_bus_id_it - tray_bus_ids.begin() + 1, ubb_asic_id};
    }
    return UbbId{0, 0};  // Invalid UBB ID if not found
}

void ControlPlane::initialize_dynamic_routing_plane_counts(
    const IntraMeshConnectivity& intra_mesh_connectivity,
    tt_fabric::FabricConfig fabric_config,
    tt_fabric::FabricReliabilityMode reliability_mode) {
    if (fabric_config == tt_fabric::FabricConfig::CUSTOM || fabric_config == tt_fabric::FabricConfig::DISABLED) {
        return;
    }

    this->router_port_directions_to_num_routing_planes_map_.clear();

    auto topology = FabricContext::get_topology_from_config(fabric_config);

    // For TG need to skip the direction on the remote devices directly connected to the MMIO devices as we have only
    // one outgoing eth chan to the mmio device
    // TODO: https://github.com/tenstorrent/tt-metal/issues/24413
    auto skip_direction = [&](const FabricNodeId& node_id, const RoutingDirection direction) -> bool {
        const auto& neighbors = this->get_chip_neighbors(node_id, direction);
        if (neighbors.empty()) {
            return false;
        }

        // The remote devices connected directly to the mmio will have both intra-mesh and inter-mesh neighbors
        if (neighbors.size() > 1 || neighbors.begin()->first != node_id.mesh_id) {
            return true;
        }

        return false;
    };

    auto apply_min =
        [&](FabricNodeId fabric_node_id,
            const std::unordered_map<tt::tt_fabric::RoutingDirection, std::vector<tt::tt_fabric::chan_id_t>>&
                port_direction_eth_chans,
            tt::tt_fabric::RoutingDirection direction,
            const std::unordered_map<tt::tt_fabric::RoutingDirection, size_t>& golden_link_counts,
            size_t& val) {
            if (skip_direction(fabric_node_id, direction)) {
                return;
            }
            if (auto it = port_direction_eth_chans.find(direction); it != port_direction_eth_chans.end()) {
                val = std::min(val, it->second.size());
            }
        };

    // For each mesh in the system
    auto user_meshes = this->get_user_physical_mesh_ids();
    if (reliability_mode == tt::tt_fabric::FabricReliabilityMode::STRICT_SYSTEM_HEALTH_SETUP_MODE) {
        for (const auto& [fabric_node_id, directions_and_eth_chans] :
             this->router_port_directions_to_physical_eth_chan_map_) {
            for (const auto& [direction, eth_chans] : directions_and_eth_chans) {
                this->router_port_directions_to_num_routing_planes_map_[fabric_node_id][direction] = eth_chans.size();
            }
        }
    }

    std::unordered_map<MeshId, std::unordered_map<ChipId, std::unordered_map<RoutingDirection, size_t>>>
        golden_link_counts;
    TT_FATAL(
        this->routing_table_generator_ != nullptr && this->routing_table_generator_->mesh_graph != nullptr,
        "Routing table generator not initialized");
    build_golden_link_counts(
        this->routing_table_generator_->mesh_graph->get_intra_mesh_connectivity(), golden_link_counts);
    build_golden_link_counts(
        this->routing_table_generator_->mesh_graph->get_inter_mesh_connectivity(), golden_link_counts);

    auto apply_count = [&](FabricNodeId fabric_node_id, RoutingDirection direction, size_t count) {
        if (skip_direction(fabric_node_id, direction)) {
            return;
        }
        if (this->router_port_directions_to_physical_eth_chan_map_.contains(fabric_node_id) &&
            this->router_port_directions_to_physical_eth_chan_map_.at(fabric_node_id).contains(direction) &&
            !this->router_port_directions_to_physical_eth_chan_map_.at(fabric_node_id).at(direction).empty()) {
            this->router_port_directions_to_num_routing_planes_map_[fabric_node_id][direction] = count;
        }
    };

    const auto& distributed_context = tt::tt_metal::MetalContext::instance().global_distributed_context();
    // For each mesh in the system
    for (auto mesh_id : user_meshes) {
        const auto& mesh_shape = this->get_physical_mesh_shape(MeshId{mesh_id});
        TT_FATAL(mesh_shape.dims() == 2, "ControlPlane: Only 2D meshes are supported");
        TT_FATAL(mesh_shape[0] > 0, "ControlPlane: Mesh width must be greater than 0");
        TT_FATAL(mesh_shape[1] > 0, "ControlPlane: Mesh height must be greater than 0");

        std::vector<size_t> row_min_planes(mesh_shape[0], std::numeric_limits<size_t>::max());
        std::vector<size_t> col_min_planes(mesh_shape[1], std::numeric_limits<size_t>::max());

        // First pass: Calculate minimums for each row/column
        size_t num_chips_in_mesh = intra_mesh_connectivity[mesh_id.get()].size();
        bool is_single_chip = num_chips_in_mesh == 1 && user_meshes.size() == 1;
        bool may_have_intra_mesh_connectivity = !is_single_chip;

        if (may_have_intra_mesh_connectivity) {
            const auto& local_mesh_coord_range = this->get_coord_range(mesh_id, MeshScope::LOCAL);
            for (const auto& mesh_coord : local_mesh_coord_range) {
                auto fabric_chip_id =
                    this->routing_table_generator_->mesh_graph->coordinate_to_chip(mesh_id, mesh_coord);
                const auto fabric_node_id = FabricNodeId(mesh_id, fabric_chip_id);
                auto mesh_coord_x = mesh_coord[0];
                auto mesh_coord_y = mesh_coord[1];

                const auto& port_directions = this->router_port_directions_to_physical_eth_chan_map_.at(fabric_node_id);

                const auto& golden_counts = golden_link_counts.at(MeshId{mesh_id}).at(fabric_chip_id);
                apply_min(
                    fabric_node_id,
                    port_directions,
                    RoutingDirection::E,
                    golden_counts,
                    row_min_planes.at(mesh_coord_x));
                apply_min(
                    fabric_node_id,
                    port_directions,
                    RoutingDirection::W,
                    golden_counts,
                    row_min_planes.at(mesh_coord_x));
                apply_min(
                    fabric_node_id,
                    port_directions,
                    RoutingDirection::N,
                    golden_counts,
                    col_min_planes.at(mesh_coord_y));
                apply_min(
                    fabric_node_id,
                    port_directions,
                    RoutingDirection::S,
                    golden_counts,
                    col_min_planes.at(mesh_coord_y));
            }

            // Collect row and column mins from all hosts in a BigMesh
            auto rows_min = *std::min_element(row_min_planes.begin(), row_min_planes.end());
            auto cols_min = *std::min_element(col_min_planes.begin(), col_min_planes.end());
            std::vector<size_t> rows_min_buf(*distributed_context.size());
            std::vector<size_t> cols_min_buf(*distributed_context.size());
            distributed_context.all_gather(
                tt::stl::Span<std::byte>(reinterpret_cast<std::byte*>(&rows_min), sizeof(size_t)),
                tt::stl::as_writable_bytes(tt::stl::Span<size_t>{rows_min_buf.data(), rows_min_buf.size()}));
            distributed_context.all_gather(
                tt::stl::Span<std::byte>(reinterpret_cast<std::byte*>(&cols_min), sizeof(size_t)),
                tt::stl::as_writable_bytes(tt::stl::Span<size_t>{cols_min_buf.data(), cols_min_buf.size()}));
            distributed_context.barrier();
            const auto global_rows_min = std::min_element(rows_min_buf.begin(), rows_min_buf.end());
            const auto global_cols_min = std::min_element(cols_min_buf.begin(), cols_min_buf.end());
            // TODO: specialize by topology for better perf
            if (topology == Topology::Mesh || topology == Topology::Torus) {
                auto global_mesh_min = std::min(*global_rows_min, *global_cols_min);
                std::fill(row_min_planes.begin(), row_min_planes.end(), global_mesh_min);
                std::fill(col_min_planes.begin(), col_min_planes.end(), global_mesh_min);
            } else {
                std::fill(row_min_planes.begin(), row_min_planes.end(), *global_rows_min);
                std::fill(col_min_planes.begin(), col_min_planes.end(), *global_cols_min);
            }

            // Second pass: Apply minimums to each device
            for (const auto& mesh_coord : local_mesh_coord_range) {
                auto fabric_chip_id =
                    this->routing_table_generator_->mesh_graph->coordinate_to_chip(mesh_id, mesh_coord);
                const auto fabric_node_id = FabricNodeId(mesh_id, fabric_chip_id);
                auto mesh_coord_x = mesh_coord[0];
                auto mesh_coord_y = mesh_coord[1];

                apply_count(fabric_node_id, RoutingDirection::E, row_min_planes.at(mesh_coord_x));
                apply_count(fabric_node_id, RoutingDirection::W, row_min_planes.at(mesh_coord_x));
                apply_count(fabric_node_id, RoutingDirection::N, col_min_planes.at(mesh_coord_y));
                apply_count(fabric_node_id, RoutingDirection::S, col_min_planes.at(mesh_coord_y));
            }
        }
    }
}

LocalMeshBinding ControlPlane::initialize_local_mesh_binding() {
    // When unset, assume host rank 0.
    const char* host_rank_str = std::getenv("TT_MESH_HOST_RANK");
    const MeshHostRankId host_rank =
        (host_rank_str == nullptr) ? MeshHostRankId{0} : MeshHostRankId{std::stoi(host_rank_str)};

    // If TT_MESH_ID is unset, assume this host is the only host in the system and owns all Meshes in
    // the MeshGraphDescriptor. Single Host Multi-Mesh is only used for testing purposes.
    const char* mesh_id_str = std::getenv("TT_MESH_ID");
    if (mesh_id_str == nullptr) {
        auto& ctx = tt::tt_metal::MetalContext::instance().global_distributed_context();
        TT_FATAL(
            *ctx.size() == 1 && *ctx.rank() == 0,
            "Not specifying both TT_MESH_ID and TT_MESH_HOST_RANK is only supported for single host systems.");
        std::vector<MeshId> local_mesh_ids;
        for (const auto& mesh_id : this->routing_table_generator_->mesh_graph->get_mesh_ids()) {
            const auto& host_ranks = this->routing_table_generator_->mesh_graph->get_host_ranks(mesh_id);
            TT_FATAL(
                host_ranks.size() == 1 && *host_ranks.values().front() == 0,
                "Mesh {} has {} host ranks, expected 1",
                *mesh_id,
                host_ranks.size());
            local_mesh_ids.push_back(mesh_id);
        }
        TT_FATAL(!local_mesh_ids.empty(), "No local meshes found.");
        return LocalMeshBinding{.mesh_ids = std::move(local_mesh_ids), .host_rank = MeshHostRankId{0}};
    }

    // Otherwise, use the value from the environment variable.
    auto local_mesh_binding = LocalMeshBinding{.mesh_ids = {MeshId{std::stoi(mesh_id_str)}}, .host_rank = host_rank};

    log_debug(
        tt::LogDistributed,
        "Local mesh binding: mesh_id: {}, host_rank: {}",
        local_mesh_binding.mesh_ids[0],
        local_mesh_binding.host_rank);

    // Validate the local mesh binding exists in the mesh graph descriptor
    const auto mesh_ids = this->routing_table_generator_->mesh_graph->get_mesh_ids();
    TT_FATAL(
        std::find(mesh_ids.begin(), mesh_ids.end(), local_mesh_binding.mesh_ids[0]) != mesh_ids.end(),
        "Invalid TT_MESH_ID: Local mesh binding mesh_id {} not found in mesh graph descriptor",
        *local_mesh_binding.mesh_ids[0]);

    // Validate host rank (only if mesh_id is valid)
    const auto& host_ranks =
        this->routing_table_generator_->mesh_graph->get_host_ranks(local_mesh_binding.mesh_ids[0]).values();
    if (host_rank_str == nullptr) {
        TT_FATAL(
            host_ranks.size() == 1 && *host_ranks.front() == 0,
            "TT_MESH_HOST_RANK must be set when multiple host ranks are present in the mesh graph descriptor for mesh "
            "ID {}",
            *local_mesh_binding.mesh_ids[0]);
    } else {
        TT_FATAL(
            std::find(host_ranks.begin(), host_ranks.end(), local_mesh_binding.host_rank) != host_ranks.end(),
            "Invalid TT_MESH_HOST_RANK: Local mesh binding host_rank {} not found in mesh graph descriptor",
            *local_mesh_binding.host_rank);
    }

    return local_mesh_binding;
}

void ControlPlane::initialize_distributed_contexts() {
    const auto& global_context = tt::tt_metal::distributed::multihost::DistributedContext::get_current_world();
    if (*global_context->size() == 1) {
        host_local_context_ = global_context;
        std::transform(
            local_mesh_binding_.mesh_ids.begin(),
            local_mesh_binding_.mesh_ids.end(),
            std::inserter(distributed_contexts_, distributed_contexts_.end()),
            [&](const MeshId& mesh_id) { return std::make_pair(mesh_id, global_context); });
        return;
    }

    std::array this_host = {*global_context->rank()};
    host_local_context_ = global_context->create_sub_context(this_host);

    // Find out which MPI ranks manage the same meshes as this host.
    uint64_t this_host_encoded_ids =
        encode_mesh_id_and_rank(local_mesh_binding_.mesh_ids[0], local_mesh_binding_.host_rank);
    std::vector<std::uint64_t> encoded_mesh_ids(*global_context->size());
    global_context->all_gather(
        ttsl::Span<std::byte>(reinterpret_cast<std::byte*>(&this_host_encoded_ids), sizeof(std::uint64_t)),
        ttsl::as_writable_bytes(ttsl::make_span(encoded_mesh_ids)));

    int mpi_rank = 0;
    for (std::uint64_t encoded_value : encoded_mesh_ids) {
        const auto [mesh_id, mesh_host_rank] = decode_mesh_id_and_rank(encoded_value);
        mpi_ranks_[mesh_id][mesh_host_rank] = tt::tt_metal::distributed::multihost::Rank{mpi_rank};
        global_logical_bindings_[tt::tt_metal::distributed::multihost::Rank{mpi_rank++}] = {mesh_id, mesh_host_rank};
    }

    // Create a sub-context for each mesh-host-rank pair.
    for (const auto local_mesh_id : local_mesh_binding_.mesh_ids) {
        auto mesh_host_ranks = mpi_ranks_.find(local_mesh_id);
        TT_FATAL(mesh_host_ranks != mpi_ranks_.end(), "Mesh {} not found in mpi_ranks.", local_mesh_id);
        if (mesh_host_ranks->second.size() == 1) {
            distributed_contexts_.emplace(local_mesh_id, host_local_context_);
        } else {
            std::vector<int> mpi_neighbors;
            std::transform(
                mesh_host_ranks->second.begin(),
                mesh_host_ranks->second.end(),
                std::back_inserter(mpi_neighbors),
                [](const auto& p) { return p.second.get(); });
            std::sort(mpi_neighbors.begin(), mpi_neighbors.end());
            distributed_contexts_.emplace(local_mesh_id, global_context->create_sub_context(mpi_neighbors));
        }
    }

    global_context->barrier();
}

FabricNodeId ControlPlane::get_fabric_node_id_from_asic_id(uint64_t asic_id) const {
    const auto& cluster = tt::tt_metal::MetalContext::instance().get_cluster();
    const auto& chip_unique_ids = cluster.get_unique_chip_ids();

    for (const auto& [physical_chip_id, unique_id] : chip_unique_ids) {
        // TODO: We can maintain a map of unique_id to physical_chip_id for faster lookup
        if (unique_id == asic_id) {
            return this->get_fabric_node_id_from_physical_chip_id(physical_chip_id);
        }
    }

    TT_FATAL(false, "FabricNodeId not found for ASIC ID {}", asic_id);
    return FabricNodeId(MeshId{0}, 0);
}

void ControlPlane::init_control_plane(
    const std::string& mesh_graph_desc_file,
    std::optional<std::reference_wrapper<const std::map<FabricNodeId, ChipId>>>
        logical_mesh_chip_id_to_physical_chip_id_mapping) {
    const auto& driver = tt::tt_metal::MetalContext::instance().get_cluster().get_driver();
    const auto& distributed_context = tt_metal::distributed::multihost::DistributedContext::get_current_world();
    const auto& rtoptions = tt::tt_metal::MetalContext::instance().rtoptions();
    this->routing_table_generator_ = std::make_unique<RoutingTableGenerator>(mesh_graph_desc_file);
    this->physical_system_descriptor_ = std::make_unique<tt::tt_metal::PhysicalSystemDescriptor>(
        driver, distributed_context, &tt::tt_metal::MetalContext::instance().hal(), rtoptions);
    this->local_mesh_binding_ = this->initialize_local_mesh_binding();

    this->initialize_distributed_contexts();

    if (logical_mesh_chip_id_to_physical_chip_id_mapping.has_value()) {
        // Do not initialize topology mapper if user provided physical chip mapping
        this->topology_mapper_ = nullptr;
        this->load_physical_chip_mapping(logical_mesh_chip_id_to_physical_chip_id_mapping->get());
    } else {
        this->topology_mapper_ = std::make_unique<tt::tt_fabric::TopologyMapper>(
            *this->routing_table_generator_->mesh_graph, *this->physical_system_descriptor_, this->local_mesh_binding_);
        this->load_physical_chip_mapping(
            topology_mapper_->get_local_logical_mesh_chip_id_to_physical_chip_id_mapping());
    }
    this->generate_intermesh_connectivity();

    // Printing, only enabled with log_debug
    this->routing_table_generator_->mesh_graph->print_connectivity();
}

ControlPlane::ControlPlane(const std::string& mesh_graph_desc_file) {
    init_control_plane(mesh_graph_desc_file, std::nullopt);
}

ControlPlane::ControlPlane(
    const std::string& mesh_graph_desc_file,
    const std::map<FabricNodeId, ChipId>& logical_mesh_chip_id_to_physical_chip_id_mapping) {
    init_control_plane(mesh_graph_desc_file, logical_mesh_chip_id_to_physical_chip_id_mapping);
}

void ControlPlane::load_physical_chip_mapping(
    const std::map<FabricNodeId, ChipId>& logical_mesh_chip_id_to_physical_chip_id_mapping) {
    this->logical_mesh_chip_id_to_physical_chip_id_mapping_ = logical_mesh_chip_id_to_physical_chip_id_mapping;
    this->validate_mesh_connections();
}

void ControlPlane::validate_mesh_connections(MeshId mesh_id) const {
    MeshShape mesh_shape = routing_table_generator_->mesh_graph->get_mesh_shape(mesh_id);

    // Get the local mesh coordinate range (only the portion owned by this host)
    const auto& mesh_coord_range = this->get_coord_range(mesh_id, MeshScope::LOCAL);

    auto get_asic_id_from_mesh_coord = [&](const MeshCoordinate& mesh_coord) -> tt::tt_metal::AsicID {
        auto fabric_chip_id = this->routing_table_generator_->mesh_graph->coordinate_to_chip(mesh_id, mesh_coord);
        auto fabric_node_id = FabricNodeId(mesh_id, fabric_chip_id);

        chip_id_t physical_chip_id = logical_mesh_chip_id_to_physical_chip_id_mapping_.at(fabric_node_id);

        // Convert physical chip id to asic id using topology mapper if available
        auto asic_id = tt::tt_metal::MetalContext::instance().get_cluster().get_unique_chip_ids().at(physical_chip_id);
        return tt::tt_metal::AsicID{asic_id};
    };
<<<<<<< HEAD

    auto validate_asic_connections = [&](const MeshCoordinate& mesh_coord, const MeshCoordinate& other_mesh_coord) {
        tt::tt_metal::AsicID asic_id = get_asic_id_from_mesh_coord(mesh_coord);
        tt::tt_metal::AsicID other_asic_id = get_asic_id_from_mesh_coord(other_mesh_coord);

        // Use physical system descriptor to validate connections
        auto eth_connections = physical_system_descriptor_->get_eth_connections(asic_id, other_asic_id);
=======
    auto validate_chip_connections = [&](const MeshCoordinate& mesh_coord, const MeshCoordinate& other_mesh_coord) {
        ChipId physical_chip_id = get_physical_chip_id(mesh_coord);
        ChipId physical_chip_id_other = get_physical_chip_id(other_mesh_coord);
        auto eth_links = get_ethernet_cores_grouped_by_connected_chips(physical_chip_id);
        auto eth_links_to_other = eth_links.find(physical_chip_id_other);
>>>>>>> c8dd8fce
        TT_FATAL(
            !eth_connections.empty(), "ASIC {} not connected to ASIC {} in mesh {}", asic_id, other_asic_id, mesh_id);
    };

    // Validate connections only for the local portion of the mesh
    for (const auto& mesh_coord : mesh_coord_range) {
<<<<<<< HEAD
=======
        ChipId physical_chip_id = get_physical_chip_id(mesh_coord);
>>>>>>> c8dd8fce
        MeshCoordinate mesh_coord_next{mesh_coord[0], mesh_coord[1] + 1};
        MeshCoordinate mesh_coord_next_row{mesh_coord[0] + 1, mesh_coord[1]};

        // Only validate connections to neighbors that are also in the local mesh portion
        if (mesh_coord_range.contains(mesh_coord_next)) {
            validate_asic_connections(mesh_coord, mesh_coord_next);
        }
        if (mesh_coord_range.contains(mesh_coord_next_row)) {
            validate_asic_connections(mesh_coord, mesh_coord_next_row);
        }
    }
}

void ControlPlane::validate_mesh_connections() const {
    for (const auto& mesh_id : this->routing_table_generator_->mesh_graph->get_mesh_ids()) {
        if (this->is_local_mesh(mesh_id)) {
            this->validate_mesh_connections(mesh_id);
        }
    }
}

<<<<<<< HEAD
=======
// TODO: refactor mesh_ns_size/mesh_ew_size to use MeshCoordinateRange
// TODO: update logical_mesh_chip_id_to_physical_chip_id_mapping_ to be updated here probably
std::vector<ChipId> ControlPlane::get_mesh_physical_chip_ids(
    const tt::tt_metal::distributed::MeshContainer<ChipId>& mesh_container,
    std::optional<ChipId> nw_corner_chip_id,
    std::optional<ChipId> ne_corner_chip_id) const {
    // Convert the coordinate range to a set of chip IDs using MeshContainer iterator
    const auto& user_chip_ids = tt::tt_metal::MetalContext::instance().get_cluster().user_exposed_chip_ids();
    TT_FATAL(
        user_chip_ids.size() >= mesh_container.size(),
        "Number of chips visible ({}) is less than the number of chips specified in mesh graph descriptor ({}), check "
        "system status with tt-smi that all chips are visible.",
        user_chip_ids.size(),
        mesh_container.size());

    // Special case for 1x1 mesh
    if (mesh_container.shape() == tt::tt_metal::distributed::MeshShape(1, 1)) {
        std::vector<ChipId> physical_chip_ids(1);
        physical_chip_ids[0] = *user_chip_ids.begin();
        return physical_chip_ids;
    }

    // Build mesh adjacency map using BFS
    std::uint32_t num_ports_per_side =
        routing_table_generator_->mesh_graph->get_chip_spec().num_eth_ports_per_direction;
    auto topology_info = build_mesh_adjacency_map(
        user_chip_ids,
        mesh_container.shape(),
        [num_ports_per_side](ChipId chip_id) {
            return get_adjacent_chips_from_ethernet_connections(chip_id, num_ports_per_side);
        },
        nw_corner_chip_id);

    // Handle 1D meshes (1xN or Nx1)
    bool is_1d_mesh = (topology_info.ns_size == 1) || (topology_info.ew_size == 1);
    if (is_1d_mesh) {
        return convert_1d_mesh_adjacency_to_row_major_vector(topology_info);
    }

    // Handle 2D meshes
    return convert_2d_mesh_adjacency_to_row_major_vector(topology_info, nw_corner_chip_id, ne_corner_chip_id);
}

std::map<FabricNodeId, ChipId> ControlPlane::get_logical_chip_to_physical_chip_mapping(
    const std::string& mesh_graph_desc_file) {
    std::map<FabricNodeId, ChipId> logical_mesh_chip_id_to_physical_chip_id_mapping;

    std::string mesh_graph_desc_filename = std::filesystem::path(mesh_graph_desc_file).filename().string();

    // NOTE: This is a special case for the TG mesh graph descriptor.
    // It has to use Ethernet coordinates because ethernet coordinates must be mapped manually to physical chip IDs
    // because the TG intermesh ethernet links could be inverted when mapped to physical chip IDs.
    if (mesh_graph_desc_filename.starts_with("tg_mesh_graph_descriptor.")) {
        // Add the N150 MMIO devices
        auto eth_coords_per_chip =
            tt::tt_metal::MetalContext::instance().get_cluster().get_all_chip_ethernet_coordinates();
        std::unordered_map<int, ChipId> eth_coord_y_for_gateway_chips = {};
        for (const auto& [chip_id, eth_coord] : eth_coords_per_chip) {
            if (tt::tt_metal::MetalContext::instance().get_cluster().get_board_type(chip_id) == BoardType::N150) {
                eth_coord_y_for_gateway_chips[eth_coord.y] = chip_id;
            }
        }
        logical_mesh_chip_id_to_physical_chip_id_mapping.insert(
            {FabricNodeId(MeshId{0}, 0), eth_coord_y_for_gateway_chips[3]});
        logical_mesh_chip_id_to_physical_chip_id_mapping.insert(
            {FabricNodeId(MeshId{1}, 0), eth_coord_y_for_gateway_chips[2]});
        logical_mesh_chip_id_to_physical_chip_id_mapping.insert(
            {FabricNodeId(MeshId{2}, 0), eth_coord_y_for_gateway_chips[1]});
        logical_mesh_chip_id_to_physical_chip_id_mapping.insert(
            {FabricNodeId(MeshId{3}, 0), eth_coord_y_for_gateway_chips[0]});

        auto nw_chip_physical_id =
            tt::tt_metal::MetalContext::instance().get_cluster().get_physical_chip_id_from_eth_coord({0, 3, 7, 0, 1});
        // Main board
        const auto& mesh_container = this->routing_table_generator_->mesh_graph->get_chip_ids(MeshId{4});
        const auto& physical_chip_ids = this->get_mesh_physical_chip_ids(mesh_container, nw_chip_physical_id);
        for (std::uint32_t i = 0; i < physical_chip_ids.size(); i++) {
            logical_mesh_chip_id_to_physical_chip_id_mapping.insert({FabricNodeId(MeshId{4}, i), physical_chip_ids[i]});
        }
        // This case can be depreciated once we have multi-host testing and validate it working
    } else {
        // Iterate over every mesh defined in the mesh-graph descriptor and embed it on top of
        // the physical cluster using the generic helper.
        for (const auto& mesh_id : this->routing_table_generator_->mesh_graph->get_mesh_ids()) {
            if (!this->is_local_mesh(mesh_id)) {
                continue;
            }
            auto host_rank_id = this->get_local_host_rank_id_binding();
            const auto& mesh_container =
                this->routing_table_generator_->mesh_graph->get_chip_ids(mesh_id, host_rank_id);

            std::optional<ChipId> nw_chip_physical_id = std::nullopt;
            std::optional<ChipId> ne_chip_physical_id = std::nullopt;
            const auto& cluster = tt::tt_metal::MetalContext::instance().get_cluster();
            // TODO: remove once we use global physical graph to map logical big mesh to physical chips
            // NOTE: This nw chip may not be set the same for UBB devices when using the Mock Cluster Descriptor
            if (cluster.get_board_type(0) == BoardType::UBB) {
                for (const auto& chip_id : cluster.all_chip_ids()) {
                    auto candidate_ubb_id = tt::tt_fabric::get_ubb_id(chip_id);
                    if (candidate_ubb_id.tray_id == 1 && candidate_ubb_id.asic_id == 1) {
                        nw_chip_physical_id = chip_id;
                    }
                }
            }

            // TODO: Remove this once we have global physical to logical mapping
            // Use ethernet coordinates for 2x4 big mesh because of unpredictable nw chip pinning
            if (cluster.get_cluster_type() == tt::tt_metal::ClusterType::N300_2x2 &&
                tt::tt_metal::distributed::multihost::DistributedContext::get_current_world()->size().get() == 2) {
                // Pick out the chip with the lowest ethernet coordinate (i.e. NW chip)
                const auto& chip_eth_coords =
                    tt::tt_metal::MetalContext::instance().get_cluster().get_all_chip_ethernet_coordinates();
                TT_FATAL(!chip_eth_coords.empty(), "No chip ethernet coordinates found in ethernet coordinates map");

                // TODO: Support custom operator< for EthCoord to allow usage in std::set
                const auto min_coord =
                    *std::min_element(chip_eth_coords.begin(), chip_eth_coords.end(), [](const auto& a, const auto& b) {
                        return a.second < b.second;
                    });

                nw_chip_physical_id =
                    tt::tt_metal::MetalContext::instance().get_cluster().get_physical_chip_id_from_eth_coord(
                        min_coord.second);

                auto ne_chip_coord = min_coord.second;
                ne_chip_coord.x += 1;
                ne_chip_physical_id =
                    tt::tt_metal::MetalContext::instance().get_cluster().get_physical_chip_id_from_eth_coord(
                        ne_chip_coord);
            }

            const auto& physical_chip_ids =
                this->get_mesh_physical_chip_ids(mesh_container, nw_chip_physical_id, ne_chip_physical_id);
            std::uint32_t i = 0;
            for (const auto& [_, fabric_chip_id] : mesh_container) {
                logical_mesh_chip_id_to_physical_chip_id_mapping.emplace(
                    FabricNodeId(mesh_id, fabric_chip_id), physical_chip_ids[i]);
                i++;
            }
        }
    }

    return logical_mesh_chip_id_to_physical_chip_id_mapping;
}

>>>>>>> c8dd8fce
routing_plane_id_t ControlPlane::get_routing_plane_id(
    chan_id_t eth_chan_id, const std::vector<chan_id_t>& eth_chans_in_direction) const {
    auto it = std::find(eth_chans_in_direction.begin(), eth_chans_in_direction.end(), eth_chan_id);
    return std::distance(eth_chans_in_direction.begin(), it);
}

routing_plane_id_t ControlPlane::get_routing_plane_id(FabricNodeId fabric_node_id, chan_id_t eth_chan_id) const {
    TT_FATAL(
        this->router_port_directions_to_physical_eth_chan_map_.contains(fabric_node_id),
        "Mesh {} Chip {} out of bounds",
        fabric_node_id.mesh_id,
        fabric_node_id.chip_id);

    std::optional<std::vector<chan_id_t>> eth_chans_in_direction;
    const auto& chip_eth_chans_map = this->router_port_directions_to_physical_eth_chan_map_.at(fabric_node_id);
    for (const auto& [_, eth_chans] : chip_eth_chans_map) {
        if (std::find(eth_chans.begin(), eth_chans.end(), eth_chan_id) != eth_chans.end()) {
            eth_chans_in_direction = eth_chans;
            break;
        }
    }
    TT_FATAL(
        eth_chans_in_direction.has_value(),
        "Could not find Eth chan ID {} for Chip ID {}, Mesh ID {}",
        eth_chan_id,
        fabric_node_id.chip_id,
        fabric_node_id.mesh_id);

    return get_routing_plane_id(eth_chan_id, eth_chans_in_direction.value());
}

chan_id_t ControlPlane::get_downstream_eth_chan_id(
    routing_plane_id_t src_routing_plane_id, const std::vector<chan_id_t>& candidate_target_chans) const {
    if (candidate_target_chans.empty()) {
        return eth_chan_magic_values::INVALID_DIRECTION;
    }

    for (const auto& target_chan_id : candidate_target_chans) {
        if (src_routing_plane_id == this->get_routing_plane_id(target_chan_id, candidate_target_chans)) {
            return target_chan_id;
        }
    }

    // TODO: for now disable collapsing routing planes until we add the corresponding logic for
    //     connecting the routers on these planes
    // If no match found, return a channel from candidate_target_chans
    // Enabled for TG Dispatch on Fabric
    // TODO: https://github.com/tenstorrent/tt-metal/issues/24413
    if (tt::tt_metal::MetalContext::instance().get_cluster().get_cluster_type() == tt::tt_metal::ClusterType::TG) {
        while (src_routing_plane_id >= candidate_target_chans.size()) {
            src_routing_plane_id = src_routing_plane_id % candidate_target_chans.size();
        }
        return candidate_target_chans[src_routing_plane_id];
    }

    return eth_chan_magic_values::INVALID_DIRECTION;
};

void ControlPlane::convert_fabric_routing_table_to_chip_routing_table() {
    // Routing tables contain direction from chip to chip
    // Convert it to be unique per ethernet channel

    auto host_rank_id = this->get_local_host_rank_id_binding();
    const auto& router_intra_mesh_routing_table = this->routing_table_generator_->get_intra_mesh_table();
    // Get the number of ports per chip from a local mesh
    std::uint32_t num_ports_per_chip = 0;
    for (std::uint32_t mesh_id_val = 0; mesh_id_val < router_intra_mesh_routing_table.size(); mesh_id_val++) {
        MeshId mesh_id{mesh_id_val};
        if (this->is_local_mesh(mesh_id)) {
            // TODO: Remove this once Topology mapper works for multi-mesh systems
            // Get the number of ports per chip from any chip in the local mesh
            auto local_mesh_chip_id_container =
                (this->topology_mapper_ == nullptr)
                    ? this->routing_table_generator_->mesh_graph->get_chip_ids(mesh_id, host_rank_id)
                    : this->topology_mapper_->get_chip_ids(mesh_id, host_rank_id);

            for (const auto& [_, src_fabric_chip_id] : local_mesh_chip_id_container) {
                const auto src_fabric_node_id = FabricNodeId(mesh_id, src_fabric_chip_id);
                auto physical_chip_id = get_physical_chip_id_from_fabric_node_id(src_fabric_node_id);
                num_ports_per_chip = tt::tt_metal::MetalContext::instance()
                                        .get_cluster()
                                        .get_soc_desc(physical_chip_id)
                                        .get_cores(CoreType::ETH)
                                        .size();
                break;
            }
        }
    }
    for (std::uint32_t mesh_id_val = 0; mesh_id_val < router_intra_mesh_routing_table.size(); mesh_id_val++) {
        MeshId mesh_id{mesh_id_val};
        const auto& global_mesh_chip_id_container = this->routing_table_generator_->mesh_graph->get_chip_ids(mesh_id);
        for (const auto& [_, src_fabric_chip_id] : global_mesh_chip_id_container) {
            const auto src_fabric_node_id = FabricNodeId(mesh_id, src_fabric_chip_id);
            this->intra_mesh_routing_tables_[src_fabric_node_id].resize(
                num_ports_per_chip);  // contains more entries than needed, this size is for all eth channels on chip
            for (int i = 0; i < num_ports_per_chip; i++) {
                // Size the routing table to the number of chips in the mesh
                this->intra_mesh_routing_tables_[src_fabric_node_id][i].resize(
                    router_intra_mesh_routing_table[mesh_id_val][src_fabric_chip_id].size());
            }
            // Dst is looped over all chips in the mesh, regardless of whether they are local or not
            for (ChipId dst_fabric_chip_id = 0;
                 dst_fabric_chip_id < router_intra_mesh_routing_table[mesh_id_val][src_fabric_chip_id].size();
                 dst_fabric_chip_id++) {
                // Target direction is the direction to the destination chip for all ethernet channesl
                const auto& target_direction =
                    router_intra_mesh_routing_table[mesh_id_val][src_fabric_chip_id][dst_fabric_chip_id];
                // We view ethernet channels on one side of the chip as parallel planes. So N[0] talks to S[0], E[0],
                // W[0] and so on For all live ethernet channels on this chip, set the routing table entry to the
                // destination chip as the ethernet channel on the same plane
                for (const auto& [direction, eth_chans_on_side] :
                     this->router_port_directions_to_physical_eth_chan_map_.at(src_fabric_node_id)) {
                    for (const auto& src_chan_id : eth_chans_on_side) {
                        if (src_fabric_chip_id == dst_fabric_chip_id) {
                            TT_ASSERT(
                                (target_direction == RoutingDirection::C),
                                "Expecting same direction for intra mesh routing");
                            // This entry represents chip to itself, should not be used by FW
                            this->intra_mesh_routing_tables_.at(src_fabric_node_id)[src_chan_id][dst_fabric_chip_id] =
                                src_chan_id;
                        } else if (target_direction == direction) {
                            // This entry represents an outgoing eth channel
                            this->intra_mesh_routing_tables_.at(src_fabric_node_id)[src_chan_id][dst_fabric_chip_id] =
                                src_chan_id;
                        } else {
                            const auto& eth_chans_in_target_direction =
                                this->router_port_directions_to_physical_eth_chan_map_.at(
                                    src_fabric_node_id)[target_direction];
                            const auto src_routing_plane_id =
                                this->get_routing_plane_id(src_chan_id, eth_chans_on_side);
                            this->intra_mesh_routing_tables_.at(src_fabric_node_id)[src_chan_id][dst_fabric_chip_id] =
                                this->get_downstream_eth_chan_id(src_routing_plane_id, eth_chans_in_target_direction);
                        }
                    }
                }
            }
        }
    }
    const auto& router_inter_mesh_routing_table = this->routing_table_generator_->get_inter_mesh_table();
    for (std::uint32_t src_mesh_id_val = 0; src_mesh_id_val < router_inter_mesh_routing_table.size();
         src_mesh_id_val++) {
        MeshId src_mesh_id{src_mesh_id_val};
        const auto& global_mesh_chip_id_container =
            this->routing_table_generator_->mesh_graph->get_chip_ids(src_mesh_id);
        for (const auto& [_, src_fabric_chip_id] : global_mesh_chip_id_container) {
            const auto src_fabric_node_id = FabricNodeId(src_mesh_id, src_fabric_chip_id);
            this->inter_mesh_routing_tables_[src_fabric_node_id].resize(
                num_ports_per_chip);  // contains more entries than needed
            for (int i = 0; i < num_ports_per_chip; i++) {
                // Size the routing table to the number of meshes
                this->inter_mesh_routing_tables_[src_fabric_node_id][i].resize(
                    router_inter_mesh_routing_table[src_mesh_id_val][src_fabric_chip_id].size());
            }
            for (ChipId dst_mesh_id_val = 0;
                 dst_mesh_id_val < router_inter_mesh_routing_table[src_mesh_id_val][src_fabric_chip_id].size();
                 dst_mesh_id_val++) {
                // Target direction is the direction to the destination mesh for all ethernet channesl
                const auto& target_direction =
                    router_inter_mesh_routing_table[src_mesh_id_val][src_fabric_chip_id][dst_mesh_id_val];

                // We view ethernet channels on one side of the chip as parallel planes. So N[0] talks to S[0], E[0],
                // W[0] and so on For all live ethernet channels on this chip, set the routing table entry to the
                // destination mesh as the ethernet channel on the same plane
                for (const auto& [direction, eth_chans_on_side] :
                     this->router_port_directions_to_physical_eth_chan_map_.at(src_fabric_node_id)) {
                    for (const auto& src_chan_id : eth_chans_on_side) {
                        if (src_mesh_id_val == dst_mesh_id_val) {
                            TT_ASSERT(
                                (target_direction == RoutingDirection::C),
                                "ControlPlane: Expecting same direction for inter mesh routing");
                            // This entry represents mesh to itself, should not be used by FW
                            this->inter_mesh_routing_tables_.at(src_fabric_node_id)[src_chan_id][dst_mesh_id_val] =
                                src_chan_id;
                        } else if (target_direction == RoutingDirection::NONE) {
                            // This entry represents a mesh to mesh connection that is not reachable
                            // Set to an invalid channel id
                            this->inter_mesh_routing_tables_.at(src_fabric_node_id)[src_chan_id][dst_mesh_id_val] =
                                eth_chan_magic_values::INVALID_DIRECTION;
                        } else if (target_direction == direction) {
                            // This entry represents an outgoing eth channel
                            this->inter_mesh_routing_tables_.at(src_fabric_node_id)[src_chan_id][dst_mesh_id_val] =
                                src_chan_id;
                        } else {
                            const auto& eth_chans_in_target_direction =
                                this->router_port_directions_to_physical_eth_chan_map_.at(
                                    src_fabric_node_id)[target_direction];
                            const auto src_routing_plane_id =
                                this->get_routing_plane_id(src_chan_id, eth_chans_on_side);
                            this->inter_mesh_routing_tables_.at(src_fabric_node_id)[src_chan_id][dst_mesh_id_val] =
                                this->get_downstream_eth_chan_id(src_routing_plane_id, eth_chans_in_target_direction);
                        }
                    }
                }
            }
        }
    }

    // Printing, only enabled with log_debug
    this->print_routing_tables();
}

// order ethernet channels using translated coordinates
void ControlPlane::order_ethernet_channels() {
    for (auto& [fabric_node_id, eth_chans_by_dir] : this->router_port_directions_to_physical_eth_chan_map_) {
        for (auto& [_, eth_chans] : eth_chans_by_dir) {
            auto phys_chip_id = this->get_physical_chip_id_from_fabric_node_id(fabric_node_id);
            const auto& soc_desc = tt::tt_metal::MetalContext::instance().get_cluster().get_soc_desc(phys_chip_id);

            std::sort(eth_chans.begin(), eth_chans.end(), [&soc_desc](const auto& a, const auto& b) {
                auto translated_coords_a = soc_desc.get_eth_core_for_channel(a, CoordSystem::TRANSLATED);
                auto translated_coords_b = soc_desc.get_eth_core_for_channel(b, CoordSystem::TRANSLATED);
                return translated_coords_a.x < translated_coords_b.x;
            });
        }
    }
}

void ControlPlane::trim_ethernet_channels_not_mapped_to_live_routing_planes() {
    auto user_mesh_ids = this->get_user_physical_mesh_ids();
    std::unordered_set<MeshId> user_mesh_ids_set(user_mesh_ids.begin(), user_mesh_ids.end());
    if (tt::tt_metal::MetalContext::instance().get_fabric_config() != tt_fabric::FabricConfig::CUSTOM) {
        for (auto& [fabric_node_id, directional_eth_chans] : this->router_port_directions_to_physical_eth_chan_map_) {
            if (user_mesh_ids_set.count(fabric_node_id.mesh_id) == 0) {
                continue;
            }
            for (auto direction :
                 {RoutingDirection::N, RoutingDirection::S, RoutingDirection::E, RoutingDirection::W}) {
                if (directional_eth_chans.find(direction) != directional_eth_chans.end()) {
                    size_t num_available_routing_planes = this->get_num_live_routing_planes(fabric_node_id, direction);
                    TT_FATAL(
                        directional_eth_chans.at(direction).size() >= num_available_routing_planes,
                        "Expected {} eth channels on M{}D{} in direction {}, but got {}",
                        num_available_routing_planes,
                        fabric_node_id.mesh_id,
                        fabric_node_id.chip_id,
                        direction,
                        directional_eth_chans.at(direction).size());
                    bool trim = directional_eth_chans.at(direction).size() > num_available_routing_planes;
                    auto physical_chip_id = this->logical_mesh_chip_id_to_physical_chip_id_mapping_.at(fabric_node_id);
                    if (trim) {
                        log_warning(
                            tt::LogFabric,
                            "phys {} M{}D{} in direction {} has {} eth channels, but only {} routing planes are "
                            "available",
                            physical_chip_id,
                            fabric_node_id.mesh_id,
                            fabric_node_id.chip_id,
                            direction,
                            directional_eth_chans.at(direction).size(),
                            num_available_routing_planes);
                    }
                    directional_eth_chans.at(direction).resize(num_available_routing_planes);
                }
            }
        }
    }
}

size_t ControlPlane::get_num_live_routing_planes(
    FabricNodeId fabric_node_id, RoutingDirection routing_direction) const {
    TT_FATAL(
        this->router_port_directions_to_num_routing_planes_map_.find(fabric_node_id) !=
            this->router_port_directions_to_num_routing_planes_map_.end(),
        "Fabric node id (mesh={}, chip={}) not found in router port directions to num routing planes map",
        fabric_node_id.mesh_id,
        fabric_node_id.chip_id);
    TT_FATAL(
        this->router_port_directions_to_num_routing_planes_map_.at(fabric_node_id).find(routing_direction) !=
            this->router_port_directions_to_num_routing_planes_map_.at(fabric_node_id).end(),
        "Routing direction {} not found in router port directions to num routing planes map for fabric node id "
        "(mesh={}, chip={})",
        routing_direction,
        fabric_node_id.mesh_id,
        fabric_node_id.chip_id);
    return this->router_port_directions_to_num_routing_planes_map_.at(fabric_node_id).at(routing_direction);
}

// Only builds the routing table representation, does not actually populate the routing tables in memory of the
// fabric routers on device
void ControlPlane::configure_routing_tables_for_fabric_ethernet_channels(
    tt::tt_fabric::FabricConfig fabric_config, tt_fabric::FabricReliabilityMode reliability_mode) {
    this->intra_mesh_routing_tables_.clear();
    this->inter_mesh_routing_tables_.clear();
    this->router_port_directions_to_physical_eth_chan_map_.clear();

    const auto& intra_mesh_connectivity = this->routing_table_generator_->mesh_graph->get_intra_mesh_connectivity();
    // Initialize the bookkeeping for mapping from mesh/chip/direction to physical ethernet channels
    for (const auto& [fabric_node_id, _] : this->logical_mesh_chip_id_to_physical_chip_id_mapping_) {
        if (!this->router_port_directions_to_physical_eth_chan_map_.contains(fabric_node_id)) {
            this->router_port_directions_to_physical_eth_chan_map_[fabric_node_id] = {};
        }
    }

    auto host_rank_id = this->get_local_host_rank_id_binding();
    const auto& my_host = physical_system_descriptor_->my_host_name();
    const auto& neighbor_hosts = physical_system_descriptor_->get_host_neighbors(my_host);

    for (std::uint32_t mesh_id_val = 0; mesh_id_val < intra_mesh_connectivity.size(); mesh_id_val++) {
        // run for all meshes. intra_mesh_connectivity.size() == number of meshes in the system
        // TODO: we can probably remove this check, in general should update these loops to iterate over local meshes
        MeshId mesh_id{mesh_id_val};
        if (!this->is_local_mesh(mesh_id)) {
            continue;
        }
        const auto& local_mesh_coord_range = this->get_coord_range(mesh_id, MeshScope::LOCAL);

        // TODO: Remove this once Topology mapper works for multi-mesh systems
        MeshContainer<chip_id_t> local_mesh_chip_id_container =
            (this->topology_mapper_ == nullptr)
                ? this->routing_table_generator_->mesh_graph->get_chip_ids(mesh_id, host_rank_id)
                : this->topology_mapper_->get_chip_ids(mesh_id, host_rank_id);

        for (const auto& [_, fabric_chip_id] : local_mesh_chip_id_container) {
            const auto fabric_node_id = FabricNodeId(mesh_id, fabric_chip_id);
            auto physical_chip_id = this->get_physical_chip_id_from_fabric_node_id(fabric_node_id);

            for (const auto& [logical_connected_chip_id, edge] : intra_mesh_connectivity[*mesh_id][fabric_chip_id]) {
                auto connected_mesh_coord =
                    this->routing_table_generator_->mesh_graph->chip_to_coordinate(mesh_id, logical_connected_chip_id);
                if (local_mesh_coord_range.contains(connected_mesh_coord)) {
                    // This is a local chip, so we can use the logical chip id directly
                    TT_ASSERT(
                        this->logical_mesh_chip_id_to_physical_chip_id_mapping_.contains(
                            FabricNodeId(mesh_id, logical_connected_chip_id)),
                        "Mesh {} Chip {} not found in logical mesh chip id to physical chip id mapping",
                        mesh_id,
                        logical_connected_chip_id);
                    const auto& physical_connected_chip_id = this->logical_mesh_chip_id_to_physical_chip_id_mapping_.at(
                        FabricNodeId(mesh_id, logical_connected_chip_id));

                    const auto& connected_chips_and_eth_cores =
                        tt::tt_metal::MetalContext::instance().get_cluster().get_ethernet_cores_grouped_by_connected_chips(
                            physical_chip_id);

                    // If connected_chips_and_eth_cores contains physical_connected_chip_id then atleast one connection
                    // exists to physical_connected_chip_id
                    bool connections_exist = connected_chips_and_eth_cores.find(physical_connected_chip_id) !=
                                             connected_chips_and_eth_cores.end();
                    TT_FATAL(
                        connections_exist ||
                            reliability_mode != tt::tt_fabric::FabricReliabilityMode::STRICT_SYSTEM_HEALTH_SETUP_MODE,
                        "Expected connections to exist for M{}D{} to D{}",
                        mesh_id,
                        fabric_chip_id,
                        logical_connected_chip_id);
                    if (!connections_exist) {
                        continue;
                    }

                    const auto& connected_eth_cores = connected_chips_and_eth_cores.at(physical_connected_chip_id);
                    if (reliability_mode == tt::tt_fabric::FabricReliabilityMode::STRICT_SYSTEM_HEALTH_SETUP_MODE) {
                        TT_FATAL(
                            connected_eth_cores.size() >= edge.connected_chip_ids.size(),
                            "Expected {} eth links from physical chip {} to physical chip {}",
                            edge.connected_chip_ids.size(),
                            physical_chip_id,
                            physical_connected_chip_id);
                    }

                    for (const auto& eth_core : connected_eth_cores) {
                        // There could be an optimization here to create entry for both chips here, assuming links are
                        // bidirectional
                        this->assign_direction_to_fabric_eth_core(fabric_node_id, eth_core, edge.port_direction);
                    }
                } else {
                    auto host_rank_for_chip =
                        (this->topology_mapper_ == nullptr)
                            ? this->routing_table_generator_->mesh_graph->get_host_rank_for_chip(
                                  mesh_id, logical_connected_chip_id)
                            : this->topology_mapper_->get_host_rank_for_chip(mesh_id, logical_connected_chip_id);
                    TT_ASSERT(
                        host_rank_for_chip.has_value(),
                        "Mesh {} Chip {} does not have a host rank associated with it",
                        mesh_id,
                        logical_connected_chip_id);
                    auto connected_host_rank_id = host_rank_for_chip.value();

                    auto unique_chip_id =
                        tt::tt_metal::MetalContext::instance().get_cluster().get_unique_chip_ids().at(physical_chip_id);
                    // Iterate over all neighboring hosts
                    // Check if the neighbor belongs to the same mesh and owns the connected chip
                    // If so, iterate over all cross host connections between the neighbors
                    // Assign this edge to all links on the local chip part of this intramesh connection
                    for (const auto& neighbor_host : neighbor_hosts) {
                        auto neighbor_host_rank = physical_system_descriptor_->get_rank_for_hostname(neighbor_host);
                        auto neighbor_mesh_id = this->global_logical_bindings_
                                                    .at(tt::tt_metal::distributed::multihost::Rank{neighbor_host_rank})
                                                    .first;
                        auto neighbor_mesh_host_rank =
                            this->global_logical_bindings_
                                .at(tt::tt_metal::distributed::multihost::Rank{neighbor_host_rank})
                                .second;
                        if (neighbor_mesh_id == mesh_id && neighbor_mesh_host_rank == connected_host_rank_id) {
                            const auto& neighbor_exit_nodes =
                                physical_system_descriptor_->get_connecting_exit_nodes(my_host, neighbor_host);
                            for (const auto& exit_node : neighbor_exit_nodes) {
                                if (*exit_node.src_exit_node == unique_chip_id) {
                                    this->assign_direction_to_fabric_eth_chan(
                                        fabric_node_id, exit_node.eth_conn.src_chan, edge.port_direction);
                                }
                            }
                        }
                    }
                }
            }
        }
    }
    for (const auto& [exit_node_fabric_node_id, exit_node_directions] : this->exit_node_directions_) {
        for (const auto& [src_eth_chan, port_direction] : exit_node_directions) {
            this->assign_direction_to_fabric_eth_chan(exit_node_fabric_node_id, src_eth_chan, port_direction);
        }
    }

    this->initialize_dynamic_routing_plane_counts(intra_mesh_connectivity, fabric_config, reliability_mode);

    // Order the ethernet channels so that when we use them for deciding connections, indexing into ports per direction
    // is consistent for each each neighbouring chip.
    this->order_ethernet_channels();

    // Trim the ethernet channels that don't map to live fabric routing planes.
    // NOTE: This MUST be called after ordering ethernet channels
    this->trim_ethernet_channels_not_mapped_to_live_routing_planes();

    this->collect_and_merge_router_port_directions_from_all_hosts();

    this->convert_fabric_routing_table_to_chip_routing_table();
    // After this, router_port_directions_to_physical_eth_chan_map_, intra_mesh_routing_tables_,
    // inter_mesh_routing_tables_ should be populated for all hosts in BigMesh
}

void ControlPlane::write_routing_tables_to_eth_cores(MeshId mesh_id, ChipId chip_id) const {
    FabricNodeId fabric_node_id{mesh_id, chip_id};
    const auto& chip_intra_mesh_routing_tables = this->intra_mesh_routing_tables_.at(fabric_node_id);
    const auto& chip_inter_mesh_routing_tables = this->inter_mesh_routing_tables_.at(fabric_node_id);
    auto physical_chip_id = this->logical_mesh_chip_id_to_physical_chip_id_mapping_.at(fabric_node_id);
    // Loop over ethernet channels to only write to cores with ethernet links
    // Looping over chip_intra/inter_mesh_routing_tables will write to all cores, even if they don't have ethernet links
    const auto& chip_eth_chans_map = this->router_port_directions_to_physical_eth_chan_map_.at(fabric_node_id);
    for (const auto& [direction, eth_chans] : chip_eth_chans_map) {
        for (const auto& eth_chan : eth_chans) {
            // eth_chans are the active ethernet channels on this chip
            const auto& eth_chan_intra_mesh_routing_table = chip_intra_mesh_routing_tables[eth_chan];
            const auto& eth_chan_inter_mesh_routing_table = chip_inter_mesh_routing_tables[eth_chan];
            tt::tt_fabric::fabric_router_l1_config_t fabric_router_config{};
            std::fill_n(
                fabric_router_config.intra_mesh_table.dest_entry,
                tt::tt_fabric::MAX_MESH_SIZE,
                eth_chan_magic_values::INVALID_ROUTING_TABLE_ENTRY);
            std::fill_n(
                fabric_router_config.inter_mesh_table.dest_entry,
                tt::tt_fabric::MAX_NUM_MESHES,
                eth_chan_magic_values::INVALID_ROUTING_TABLE_ENTRY);
            for (uint32_t i = 0; i < eth_chan_intra_mesh_routing_table.size(); i++) {
                fabric_router_config.intra_mesh_table.dest_entry[i] = eth_chan_intra_mesh_routing_table[i];
            }
            for (uint32_t i = 0; i < eth_chan_inter_mesh_routing_table.size(); i++) {
                fabric_router_config.inter_mesh_table.dest_entry[i] = eth_chan_inter_mesh_routing_table[i];
            }

            const auto src_routing_plane_id = this->get_routing_plane_id(eth_chan, eth_chans);
            if (chip_eth_chans_map.find(RoutingDirection::N) != chip_eth_chans_map.end()) {
                fabric_router_config.port_direction.directions[eth_chan_directions::NORTH] =
                    this->get_downstream_eth_chan_id(src_routing_plane_id, chip_eth_chans_map.at(RoutingDirection::N));
            } else {
                fabric_router_config.port_direction.directions[eth_chan_directions::NORTH] =
                    eth_chan_magic_values::INVALID_DIRECTION;
            }
            if (chip_eth_chans_map.find(RoutingDirection::S) != chip_eth_chans_map.end()) {
                fabric_router_config.port_direction.directions[eth_chan_directions::SOUTH] =
                    this->get_downstream_eth_chan_id(src_routing_plane_id, chip_eth_chans_map.at(RoutingDirection::S));
            } else {
                fabric_router_config.port_direction.directions[eth_chan_directions::SOUTH] =
                    eth_chan_magic_values::INVALID_DIRECTION;
            }
            if (chip_eth_chans_map.find(RoutingDirection::E) != chip_eth_chans_map.end()) {
                fabric_router_config.port_direction.directions[eth_chan_directions::EAST] =
                    this->get_downstream_eth_chan_id(src_routing_plane_id, chip_eth_chans_map.at(RoutingDirection::E));
            } else {
                fabric_router_config.port_direction.directions[eth_chan_directions::EAST] =
                    eth_chan_magic_values::INVALID_DIRECTION;
            }
            if (chip_eth_chans_map.find(RoutingDirection::W) != chip_eth_chans_map.end()) {
                fabric_router_config.port_direction.directions[eth_chan_directions::WEST] =
                    this->get_downstream_eth_chan_id(src_routing_plane_id, chip_eth_chans_map.at(RoutingDirection::W));
            } else {
                fabric_router_config.port_direction.directions[eth_chan_directions::WEST] =
                    eth_chan_magic_values::INVALID_DIRECTION;
            }

            fabric_router_config.my_mesh_id = *mesh_id;
            fabric_router_config.my_device_id = chip_id;
            MeshShape fabric_mesh_shape = this->routing_table_generator_->mesh_graph->get_mesh_shape(mesh_id);
            fabric_router_config.north_dim = fabric_mesh_shape[0];
            fabric_router_config.east_dim = fabric_mesh_shape[1];

            // Write data to physical eth core
            CoreCoord virtual_eth_core =
                tt::tt_metal::MetalContext::instance().get_cluster().get_virtual_eth_core_from_channel(
                    physical_chip_id, eth_chan);

            TT_ASSERT(
                tt_metal::MetalContext::instance().hal().get_dev_size(
                    tt_metal::HalProgrammableCoreType::ACTIVE_ETH, tt_metal::HalL1MemAddrType::FABRIC_ROUTER_CONFIG) ==
                    sizeof(tt::tt_fabric::fabric_router_l1_config_t),
                "ControlPlane: Fabric router config size mismatch");
            log_debug(
                tt::LogFabric,
                "ControlPlane: Writing routing table to on M{}D{} eth channel {}",
                mesh_id,
                chip_id,
                eth_chan);
            tt::tt_metal::MetalContext::instance().get_cluster().write_core(
                (void*)&fabric_router_config,
                sizeof(tt::tt_fabric::fabric_router_l1_config_t),
                tt_cxy_pair(physical_chip_id, virtual_eth_core),
                tt_metal::MetalContext::instance().hal().get_dev_addr(
                    tt_metal::HalProgrammableCoreType::ACTIVE_ETH, tt_metal::HalL1MemAddrType::FABRIC_ROUTER_CONFIG));
        }
    }
    tt::tt_metal::MetalContext::instance().get_cluster().l1_barrier(physical_chip_id);
}

FabricNodeId ControlPlane::get_fabric_node_id_from_physical_chip_id(ChipId physical_chip_id) const {
    for (const auto& [fabric_node_id, mapped_physical_chip_id] :
         this->logical_mesh_chip_id_to_physical_chip_id_mapping_) {
        if (mapped_physical_chip_id == physical_chip_id) {
            return fabric_node_id;
        }
    }
    TT_FATAL(
        false,
        "Physical chip id {} not found in control plane chip mapping. You are calling for a chip outside of the fabric "
        "cluster. Check that your mesh graph descriptor specifies the correct topology",
        physical_chip_id);
    return FabricNodeId(MeshId{0}, 0);
}

ChipId ControlPlane::get_physical_chip_id_from_fabric_node_id(const FabricNodeId& fabric_node_id) const {
    TT_ASSERT(logical_mesh_chip_id_to_physical_chip_id_mapping_.contains(fabric_node_id));
    return logical_mesh_chip_id_to_physical_chip_id_mapping_.at(fabric_node_id);
}

std::pair<FabricNodeId, chan_id_t> ControlPlane::get_connected_mesh_chip_chan_ids(
    FabricNodeId fabric_node_id, chan_id_t chan_id) const {
    // TODO: simplify this and use Global Physical Desc in ControlPlane soon
    const auto& intra_mesh_connectivity = this->routing_table_generator_->mesh_graph->get_intra_mesh_connectivity();
    const auto& inter_mesh_connectivity = this->routing_table_generator_->mesh_graph->get_inter_mesh_connectivity();
    RoutingDirection port_direction = RoutingDirection::NONE;
    routing_plane_id_t routing_plane_id = 0;
    for (const auto& [direction, eth_chans] :
         this->router_port_directions_to_physical_eth_chan_map_.at(fabric_node_id)) {
        for (const auto& eth_chan : eth_chans) {
            if (eth_chan == chan_id) {
                port_direction = direction;
                routing_plane_id = this->get_routing_plane_id(eth_chan, eth_chans);
                break;
            }
        }
    }

    // Try to find the connected mesh chip chan ids for the given port direction in intra mesh connectivity
    const auto& intra_mesh_node = intra_mesh_connectivity[*fabric_node_id.mesh_id][fabric_node_id.chip_id];
    for (const auto& [dst_fabric_chip_id, edge] : intra_mesh_node) {
        if (edge.port_direction == port_direction) {
            // Get reverse port direction
            TT_ASSERT(
                intra_mesh_connectivity[*fabric_node_id.mesh_id][dst_fabric_chip_id].contains(fabric_node_id.chip_id),
                "Intra mesh connectivity from {} to {} not found",
                dst_fabric_chip_id,
                fabric_node_id.chip_id);
            RoutingDirection reverse_port_direction =
                intra_mesh_connectivity[*fabric_node_id.mesh_id][dst_fabric_chip_id]
                    .at(fabric_node_id.chip_id)
                    .port_direction;
            // Find the eth chan on connected dst_fabric_chip_id based on routing_plane_id
            const auto& dst_fabric_node = FabricNodeId(fabric_node_id.mesh_id, dst_fabric_chip_id);
            const auto& dst_fabric_chip_eth_chans =
                this->router_port_directions_to_physical_eth_chan_map_.at(dst_fabric_node);
            for (const auto& [direction, eth_chans] : dst_fabric_chip_eth_chans) {
                if (direction == reverse_port_direction) {
                    return std::make_pair(dst_fabric_node, eth_chans[routing_plane_id]);
                }
            }
        }
    }

    // Try to find the connected mesh chip chan ids for the given port direction in inter mesh connectivity
    const auto& inter_mesh_node = inter_mesh_connectivity[*fabric_node_id.mesh_id][fabric_node_id.chip_id];
    for (const auto& [dst_fabric_mesh_id, edge] : inter_mesh_node) {
        if (edge.port_direction == port_direction) {
            // Get reverse port direction
            const auto& dst_connected_fabric_chip_id = edge.connected_chip_ids[0];
            TT_ASSERT(
                inter_mesh_connectivity[*dst_fabric_mesh_id][dst_connected_fabric_chip_id].contains(
                    fabric_node_id.mesh_id),
                "Inter mesh connectivity from {} to {} not found",
                dst_fabric_mesh_id,
                fabric_node_id.mesh_id);
            RoutingDirection reverse_port_direction =
                inter_mesh_connectivity[*dst_fabric_mesh_id][dst_connected_fabric_chip_id]
                    .at(fabric_node_id.mesh_id)
                    .port_direction;
            // Find the eth chan on connected dst_fabric_mesh_id based on routing_plane_id
            const auto& dst_fabric_node = FabricNodeId(dst_fabric_mesh_id, dst_connected_fabric_chip_id);
            const auto& dst_fabric_chip_eth_chans =
                this->router_port_directions_to_physical_eth_chan_map_.at(dst_fabric_node);
            for (const auto& [direction, eth_chans] : dst_fabric_chip_eth_chans) {
                if (direction == reverse_port_direction) {
                    if (routing_plane_id >= eth_chans.size()) {
                        // Only TG non-standard intermesh connections hits this
                        return std::make_pair(dst_fabric_node, eth_chans[0]);
                    }
                    return std::make_pair(dst_fabric_node, eth_chans[routing_plane_id]);
                }
            }
        }
    }
    TT_FATAL(false, "Could not find connected mesh chip chan ids for {} on chan {}", fabric_node_id, chan_id);
    return std::make_pair(FabricNodeId(MeshId{0}, 0), 0);
}

std::vector<chan_id_t> ControlPlane::get_valid_eth_chans_on_routing_plane(
    FabricNodeId fabric_node_id, routing_plane_id_t routing_plane_id) const {
    std::vector<chan_id_t> valid_eth_chans;
    for (const auto& [direction, eth_chans] :
         this->router_port_directions_to_physical_eth_chan_map_.at(fabric_node_id)) {
        for (const auto& eth_chan : eth_chans) {
            if (this->get_routing_plane_id(eth_chan, eth_chans) == routing_plane_id) {
                valid_eth_chans.push_back(eth_chan);
            }
        }
    }
    return valid_eth_chans;
}

eth_chan_directions ControlPlane::routing_direction_to_eth_direction(RoutingDirection direction) const {
    eth_chan_directions dir;
    switch (direction) {
        case RoutingDirection::N: dir = eth_chan_directions::NORTH; break;
        case RoutingDirection::S: dir = eth_chan_directions::SOUTH; break;
        case RoutingDirection::E: dir = eth_chan_directions::EAST; break;
        case RoutingDirection::W: dir = eth_chan_directions::WEST; break;
        default: TT_FATAL(false, "Invalid Routing Direction");
    }
    return dir;
}

std::set<std::pair<chan_id_t, eth_chan_directions>> ControlPlane::get_active_fabric_eth_channels(
    FabricNodeId fabric_node_id) const {
    std::set<std::pair<chan_id_t, eth_chan_directions>> active_fabric_eth_channels;
    for (const auto& [direction, eth_chans] :
         this->router_port_directions_to_physical_eth_chan_map_.at(fabric_node_id)) {
        for (const auto& eth_chan : eth_chans) {
            active_fabric_eth_channels.insert({eth_chan, this->routing_direction_to_eth_direction(direction)});
        }
    }
    return active_fabric_eth_channels;
}

eth_chan_directions ControlPlane::get_eth_chan_direction(FabricNodeId fabric_node_id, int chan) const {
    for (const auto& [direction, eth_chans] :
         this->router_port_directions_to_physical_eth_chan_map_.at(fabric_node_id)) {
        for (const auto& eth_chan : eth_chans) {
            if (chan == eth_chan) {
                return this->routing_direction_to_eth_direction(direction);
            }
        }
    }
    TT_THROW("Cannot Find Ethernet Channel Direction");
}

std::vector<std::pair<FabricNodeId, chan_id_t>> ControlPlane::get_fabric_route(
    FabricNodeId src_fabric_node_id, FabricNodeId dst_fabric_node_id, chan_id_t src_chan_id) const {
    // Query the mesh coord range owned by the current host
    auto host_local_coord_range = this->get_coord_range(this->get_local_mesh_id_bindings()[0], MeshScope::LOCAL);
    auto src_mesh_coord = this->routing_table_generator_->mesh_graph->chip_to_coordinate(
        src_fabric_node_id.mesh_id, src_fabric_node_id.chip_id);
    auto dst_mesh_coord = this->routing_table_generator_->mesh_graph->chip_to_coordinate(
        dst_fabric_node_id.mesh_id, dst_fabric_node_id.chip_id);

    std::vector<std::pair<FabricNodeId, chan_id_t>> route;
    int i = 0;
    while (src_fabric_node_id != dst_fabric_node_id) {
        i++;
        auto src_mesh_id = src_fabric_node_id.mesh_id;
        auto src_chip_id = src_fabric_node_id.chip_id;
        auto dst_mesh_id = dst_fabric_node_id.mesh_id;
        auto dst_chip_id = dst_fabric_node_id.chip_id;
        if (i >= tt::tt_fabric::MAX_MESH_SIZE * tt::tt_fabric::MAX_NUM_MESHES) {
            log_warning(
                tt::LogFabric, "Could not find a route between {} and {}", src_fabric_node_id, dst_fabric_node_id);
            return {};
        }
        chan_id_t next_chan_id = 0;
        if (src_mesh_id != dst_mesh_id) {
            // Inter-mesh routing
            next_chan_id = this->inter_mesh_routing_tables_.at(src_fabric_node_id)[src_chan_id][*dst_mesh_id];
        } else if (src_chip_id != dst_chip_id) {
            // Intra-mesh routing
            next_chan_id = this->intra_mesh_routing_tables_.at(src_fabric_node_id)[src_chan_id][dst_chip_id];
        }
        if (next_chan_id == eth_chan_magic_values::INVALID_DIRECTION) {
            // The complete route b/w src and dst not found, probably some eth cores are reserved along the path
            log_warning(
                tt::LogFabric, "Could not find a route between {} and {}", src_fabric_node_id, dst_fabric_node_id);
            return {};
        }
        if (src_chan_id != next_chan_id) {
            // Chan to chan within chip
            route.push_back({src_fabric_node_id, next_chan_id});
        }
        std::tie(src_fabric_node_id, src_chan_id) =
            this->get_connected_mesh_chip_chan_ids(src_fabric_node_id, next_chan_id);
        route.push_back({src_fabric_node_id, src_chan_id});
    }
    return route;
}

std::optional<RoutingDirection> ControlPlane::get_forwarding_direction(
    FabricNodeId src_fabric_node_id, FabricNodeId dst_fabric_node_id) const {
    auto src_mesh_id = src_fabric_node_id.mesh_id;
    auto src_chip_id = src_fabric_node_id.chip_id;
    auto dst_mesh_id = dst_fabric_node_id.mesh_id;
    auto dst_chip_id = dst_fabric_node_id.chip_id;
    // TODO: remove returning of std::nullopt, and just return NONE value
    // Tests and usage should check for NONE value
    if (src_mesh_id != dst_mesh_id) {
        const auto& inter_mesh_routing_table = this->routing_table_generator_->get_inter_mesh_table();
        if (inter_mesh_routing_table[*src_mesh_id][src_chip_id][*dst_mesh_id] != RoutingDirection::NONE) {
            return inter_mesh_routing_table[*src_mesh_id][src_chip_id][*dst_mesh_id];
        }
    } else if (src_chip_id != dst_chip_id) {
        const auto& intra_mesh_routing_table = this->routing_table_generator_->get_intra_mesh_table();
        if (intra_mesh_routing_table[*src_mesh_id][src_chip_id][dst_chip_id] != RoutingDirection::NONE) {
            return intra_mesh_routing_table[*src_mesh_id][src_chip_id][dst_chip_id];
        }
    }
    return std::nullopt;
}

std::vector<chan_id_t> ControlPlane::get_forwarding_eth_chans_to_chip(
    FabricNodeId src_fabric_node_id, FabricNodeId dst_fabric_node_id) const {
    const auto& forwarding_direction = get_forwarding_direction(src_fabric_node_id, dst_fabric_node_id);
    if (!forwarding_direction.has_value()) {
        return {};
    }

    return this->get_forwarding_eth_chans_to_chip(src_fabric_node_id, dst_fabric_node_id, *forwarding_direction);
}

std::vector<chan_id_t> ControlPlane::get_forwarding_eth_chans_to_chip(
    FabricNodeId src_fabric_node_id, FabricNodeId dst_fabric_node_id, RoutingDirection forwarding_direction) const {
    std::vector<chan_id_t> forwarding_channels;
    const auto& active_channels =
        this->get_active_fabric_eth_channels_in_direction(src_fabric_node_id, forwarding_direction);
    for (const auto& src_chan_id : active_channels) {
        // check for end-to-end route before accepting this channel
        if (this->get_fabric_route(src_fabric_node_id, dst_fabric_node_id, src_chan_id).empty()) {
            continue;
        }
        forwarding_channels.push_back(src_chan_id);
    }

    return forwarding_channels;
}

stl::Span<const ChipId> ControlPlane::get_intra_chip_neighbors(
    FabricNodeId src_fabric_node_id, RoutingDirection routing_direction) const {
    for (const auto& [_, routing_edge] :
         this->routing_table_generator_->mesh_graph
             ->get_intra_mesh_connectivity()[*src_fabric_node_id.mesh_id][src_fabric_node_id.chip_id]) {
        if (routing_edge.port_direction == routing_direction) {
            return routing_edge.connected_chip_ids;
        }
    }
    return {};
}

std::unordered_map<MeshId, std::vector<ChipId>> ControlPlane::get_chip_neighbors(
    FabricNodeId src_fabric_node_id, RoutingDirection routing_direction) const {
    std::unordered_map<MeshId, std::vector<ChipId>> neighbors;
    auto intra_neighbors = this->get_intra_chip_neighbors(src_fabric_node_id, routing_direction);
    auto src_mesh_id = src_fabric_node_id.mesh_id;
    auto src_chip_id = src_fabric_node_id.chip_id;
    if (!intra_neighbors.empty()) {
        neighbors[src_mesh_id].insert(neighbors[src_mesh_id].end(), intra_neighbors.begin(), intra_neighbors.end());
    }
    for (const auto& [mesh_id, routing_edge] :
         this->routing_table_generator_->mesh_graph->get_inter_mesh_connectivity()[*src_mesh_id][src_chip_id]) {
        if (routing_edge.port_direction == routing_direction) {
            neighbors[mesh_id] = routing_edge.connected_chip_ids;
        }
    }
    return neighbors;
}

size_t ControlPlane::get_num_active_fabric_routers(FabricNodeId fabric_node_id) const {
    // Return the number of active fabric routers on the chip
    // Not always all the available FABRIC_ROUTER cores given by Cluster, since some may be disabled
    size_t num_routers = 0;
    for (const auto& [direction, eth_chans] :
         this->router_port_directions_to_physical_eth_chan_map_.at(fabric_node_id)) {
        num_routers += eth_chans.size();
    }
    return num_routers;
}

std::vector<chan_id_t> ControlPlane::get_active_fabric_eth_channels_in_direction(
    FabricNodeId fabric_node_id, RoutingDirection routing_direction) const {
    for (const auto& [direction, eth_chans] :
         this->router_port_directions_to_physical_eth_chan_map_.at(fabric_node_id)) {
        if (routing_direction == direction) {
            return eth_chans;
        }
    }
    return {};
}

void write_to_worker_or_fabric_tensix_cores(
    const void* worker_data,
    const void* dispatcher_data,
    const void* tensix_extension_data,
    size_t size,
    tt::tt_metal::HalL1MemAddrType addr_type,
    ChipId physical_chip_id) {
    TT_FATAL(
        size ==
            tt_metal::MetalContext::instance().hal().get_dev_size(tt_metal::HalProgrammableCoreType::TENSIX, addr_type),
        "ControlPlane: Tensix core data size mismatch expected {} but got {}",
        size,
        tt_metal::MetalContext::instance().hal().get_dev_size(tt_metal::HalProgrammableCoreType::TENSIX, addr_type));

    const auto& soc_desc = tt::tt_metal::MetalContext::instance().get_cluster().get_soc_desc(physical_chip_id);
    const std::vector<tt::umd::CoreCoord>& all_tensix_cores =
        soc_desc.get_cores(CoreType::TENSIX, CoordSystem::TRANSLATED);

    // Check if tensix config is enabled
    bool tensix_config_enabled = tt::tt_metal::MetalContext::instance().get_fabric_tensix_config() !=
                                 tt::tt_fabric::FabricTensixConfig::DISABLED;

    // Get pre-computed translated fabric mux cores from tensix config
    std::unordered_set<CoreCoord> fabric_mux_cores_translated;
    std::unordered_set<CoreCoord> dispatch_mux_cores_translated;
    if (tensix_config_enabled) {
        const auto& fabric_context = tt::tt_metal::MetalContext::instance().get_control_plane().get_fabric_context();
        const auto& tensix_config = fabric_context.get_tensix_config();
        fabric_mux_cores_translated = tensix_config.get_translated_fabric_mux_cores();
        dispatch_mux_cores_translated = tensix_config.get_translated_dispatch_mux_cores();
    }

    enum class CoreType { Worker, FabricTensixExtension, DispatcherMux };

    auto get_core_type = [&](const CoreCoord& core_coord) -> CoreType {
        if (fabric_mux_cores_translated.find(core_coord) != fabric_mux_cores_translated.end()) {
            return CoreType::FabricTensixExtension;
        }
        if (dispatch_mux_cores_translated.find(core_coord) != dispatch_mux_cores_translated.end()) {
            return CoreType::DispatcherMux;
        }
        return CoreType::Worker;
    };

    auto select_data = [&](CoreType core_type) -> const void* {
        if (tensix_config_enabled) {
            switch (core_type) {
                case CoreType::FabricTensixExtension: return worker_data;
                case CoreType::DispatcherMux: return dispatcher_data;
                case CoreType::Worker: return tensix_extension_data;
                default: TT_THROW("unknown core type: {}", core_type);
            }
        } else {
            return worker_data;
        }
    };

    for (const auto& tensix_core : all_tensix_cores) {
        CoreCoord core_coord(tensix_core.x, tensix_core.y);
        CoreType core_type = get_core_type(core_coord);
        const void* data_to_write = select_data(core_type);

        tt::tt_metal::MetalContext::instance().get_cluster().write_core(
            data_to_write,
            size,
            tt_cxy_pair(physical_chip_id, core_coord),
            tt_metal::MetalContext::instance().hal().get_dev_addr(
                tt_metal::HalProgrammableCoreType::TENSIX, addr_type));
    }
}

void write_to_all_tensix_cores(
    const void* data, size_t size, tt::tt_metal::HalL1MemAddrType addr_type, ChipId physical_chip_id) {
    TT_FATAL(
        size ==
            tt_metal::MetalContext::instance().hal().get_dev_size(tt_metal::HalProgrammableCoreType::TENSIX, addr_type),
        "ControlPlane: Tensix core data size mismatch expected {} but got {}",
        size,
        tt_metal::MetalContext::instance().hal().get_dev_size(tt_metal::HalProgrammableCoreType::TENSIX, addr_type));
    const auto& soc_desc = tt::tt_metal::MetalContext::instance().get_cluster().get_soc_desc(physical_chip_id);
    const std::vector<tt::umd::CoreCoord>& tensix_cores = soc_desc.get_cores(CoreType::TENSIX, CoordSystem::TRANSLATED);
    // Write to all Tensix cores
    for (const auto& tensix_core : tensix_cores) {
        tt::tt_metal::MetalContext::instance().get_cluster().write_core(
            data,
            size,
            tt_cxy_pair(physical_chip_id, CoreCoord{tensix_core.x, tensix_core.y}),
            tt_metal::MetalContext::instance().hal().get_dev_addr(
                tt_metal::HalProgrammableCoreType::TENSIX, addr_type));
    }
}

void write_to_all_idle_eth_cores(
    const void* data, size_t size, tt::tt_metal::HalL1MemAddrType addr_type, ChipId physical_chip_id) {
    // Also write to IDLE_ETH cores' L1 for completeness
    const auto& cluster_desc = tt::tt_metal::MetalContext::instance().get_cluster().get_cluster_desc();
    std::set<uint32_t> idle_eth_channels = cluster_desc->get_idle_eth_channels(physical_chip_id);
    if (!idle_eth_channels.empty()) {
        TT_FATAL(
            size == tt_metal::MetalContext::instance().hal().get_dev_size(
                        tt_metal::HalProgrammableCoreType::IDLE_ETH, addr_type),
            "ControlPlane: Idle ETH core data size mismatch expected {} but got {}",
            tt_metal::MetalContext::instance().hal().get_dev_size(
                tt_metal::HalProgrammableCoreType::IDLE_ETH, addr_type),
            size);

        for (const uint32_t& idle_eth_chan : idle_eth_channels) {
            CoreCoord virtual_idle_eth_core =
                tt::tt_metal::MetalContext::instance().get_cluster().get_virtual_eth_core_from_channel(
                    physical_chip_id, idle_eth_chan);
            tt::tt_metal::MetalContext::instance().get_cluster().write_core(
                data,
                size,
                tt_cxy_pair(physical_chip_id, virtual_idle_eth_core),
                tt_metal::MetalContext::instance().hal().get_dev_addr(
                    tt_metal::HalProgrammableCoreType::IDLE_ETH, addr_type));
        }
    }
}

// Write routing table to Tensix cores' L1 on a specific chip
void ControlPlane::write_routing_tables_to_tensix_cores(MeshId mesh_id, ChipId chip_id) const {
    FabricNodeId src_fabric_node_id{mesh_id, chip_id};
    auto physical_chip_id = this->logical_mesh_chip_id_to_physical_chip_id_mapping_.at(src_fabric_node_id);

    tensix_routing_l1_info_t tensix_routing_info = {};
    tensix_routing_info.my_mesh_id = *mesh_id;
    tensix_routing_info.my_device_id = chip_id;

    // Build intra-mesh routing entries (chip-to-chip routing)
    const auto& router_intra_mesh_routing_table = this->routing_table_generator_->get_intra_mesh_table();
    TT_FATAL(
        router_intra_mesh_routing_table[*mesh_id][chip_id].size() <= tt::tt_fabric::MAX_MESH_SIZE,
        "ControlPlane: Intra mesh routing table size exceeds maximum allowed size");

    // Initialize all entries to INVALID_ROUTING_TABLE_ENTRY first
    for (std::uint32_t i = 0; i < tt::tt_fabric::MAX_MESH_SIZE; i++) {
        tensix_routing_info.intra_mesh_routing_table.set_original_direction(
            i, static_cast<std::uint8_t>(eth_chan_magic_values::INVALID_ROUTING_TABLE_ENTRY));
    }

    for (ChipId dst_chip_id = 0; dst_chip_id < router_intra_mesh_routing_table[*mesh_id][chip_id].size();
         dst_chip_id++) {
        if (chip_id == dst_chip_id) {
            tensix_routing_info.intra_mesh_routing_table.set_original_direction(
                dst_chip_id, static_cast<std::uint8_t>(eth_chan_magic_values::INVALID_DIRECTION));
            continue;
        }
        auto forwarding_direction = router_intra_mesh_routing_table[*mesh_id][chip_id][dst_chip_id];
        std::uint8_t direction_value =
            forwarding_direction != RoutingDirection::NONE
                ? static_cast<std::uint8_t>(this->routing_direction_to_eth_direction(forwarding_direction))
                : static_cast<std::uint8_t>(eth_chan_magic_values::INVALID_DIRECTION);
        tensix_routing_info.intra_mesh_routing_table.set_original_direction(dst_chip_id, direction_value);
    }

    // Build inter-mesh routing entries (mesh-to-mesh routing)
    const auto& router_inter_mesh_routing_table = this->routing_table_generator_->get_inter_mesh_table();
    TT_FATAL(
        router_inter_mesh_routing_table[*mesh_id][chip_id].size() <= tt::tt_fabric::MAX_NUM_MESHES,
        "ControlPlane: Inter mesh routing table size exceeds maximum allowed size");

    // Initialize all entries to INVALID_ROUTING_TABLE_ENTRY first
    for (std::uint32_t i = 0; i < tt::tt_fabric::MAX_NUM_MESHES; i++) {
        tensix_routing_info.inter_mesh_routing_table.set_original_direction(
            i, static_cast<std::uint8_t>(eth_chan_magic_values::INVALID_ROUTING_TABLE_ENTRY));
    }

    for (std::uint32_t dst_mesh_id = 0; dst_mesh_id < router_inter_mesh_routing_table[*mesh_id][chip_id].size();
         dst_mesh_id++) {
        if (*mesh_id == dst_mesh_id) {
            tensix_routing_info.inter_mesh_routing_table.set_original_direction(
                dst_mesh_id, static_cast<std::uint8_t>(eth_chan_magic_values::INVALID_DIRECTION));
            continue;
        }
        auto forwarding_direction = router_inter_mesh_routing_table[*mesh_id][chip_id][dst_mesh_id];
        std::uint8_t direction_value =
            forwarding_direction != RoutingDirection::NONE
                ? static_cast<std::uint8_t>(this->routing_direction_to_eth_direction(forwarding_direction))
                : static_cast<std::uint8_t>(eth_chan_magic_values::INVALID_DIRECTION);
        tensix_routing_info.inter_mesh_routing_table.set_original_direction(dst_mesh_id, direction_value);
    }

    write_to_all_tensix_cores(
        &tensix_routing_info,
        sizeof(tensix_routing_l1_info_t),
        tt::tt_metal::HalL1MemAddrType::TENSIX_ROUTING_TABLE,
        physical_chip_id);
    write_to_all_idle_eth_cores(
        &tensix_routing_info,
        sizeof(tensix_routing_info),
        tt::tt_metal::HalL1MemAddrType::FABRIC_ROUTING_TABLE,
        physical_chip_id);
}

// Write connection info to Tensix cores' L1 on a specific chip
void ControlPlane::write_fabric_connections_to_tensix_cores(MeshId mesh_id, ChipId chip_id) const {
    if (this->fabric_context_ == nullptr) {
        log_warning(
            tt::LogFabric,
            "ControlPlane: Fabric context is not set, cannot write fabric connections to Tensix cores for M%dD%d",
            *mesh_id,
            chip_id);
        return;
    }
    FabricNodeId src_fabric_node_id{mesh_id, chip_id};
    auto physical_chip_id = this->logical_mesh_chip_id_to_physical_chip_id_mapping_.at(src_fabric_node_id);

    tt::tt_fabric::tensix_fabric_connections_l1_info_t fabric_worker_connections = {};
    tt::tt_fabric::tensix_fabric_connections_l1_info_t fabric_dispatcher_connections = {};
    tt::tt_fabric::tensix_fabric_connections_l1_info_t fabric_tensix_connections = {};

    // Get all physically connected ethernet channels directly from the cluster
    const auto& cluster = tt::tt_metal::MetalContext::instance().get_cluster();
    const auto& connected_chips_and_eth_cores = cluster.get_ethernet_cores_grouped_by_connected_chips(physical_chip_id);

    size_t num_eth_endpoint = 0;
    for (const auto& [direction, eth_chans] :
         this->router_port_directions_to_physical_eth_chan_map_.at(src_fabric_node_id)) {
        for (auto eth_channel_id : eth_chans) {
            eth_chan_directions router_direction = this->routing_direction_to_eth_direction(direction);
            if (num_eth_endpoint >= tt::tt_fabric::tensix_fabric_connections_l1_info_t::MAX_FABRIC_ENDPOINTS) {
                log_warning(
                    tt::LogFabric,
                    "ControlPlane: Maximum number of fabric endpoints exceeded for M%dD%d, skipping further "
                    "connections",
                    *mesh_id,
                    chip_id);
                break;
            }

            // Populate connection info for regular fabric connections (for tensix mux cores)
            auto& worker_connection_info = fabric_worker_connections.read_only[eth_channel_id];
            worker_connection_info.edm_direction = router_direction;

            // Populate connection info for dispatcher fabric connections
            auto& dispatcher_connection_info = fabric_dispatcher_connections.read_only[eth_channel_id];
            dispatcher_connection_info.edm_direction = router_direction;

            // Populate connection info for tensix mux connections (for normal worker cores)
            auto& tensix_connection_info = fabric_tensix_connections.read_only[eth_channel_id];
            tensix_connection_info.edm_direction = router_direction;

            // Use helper function to populate both connection types
            this->populate_fabric_connection_info(
                worker_connection_info,
                dispatcher_connection_info,
                tensix_connection_info,
                physical_chip_id,
                eth_channel_id,
                router_direction);

            // Mark this connection as valid for fabric communication
            fabric_worker_connections.valid_connections_mask |= (1u << eth_channel_id);
            fabric_dispatcher_connections.valid_connections_mask |= (1u << eth_channel_id);
            fabric_tensix_connections.valid_connections_mask |= (1u << eth_channel_id);
            num_eth_endpoint++;
        }
    }

    // Write fabric connections (fabric router config) to mux cores and tensix connections (tensix config) to worker
    // cores
    write_to_worker_or_fabric_tensix_cores(
        &fabric_worker_connections,      // worker_data - goes to mux cores
        &fabric_dispatcher_connections,  // dispatcher_data - goes to dispatcher cores
        &fabric_tensix_connections,      // tensix_extension_data - goes to worker cores
        sizeof(tt::tt_fabric::tensix_fabric_connections_l1_info_t),
        tt::tt_metal::HalL1MemAddrType::TENSIX_FABRIC_CONNECTIONS,
        physical_chip_id);
}

std::vector<chan_id_t> ControlPlane::get_active_fabric_eth_routing_planes_in_direction(
    FabricNodeId fabric_node_id, RoutingDirection routing_direction) const {
    auto eth_chans = get_active_fabric_eth_channels_in_direction(fabric_node_id, routing_direction);
    size_t num_routing_planes = 0;
    if (this->router_port_directions_to_num_routing_planes_map_.contains(fabric_node_id) &&
        this->router_port_directions_to_num_routing_planes_map_.at(fabric_node_id).contains(routing_direction)) {
        num_routing_planes =
            this->router_port_directions_to_num_routing_planes_map_.at(fabric_node_id).at(routing_direction);
        TT_FATAL(
            eth_chans.size() >= num_routing_planes,
            "Not enough active fabric eth channels for node {} in direction {}. Requested {} routing planes but only "
            "have {} eth channels",
            fabric_node_id,
            routing_direction,
            num_routing_planes,
            eth_chans.size());
        eth_chans.resize(num_routing_planes);
    }
    return eth_chans;
}

size_t ControlPlane::get_num_available_routing_planes_in_direction(
    FabricNodeId fabric_node_id, RoutingDirection routing_direction) const {
    if (this->router_port_directions_to_num_routing_planes_map_.contains(fabric_node_id) &&
        this->router_port_directions_to_num_routing_planes_map_.at(fabric_node_id).contains(routing_direction)) {
        return this->router_port_directions_to_num_routing_planes_map_.at(fabric_node_id).at(routing_direction);
    }
    return 0;
}

template <>
void ControlPlane::write_all_to_all_routing_fields<1, false>(MeshId mesh_id) const {
    auto host_rank_id = this->get_local_host_rank_id_binding();
    // TODO: Remove mesh graph chip ids once Topology mapper works for multi-mesh systems
    const auto& local_mesh_chip_id_container =
        (this->topology_mapper_ == nullptr)
            ? this->routing_table_generator_->mesh_graph->get_chip_ids(mesh_id, host_rank_id)
            : this->topology_mapper_->get_chip_ids(mesh_id, host_rank_id);
    uint16_t num_chips = MAX_CHIPS_LOWLAT_1D < local_mesh_chip_id_container.size()
                             ? MAX_CHIPS_LOWLAT_1D
                             : static_cast<uint16_t>(local_mesh_chip_id_container.size());

    intra_mesh_routing_path_t<1, false> routing_path;
    routing_path.calculate_chip_to_all_routing_fields(0, num_chips);

    // For each source chip in the current mesh
    for (const auto& [_, src_chip_id] : local_mesh_chip_id_container) {
        FabricNodeId src_fabric_node_id(mesh_id, src_chip_id);
        auto physical_chip_id = this->logical_mesh_chip_id_to_physical_chip_id_mapping_.at(src_fabric_node_id);

        write_to_all_tensix_cores(
            &routing_path,
            sizeof(routing_path),
            tt::tt_metal::HalL1MemAddrType::TENSIX_ROUTING_PATH_1D,
            physical_chip_id);

        // Also write to ACTIVE_ETH cores' L1 so ethernet routers have the same routing path
        if (this->router_port_directions_to_physical_eth_chan_map_.contains(src_fabric_node_id)) {
            TT_FATAL(
                sizeof(routing_path) == tt_metal::MetalContext::instance().hal().get_dev_size(
                                            tt_metal::HalProgrammableCoreType::ACTIVE_ETH,
                                            tt_metal::HalL1MemAddrType::FABRIC_ROUTING_PATH_1D),
                "ControlPlane: Active ETH core data size mismatch expected {} but got {}",
                tt_metal::MetalContext::instance().hal().get_dev_size(
                    tt_metal::HalProgrammableCoreType::ACTIVE_ETH, tt_metal::HalL1MemAddrType::FABRIC_ROUTING_PATH_1D),
                sizeof(routing_path));

            const auto& chip_eth_chans_map =
                this->router_port_directions_to_physical_eth_chan_map_.at(src_fabric_node_id);
            for (const auto& [_, eth_chans] : chip_eth_chans_map) {
                for (const auto& eth_chan : eth_chans) {
                    CoreCoord virtual_eth_core =
                        tt::tt_metal::MetalContext::instance().get_cluster().get_virtual_eth_core_from_channel(
                            physical_chip_id, eth_chan);
                    tt::tt_metal::MetalContext::instance().get_cluster().write_core(
                        (void*)&routing_path,
                        sizeof(routing_path),
                        tt_cxy_pair(physical_chip_id, virtual_eth_core),
                        tt_metal::MetalContext::instance().hal().get_dev_addr(
                            tt_metal::HalProgrammableCoreType::ACTIVE_ETH,
                            tt_metal::HalL1MemAddrType::FABRIC_ROUTING_PATH_1D));
                }
            }
            tt::tt_metal::MetalContext::instance().get_cluster().l1_barrier(physical_chip_id);
        }

        write_to_all_idle_eth_cores(
            &routing_path,
            sizeof(routing_path),
            tt::tt_metal::HalL1MemAddrType::FABRIC_ROUTING_PATH_1D,
            physical_chip_id);
    }
}

template <>
void ControlPlane::write_all_to_all_routing_fields<2, true>(MeshId mesh_id) const {
    auto host_rank_id = this->get_local_host_rank_id_binding();
    // TODO: Remove mesh graph chip ids once Topology mapper works for multi-mesh systems
    const auto& local_mesh_chip_id_container =
        (this->topology_mapper_ == nullptr)
            ? this->routing_table_generator_->mesh_graph->get_chip_ids(mesh_id, host_rank_id)
            : this->topology_mapper_->get_chip_ids(mesh_id, host_rank_id);

    // Get mesh shape for 2D routing calculation
    MeshShape mesh_shape = this->get_physical_mesh_shape(mesh_id);
    uint16_t num_chips = mesh_shape[0] * mesh_shape[1];
    uint16_t ew_dim = mesh_shape[1];  // east-west dimension
    TT_ASSERT(num_chips <= 256, "Number of chips exceeds 256 for mesh {}", *mesh_id);
    TT_ASSERT(
        mesh_shape[0] <= 16 && mesh_shape[1] <= 16,
        "One or both of mesh axis exceed 16 for mesh {}: {}x{}",
        *mesh_id,
        mesh_shape[0],
        mesh_shape[1]);

    for (const auto& [_, src_chip_id] : local_mesh_chip_id_container) {
        intra_mesh_routing_path_t<2, true> routing_path;
        FabricNodeId src_fabric_node_id(mesh_id, src_chip_id);

        routing_path.calculate_chip_to_all_routing_fields(src_chip_id, num_chips, ew_dim);
        auto physical_chip_id = this->logical_mesh_chip_id_to_physical_chip_id_mapping_.at(src_fabric_node_id);
        write_to_all_tensix_cores(
            &routing_path,
            sizeof(routing_path),
            tt::tt_metal::HalL1MemAddrType::TENSIX_ROUTING_PATH_2D,
            physical_chip_id);

        // Build per-dst-mesh exit node table (1 byte per mesh) for this src chip
        exit_node_table_t exit_table{};
        std::fill_n(exit_table.nodes, MAX_NUM_MESHES, eth_chan_magic_values::INVALID_ROUTING_TABLE_ENTRY);
        const auto& inter_mesh_table = this->routing_table_generator_->get_inter_mesh_table();
        for (const auto& dst_mesh_id : this->routing_table_generator_->mesh_graph->get_mesh_ids()) {
            auto direction = inter_mesh_table[*mesh_id][src_chip_id][*dst_mesh_id];
            if (direction == RoutingDirection::NONE) {
                continue;
            }
            auto exit_node =
                this->routing_table_generator_->get_exit_node_from_mesh_to_mesh(mesh_id, src_chip_id, dst_mesh_id);
            exit_table.nodes[*dst_mesh_id] = static_cast<std::uint8_t>(exit_node.chip_id);
        }
        write_to_all_tensix_cores(
            &exit_table, sizeof(exit_table), tt::tt_metal::HalL1MemAddrType::TENSIX_EXIT_NODE_TABLE, physical_chip_id);

        write_to_all_idle_eth_cores(
            &exit_table, sizeof(exit_table), tt::tt_metal::HalL1MemAddrType::FABRIC_EXIT_NODE_TABLE, physical_chip_id);

        // Also write to ACTIVE_ETH cores' L1 so ethernet routers have the same routing path
        if (this->router_port_directions_to_physical_eth_chan_map_.contains(src_fabric_node_id)) {
            TT_FATAL(
                sizeof(routing_path) == tt_metal::MetalContext::instance().hal().get_dev_size(
                                            tt_metal::HalProgrammableCoreType::ACTIVE_ETH,
                                            tt_metal::HalL1MemAddrType::FABRIC_ROUTING_PATH_2D),
                "ControlPlane: Active ETH core data size mismatch expected {} but got {}",
                tt_metal::MetalContext::instance().hal().get_dev_size(
                    tt_metal::HalProgrammableCoreType::ACTIVE_ETH, tt_metal::HalL1MemAddrType::FABRIC_ROUTING_PATH_2D),
                sizeof(routing_path));

            const auto& chip_eth_chans_map =
                this->router_port_directions_to_physical_eth_chan_map_.at(src_fabric_node_id);
            for (const auto& [_, eth_chans] : chip_eth_chans_map) {
                for (const auto& eth_chan : eth_chans) {
                    CoreCoord virtual_eth_core =
                        tt::tt_metal::MetalContext::instance().get_cluster().get_virtual_eth_core_from_channel(
                            physical_chip_id, eth_chan);
                    tt::tt_metal::MetalContext::instance().get_cluster().write_core(
                        (void*)&routing_path,
                        sizeof(routing_path),
                        tt_cxy_pair(physical_chip_id, virtual_eth_core),
                        tt_metal::MetalContext::instance().hal().get_dev_addr(
                            tt_metal::HalProgrammableCoreType::ACTIVE_ETH,
                            tt_metal::HalL1MemAddrType::FABRIC_ROUTING_PATH_2D));
                }
            }
            tt::tt_metal::MetalContext::instance().get_cluster().l1_barrier(physical_chip_id);
        }

        // Also write to IDLE_ETH cores' L1 for completeness
        write_to_all_idle_eth_cores(
            &routing_path,
            sizeof(routing_path),
            tt::tt_metal::HalL1MemAddrType::FABRIC_ROUTING_PATH_2D,
            physical_chip_id);
    }
}

void ControlPlane::write_routing_tables_to_all_chips() const {
    // Configure the routing tables on the chips
    TT_ASSERT(
        this->intra_mesh_routing_tables_.size() == this->inter_mesh_routing_tables_.size(),
        "Intra mesh routing tables size mismatch with inter mesh routing tables");
    auto user_meshes = this->get_user_physical_mesh_ids();
    for (auto mesh_id : user_meshes) {
        const auto& local_mesh_coord_range = this->get_coord_range(mesh_id, MeshScope::LOCAL);
        for (const auto& mesh_coord : local_mesh_coord_range) {
            auto fabric_chip_id = this->routing_table_generator_->mesh_graph->coordinate_to_chip(mesh_id, mesh_coord);
            auto fabric_node_id = FabricNodeId(mesh_id, fabric_chip_id);
            TT_ASSERT(
                this->inter_mesh_routing_tables_.contains(fabric_node_id),
                "Intra mesh routing tables keys mismatch with inter mesh routing tables");
            this->write_routing_tables_to_tensix_cores(fabric_node_id.mesh_id, fabric_node_id.chip_id);
            this->write_fabric_connections_to_tensix_cores(fabric_node_id.mesh_id, fabric_node_id.chip_id);
            this->write_routing_tables_to_eth_cores(fabric_node_id.mesh_id, fabric_node_id.chip_id);
        }
    }

    for (const auto& mesh_id : this->get_local_mesh_id_bindings()) {
        this->write_all_to_all_routing_fields<1, false>(mesh_id);
        this->write_all_to_all_routing_fields<2, true>(mesh_id);
    }
}

// TODO: remove this after TG is deprecated
std::vector<MeshId> ControlPlane::get_user_physical_mesh_ids() const {
    std::vector<MeshId> physical_mesh_ids;
    const auto user_chips = tt::tt_metal::MetalContext::instance().get_cluster().user_exposed_chip_ids();
    for (const auto& [fabric_node_id, physical_chip_id] : this->logical_mesh_chip_id_to_physical_chip_id_mapping_) {
        if (user_chips.find(physical_chip_id) != user_chips.end() and
            std::find(physical_mesh_ids.begin(), physical_mesh_ids.end(), fabric_node_id.mesh_id) ==
                physical_mesh_ids.end()) {
            physical_mesh_ids.push_back(fabric_node_id.mesh_id);
        }
    }
    return physical_mesh_ids;
}

MeshShape ControlPlane::get_physical_mesh_shape(MeshId mesh_id, MeshScope scope) const {
    std::optional<MeshHostRankId> local_host_rank_id =
        MeshScope::LOCAL == scope ? std::make_optional(this->get_local_host_rank_id_binding()) : std::nullopt;

    // TODO: Remove this once Topology mapper works for multi-mesh systems
    if (this->topology_mapper_ == nullptr) {
        return this->routing_table_generator_->mesh_graph->get_mesh_shape(mesh_id, local_host_rank_id);
    }

    return this->topology_mapper_->get_mesh_shape(mesh_id, local_host_rank_id);
}

void ControlPlane::print_routing_tables() const {
    this->print_ethernet_channels();

    std::stringstream ss;
    ss << "Control Plane: IntraMesh Routing Tables" << std::endl;
    for (const auto& [fabric_node_id, chip_routing_table] : this->intra_mesh_routing_tables_) {
        ss << fabric_node_id << ":" << std::endl;
        for (int eth_chan = 0; eth_chan < chip_routing_table.size(); eth_chan++) {
            ss << "   Eth Chan " << eth_chan << ": ";
            for (const auto& dst_chan_id : chip_routing_table[eth_chan]) {
                ss << (std::uint16_t)dst_chan_id << " ";
            }
            ss << std::endl;
        }
    }

    log_debug(tt::LogFabric, "{}", ss.str());
    ss.str(std::string());
    ss << "Control Plane: InterMesh Routing Tables" << std::endl;

    for (const auto& [fabric_node_id, chip_routing_table] : this->inter_mesh_routing_tables_) {
        ss << fabric_node_id << ":" << std::endl;
        for (int eth_chan = 0; eth_chan < chip_routing_table.size(); eth_chan++) {
            ss << "   Eth Chan " << eth_chan << ": ";
            for (const auto& dst_chan_id : chip_routing_table[eth_chan]) {
                ss << (std::uint16_t)dst_chan_id << " ";
            }
            ss << std::endl;
        }
    }
    log_debug(tt::LogFabric, "{}", ss.str());
}

void ControlPlane::print_ethernet_channels() const {
    std::stringstream ss;
    ss << "Control Plane: Physical eth channels in each direction" << std::endl;
    for (const auto& [fabric_node_id, fabric_eth_channels] : this->router_port_directions_to_physical_eth_chan_map_) {
        ss << fabric_node_id << ": " << std::endl;
        for (const auto& [direction, eth_chans] : fabric_eth_channels) {
            ss << "   " << enchantum::to_string(direction) << ":";
            for (const auto& eth_chan : eth_chans) {
                ss << " " << (std::uint16_t)eth_chan;
            }
            ss << std::endl;
        }
    }
    log_debug(tt::LogFabric, "{}", ss.str());
}

void ControlPlane::set_routing_mode(uint16_t mode) {
    if (!(this->routing_mode_ == 0 || this->routing_mode_ == mode)) {
        log_warning(
            tt::LogFabric,
            "Control Plane: Routing mode already set to {}. Setting to {}",
            (uint16_t)this->routing_mode_,
            (uint16_t)mode);
    }
    this->routing_mode_ = mode;
}

uint16_t ControlPlane::get_routing_mode() const { return this->routing_mode_; }

void ControlPlane::initialize_fabric_context(tt_fabric::FabricConfig fabric_config) {
    TT_FATAL(this->fabric_context_ == nullptr, "Trying to re-initialize fabric context");
    this->fabric_context_ = std::make_unique<FabricContext>(fabric_config);
}

FabricContext& ControlPlane::get_fabric_context() const {
    TT_FATAL(this->fabric_context_ != nullptr, "Trying to get un-initialized fabric context");
    return *this->fabric_context_;
}

void ControlPlane::clear_fabric_context() { this->fabric_context_.reset(nullptr); }

void ControlPlane::initialize_fabric_tensix_datamover_config() {
    TT_FATAL(this->fabric_context_ != nullptr, "Fabric context must be initialized first");
    this->fabric_context_->initialize_tensix_config();
}

bool ControlPlane::is_cross_host_eth_link(ChipId chip_id, chan_id_t chan_id) const {
    auto asic_id = tt::tt_metal::MetalContext::instance().get_cluster().get_unique_chip_ids().at(chip_id);
    return this->physical_system_descriptor_->is_cross_host_eth_link(tt::tt_metal::AsicID{asic_id}, chan_id);
}

std::unordered_set<CoreCoord> ControlPlane::get_active_ethernet_cores(ChipId chip_id, bool skip_reserved_cores) const {
    const auto& cluster = tt::tt_metal::MetalContext::instance().get_cluster();

    std::unordered_set<CoreCoord> active_ethernet_cores;
    const auto& cluster_desc = cluster.get_cluster_desc();
    const auto& soc_desc = cluster.get_soc_desc(chip_id);

    // Check if there are any ethernet cores available on this chip
    if (soc_desc.logical_eth_core_to_chan_map.empty()) {
        return active_ethernet_cores;  // Return empty set if no ethernet cores
    }

    if (cluster.arch() == ARCH::BLACKHOLE) {
        // Can't just use `get_ethernet_cores_grouped_by_connected_chips` because there are some active ethernet cores
        // without links. Only risc1 on these cores is available for Metal and should not be classified as idle
        // to ensure that Metal does not try to program both riscs.
        std::set<uint32_t> logical_active_eth_channels = cluster_desc->get_active_eth_channels(chip_id);
        for (auto logical_active_eth_channel : logical_active_eth_channels) {
            tt::umd::CoreCoord logical_active_eth =
                soc_desc.get_eth_core_for_channel(logical_active_eth_channel, CoordSystem::LOGICAL);
            active_ethernet_cores.insert(CoreCoord(logical_active_eth.x, logical_active_eth.y));
        }
    } else {
        std::set<uint32_t> logical_active_eth_channels = cluster_desc->get_active_eth_channels(chip_id);
        const auto& freq_retrain_eth_cores = cluster.get_eth_cores_with_frequent_retraining(chip_id);
        const auto& eth_routing_info = cluster.get_eth_routing_info(chip_id);
        for (const auto& eth_channel : logical_active_eth_channels) {
            tt::umd::CoreCoord eth_core = soc_desc.get_eth_core_for_channel(eth_channel, CoordSystem::LOGICAL);
            const auto& routing_info = eth_routing_info.at(eth_core);
            if (routing_info == EthRouterMode::FABRIC_ROUTER && skip_reserved_cores) {
                continue;
            }
            if (freq_retrain_eth_cores.find(eth_core) != freq_retrain_eth_cores.end()) {
                continue;
            }

            active_ethernet_cores.insert(eth_core);
        }
        // WH has a special case where mmio chips with remote connections must always have certain channels active
        if (cluster.arch() == tt::ARCH::WORMHOLE_B0 && cluster_desc->is_chip_mmio_capable(chip_id) &&
            !cluster.get_tunnels_from_mmio_device(chip_id).empty()) {
            // UMD routing FW uses these cores for base routing
            // channel 15 is used by syseng tools
            std::unordered_set<int> channels_to_skip = {};
            if (cluster.is_galaxy_cluster()) {
                // TODO: This may need to change, if we need additional eth cores for dispatch on Galaxy
                channels_to_skip = {0, 1, 2, 3, 15};
            } else {
                channels_to_skip = {15};
            }
            for (const auto& eth_channel : channels_to_skip) {
                if (logical_active_eth_channels.find(eth_channel) == logical_active_eth_channels.end()) {
                    tt::umd::CoreCoord eth_core = soc_desc.get_eth_core_for_channel(eth_channel, CoordSystem::LOGICAL);
                    active_ethernet_cores.insert(eth_core);
                }
            }
        }
    }
    return active_ethernet_cores;
}

std::unordered_set<CoreCoord> ControlPlane::get_inactive_ethernet_cores(ChipId chip_id) const {
    const auto& cluster = tt::tt_metal::MetalContext::instance().get_cluster();
    std::unordered_set<CoreCoord> active_ethernet_cores = this->get_active_ethernet_cores(chip_id);
    std::unordered_set<CoreCoord> inactive_ethernet_cores;

    for (const auto& [eth_core, chan] : cluster.get_soc_desc(chip_id).logical_eth_core_to_chan_map) {
        if (active_ethernet_cores.find(eth_core) == active_ethernet_cores.end()) {
            inactive_ethernet_cores.insert(eth_core);
        }
    }
    return inactive_ethernet_cores;
}

void ControlPlane::assign_direction_to_fabric_eth_chan(
    const FabricNodeId& fabric_node_id, chan_id_t chan_id, RoutingDirection direction) {
    auto physical_chip_id = this->logical_mesh_chip_id_to_physical_chip_id_mapping_.at(fabric_node_id);
    // TODO: get_fabric_ethernet_channels accounts for down links, but we should manage down links in control plane
    auto fabric_router_channels_on_chip =
        tt::tt_metal::MetalContext::instance().get_cluster().get_fabric_ethernet_channels(physical_chip_id);

    // TODO: add logic here to disable unsed routers, e.g. Mesh on Torus system
    if (fabric_router_channels_on_chip.contains(chan_id)) {
        this->router_port_directions_to_physical_eth_chan_map_.at(fabric_node_id)[direction].push_back(chan_id);
    } else {
        log_debug(
            tt::LogFabric,
            "Control Plane: Disabling router on M{}D{} eth channel {}",
            fabric_node_id.mesh_id,
            fabric_node_id.chip_id,
            chan_id);
    }
}

void ControlPlane::assign_direction_to_fabric_eth_core(
    const FabricNodeId& fabric_node_id, const CoreCoord& eth_core, RoutingDirection direction) {
    auto physical_chip_id = this->logical_mesh_chip_id_to_physical_chip_id_mapping_.at(fabric_node_id);
    auto chan_id = tt::tt_metal::MetalContext::instance()
                       .get_cluster()
                       .get_soc_desc(physical_chip_id)
                       .logical_eth_core_to_chan_map.at(eth_core);
    this->assign_direction_to_fabric_eth_chan(fabric_node_id, chan_id, direction);
}

const MeshGraph& ControlPlane::get_mesh_graph() const { return *routing_table_generator_->mesh_graph; }

std::vector<MeshId> ControlPlane::get_local_mesh_id_bindings() const {
    const auto& mesh_id_bindings = this->local_mesh_binding_.mesh_ids;
    const auto& user_mesh_ids = this->get_user_physical_mesh_ids();
    std::vector<MeshId> local_mesh_ids;
    for (const auto& mesh_id : mesh_id_bindings) {
        if (std::find(user_mesh_ids.begin(), user_mesh_ids.end(), mesh_id) != user_mesh_ids.end()) {
            local_mesh_ids.push_back(mesh_id);
        }
    }
    TT_FATAL(!local_mesh_ids.empty(), "No local mesh ids found");
    return local_mesh_ids;
}

MeshHostRankId ControlPlane::get_local_host_rank_id_binding() const { return this->local_mesh_binding_.host_rank; }

MeshCoordinate ControlPlane::get_local_mesh_offset() const {
    auto coord_range = this->get_coord_range(this->get_local_mesh_id_bindings()[0], MeshScope::LOCAL);
    return coord_range.start_coord();
}

MeshCoordinateRange ControlPlane::get_coord_range(MeshId mesh_id, MeshScope scope) const {
    std::optional<MeshHostRankId> local_host_rank_id =
        MeshScope::LOCAL == scope ? std::make_optional(this->get_local_host_rank_id_binding()) : std::nullopt;

    // TODO: Remove this once Topology mapper works for multi-mesh systems
    if (this->topology_mapper_ == nullptr) {
        return this->routing_table_generator_->mesh_graph->get_coord_range(mesh_id, local_host_rank_id);
    }

    return this->topology_mapper_->get_coord_range(mesh_id, local_host_rank_id);
}

bool ControlPlane::is_local_mesh(MeshId mesh_id) const {
    const auto& local_mesh_ids = local_mesh_binding_.mesh_ids;
    return std::find(local_mesh_ids.begin(), local_mesh_ids.end(), mesh_id) != local_mesh_ids.end();
}

const std::shared_ptr<tt::tt_metal::distributed::multihost::DistributedContext>& ControlPlane::get_distributed_context(
    MeshId mesh_id) const {
    auto distributed_context = distributed_contexts_.find(mesh_id);
    TT_FATAL(distributed_context != distributed_contexts_.end(), "Unknown mesh id: {}", mesh_id);
    return distributed_context->second;
}

const std::shared_ptr<tt::tt_metal::distributed::multihost::DistributedContext>& ControlPlane::get_host_local_context()
    const {
    return host_local_context_;
}

const std::unordered_map<tt_metal::distributed::multihost::Rank, std::pair<MeshId, MeshHostRankId>>&
ControlPlane::get_global_logical_bindings() const {
    return global_logical_bindings_;
}

// Helper function to fill connection info with common fields for fabric router configs
void fill_connection_info_fields(
    tt::tt_fabric::fabric_connection_info_t& connection_info,
    const CoreCoord& virtual_core,
    const FabricEriscDatamoverConfig& config,
    uint32_t sender_channel,
    uint16_t worker_free_slots_stream_id) {
    auto channel_allocator = config.channel_allocator.get();
    TT_FATAL(
        dynamic_cast<tt::tt_fabric::FabricStaticSizedChannelsAllocator*>(channel_allocator) != nullptr,
        "Only FabricStaticSizedChannelsAllocator is supported currently.");
    const auto static_channel_allocator =
        dynamic_cast<tt::tt_fabric::FabricStaticSizedChannelsAllocator*>(channel_allocator);
    connection_info.edm_noc_x = static_cast<uint8_t>(virtual_core.x);
    connection_info.edm_noc_y = static_cast<uint8_t>(virtual_core.y);
    connection_info.edm_buffer_base_addr = static_channel_allocator->get_sender_channel_base_address(sender_channel);
    connection_info.num_buffers_per_channel =
        static_channel_allocator->get_sender_channel_number_of_slots(sender_channel);
    connection_info.edm_connection_handshake_addr = config.sender_channels_connection_semaphore_address[sender_channel];
    connection_info.edm_worker_location_info_addr =
        config.sender_channels_worker_conn_info_base_address[sender_channel];
    connection_info.buffer_size_bytes = config.channel_buffer_size_bytes;
    connection_info.buffer_index_semaphore_id = config.sender_channels_buffer_index_semaphore_address[sender_channel];
    connection_info.worker_free_slots_stream_id = worker_free_slots_stream_id;
}

// Helper function to fill tensix connection info with tensix-specific configuration
void fill_tensix_connection_info_fields(
    tt::tt_fabric::fabric_connection_info_t& connection_info,
    const CoreCoord& mux_core_virtual,
    const tt::tt_fabric::FabricTensixDatamoverConfig& tensix_config,
    ChipId physical_chip_id,
    chan_id_t eth_channel_id,
    uint32_t sender_channel,
    uint32_t risc_id) {
    connection_info.edm_noc_x = static_cast<uint8_t>(mux_core_virtual.x);
    connection_info.edm_noc_y = static_cast<uint8_t>(mux_core_virtual.y);
    connection_info.edm_buffer_base_addr = tensix_config.get_channels_base_address(risc_id, sender_channel);
    connection_info.num_buffers_per_channel = tensix_config.get_num_buffers_per_channel();
    connection_info.buffer_size_bytes = tensix_config.get_buffer_size_bytes_full_size_channel();
    connection_info.edm_connection_handshake_addr =
        tensix_config.get_connection_semaphore_address(physical_chip_id, eth_channel_id, sender_channel);
    connection_info.edm_worker_location_info_addr =
        tensix_config.get_worker_conn_info_base_address(physical_chip_id, eth_channel_id, sender_channel);
    connection_info.buffer_index_semaphore_id =
        tensix_config.get_buffer_index_semaphore_address(physical_chip_id, eth_channel_id, sender_channel);
    connection_info.worker_free_slots_stream_id =
        tensix_config.get_channel_credits_stream_id(physical_chip_id, eth_channel_id, sender_channel);
}

void ControlPlane::populate_fabric_connection_info(
    tt::tt_fabric::fabric_connection_info_t& worker_connection_info,
    tt::tt_fabric::fabric_connection_info_t& dispatcher_connection_info,
    tt::tt_fabric::fabric_connection_info_t& tensix_connection_info,
    ChipId physical_chip_id,
    chan_id_t eth_channel_id,
    eth_chan_directions router_direction) const {
    constexpr uint16_t WORKER_FREE_SLOTS_STREAM_ID = 17;
    const auto& cluster = tt::tt_metal::MetalContext::instance().get_cluster();
    const auto& fabric_context = this->get_fabric_context();
    const bool is_2d_fabric = fabric_context.is_2D_routing_enabled();
    const auto sender_channel = is_2d_fabric ? router_direction : 0;

    const auto& fabric_tensix_config = tt::tt_metal::MetalContext::instance().get_fabric_tensix_config();
    // Always populate fabric router config for normal workers
    const auto& edm_config = fabric_context.get_fabric_router_config(
        tt::tt_fabric::FabricEriscDatamoverType::Default,
        tt::tt_fabric::FabricEriscDatamoverAxis::Short,
        fabric_tensix_config,
        static_cast<eth_chan_directions>(sender_channel));
    CoreCoord fabric_router_virtual_core = cluster.get_virtual_eth_core_from_channel(physical_chip_id, eth_channel_id);

    fill_connection_info_fields(
        worker_connection_info, fabric_router_virtual_core, edm_config, sender_channel, WORKER_FREE_SLOTS_STREAM_ID);

    // Check if fabric tensix config is enabled, if so populate different configs for dispatcher and tensix
    if (fabric_tensix_config != tt::tt_fabric::FabricTensixConfig::DISABLED) {
        // dispatcher uses different fabric router, which still has the default buffer size.
        const auto& default_edm_config = fabric_context.get_fabric_router_config();
        fill_connection_info_fields(
            dispatcher_connection_info,
            fabric_router_virtual_core,
            default_edm_config,
            sender_channel,
            WORKER_FREE_SLOTS_STREAM_ID);

        const auto& tensix_config = fabric_context.get_tensix_config();
        CoreCoord mux_core_logical = tensix_config.get_core_for_channel(physical_chip_id, eth_channel_id);
        CoreCoord mux_core_virtual = cluster.get_virtual_coordinate_from_logical_coordinates(
            physical_chip_id, mux_core_logical, CoreType::WORKER);
        // Get the RISC ID that handles this ethernet channel
        auto risc_id = tensix_config.get_risc_id_for_channel(physical_chip_id, eth_channel_id);

        fill_tensix_connection_info_fields(
            tensix_connection_info,
            mux_core_virtual,
            tensix_config,
            physical_chip_id,
            eth_channel_id,
            sender_channel,
            risc_id);
    } else {
        dispatcher_connection_info = worker_connection_info;
    }
}

void ControlPlane::collect_and_merge_router_port_directions_from_all_hosts() {
    const auto& distributed_context = tt::tt_metal::MetalContext::instance().global_distributed_context();
    if (*distributed_context.size() == 1) {
        // No need to collect from other hosts when running a single process
        return;
    }

    // Create RouterPortDirectionsData from local data
    RouterPortDirectionsData local_data;
    local_data.local_mesh_id = local_mesh_binding_.mesh_ids[0];
    local_data.local_host_rank_id = this->get_local_host_rank_id_binding();
    local_data.router_port_directions_map = router_port_directions_to_physical_eth_chan_map_;

    auto serialized_data = tt::tt_fabric::serialize_router_port_directions_to_bytes(local_data);
    std::vector<uint8_t> serialized_remote_data;
    auto my_rank = *(distributed_context.rank());

    for (std::size_t bcast_root = 0; bcast_root < *(distributed_context.size()); ++bcast_root) {
        if (my_rank == bcast_root) {
            // Issue the broadcast from the current process to all other processes in the world
            int local_data_size_bytes = serialized_data.size();  // Send data size first
            distributed_context.broadcast(
                tt::stl::Span<std::byte>(
                    reinterpret_cast<std::byte*>(&local_data_size_bytes), sizeof(local_data_size_bytes)),
                distributed_context.rank());

            distributed_context.broadcast(
                tt::stl::as_writable_bytes(tt::stl::Span<uint8_t>(serialized_data.data(), serialized_data.size())),
                distributed_context.rank());
        } else {
            // Acknowledge the broadcast issued by the root
            int remote_data_size_bytes = 0;  // Receive the size of the serialized data
            distributed_context.broadcast(
                tt::stl::Span<std::byte>(
                    reinterpret_cast<std::byte*>(&remote_data_size_bytes), sizeof(remote_data_size_bytes)),
                tt::tt_metal::distributed::multihost::Rank{bcast_root});
            serialized_remote_data.clear();
            serialized_remote_data.resize(remote_data_size_bytes);
            distributed_context.broadcast(
                tt::stl::as_writable_bytes(
                    tt::stl::Span<uint8_t>(serialized_remote_data.data(), serialized_remote_data.size())),
                tt::tt_metal::distributed::multihost::Rank{bcast_root});

            RouterPortDirectionsData deserialized_remote_data =
                tt::tt_fabric::deserialize_router_port_directions_from_bytes(serialized_remote_data);

            // Merge remote data into local router_port_directions_to_physical_eth_chan_map_
            for (const auto& [fabric_node_id, direction_map] : deserialized_remote_data.router_port_directions_map) {
                // Only merge if this fabric node is not already in our local map
                if (router_port_directions_to_physical_eth_chan_map_.find(fabric_node_id) ==
                    router_port_directions_to_physical_eth_chan_map_.end()) {
                    router_port_directions_to_physical_eth_chan_map_[fabric_node_id] = direction_map;
                } else {
                    // If fabric node exists, merge direction maps
                    for (const auto& [direction, channels] : direction_map) {
                        auto& local_direction_map = router_port_directions_to_physical_eth_chan_map_[fabric_node_id];
                        if (local_direction_map.find(direction) == local_direction_map.end()) {
                            local_direction_map[direction] = channels;
                        } else {
                            // Merge channels, avoiding duplicates
                            auto& local_channels = local_direction_map[direction];
                            for (const auto& channel : channels) {
                                if (std::find(local_channels.begin(), local_channels.end(), channel) ==
                                    local_channels.end()) {
                                    local_channels.push_back(channel);
                                }
                            }
                        }
                    }
                }
            }
        }
        // Barrier here for safety - Ensure that all ranks have completed the bcast op before proceeding to the next
        // root
        distributed_context.barrier();
    }
}


// Intermesh Connectivity Generation Functions

void ControlPlane::generate_intermesh_connectivity() {
    AnnotatedIntermeshConnections intermesh_connections;
    if (*(tt_metal::MetalContext::instance().global_distributed_context().size()) > 1) {
        // Intermesh Connectivity generation for the multi-host case
        auto exit_node_port_descriptors = this->generate_port_descriptors_for_exit_nodes();
        intermesh_connections = this->convert_port_desciptors_to_intermesh_connections(exit_node_port_descriptors);
    } else {
        // Intermesh Connectivity generation for the single-host case
        intermesh_connections = this->generate_intermesh_connections_on_local_host();
    }
    this->routing_table_generator_->load_intermesh_connections(intermesh_connections);
}

std::vector<PortDescriptor> ControlPlane::assign_logical_ports_to_exit_nodes(
    const std::string& my_host,
    const std::string& neighbor_host,
    bool strict_binding,
    const std::unordered_set<FabricNodeId>& requested_exit_nodes,
    std::unordered_set<port_id_t>& assigned_port_ids) {
    const auto& exit_nodes = physical_system_descriptor_->get_connecting_exit_nodes(my_host, neighbor_host);
    const auto& my_mesh_id = this->local_mesh_binding_.mesh_ids[0];
    const auto& mesh_edge_ports_to_chip_id =
        this->routing_table_generator_->mesh_graph->get_mesh_edge_ports_to_chip_id();

    std::vector<PortDescriptor> ports_to_neighbor;

    std::unordered_map<uint64_t, RoutingDirection> curr_exit_node_direction;
    for (const auto& exit_node : exit_nodes) {
        FabricNodeId exit_node_fabric_node_id = this->get_fabric_node_id_from_asic_id(*exit_node.src_exit_node);

        TT_FATAL(exit_node_fabric_node_id.mesh_id == my_mesh_id, "Exit node is not on my mesh");
        if (strict_binding) {
            if (requested_exit_nodes.find(exit_node_fabric_node_id) == requested_exit_nodes.end()) {
                continue;
            }
        }
        auto assoc_connection_hash = std::hash<tt::tt_metal::ExitNodeConnection>{}(exit_node);
        auto exit_node_hash = (*exit_node.src_exit_node) + (*exit_node.dst_exit_node);
        auto src_eth_chan = exit_node.eth_conn.src_chan;
        auto exit_node_chip = exit_node_fabric_node_id.chip_id;
        for (const auto& [port_id, chip_id] : mesh_edge_ports_to_chip_id[*my_mesh_id]) {
            if (exit_node_chip == chip_id) {
                auto port_direction = port_id.first;
                auto logical_chan_id = port_id.second;
                port_id_t port_id = {port_direction, logical_chan_id};
                // Assign this port id to the exit node if it is not already assigned
                bool valid_direction =
                    curr_exit_node_direction.find(exit_node_hash) == curr_exit_node_direction.end() ||
                    curr_exit_node_direction.at(exit_node_hash) == port_direction;
                if (assigned_port_ids.find(port_id) == assigned_port_ids.end() && valid_direction) {
                    assigned_port_ids.insert(port_id);
                    ports_to_neighbor.push_back(PortDescriptor{port_id, assoc_connection_hash});
                    exit_node_directions_[exit_node_fabric_node_id][src_eth_chan] = port_direction;
                    logical_port_to_eth_chan_[exit_node_fabric_node_id][port_id] = src_eth_chan;
                    curr_exit_node_direction[exit_node_hash] = port_direction;
                    break;
                }
            }
        }
    }
    return ports_to_neighbor;
}

PortDescriptorTable ControlPlane::generate_port_descriptors_for_exit_nodes() {
    const auto& mesh_graph = this->routing_table_generator_->mesh_graph;
    const auto& requested_intermesh_connections = mesh_graph->get_requested_intermesh_connections();
    const auto& requested_intermesh_ports = mesh_graph->get_requested_intermesh_ports();
    const auto& my_host = physical_system_descriptor_->my_host_name();
    const auto my_mesh_id = local_mesh_binding_.mesh_ids[0];

    TT_FATAL(
        requested_intermesh_connections.empty() || requested_intermesh_ports.empty(),
        "Mesh Graph Descriptor must specify either RelaxedGraph or Graph connections, not both.");

    bool strict_binding = !requested_intermesh_ports.empty();

    // Track the Logical Ethernet Ports connecting to all neighbors of my_mesh
    PortDescriptorTable port_descriptors;
    // Track Direction and Logical Ports already assigned for intermesh links
    std::unordered_set<port_id_t> assigned_port_ids;
    port_descriptors[my_mesh_id] = {};

    for (const auto& neighbor_host : physical_system_descriptor_->get_host_neighbors(my_host)) {
        auto neighbor_host_rank = physical_system_descriptor_->get_rank_for_hostname(neighbor_host);
        auto neighbor_mesh_id =
            this->global_logical_bindings_.at(tt::tt_metal::distributed::multihost::Rank{neighbor_host_rank}).first;
        bool connection_requested = check_connection_requested(
            my_mesh_id, neighbor_mesh_id, requested_intermesh_connections, requested_intermesh_ports);
        if (!connection_requested) {
            continue;
        }
        const auto& exit_nodes = physical_system_descriptor_->get_connecting_exit_nodes(my_host, neighbor_host);
        std::vector<uint64_t> src_exit_node_chips;
        src_exit_node_chips.reserve(exit_nodes.size());
        std::transform(
            exit_nodes.begin(), exit_nodes.end(), std::back_inserter(src_exit_node_chips), [](const auto& exit_node) {
                return *exit_node.src_exit_node;
            });
        std::unordered_set<FabricNodeId> requested_exit_nodes = this->get_requested_exit_nodes(
            my_mesh_id,
            neighbor_mesh_id,
            requested_intermesh_connections,
            requested_intermesh_ports,
            src_exit_node_chips);
        port_descriptors[my_mesh_id][neighbor_mesh_id] = this->assign_logical_ports_to_exit_nodes(
            my_host, neighbor_host, strict_binding, requested_exit_nodes, assigned_port_ids);
    }
    return port_descriptors;
}

std::unordered_set<FabricNodeId> ControlPlane::get_requested_exit_nodes(
    MeshId my_mesh_id,
    MeshId neighbor_mesh_id,
    const RequestedIntermeshConnections& requested_intermesh_connections,
    const RequestedIntermeshPorts& requested_intermesh_ports,
    const std::vector<uint64_t>& src_exit_node_chips) {
    std::unordered_set<FabricNodeId> requested_exit_nodes;
    if (!requested_intermesh_ports.empty()) {
        for (const auto& port : requested_intermesh_ports.at(*my_mesh_id).at(*neighbor_mesh_id)) {
            auto src_device = std::get<0>(port);
            auto dst_device = std::get<1>(port);
            auto num_chans = std::get<2>(port);
            uint32_t num_physical_chans = 0;
            for (const auto& src_exit_node_chip : src_exit_node_chips) {
                if (this->get_fabric_node_id_from_asic_id(src_exit_node_chip) == FabricNodeId(my_mesh_id, src_device)) {
                    requested_exit_nodes.insert(FabricNodeId(my_mesh_id, src_device));
                    num_physical_chans++;
                }
            }
            TT_FATAL(
                num_physical_chans >= num_chans,
                "Requested {} channels between {} and {}, on devices {} and {}, but only have {} physical channels",
                num_chans,
                *my_mesh_id,
                *neighbor_mesh_id,
                src_device,
                dst_device,
                num_physical_chans);
        }
    } else {
        std::size_t num_requested_chans = requested_intermesh_connections.at(*my_mesh_id).at(*neighbor_mesh_id);
        TT_FATAL(
            src_exit_node_chips.size() >= num_requested_chans,
            "Requested {} channels between {} and {}, but only have {} physical links",
            num_requested_chans,
            *my_mesh_id,
            *neighbor_mesh_id,
            src_exit_node_chips.size());
    }
    return requested_exit_nodes;
}

void ControlPlane::forward_descriptors_to_controller(
    PortDescriptorTable& port_descriptors, uint32_t my_rank, const std::string& my_host) {
    using namespace tt::tt_metal::distributed::multihost;
    constexpr uint32_t CONTROLLER_RANK = 0;
    auto& distributed_context = tt::tt_metal::MetalContext::instance().global_distributed_context();
    const auto& physical_system_descriptor = this->physical_system_descriptor_;
    std::size_t serialized_table_size = 0;
    std::vector<uint8_t> serialized_table;
    if (my_rank != CONTROLLER_RANK) {
        serialized_table = serialize_to_bytes(port_descriptors);
        serialized_table_size = serialized_table.size();
        distributed_context.send(
            tt::stl::Span<std::byte>(
                reinterpret_cast<std::byte*>(&serialized_table_size), sizeof(serialized_table_size)),
            Rank{CONTROLLER_RANK},
            Tag{0});
        distributed_context.send(
            tt::stl::as_writable_bytes(tt::stl::Span<uint8_t>(serialized_table.data(), serialized_table.size())),
            Rank{CONTROLLER_RANK},
            Tag{0});
    } else {
        for (const auto& hostname : physical_system_descriptor->get_all_hostnames()) {
            if (hostname == my_host) {
                continue;
            }
            auto peer_rank = physical_system_descriptor->get_rank_for_hostname(hostname);
            distributed_context.recv(
                tt::stl::Span<std::byte>(
                    reinterpret_cast<std::byte*>(&serialized_table_size), sizeof(serialized_table_size)),
                Rank{peer_rank},
                Tag{0});
            serialized_table.resize(serialized_table_size);
            distributed_context.recv(
                tt::stl::as_writable_bytes(tt::stl::Span<uint8_t>(serialized_table.data(), serialized_table.size())),
                Rank{peer_rank},
                Tag{0});
            auto peer_port_descriptors = deserialize_port_descriptors_from_bytes(serialized_table);
            TT_FATAL(peer_port_descriptors.size() == 1, "Expecting peer port id table to have exactly one mesh");
            port_descriptors[peer_port_descriptors.begin()->first] = std::move(peer_port_descriptors.begin()->second);
        }
    }
    distributed_context.barrier();
}

void ControlPlane::forward_intermesh_connections_from_controller(AnnotatedIntermeshConnections& intermesh_connections) {
    using namespace tt::tt_metal::distributed::multihost;
    auto& distributed_context = tt::tt_metal::MetalContext::instance().global_distributed_context();
    constexpr uint32_t CONTROLLER_RANK = 0;
    const auto& my_host = physical_system_descriptor_->my_host_name();
    auto my_rank = physical_system_descriptor_->get_rank_for_hostname(my_host);
    std::size_t serialized_table_size = 0;
    std::vector<uint8_t> serialized_connections;
    if (my_rank == CONTROLLER_RANK) {
        for (const auto& hostname : physical_system_descriptor_->get_all_hostnames()) {
            if (hostname == my_host) {
                continue;
            }
            auto peer_rank = physical_system_descriptor_->get_rank_for_hostname(hostname);
            serialized_connections = serialize_intermesh_connections_to_bytes(intermesh_connections);
            serialized_table_size = serialized_connections.size();
            distributed_context.send(
                tt::stl::Span<std::byte>(
                    reinterpret_cast<std::byte*>(&serialized_table_size), sizeof(serialized_table_size)),
                Rank{peer_rank},
                Tag{0});
            distributed_context.send(
                tt::stl::as_writable_bytes(
                    tt::stl::Span<uint8_t>(serialized_connections.data(), serialized_connections.size())),
                Rank{peer_rank},
                Tag{0});
        }
    } else {
        distributed_context.recv(
            tt::stl::Span<std::byte>(
                reinterpret_cast<std::byte*>(&serialized_table_size), sizeof(serialized_table_size)),
            Rank{0},
            Tag{0});
        serialized_connections.resize(serialized_table_size);
        distributed_context.recv(
            tt::stl::as_writable_bytes(
                tt::stl::Span<uint8_t>(serialized_connections.data(), serialized_connections.size())),
            Rank{0},
            Tag{0});
        intermesh_connections = deserialize_intermesh_connections_from_bytes(serialized_connections);
    }
    distributed_context.barrier();
}

AnnotatedIntermeshConnections ControlPlane::pair_logical_intermesh_ports(const PortDescriptorTable& port_descriptors) {
    AnnotatedIntermeshConnections intermesh_connections;

    const auto& mesh_graph = this->routing_table_generator_->mesh_graph;
    const auto& requested_intermesh_connections = mesh_graph->get_requested_intermesh_connections();
    const auto& requested_intermesh_ports = mesh_graph->get_requested_intermesh_ports();
    const auto& mesh_edge_ports_to_chip_id = mesh_graph->get_mesh_edge_ports_to_chip_id();

    bool strict_binding = !requested_intermesh_ports.empty();
    std::set<std::pair<uint32_t, uint32_t>> processed_neighbors;

    for (const auto& [src_mesh, port_identifiers] : port_descriptors) {
        for (const auto& [dest_mesh, src_ports] : port_identifiers) {
            if (processed_neighbors.find({*dest_mesh, *src_mesh}) != processed_neighbors.end()) {
                // Connections for these neighbors have already been setup - skip
                continue;
            }
            std::size_t num_ports_assigned = 0;
            std::size_t num_ports_requested = 0;
            std::unordered_map<FabricNodeId, uint32_t> num_ports_requested_at_exit_node;
            std::unordered_map<FabricNodeId, uint32_t> num_ports_assigned_at_exit_node;
            if (strict_binding) {
                for (const auto& port : requested_intermesh_ports.at(*src_mesh).at(*dest_mesh)) {
                    num_ports_requested_at_exit_node[FabricNodeId(src_mesh, std::get<0>(port))] += std::get<2>(port);
                    num_ports_assigned_at_exit_node[FabricNodeId(src_mesh, std::get<0>(port))] = 0;
                }
            } else {
                num_ports_requested = requested_intermesh_connections.at(*src_mesh).at(*dest_mesh);
            }

            const auto& dest_ports = port_descriptors.at(dest_mesh).at(src_mesh);
            // Iterate over src ports. For each src port, determine which dst port it connects to
            for (const auto& src_port : src_ports) {
                const auto& src_port_id = src_port.port_id;
                auto src_chip = mesh_edge_ports_to_chip_id.at(*src_mesh).at(src_port_id);
                if (strict_binding) {
                    if (num_ports_assigned_at_exit_node.at(FabricNodeId(src_mesh, src_chip)) >=
                        num_ports_requested_at_exit_node.at(FabricNodeId(src_mesh, src_chip))) {
                        continue;
                    }
                } else {
                    if (num_ports_assigned == num_ports_requested) {
                        break;
                    }
                }
                const auto& connection_hash = src_port.connection_hash;
                for (const auto& dest_port : dest_ports) {
                    if (dest_port.connection_hash == connection_hash) {
                        auto src_port_id = src_port.port_id;
                        auto dest_port_id = dest_port.port_id;
                        log_debug(
                            tt::LogDistributed,
                            "Connecting Meshes {} {} over Logical Ports {} {}",
                            *src_mesh,
                            *dest_mesh,
                            create_port_tag(src_port_id),
                            create_port_tag(dest_port_id));

                        intermesh_connections.push_back({{*src_mesh, src_port_id}, {*dest_mesh, dest_port_id}});
                        intermesh_connections.push_back({{*dest_mesh, dest_port_id}, {*src_mesh, src_port_id}});
                        num_ports_assigned++;
                        num_ports_assigned_at_exit_node[FabricNodeId(src_mesh, src_chip)]++;
                        break;
                    }
                }
            }
            processed_neighbors.insert({*src_mesh, *dest_mesh});
        }
    }
    return intermesh_connections;
}

AnnotatedIntermeshConnections ControlPlane::convert_port_desciptors_to_intermesh_connections(
    PortDescriptorTable& port_descriptors) {
    const auto& my_host = physical_system_descriptor_->my_host_name();
    auto my_rank = physical_system_descriptor_->get_rank_for_hostname(my_host);

    this->forward_descriptors_to_controller(port_descriptors, my_rank, my_host);

    AnnotatedIntermeshConnections intermesh_connections;
    if (my_rank == 0) {
        intermesh_connections = this->pair_logical_intermesh_ports(port_descriptors);
    }
    this->forward_intermesh_connections_from_controller(intermesh_connections);

    const auto my_mesh_id = local_mesh_binding_.mesh_ids[0];
    // Track all logical ports with active intermesh connections
    std::set<port_id_t> active_logical_ports;
    for (const auto& connection : intermesh_connections) {
        if (std::get<0>(connection).first == *my_mesh_id) {
            active_logical_ports.insert(std::get<0>(connection).second);
        }
    }
    // Remove directions from all logical ports not being actively used
    for (const auto& [exit_node, port] : logical_port_to_eth_chan_) {
        for (const auto& [port_id, physical_chan] : port) {
            if (active_logical_ports.find(port_id) == active_logical_ports.end()) {
                exit_node_directions_.at(exit_node).erase(physical_chan);
            }
        }
    }
    return intermesh_connections;
}

AnnotatedIntermeshConnections ControlPlane::generate_intermesh_connections_on_local_host() {
    const auto& mesh_graph = this->routing_table_generator_->mesh_graph;
    const auto& physical_system_descriptor = this->physical_system_descriptor_;

    std::unordered_map<uint32_t, std::set<port_id_t>> assigned_ports_per_mesh;
    std::set<std::pair<uint32_t, uint32_t>> processed_neighbors;
    AnnotatedIntermeshConnections intermesh_connections;
    std::unordered_map<uint64_t, uint32_t> num_connections;

    const auto& requested_intermesh_connections = mesh_graph->get_requested_intermesh_connections();
    const auto& requested_intermesh_ports = mesh_graph->get_requested_intermesh_ports();

    TT_FATAL(
        requested_intermesh_connections.empty() || requested_intermesh_ports.empty(),
        "Mesh Graph Descriptor must specify either RelaxedGraph or Graph connections, not both.");

    bool strict_binding = !requested_intermesh_ports.empty();

    auto should_process_direction_for_chip = [&](const FabricNodeId& edge_node,
                                                 ChipId candidate_chip_id,
                                                 std::optional<RoutingDirection> current_dir,
                                                 RoutingDirection candidate_dir) -> bool {
        return edge_node.chip_id == candidate_chip_id &&
               ((!current_dir.has_value()) || current_dir.value() == candidate_dir);
    };

    auto compute_mesh_connectivity_hash = [&](MeshId src_mesh_id, MeshId dst_mesh_id) -> uint64_t {
        return (1 << *src_mesh_id) | (1 << *dst_mesh_id);
    };

    for (const auto& local_mesh_id : local_mesh_binding_.mesh_ids) {
        const auto& mesh_edges = mesh_graph->get_mesh_edge_ports_to_chip_id().at(*local_mesh_id);

        std::unordered_set<FabricNodeId> exit_nodes;
        for (const auto& [port_id, edge_chip] : mesh_edges) {
            auto node = FabricNodeId(local_mesh_id, edge_chip);
            exit_nodes.insert(node);
        }
        // Pair the exit nodes from the current mesh with the exit nodes from the neighboring meshes
        for (const auto& node : exit_nodes) {
            auto physical_chip_id = logical_mesh_chip_id_to_physical_chip_id_mapping_.at(node);
            auto asic_id =
                tt::tt_metal::MetalContext::instance().get_cluster().get_unique_chip_ids().at(physical_chip_id);
            const auto& asic_neighbors = physical_system_descriptor->get_asic_neighbors(tt::tt_metal::AsicID{asic_id});

            for (const auto& asic_neighbor : asic_neighbors) {
                auto neighbor_node = this->get_fabric_node_id_from_asic_id(*asic_neighbor);
                if (neighbor_node.mesh_id == local_mesh_id ||
                    processed_neighbors.find({*neighbor_node.mesh_id, *local_mesh_id}) != processed_neighbors.end()) {
                    continue;
                }
                if (!check_connection_requested(
                        local_mesh_id,
                        neighbor_node.mesh_id,
                        requested_intermesh_connections,
                        requested_intermesh_ports)) {
                    continue;
                }
                if (!strict_binding and
                    num_connections[compute_mesh_connectivity_hash(local_mesh_id, neighbor_node.mesh_id)] >=
                        requested_intermesh_connections.at(*local_mesh_id).at(*neighbor_node.mesh_id)) {
                    continue;
                }

                auto connected_eth_chans =
                    physical_system_descriptor_->get_eth_connections(tt::tt_metal::AsicID{asic_id}, asic_neighbor);
                uint32_t num_connections_assigned = 0;
                std::unordered_map<FabricNodeId, uint32_t> num_ports_requested_at_exit_node;
                std::unordered_map<FabricNodeId, uint32_t> num_ports_assigned_at_exit_node;

                if (strict_binding) {
                    for (const auto& port : requested_intermesh_ports.at(*local_mesh_id).at(*neighbor_node.mesh_id)) {
                        num_ports_requested_at_exit_node[node] += std::get<2>(port);
                        num_ports_assigned_at_exit_node[node] = 0;
                    }
                }
                std::optional<RoutingDirection> local_dir = std::nullopt;
                std::optional<RoutingDirection> neighbor_dir = std::nullopt;
                for (const auto& [local_port_id, local_chip_id] : mesh_edges) {
                    if (strict_binding &&
                        num_ports_assigned_at_exit_node[node] >= num_ports_requested_at_exit_node[node]) {
                        continue;
                    } else if (num_connections_assigned >= connected_eth_chans.size()) {
                        break;
                    }
                    // Skip if this port doesn't match our node and direction constraints
                    if (!should_process_direction_for_chip(node, local_chip_id, local_dir, local_port_id.first)) {
                        continue;
                    }

                    // Try to assign local port
                    if (assigned_ports_per_mesh[*local_mesh_id].count(local_port_id)) {
                        continue;
                    }

                    // Local port is available - assign it
                    assigned_ports_per_mesh[*local_mesh_id].insert(local_port_id);

                    // Find matching neighbor port
                    bool found_neighbor = false;
                    for (const auto& [neighbor_port_id, neighbor_chip_id] :
                         mesh_graph->get_mesh_edge_ports_to_chip_id().at(*neighbor_node.mesh_id)) {
                        if (!should_process_direction_for_chip(
                                neighbor_node, neighbor_chip_id, neighbor_dir, neighbor_port_id.first)) {
                            continue;
                        }

                        if (assigned_ports_per_mesh[*neighbor_node.mesh_id].count(neighbor_port_id)) {
                            continue;
                        }

                        // Found available neighbor port - create connection
                        assigned_ports_per_mesh[*neighbor_node.mesh_id].insert(neighbor_port_id);
                        processed_neighbors.insert({*local_mesh_id, *neighbor_node.mesh_id});

                        // Add bidirectional connections
                        intermesh_connections.push_back(
                            {{*local_mesh_id, local_port_id}, {*neighbor_node.mesh_id, neighbor_port_id}});
                        intermesh_connections.push_back(
                            {{*neighbor_node.mesh_id, neighbor_port_id}, {*local_mesh_id, local_port_id}});

                        // Update exit node directions
                        auto& current_eth_conn = connected_eth_chans[num_connections_assigned];
                        exit_node_directions_[node][current_eth_conn.src_chan] = local_port_id.first;
                        exit_node_directions_[neighbor_node][current_eth_conn.dst_chan] = neighbor_port_id.first;

                        // Update counters
                        num_connections[compute_mesh_connectivity_hash(local_mesh_id, neighbor_node.mesh_id)]++;
                        num_connections_assigned++;
                        num_ports_assigned_at_exit_node[node]++;
                        local_dir = local_port_id.first;
                        neighbor_dir = neighbor_port_id.first;
                        found_neighbor = true;
                        break;
                    }

                    if (!found_neighbor) {
                        // No neighbor port found, release the local port
                        assigned_ports_per_mesh[*local_mesh_id].erase(local_port_id);
                    }
                }
            }
        }
    }
    return intermesh_connections;
}

ControlPlane::~ControlPlane() = default;

}  // namespace tt::tt_fabric<|MERGE_RESOLUTION|>--- conflicted
+++ resolved
@@ -57,14 +57,6 @@
 
 namespace {
 
-<<<<<<< HEAD
-=======
-// Get the physical chip ids for a mesh
-std::unordered_map<ChipId, std::vector<CoreCoord>> get_ethernet_cores_grouped_by_connected_chips(ChipId chip_id) {
-    return tt::tt_metal::MetalContext::instance().get_cluster().get_ethernet_cores_grouped_by_connected_chips(chip_id);
-}
-
->>>>>>> c8dd8fce
 template <typename CONNECTIVITY_MAP_T>
 void build_golden_link_counts(
     CONNECTIVITY_MAP_T const& golden_connectivity_map,
@@ -89,46 +81,6 @@
     }
 }
 
-<<<<<<< HEAD
-=======
-std::vector<ChipId> get_adjacent_chips_from_ethernet_connections(ChipId chip_id, std::uint32_t num_ports_per_side) {
-    const auto& cluster = tt::tt_metal::MetalContext::instance().get_cluster();
-    auto eth_links = cluster.get_ethernet_cores_grouped_by_connected_chips(chip_id);
-    bool is_ubb = cluster.get_board_type(chip_id) == BoardType::UBB;
-
-    auto mmio_chip_ids = cluster.mmio_chip_ids();
-
-    std::vector<ChipId> adjacent_chips;
-
-    for (const auto& [connected_chip_id, eth_ports] : eth_links) {
-        // Do not include any corner to corner links on UBB
-        if (is_ubb && cluster.is_external_cable(chip_id, eth_ports[0])) {
-            continue;
-        }
-        if (!eth_ports.empty()) {
-            // Special case for TG not to include MMIO devices in adjacency map because they are control chips
-            if (cluster.get_cluster_type() == tt::tt_metal::ClusterType::TG &&
-                mmio_chip_ids.contains(connected_chip_id)) {
-                continue;
-            }
-
-            if (eth_ports.size() < num_ports_per_side) {
-                log_warning(
-                    tt::LogFabric,
-                    "Ethernet between chip {} and chip {} have {} expected ethernet ports, but only {} present",
-                    chip_id,
-                    connected_chip_id,
-                    num_ports_per_side,
-                    eth_ports.size());
-            }
-            adjacent_chips.push_back(connected_chip_id);
-        }
-    }
-
-    return adjacent_chips;
-}
-
->>>>>>> c8dd8fce
 std::uint64_t encode_mesh_id_and_rank(MeshId mesh_id, MeshHostRankId host_rank) {
     return (static_cast<uint64_t>(mesh_id.get()) << 32) | static_cast<uint64_t>(host_rank.get());
 }
@@ -540,7 +492,6 @@
         auto asic_id = tt::tt_metal::MetalContext::instance().get_cluster().get_unique_chip_ids().at(physical_chip_id);
         return tt::tt_metal::AsicID{asic_id};
     };
-<<<<<<< HEAD
 
     auto validate_asic_connections = [&](const MeshCoordinate& mesh_coord, const MeshCoordinate& other_mesh_coord) {
         tt::tt_metal::AsicID asic_id = get_asic_id_from_mesh_coord(mesh_coord);
@@ -548,23 +499,12 @@
 
         // Use physical system descriptor to validate connections
         auto eth_connections = physical_system_descriptor_->get_eth_connections(asic_id, other_asic_id);
-=======
-    auto validate_chip_connections = [&](const MeshCoordinate& mesh_coord, const MeshCoordinate& other_mesh_coord) {
-        ChipId physical_chip_id = get_physical_chip_id(mesh_coord);
-        ChipId physical_chip_id_other = get_physical_chip_id(other_mesh_coord);
-        auto eth_links = get_ethernet_cores_grouped_by_connected_chips(physical_chip_id);
-        auto eth_links_to_other = eth_links.find(physical_chip_id_other);
->>>>>>> c8dd8fce
         TT_FATAL(
             !eth_connections.empty(), "ASIC {} not connected to ASIC {} in mesh {}", asic_id, other_asic_id, mesh_id);
     };
 
     // Validate connections only for the local portion of the mesh
     for (const auto& mesh_coord : mesh_coord_range) {
-<<<<<<< HEAD
-=======
-        ChipId physical_chip_id = get_physical_chip_id(mesh_coord);
->>>>>>> c8dd8fce
         MeshCoordinate mesh_coord_next{mesh_coord[0], mesh_coord[1] + 1};
         MeshCoordinate mesh_coord_next_row{mesh_coord[0] + 1, mesh_coord[1]};
 
@@ -586,154 +526,6 @@
     }
 }
 
-<<<<<<< HEAD
-=======
-// TODO: refactor mesh_ns_size/mesh_ew_size to use MeshCoordinateRange
-// TODO: update logical_mesh_chip_id_to_physical_chip_id_mapping_ to be updated here probably
-std::vector<ChipId> ControlPlane::get_mesh_physical_chip_ids(
-    const tt::tt_metal::distributed::MeshContainer<ChipId>& mesh_container,
-    std::optional<ChipId> nw_corner_chip_id,
-    std::optional<ChipId> ne_corner_chip_id) const {
-    // Convert the coordinate range to a set of chip IDs using MeshContainer iterator
-    const auto& user_chip_ids = tt::tt_metal::MetalContext::instance().get_cluster().user_exposed_chip_ids();
-    TT_FATAL(
-        user_chip_ids.size() >= mesh_container.size(),
-        "Number of chips visible ({}) is less than the number of chips specified in mesh graph descriptor ({}), check "
-        "system status with tt-smi that all chips are visible.",
-        user_chip_ids.size(),
-        mesh_container.size());
-
-    // Special case for 1x1 mesh
-    if (mesh_container.shape() == tt::tt_metal::distributed::MeshShape(1, 1)) {
-        std::vector<ChipId> physical_chip_ids(1);
-        physical_chip_ids[0] = *user_chip_ids.begin();
-        return physical_chip_ids;
-    }
-
-    // Build mesh adjacency map using BFS
-    std::uint32_t num_ports_per_side =
-        routing_table_generator_->mesh_graph->get_chip_spec().num_eth_ports_per_direction;
-    auto topology_info = build_mesh_adjacency_map(
-        user_chip_ids,
-        mesh_container.shape(),
-        [num_ports_per_side](ChipId chip_id) {
-            return get_adjacent_chips_from_ethernet_connections(chip_id, num_ports_per_side);
-        },
-        nw_corner_chip_id);
-
-    // Handle 1D meshes (1xN or Nx1)
-    bool is_1d_mesh = (topology_info.ns_size == 1) || (topology_info.ew_size == 1);
-    if (is_1d_mesh) {
-        return convert_1d_mesh_adjacency_to_row_major_vector(topology_info);
-    }
-
-    // Handle 2D meshes
-    return convert_2d_mesh_adjacency_to_row_major_vector(topology_info, nw_corner_chip_id, ne_corner_chip_id);
-}
-
-std::map<FabricNodeId, ChipId> ControlPlane::get_logical_chip_to_physical_chip_mapping(
-    const std::string& mesh_graph_desc_file) {
-    std::map<FabricNodeId, ChipId> logical_mesh_chip_id_to_physical_chip_id_mapping;
-
-    std::string mesh_graph_desc_filename = std::filesystem::path(mesh_graph_desc_file).filename().string();
-
-    // NOTE: This is a special case for the TG mesh graph descriptor.
-    // It has to use Ethernet coordinates because ethernet coordinates must be mapped manually to physical chip IDs
-    // because the TG intermesh ethernet links could be inverted when mapped to physical chip IDs.
-    if (mesh_graph_desc_filename.starts_with("tg_mesh_graph_descriptor.")) {
-        // Add the N150 MMIO devices
-        auto eth_coords_per_chip =
-            tt::tt_metal::MetalContext::instance().get_cluster().get_all_chip_ethernet_coordinates();
-        std::unordered_map<int, ChipId> eth_coord_y_for_gateway_chips = {};
-        for (const auto& [chip_id, eth_coord] : eth_coords_per_chip) {
-            if (tt::tt_metal::MetalContext::instance().get_cluster().get_board_type(chip_id) == BoardType::N150) {
-                eth_coord_y_for_gateway_chips[eth_coord.y] = chip_id;
-            }
-        }
-        logical_mesh_chip_id_to_physical_chip_id_mapping.insert(
-            {FabricNodeId(MeshId{0}, 0), eth_coord_y_for_gateway_chips[3]});
-        logical_mesh_chip_id_to_physical_chip_id_mapping.insert(
-            {FabricNodeId(MeshId{1}, 0), eth_coord_y_for_gateway_chips[2]});
-        logical_mesh_chip_id_to_physical_chip_id_mapping.insert(
-            {FabricNodeId(MeshId{2}, 0), eth_coord_y_for_gateway_chips[1]});
-        logical_mesh_chip_id_to_physical_chip_id_mapping.insert(
-            {FabricNodeId(MeshId{3}, 0), eth_coord_y_for_gateway_chips[0]});
-
-        auto nw_chip_physical_id =
-            tt::tt_metal::MetalContext::instance().get_cluster().get_physical_chip_id_from_eth_coord({0, 3, 7, 0, 1});
-        // Main board
-        const auto& mesh_container = this->routing_table_generator_->mesh_graph->get_chip_ids(MeshId{4});
-        const auto& physical_chip_ids = this->get_mesh_physical_chip_ids(mesh_container, nw_chip_physical_id);
-        for (std::uint32_t i = 0; i < physical_chip_ids.size(); i++) {
-            logical_mesh_chip_id_to_physical_chip_id_mapping.insert({FabricNodeId(MeshId{4}, i), physical_chip_ids[i]});
-        }
-        // This case can be depreciated once we have multi-host testing and validate it working
-    } else {
-        // Iterate over every mesh defined in the mesh-graph descriptor and embed it on top of
-        // the physical cluster using the generic helper.
-        for (const auto& mesh_id : this->routing_table_generator_->mesh_graph->get_mesh_ids()) {
-            if (!this->is_local_mesh(mesh_id)) {
-                continue;
-            }
-            auto host_rank_id = this->get_local_host_rank_id_binding();
-            const auto& mesh_container =
-                this->routing_table_generator_->mesh_graph->get_chip_ids(mesh_id, host_rank_id);
-
-            std::optional<ChipId> nw_chip_physical_id = std::nullopt;
-            std::optional<ChipId> ne_chip_physical_id = std::nullopt;
-            const auto& cluster = tt::tt_metal::MetalContext::instance().get_cluster();
-            // TODO: remove once we use global physical graph to map logical big mesh to physical chips
-            // NOTE: This nw chip may not be set the same for UBB devices when using the Mock Cluster Descriptor
-            if (cluster.get_board_type(0) == BoardType::UBB) {
-                for (const auto& chip_id : cluster.all_chip_ids()) {
-                    auto candidate_ubb_id = tt::tt_fabric::get_ubb_id(chip_id);
-                    if (candidate_ubb_id.tray_id == 1 && candidate_ubb_id.asic_id == 1) {
-                        nw_chip_physical_id = chip_id;
-                    }
-                }
-            }
-
-            // TODO: Remove this once we have global physical to logical mapping
-            // Use ethernet coordinates for 2x4 big mesh because of unpredictable nw chip pinning
-            if (cluster.get_cluster_type() == tt::tt_metal::ClusterType::N300_2x2 &&
-                tt::tt_metal::distributed::multihost::DistributedContext::get_current_world()->size().get() == 2) {
-                // Pick out the chip with the lowest ethernet coordinate (i.e. NW chip)
-                const auto& chip_eth_coords =
-                    tt::tt_metal::MetalContext::instance().get_cluster().get_all_chip_ethernet_coordinates();
-                TT_FATAL(!chip_eth_coords.empty(), "No chip ethernet coordinates found in ethernet coordinates map");
-
-                // TODO: Support custom operator< for EthCoord to allow usage in std::set
-                const auto min_coord =
-                    *std::min_element(chip_eth_coords.begin(), chip_eth_coords.end(), [](const auto& a, const auto& b) {
-                        return a.second < b.second;
-                    });
-
-                nw_chip_physical_id =
-                    tt::tt_metal::MetalContext::instance().get_cluster().get_physical_chip_id_from_eth_coord(
-                        min_coord.second);
-
-                auto ne_chip_coord = min_coord.second;
-                ne_chip_coord.x += 1;
-                ne_chip_physical_id =
-                    tt::tt_metal::MetalContext::instance().get_cluster().get_physical_chip_id_from_eth_coord(
-                        ne_chip_coord);
-            }
-
-            const auto& physical_chip_ids =
-                this->get_mesh_physical_chip_ids(mesh_container, nw_chip_physical_id, ne_chip_physical_id);
-            std::uint32_t i = 0;
-            for (const auto& [_, fabric_chip_id] : mesh_container) {
-                logical_mesh_chip_id_to_physical_chip_id_mapping.emplace(
-                    FabricNodeId(mesh_id, fabric_chip_id), physical_chip_ids[i]);
-                i++;
-            }
-        }
-    }
-
-    return logical_mesh_chip_id_to_physical_chip_id_mapping;
-}
-
->>>>>>> c8dd8fce
 routing_plane_id_t ControlPlane::get_routing_plane_id(
     chan_id_t eth_chan_id, const std::vector<chan_id_t>& eth_chans_in_direction) const {
     auto it = std::find(eth_chans_in_direction.begin(), eth_chans_in_direction.end(), eth_chan_id);
