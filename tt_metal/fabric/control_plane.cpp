// SPDX-FileCopyrightText: © 2025 Tenstorrent AI ULC
//
// SPDX-License-Identifier: Apache-2.0

#include <iostream>
#include <enchantum/enchantum.hpp>
#include <algorithm>
#include <cstddef>
#include <cstdint>
#include <cstring>
#include <filesystem>
#include <initializer_list>
#include <iomanip>
#include <limits>
#include <map>
#include <memory>
#include <optional>
#include <ostream>
#include <queue>
#include <set>
#include <string>
#include <tuple>
#include <unordered_map>
#include <unordered_set>
#include <utility>
#include <vector>
#include <tt_stl/assert.hpp>

#include "control_plane.hpp"
#include "core_coord.hpp"
#include "compressed_routing_table.hpp"
#include "compressed_routing_path.hpp"
#include "hostdevcommon/fabric_common.h"
#include "distributed_context.hpp"
#include "fabric_types.hpp"
#include "hal_types.hpp"
#include "host_api.hpp"
#include "impl/context/metal_context.hpp"
#include "tt_metal/common/env_lib.hpp"
#include <tt-logger/tt-logger.hpp>
#include "mesh_coord.hpp"
#include "mesh_graph.hpp"
#include "metal_soc_descriptor.h"
#include "routing_table_generator.hpp"
#include <umd/device/types/core_coordinates.hpp>
#include <umd/device/types/cluster_descriptor_types.hpp>
#include <umd/device/types/xy_pair.hpp>
#include "tt_metal/fabric/fabric_context.hpp"
#include "tt_metal/fabric/serialization/router_port_directions.hpp"
#include "tt_stl/small_vector.hpp"
#include "tt_metal/fabric/physical_system_descriptor.hpp"
#include "tt_metal/fabric/serialization/port_descriptor_serialization.hpp"
#include "tt_metal/fabric/serialization/intermesh_connections_serialization.hpp"
#include "tt_metal/fabric/topology_mapper.hpp"
#include "tt_metal/fabric/builder/fabric_static_sized_channels_allocator.hpp"

namespace tt::tt_fabric {

namespace {

// Get the physical chip ids for a mesh
std::unordered_map<ChipId, std::vector<CoreCoord>> get_ethernet_cores_grouped_by_connected_chips(ChipId chip_id) {
    return tt::tt_metal::MetalContext::instance().get_cluster().get_ethernet_cores_grouped_by_connected_chips(chip_id);
}

template <typename CONNECTIVITY_MAP_T>
void build_golden_link_counts(
    CONNECTIVITY_MAP_T const& golden_connectivity_map,
    std::unordered_map<MeshId, std::unordered_map<ChipId, std::unordered_map<RoutingDirection, size_t>>>&
        golden_link_counts_out) {
    static_assert(
        std::is_same_v<CONNECTIVITY_MAP_T, IntraMeshConnectivity> ||
            std::is_same_v<CONNECTIVITY_MAP_T, InterMeshConnectivity>,
        "Invalid connectivity map type");
    for (std::uint32_t mesh_id = 0; mesh_id < golden_connectivity_map.size(); mesh_id++) {
        for (std::uint32_t chip_id = 0; chip_id < golden_connectivity_map[mesh_id].size(); chip_id++) {
            for (const auto& [remote_connected_id, router_edge] : golden_connectivity_map[mesh_id][chip_id]) {
                TT_FATAL(
                    golden_link_counts_out[MeshId{mesh_id}][chip_id][router_edge.port_direction] == 0,
                    "Golden link counts already set for chip {} in mesh {}",
                    chip_id,
                    mesh_id);
                golden_link_counts_out[MeshId{mesh_id}][chip_id][router_edge.port_direction] =
                    router_edge.connected_chip_ids.size();
            }
        }
    }
}

std::uint64_t encode_mesh_id_and_rank(MeshId mesh_id, MeshHostRankId host_rank) {
    return (static_cast<uint64_t>(mesh_id.get()) << 32) | static_cast<uint64_t>(host_rank.get());
}

std::pair<MeshId, MeshHostRankId> decode_mesh_id_and_rank(std::uint64_t encoded_value) {
    return {
        MeshId{static_cast<std::uint32_t>(encoded_value >> 32)},
        MeshHostRankId{static_cast<std::uint32_t>(encoded_value & 0xFFFFFFFF)}};
}

bool check_connection_requested(
    MeshId my_mesh_id,
    MeshId neighbor_mesh_id,
    const RequestedIntermeshConnections& requested_intermesh_connections,
    const RequestedIntermeshPorts& requested_intermesh_ports) {
    if (!requested_intermesh_ports.empty()) {
        return requested_intermesh_ports.find(*my_mesh_id) != requested_intermesh_ports.end() &&
               requested_intermesh_ports.at(*my_mesh_id).find(*neighbor_mesh_id) !=
                   requested_intermesh_ports.at(*my_mesh_id).end();
    } else {
        return requested_intermesh_connections.find(*my_mesh_id) != requested_intermesh_connections.end() &&
               requested_intermesh_connections.at(*my_mesh_id).find(*neighbor_mesh_id) !=
                   requested_intermesh_connections.at(*my_mesh_id).end();
    }
}

[[maybe_unused]] std::string create_port_tag(port_id_t port_id) {
    return std::string(enchantum::to_string(port_id.first)) + std::to_string(port_id.second);
}

}  // namespace

const std::unordered_map<tt::ARCH, std::vector<std::uint16_t>> ubb_bus_ids = {
    {tt::ARCH::WORMHOLE_B0, {0xC0, 0x80, 0x00, 0x40}},
    {tt::ARCH::BLACKHOLE, {0x00, 0x40, 0xC0, 0x80}},
};

UbbId get_ubb_id(ChipId chip_id) {
    const auto& cluster = tt::tt_metal::MetalContext::instance().get_cluster();
    const auto& tray_bus_ids = ubb_bus_ids.at(cluster.arch());
    const auto bus_id = cluster.get_bus_id(chip_id);
    auto tray_bus_id_it = std::find(tray_bus_ids.begin(), tray_bus_ids.end(), bus_id & 0xF0);
    if (tray_bus_id_it != tray_bus_ids.end()) {
        auto ubb_asic_id = bus_id & 0x0F;
        return UbbId{tray_bus_id_it - tray_bus_ids.begin() + 1, ubb_asic_id};
    }
    return UbbId{0, 0};  // Invalid UBB ID if not found
}

void ControlPlane::initialize_dynamic_routing_plane_counts(
    const IntraMeshConnectivity& intra_mesh_connectivity,
    tt_fabric::FabricConfig fabric_config,
    tt_fabric::FabricReliabilityMode reliability_mode) {
    if (fabric_config == tt_fabric::FabricConfig::CUSTOM || fabric_config == tt_fabric::FabricConfig::DISABLED) {
        return;
    }

    this->router_port_directions_to_num_routing_planes_map_.clear();

    auto topology = FabricContext::get_topology_from_config(fabric_config);

    // For TG need to skip the direction on the remote devices directly connected to the MMIO devices as we have only
    // one outgoing eth chan to the mmio device
    // TODO: https://github.com/tenstorrent/tt-metal/issues/24413
    auto skip_direction = [&](const FabricNodeId& node_id, const RoutingDirection direction) -> bool {
        const auto& neighbors = this->get_chip_neighbors(node_id, direction);
        if (neighbors.empty()) {
            return false;
        }

        // The remote devices connected directly to the mmio will have both intra-mesh and inter-mesh neighbors
        if (neighbors.size() > 1 || neighbors.begin()->first != node_id.mesh_id) {
            return true;
        }

        return false;
    };

    auto apply_min =
        [&](FabricNodeId fabric_node_id,
            const std::unordered_map<tt::tt_fabric::RoutingDirection, std::vector<tt::tt_fabric::chan_id_t>>&
                port_direction_eth_chans,
            tt::tt_fabric::RoutingDirection direction,
            const std::unordered_map<tt::tt_fabric::RoutingDirection, size_t>& golden_link_counts,
            size_t& val) {
            if (skip_direction(fabric_node_id, direction)) {
                return;
            }
            if (auto it = port_direction_eth_chans.find(direction); it != port_direction_eth_chans.end()) {
                val = std::min(val, it->second.size());
            }
        };

    // For each mesh in the system
    auto user_meshes = this->get_user_physical_mesh_ids();
    if (reliability_mode == tt::tt_fabric::FabricReliabilityMode::STRICT_SYSTEM_HEALTH_SETUP_MODE) {
        for (const auto& [fabric_node_id, directions_and_eth_chans] :
             this->router_port_directions_to_physical_eth_chan_map_) {
            for (const auto& [direction, eth_chans] : directions_and_eth_chans) {
                this->router_port_directions_to_num_routing_planes_map_[fabric_node_id][direction] = eth_chans.size();
            }
        }
    }

    std::unordered_map<MeshId, std::unordered_map<ChipId, std::unordered_map<RoutingDirection, size_t>>>
        golden_link_counts;
    TT_FATAL(
        this->routing_table_generator_ != nullptr && this->routing_table_generator_->mesh_graph != nullptr,
        "Routing table generator not initialized");
    build_golden_link_counts(
        this->routing_table_generator_->mesh_graph->get_intra_mesh_connectivity(), golden_link_counts);
    build_golden_link_counts(
        this->routing_table_generator_->mesh_graph->get_inter_mesh_connectivity(), golden_link_counts);

    auto apply_count = [&](FabricNodeId fabric_node_id, RoutingDirection direction, size_t count) {
        if (skip_direction(fabric_node_id, direction)) {
            return;
        }
        if (this->router_port_directions_to_physical_eth_chan_map_.contains(fabric_node_id) &&
            this->router_port_directions_to_physical_eth_chan_map_.at(fabric_node_id).contains(direction) &&
            !this->router_port_directions_to_physical_eth_chan_map_.at(fabric_node_id).at(direction).empty()) {
            this->router_port_directions_to_num_routing_planes_map_[fabric_node_id][direction] = count;
        }
    };

    const auto& distributed_context = tt::tt_metal::MetalContext::instance().global_distributed_context();
    // For each mesh in the system
    for (auto mesh_id : user_meshes) {
        const auto& mesh_shape = this->get_physical_mesh_shape(MeshId{mesh_id});
        TT_FATAL(mesh_shape.dims() == 2, "ControlPlane: Only 2D meshes are supported");
        TT_FATAL(mesh_shape[0] > 0, "ControlPlane: Mesh width must be greater than 0");
        TT_FATAL(mesh_shape[1] > 0, "ControlPlane: Mesh height must be greater than 0");

        std::vector<size_t> row_min_planes(mesh_shape[0], std::numeric_limits<size_t>::max());
        std::vector<size_t> col_min_planes(mesh_shape[1], std::numeric_limits<size_t>::max());

        // First pass: Calculate minimums for each row/column
        size_t num_chips_in_mesh = intra_mesh_connectivity[mesh_id.get()].size();
        bool is_single_chip = num_chips_in_mesh == 1 && user_meshes.size() == 1;
        bool may_have_intra_mesh_connectivity = !is_single_chip;

        if (may_have_intra_mesh_connectivity) {
            const auto& local_mesh_coord_range = this->get_coord_range(mesh_id, MeshScope::LOCAL);
            for (const auto& mesh_coord : local_mesh_coord_range) {
                auto fabric_chip_id =
                    this->routing_table_generator_->mesh_graph->coordinate_to_chip(mesh_id, mesh_coord);
                const auto fabric_node_id = FabricNodeId(mesh_id, fabric_chip_id);
                auto mesh_coord_x = mesh_coord[0];
                auto mesh_coord_y = mesh_coord[1];

                const auto& port_directions = this->router_port_directions_to_physical_eth_chan_map_.at(fabric_node_id);

                const auto& golden_counts = golden_link_counts.at(MeshId{mesh_id}).at(fabric_chip_id);
                apply_min(
                    fabric_node_id,
                    port_directions,
                    RoutingDirection::E,
                    golden_counts,
                    row_min_planes.at(mesh_coord_x));
                apply_min(
                    fabric_node_id,
                    port_directions,
                    RoutingDirection::W,
                    golden_counts,
                    row_min_planes.at(mesh_coord_x));
                apply_min(
                    fabric_node_id,
                    port_directions,
                    RoutingDirection::N,
                    golden_counts,
                    col_min_planes.at(mesh_coord_y));
                apply_min(
                    fabric_node_id,
                    port_directions,
                    RoutingDirection::S,
                    golden_counts,
                    col_min_planes.at(mesh_coord_y));
            }

            // Collect row and column mins from all hosts in a BigMesh
            auto rows_min = *std::min_element(row_min_planes.begin(), row_min_planes.end());
            auto cols_min = *std::min_element(col_min_planes.begin(), col_min_planes.end());
            std::vector<size_t> rows_min_buf(*distributed_context.size());
            std::vector<size_t> cols_min_buf(*distributed_context.size());
            distributed_context.all_gather(
                tt::stl::Span<std::byte>(reinterpret_cast<std::byte*>(&rows_min), sizeof(size_t)),
                tt::stl::as_writable_bytes(tt::stl::Span<size_t>{rows_min_buf.data(), rows_min_buf.size()}));
            distributed_context.all_gather(
                tt::stl::Span<std::byte>(reinterpret_cast<std::byte*>(&cols_min), sizeof(size_t)),
                tt::stl::as_writable_bytes(tt::stl::Span<size_t>{cols_min_buf.data(), cols_min_buf.size()}));
            distributed_context.barrier();
            const auto global_rows_min = std::min_element(rows_min_buf.begin(), rows_min_buf.end());
            const auto global_cols_min = std::min_element(cols_min_buf.begin(), cols_min_buf.end());
            // TODO: specialize by topology for better perf
            if (topology == Topology::Mesh || topology == Topology::Torus) {
                auto global_mesh_min = std::min(*global_rows_min, *global_cols_min);
                std::fill(row_min_planes.begin(), row_min_planes.end(), global_mesh_min);
                std::fill(col_min_planes.begin(), col_min_planes.end(), global_mesh_min);
            } else {
                std::fill(row_min_planes.begin(), row_min_planes.end(), *global_rows_min);
                std::fill(col_min_planes.begin(), col_min_planes.end(), *global_cols_min);
            }

            // Second pass: Apply minimums to each device
            for (const auto& mesh_coord : local_mesh_coord_range) {
                auto fabric_chip_id =
                    this->routing_table_generator_->mesh_graph->coordinate_to_chip(mesh_id, mesh_coord);
                const auto fabric_node_id = FabricNodeId(mesh_id, fabric_chip_id);
                auto mesh_coord_x = mesh_coord[0];
                auto mesh_coord_y = mesh_coord[1];

                apply_count(fabric_node_id, RoutingDirection::E, row_min_planes.at(mesh_coord_x));
                apply_count(fabric_node_id, RoutingDirection::W, row_min_planes.at(mesh_coord_x));
                apply_count(fabric_node_id, RoutingDirection::N, col_min_planes.at(mesh_coord_y));
                apply_count(fabric_node_id, RoutingDirection::S, col_min_planes.at(mesh_coord_y));
            }
        }
    }
}

LocalMeshBinding ControlPlane::initialize_local_mesh_binding() {
    // When unset, assume host rank 0.
    const char* host_rank_str = std::getenv("TT_MESH_HOST_RANK");
    const MeshHostRankId host_rank =
        (host_rank_str == nullptr) ? MeshHostRankId{0} : MeshHostRankId{std::stoi(host_rank_str)};

    // If TT_MESH_ID is unset, assume this host is the only host in the system and owns all Meshes in
    // the MeshGraphDescriptor. Single Host Multi-Mesh is only used for testing purposes.
    const char* mesh_id_str = std::getenv("TT_MESH_ID");
    if (mesh_id_str == nullptr) {
        auto& ctx = tt::tt_metal::MetalContext::instance().global_distributed_context();
        TT_FATAL(
            *ctx.size() == 1 && *ctx.rank() == 0,
            "Not specifying both TT_MESH_ID and TT_MESH_HOST_RANK is only supported for single host systems.");
        std::vector<MeshId> local_mesh_ids;
        for (const auto& mesh_id : this->routing_table_generator_->mesh_graph->get_mesh_ids()) {
            // TODO: #24528 - Move this to use TopologyMapper once Topology mapper works for multi-mesh systems
            const auto& host_ranks = this->routing_table_generator_->mesh_graph->get_host_ranks(mesh_id);
            TT_FATAL(
                host_ranks.size() == 1 && *host_ranks.values().front() == 0,
                "Mesh {} has {} host ranks, expected 1",
                *mesh_id,
                host_ranks.size());
            local_mesh_ids.push_back(mesh_id);
        }
        TT_FATAL(!local_mesh_ids.empty(), "No local meshes found.");
        return LocalMeshBinding{.mesh_ids = std::move(local_mesh_ids), .host_rank = MeshHostRankId{0}};
    }

    // Otherwise, use the value from the environment variable.
    auto local_mesh_binding = LocalMeshBinding{.mesh_ids = {MeshId{std::stoi(mesh_id_str)}}, .host_rank = host_rank};

    log_debug(
        tt::LogDistributed,
        "Local mesh binding: mesh_id: {}, host_rank: {}",
        local_mesh_binding.mesh_ids[0],
        local_mesh_binding.host_rank);

    // Validate the local mesh binding exists in the mesh graph descriptor
    const auto mesh_ids = this->routing_table_generator_->mesh_graph->get_mesh_ids();
    TT_FATAL(
        std::find(mesh_ids.begin(), mesh_ids.end(), local_mesh_binding.mesh_ids[0]) != mesh_ids.end(),
        "Invalid TT_MESH_ID: Local mesh binding mesh_id {} not found in mesh graph descriptor",
        *local_mesh_binding.mesh_ids[0]);

    // Validate host rank (only if mesh_id is valid)
    const auto& host_ranks =
        this->routing_table_generator_->mesh_graph->get_host_ranks(local_mesh_binding.mesh_ids[0]).values();
    if (host_rank_str == nullptr) {
        TT_FATAL(
            host_ranks.size() == 1 && *host_ranks.front() == 0,
            "TT_MESH_HOST_RANK must be set when multiple host ranks are present in the mesh graph descriptor for mesh "
            "ID {}",
            *local_mesh_binding.mesh_ids[0]);
    } else {
        TT_FATAL(
            std::find(host_ranks.begin(), host_ranks.end(), local_mesh_binding.host_rank) != host_ranks.end(),
            "Invalid TT_MESH_HOST_RANK: Local mesh binding host_rank {} not found in mesh graph descriptor",
            *local_mesh_binding.host_rank);
    }

    return local_mesh_binding;
}

void ControlPlane::initialize_distributed_contexts() {
    const auto& global_context = tt::tt_metal::distributed::multihost::DistributedContext::get_current_world();
    if (*global_context->size() == 1) {
        host_local_context_ = global_context;
        std::transform(
            local_mesh_binding_.mesh_ids.begin(),
            local_mesh_binding_.mesh_ids.end(),
            std::inserter(distributed_contexts_, distributed_contexts_.end()),
            [&](const MeshId& mesh_id) { return std::make_pair(mesh_id, global_context); });
        return;
    }

    std::array this_host = {*global_context->rank()};
    host_local_context_ = global_context->create_sub_context(this_host);

    // Find out which MPI ranks manage the same meshes as this host.
    uint64_t this_host_encoded_ids =
        encode_mesh_id_and_rank(local_mesh_binding_.mesh_ids[0], local_mesh_binding_.host_rank);
    std::vector<std::uint64_t> encoded_mesh_ids(*global_context->size());
    global_context->all_gather(
        ttsl::Span<std::byte>(reinterpret_cast<std::byte*>(&this_host_encoded_ids), sizeof(std::uint64_t)),
        ttsl::as_writable_bytes(ttsl::make_span(encoded_mesh_ids)));

    int mpi_rank = 0;
    for (std::uint64_t encoded_value : encoded_mesh_ids) {
        const auto [mesh_id, mesh_host_rank] = decode_mesh_id_and_rank(encoded_value);
        mpi_ranks_[mesh_id][mesh_host_rank] = tt::tt_metal::distributed::multihost::Rank{mpi_rank};
        global_logical_bindings_[tt::tt_metal::distributed::multihost::Rank{mpi_rank++}] = {mesh_id, mesh_host_rank};
    }

    // Create a sub-context for each mesh-host-rank pair.
    for (const auto local_mesh_id : local_mesh_binding_.mesh_ids) {
        auto mesh_host_ranks = mpi_ranks_.find(local_mesh_id);
        TT_FATAL(mesh_host_ranks != mpi_ranks_.end(), "Mesh {} not found in mpi_ranks.", local_mesh_id);
        if (mesh_host_ranks->second.size() == 1) {
            distributed_contexts_.emplace(local_mesh_id, host_local_context_);
        } else {
            std::vector<int> mpi_neighbors;
            std::transform(
                mesh_host_ranks->second.begin(),
                mesh_host_ranks->second.end(),
                std::back_inserter(mpi_neighbors),
                [](const auto& p) { return p.second.get(); });
            std::sort(mpi_neighbors.begin(), mpi_neighbors.end());
            distributed_contexts_.emplace(local_mesh_id, global_context->create_sub_context(mpi_neighbors));
        }
    }

    global_context->barrier();
}

FabricNodeId ControlPlane::get_fabric_node_id_from_asic_id(uint64_t asic_id) const {
    const auto& cluster = tt::tt_metal::MetalContext::instance().get_cluster();
    const auto& chip_unique_ids = cluster.get_unique_chip_ids();

    for (const auto& [physical_chip_id, unique_id] : chip_unique_ids) {
        // TODO: We can maintain a map of unique_id to physical_chip_id for faster lookup
        if (unique_id == asic_id) {
            return this->get_fabric_node_id_from_physical_chip_id(physical_chip_id);
        }
    }

    TT_FATAL(false, "FabricNodeId not found for ASIC ID {}", asic_id);
    return FabricNodeId(MeshId{0}, 0);
}

void ControlPlane::init_control_plane(
    const std::string& mesh_graph_desc_file,
    std::optional<std::reference_wrapper<const std::map<FabricNodeId, ChipId>>>
        logical_mesh_chip_id_to_physical_chip_id_mapping) {
    const auto& cluster = tt::tt_metal::MetalContext::instance().get_cluster();
    const auto& driver = cluster.get_driver();
    const auto& distributed_context = tt_metal::distributed::multihost::DistributedContext::get_current_world();
    const auto& rtoptions = tt::tt_metal::MetalContext::instance().rtoptions();
    this->routing_table_generator_ = std::make_unique<RoutingTableGenerator>(mesh_graph_desc_file);
    this->physical_system_descriptor_ = std::make_unique<tt::tt_metal::PhysicalSystemDescriptor>(
        driver, distributed_context, &tt::tt_metal::MetalContext::instance().hal(), rtoptions);
    this->local_mesh_binding_ = this->initialize_local_mesh_binding();

    this->initialize_distributed_contexts();

    if (logical_mesh_chip_id_to_physical_chip_id_mapping.has_value()) {
        // Do not initialize topology mapper if user provided physical chip mapping
        this->topology_mapper_ = nullptr;
        this->load_physical_chip_mapping(logical_mesh_chip_id_to_physical_chip_id_mapping->get());
    } else {
        std::vector<std::pair<AsicPosition, FabricNodeId>> fixed_asic_position_pinnings;

        // Pin start or mesh to match the Galaxy Topology so that external QSFP links align with corner of fabric mesh
        // node ids This is for performance optimizations to make sure that MGD mapping does not bisect a device

        // * * o o < Pinned corners marked with *
        // * o o o
        // o o o o
        // o o o o
        // o o o o
        // o o o o
        // o o o o
        // o o o o
        bool is_1d = this->routing_table_generator_->mesh_graph->get_mesh_shape(MeshId{0})[0] == 1 ||
                     this->routing_table_generator_->mesh_graph->get_mesh_shape(MeshId{0})[1] == 1;
        if (cluster.is_ubb_galaxy() && !is_1d) {
            int y_size = this->routing_table_generator_->mesh_graph->get_mesh_shape(MeshId{0})[1];
            fixed_asic_position_pinnings.push_back({AsicPosition{1, 1}, FabricNodeId(MeshId{0}, 0)});
            fixed_asic_position_pinnings.push_back({AsicPosition{1, 5}, FabricNodeId(MeshId{0}, 1)});
            fixed_asic_position_pinnings.push_back({AsicPosition{1, 2}, FabricNodeId(MeshId{0}, y_size)});
        }

        this->topology_mapper_ = std::make_unique<tt::tt_fabric::TopologyMapper>(
            *this->routing_table_generator_->mesh_graph,
            *this->physical_system_descriptor_,
            this->local_mesh_binding_,
            fixed_asic_position_pinnings);
        this->load_physical_chip_mapping(
            topology_mapper_->get_local_logical_mesh_chip_id_to_physical_chip_id_mapping());
    }
    this->generate_intermesh_connectivity();

    // Printing, only enabled with log_debug
    this->routing_table_generator_->mesh_graph->print_connectivity();
}

ControlPlane::ControlPlane(const std::string& mesh_graph_desc_file) {
    init_control_plane(mesh_graph_desc_file, std::nullopt);
}

ControlPlane::ControlPlane(
    const std::string& mesh_graph_desc_file,
    const std::map<FabricNodeId, ChipId>& logical_mesh_chip_id_to_physical_chip_id_mapping) {
    init_control_plane(mesh_graph_desc_file, logical_mesh_chip_id_to_physical_chip_id_mapping);
}

void ControlPlane::load_physical_chip_mapping(
    const std::map<FabricNodeId, ChipId>& logical_mesh_chip_id_to_physical_chip_id_mapping) {
    this->logical_mesh_chip_id_to_physical_chip_id_mapping_ = logical_mesh_chip_id_to_physical_chip_id_mapping;
    this->validate_mesh_connections();
}

void ControlPlane::validate_mesh_connections(MeshId mesh_id) const {
    MeshShape mesh_shape = routing_table_generator_->mesh_graph->get_mesh_shape(mesh_id);
    auto get_physical_chip_id = [&](const MeshCoordinate& mesh_coord) {
        auto fabric_chip_id = this->routing_table_generator_->mesh_graph->coordinate_to_chip(mesh_id, mesh_coord);
        return logical_mesh_chip_id_to_physical_chip_id_mapping_.at(FabricNodeId(mesh_id, fabric_chip_id));
    };
    auto validate_chip_connections = [&](const MeshCoordinate& mesh_coord, const MeshCoordinate& other_mesh_coord) {
        ChipId physical_chip_id = get_physical_chip_id(mesh_coord);
        ChipId physical_chip_id_other = get_physical_chip_id(other_mesh_coord);
        auto eth_links = get_ethernet_cores_grouped_by_connected_chips(physical_chip_id);
        auto eth_links_to_other = eth_links.find(physical_chip_id_other);
        TT_FATAL(
            eth_links_to_other != eth_links.end(),
            "Chip {} not connected to chip {}",
            physical_chip_id,
            physical_chip_id_other);
    };
    const auto& mesh_coord_range = this->get_coord_range(mesh_id, MeshScope::LOCAL);
    for (const auto& mesh_coord : mesh_coord_range) {
        auto mode = mesh_coord_range.get_boundary_mode();

        auto col_neighbor = mesh_coord.get_neighbor(mesh_shape, 1, 1, mode);
        auto row_neighbor = mesh_coord.get_neighbor(mesh_shape, 1, 0, mode);

        if (col_neighbor.has_value() && mesh_coord_range.contains(*col_neighbor)) {
            validate_chip_connections(mesh_coord, *col_neighbor);
        }
        if (row_neighbor.has_value() && mesh_coord_range.contains(*row_neighbor)) {
            validate_chip_connections(mesh_coord, *row_neighbor);
        }
    }
}

void ControlPlane::validate_mesh_connections() const {
    for (const auto& mesh_id : this->routing_table_generator_->mesh_graph->get_mesh_ids()) {
        if (this->is_local_mesh(mesh_id)) {
            this->validate_mesh_connections(mesh_id);
        }
    }
}

routing_plane_id_t ControlPlane::get_routing_plane_id(
    chan_id_t eth_chan_id, const std::vector<chan_id_t>& eth_chans_in_direction) const {
    auto it = std::find(eth_chans_in_direction.begin(), eth_chans_in_direction.end(), eth_chan_id);
    return std::distance(eth_chans_in_direction.begin(), it);
}

routing_plane_id_t ControlPlane::get_routing_plane_id(FabricNodeId fabric_node_id, chan_id_t eth_chan_id) const {
    TT_FATAL(
        this->router_port_directions_to_physical_eth_chan_map_.contains(fabric_node_id),
        "Mesh {} Chip {} out of bounds",
        fabric_node_id.mesh_id,
        fabric_node_id.chip_id);

    std::optional<std::vector<chan_id_t>> eth_chans_in_direction;
    const auto& chip_eth_chans_map = this->router_port_directions_to_physical_eth_chan_map_.at(fabric_node_id);
    for (const auto& [_, eth_chans] : chip_eth_chans_map) {
        if (std::find(eth_chans.begin(), eth_chans.end(), eth_chan_id) != eth_chans.end()) {
            eth_chans_in_direction = eth_chans;
            break;
        }
    }
    TT_FATAL(
        eth_chans_in_direction.has_value(),
        "Could not find Eth chan ID {} for Chip ID {}, Mesh ID {}",
        eth_chan_id,
        fabric_node_id.chip_id,
        fabric_node_id.mesh_id);

    return get_routing_plane_id(eth_chan_id, eth_chans_in_direction.value());
}

chan_id_t ControlPlane::get_downstream_eth_chan_id(
    routing_plane_id_t src_routing_plane_id, const std::vector<chan_id_t>& candidate_target_chans) const {
    if (candidate_target_chans.empty()) {
        return eth_chan_magic_values::INVALID_DIRECTION;
    }

    for (const auto& target_chan_id : candidate_target_chans) {
        if (src_routing_plane_id == this->get_routing_plane_id(target_chan_id, candidate_target_chans)) {
            return target_chan_id;
        }
    }

    // TODO: for now disable collapsing routing planes until we add the corresponding logic for
    //     connecting the routers on these planes
    // If no match found, return a channel from candidate_target_chans
    // Enabled for TG Dispatch on Fabric
    // TODO: https://github.com/tenstorrent/tt-metal/issues/24413
    if (tt::tt_metal::MetalContext::instance().get_cluster().get_cluster_type() == tt::tt_metal::ClusterType::TG) {
        while (src_routing_plane_id >= candidate_target_chans.size()) {
            src_routing_plane_id = src_routing_plane_id % candidate_target_chans.size();
        }
        return candidate_target_chans[src_routing_plane_id];
    }

    return eth_chan_magic_values::INVALID_DIRECTION;
};

void ControlPlane::convert_fabric_routing_table_to_chip_routing_table() {
    // Routing tables contain direction from chip to chip
    // Convert it to be unique per ethernet channel

    auto host_rank_id = this->get_local_host_rank_id_binding();
    const auto& router_intra_mesh_routing_table = this->routing_table_generator_->get_intra_mesh_table();
    // Get the number of ports per chip from a local mesh
    std::uint32_t num_ports_per_chip = 0;
    for (std::uint32_t mesh_id_val = 0; mesh_id_val < router_intra_mesh_routing_table.size(); mesh_id_val++) {
        MeshId mesh_id{mesh_id_val};
        if (this->is_local_mesh(mesh_id)) {
            // TODO: Remove this once Topology mapper works for multi-mesh systems
            // Get the number of ports per chip from any chip in the local mesh
            auto local_mesh_chip_id_container =
                (this->topology_mapper_ == nullptr)
                    ? this->routing_table_generator_->mesh_graph->get_chip_ids(mesh_id, host_rank_id)
                    : this->topology_mapper_->get_chip_ids(mesh_id, host_rank_id);

            for (const auto& [_, src_fabric_chip_id] : local_mesh_chip_id_container) {
                const auto src_fabric_node_id = FabricNodeId(mesh_id, src_fabric_chip_id);
                auto physical_chip_id = get_physical_chip_id_from_fabric_node_id(src_fabric_node_id);
                num_ports_per_chip = tt::tt_metal::MetalContext::instance()
                                        .get_cluster()
                                        .get_soc_desc(physical_chip_id)
                                        .get_cores(CoreType::ETH)
                                        .size();
                break;
            }
        }
    }
    for (std::uint32_t mesh_id_val = 0; mesh_id_val < router_intra_mesh_routing_table.size(); mesh_id_val++) {
        MeshId mesh_id{mesh_id_val};
        const auto& global_mesh_chip_id_container = this->routing_table_generator_->mesh_graph->get_chip_ids(mesh_id);
        for (const auto& [_, src_fabric_chip_id] : global_mesh_chip_id_container) {
            const auto src_fabric_node_id = FabricNodeId(mesh_id, src_fabric_chip_id);
            this->intra_mesh_routing_tables_[src_fabric_node_id].resize(
                num_ports_per_chip);  // contains more entries than needed, this size is for all eth channels on chip
            for (int i = 0; i < num_ports_per_chip; i++) {
                // Size the routing table to the number of chips in the mesh
                this->intra_mesh_routing_tables_[src_fabric_node_id][i].resize(
                    router_intra_mesh_routing_table[mesh_id_val][src_fabric_chip_id].size());
            }
            // Dst is looped over all chips in the mesh, regardless of whether they are local or not
            for (ChipId dst_fabric_chip_id = 0;
                 dst_fabric_chip_id < router_intra_mesh_routing_table[mesh_id_val][src_fabric_chip_id].size();
                 dst_fabric_chip_id++) {
                // Target direction is the direction to the destination chip for all ethernet channesl
                const auto& target_direction =
                    router_intra_mesh_routing_table[mesh_id_val][src_fabric_chip_id][dst_fabric_chip_id];
                // We view ethernet channels on one side of the chip as parallel planes. So N[0] talks to S[0], E[0],
                // W[0] and so on For all live ethernet channels on this chip, set the routing table entry to the
                // destination chip as the ethernet channel on the same plane
                for (const auto& [direction, eth_chans_on_side] :
                     this->router_port_directions_to_physical_eth_chan_map_.at(src_fabric_node_id)) {
                    for (const auto& src_chan_id : eth_chans_on_side) {
                        if (src_fabric_chip_id == dst_fabric_chip_id) {
                            TT_ASSERT(
                                (target_direction == RoutingDirection::C),
                                "Expecting same direction for intra mesh routing");
                            // This entry represents chip to itself, should not be used by FW
                            this->intra_mesh_routing_tables_.at(src_fabric_node_id)[src_chan_id][dst_fabric_chip_id] =
                                src_chan_id;
                        } else if (target_direction == direction) {
                            // This entry represents an outgoing eth channel
                            this->intra_mesh_routing_tables_.at(src_fabric_node_id)[src_chan_id][dst_fabric_chip_id] =
                                src_chan_id;
                        } else {
                            const auto& eth_chans_in_target_direction =
                                this->router_port_directions_to_physical_eth_chan_map_.at(
                                    src_fabric_node_id)[target_direction];
                            const auto src_routing_plane_id =
                                this->get_routing_plane_id(src_chan_id, eth_chans_on_side);
                            this->intra_mesh_routing_tables_.at(src_fabric_node_id)[src_chan_id][dst_fabric_chip_id] =
                                this->get_downstream_eth_chan_id(src_routing_plane_id, eth_chans_in_target_direction);
                        }
                    }
                }
            }
        }
    }
    const auto& router_inter_mesh_routing_table = this->routing_table_generator_->get_inter_mesh_table();
    for (std::uint32_t src_mesh_id_val = 0; src_mesh_id_val < router_inter_mesh_routing_table.size();
         src_mesh_id_val++) {
        MeshId src_mesh_id{src_mesh_id_val};
        const auto& global_mesh_chip_id_container =
            this->routing_table_generator_->mesh_graph->get_chip_ids(src_mesh_id);
        for (const auto& [_, src_fabric_chip_id] : global_mesh_chip_id_container) {
            const auto src_fabric_node_id = FabricNodeId(src_mesh_id, src_fabric_chip_id);
            this->inter_mesh_routing_tables_[src_fabric_node_id].resize(
                num_ports_per_chip);  // contains more entries than needed
            for (int i = 0; i < num_ports_per_chip; i++) {
                // Size the routing table to the number of meshes
                this->inter_mesh_routing_tables_[src_fabric_node_id][i].resize(
                    router_inter_mesh_routing_table[src_mesh_id_val][src_fabric_chip_id].size());
            }
            for (ChipId dst_mesh_id_val = 0;
                 dst_mesh_id_val < router_inter_mesh_routing_table[src_mesh_id_val][src_fabric_chip_id].size();
                 dst_mesh_id_val++) {
                // Target direction is the direction to the destination mesh for all ethernet channesl
                const auto& target_direction =
                    router_inter_mesh_routing_table[src_mesh_id_val][src_fabric_chip_id][dst_mesh_id_val];

                // We view ethernet channels on one side of the chip as parallel planes. So N[0] talks to S[0], E[0],
                // W[0] and so on For all live ethernet channels on this chip, set the routing table entry to the
                // destination mesh as the ethernet channel on the same plane
                for (const auto& [direction, eth_chans_on_side] :
                     this->router_port_directions_to_physical_eth_chan_map_.at(src_fabric_node_id)) {
                    for (const auto& src_chan_id : eth_chans_on_side) {
                        if (src_mesh_id_val == dst_mesh_id_val) {
                            TT_ASSERT(
                                (target_direction == RoutingDirection::C),
                                "ControlPlane: Expecting same direction for inter mesh routing");
                            // This entry represents mesh to itself, should not be used by FW
                            this->inter_mesh_routing_tables_.at(src_fabric_node_id)[src_chan_id][dst_mesh_id_val] =
                                src_chan_id;
                        } else if (target_direction == RoutingDirection::NONE) {
                            // This entry represents a mesh to mesh connection that is not reachable
                            // Set to an invalid channel id
                            this->inter_mesh_routing_tables_.at(src_fabric_node_id)[src_chan_id][dst_mesh_id_val] =
                                eth_chan_magic_values::INVALID_DIRECTION;
                        } else if (target_direction == direction) {
                            // This entry represents an outgoing eth channel
                            this->inter_mesh_routing_tables_.at(src_fabric_node_id)[src_chan_id][dst_mesh_id_val] =
                                src_chan_id;
                        } else {
                            const auto& eth_chans_in_target_direction =
                                this->router_port_directions_to_physical_eth_chan_map_.at(
                                    src_fabric_node_id)[target_direction];
                            const auto src_routing_plane_id =
                                this->get_routing_plane_id(src_chan_id, eth_chans_on_side);
                            this->inter_mesh_routing_tables_.at(src_fabric_node_id)[src_chan_id][dst_mesh_id_val] =
                                this->get_downstream_eth_chan_id(src_routing_plane_id, eth_chans_in_target_direction);
                        }
                    }
                }
            }
        }
    }

    // Printing, only enabled with log_debug
    this->print_routing_tables();
}

// order ethernet channels using translated coordinates
void ControlPlane::order_ethernet_channels() {
    for (auto& [fabric_node_id, eth_chans_by_dir] : this->router_port_directions_to_physical_eth_chan_map_) {
        for (auto& [_, eth_chans] : eth_chans_by_dir) {
            auto phys_chip_id = this->get_physical_chip_id_from_fabric_node_id(fabric_node_id);
            const auto& soc_desc = tt::tt_metal::MetalContext::instance().get_cluster().get_soc_desc(phys_chip_id);

            std::sort(eth_chans.begin(), eth_chans.end(), [&soc_desc](const auto& a, const auto& b) {
                auto translated_coords_a = soc_desc.get_eth_core_for_channel(a, CoordSystem::TRANSLATED);
                auto translated_coords_b = soc_desc.get_eth_core_for_channel(b, CoordSystem::TRANSLATED);
                return translated_coords_a.x < translated_coords_b.x;
            });
        }
    }
}

void ControlPlane::trim_ethernet_channels_not_mapped_to_live_routing_planes() {
    auto user_mesh_ids = this->get_user_physical_mesh_ids();
    std::unordered_set<MeshId> user_mesh_ids_set(user_mesh_ids.begin(), user_mesh_ids.end());
    if (tt::tt_metal::MetalContext::instance().get_fabric_config() != tt_fabric::FabricConfig::CUSTOM) {
        for (auto& [fabric_node_id, directional_eth_chans] : this->router_port_directions_to_physical_eth_chan_map_) {
            if (user_mesh_ids_set.count(fabric_node_id.mesh_id) == 0) {
                continue;
            }
            for (auto direction :
                 {RoutingDirection::N, RoutingDirection::S, RoutingDirection::E, RoutingDirection::W}) {
                if (directional_eth_chans.find(direction) != directional_eth_chans.end()) {
                    size_t num_available_routing_planes = this->get_num_live_routing_planes(fabric_node_id, direction);
                    TT_FATAL(
                        directional_eth_chans.at(direction).size() >= num_available_routing_planes,
                        "Expected {} eth channels on M{}D{} in direction {}, but got {}",
                        num_available_routing_planes,
                        fabric_node_id.mesh_id,
                        fabric_node_id.chip_id,
                        direction,
                        directional_eth_chans.at(direction).size());
                    bool trim = directional_eth_chans.at(direction).size() > num_available_routing_planes;
                    auto physical_chip_id = this->logical_mesh_chip_id_to_physical_chip_id_mapping_.at(fabric_node_id);
                    if (trim) {
                        log_warning(
                            tt::LogFabric,
                            "phys {} M{}D{} in direction {} has {} eth channels, but only {} routing planes are "
                            "available",
                            physical_chip_id,
                            fabric_node_id.mesh_id,
                            fabric_node_id.chip_id,
                            direction,
                            directional_eth_chans.at(direction).size(),
                            num_available_routing_planes);
                    }
                    directional_eth_chans.at(direction).resize(num_available_routing_planes);
                }
            }
        }
    }
}

size_t ControlPlane::get_num_live_routing_planes(
    FabricNodeId fabric_node_id, RoutingDirection routing_direction) const {
    TT_FATAL(
        this->router_port_directions_to_num_routing_planes_map_.find(fabric_node_id) !=
            this->router_port_directions_to_num_routing_planes_map_.end(),
        "Fabric node id (mesh={}, chip={}) not found in router port directions to num routing planes map",
        fabric_node_id.mesh_id,
        fabric_node_id.chip_id);
    TT_FATAL(
        this->router_port_directions_to_num_routing_planes_map_.at(fabric_node_id).find(routing_direction) !=
            this->router_port_directions_to_num_routing_planes_map_.at(fabric_node_id).end(),
        "Routing direction {} not found in router port directions to num routing planes map for fabric node id "
        "(mesh={}, chip={})",
        routing_direction,
        fabric_node_id.mesh_id,
        fabric_node_id.chip_id);
    return this->router_port_directions_to_num_routing_planes_map_.at(fabric_node_id).at(routing_direction);
}

// Only builds the routing table representation, does not actually populate the routing tables in memory of the
// fabric routers on device
void ControlPlane::configure_routing_tables_for_fabric_ethernet_channels(
    tt::tt_fabric::FabricConfig fabric_config, tt_fabric::FabricReliabilityMode reliability_mode) {
    this->intra_mesh_routing_tables_.clear();
    this->inter_mesh_routing_tables_.clear();
    this->router_port_directions_to_physical_eth_chan_map_.clear();

    const auto& intra_mesh_connectivity = this->routing_table_generator_->mesh_graph->get_intra_mesh_connectivity();
    // Initialize the bookkeeping for mapping from mesh/chip/direction to physical ethernet channels
    for (const auto& [fabric_node_id, _] : this->logical_mesh_chip_id_to_physical_chip_id_mapping_) {
        if (!this->router_port_directions_to_physical_eth_chan_map_.contains(fabric_node_id)) {
            this->router_port_directions_to_physical_eth_chan_map_[fabric_node_id] = {};
        }
    }

    auto host_rank_id = this->get_local_host_rank_id_binding();
    const auto& my_host = physical_system_descriptor_->my_host_name();
    const auto& neighbor_hosts = physical_system_descriptor_->get_host_neighbors(my_host);

    for (std::uint32_t mesh_id_val = 0; mesh_id_val < intra_mesh_connectivity.size(); mesh_id_val++) {
        // run for all meshes. intra_mesh_connectivity.size() == number of meshes in the system
        // TODO: we can probably remove this check, in general should update these loops to iterate over local meshes
        MeshId mesh_id{mesh_id_val};
        if (!this->is_local_mesh(mesh_id)) {
            continue;
        }
        const auto& local_mesh_coord_range = this->get_coord_range(mesh_id, MeshScope::LOCAL);

        // TODO: Remove this once Topology mapper works for multi-mesh systems
        MeshContainer<ChipId> local_mesh_chip_id_container =
            (this->topology_mapper_ == nullptr)
                ? this->routing_table_generator_->mesh_graph->get_chip_ids(mesh_id, host_rank_id)
                : this->topology_mapper_->get_chip_ids(mesh_id, host_rank_id);

        for (const auto& [_, fabric_chip_id] : local_mesh_chip_id_container) {
            const auto fabric_node_id = FabricNodeId(mesh_id, fabric_chip_id);
            auto physical_chip_id = this->get_physical_chip_id_from_fabric_node_id(fabric_node_id);

            for (const auto& [logical_connected_chip_id, edge] : intra_mesh_connectivity[*mesh_id][fabric_chip_id]) {
                auto connected_mesh_coord =
                    this->routing_table_generator_->mesh_graph->chip_to_coordinate(mesh_id, logical_connected_chip_id);
                if (local_mesh_coord_range.contains(connected_mesh_coord)) {
                    // This is a local chip, so we can use the logical chip id directly
                    TT_ASSERT(
                        this->logical_mesh_chip_id_to_physical_chip_id_mapping_.contains(
                            FabricNodeId(mesh_id, logical_connected_chip_id)),
                        "Mesh {} Chip {} not found in logical mesh chip id to physical chip id mapping",
                        mesh_id,
                        logical_connected_chip_id);
                    const auto& physical_connected_chip_id = this->logical_mesh_chip_id_to_physical_chip_id_mapping_.at(
                        FabricNodeId(mesh_id, logical_connected_chip_id));

                    const auto& connected_chips_and_eth_cores =
                        tt::tt_metal::MetalContext::instance().get_cluster().get_ethernet_cores_grouped_by_connected_chips(
                            physical_chip_id);

                    // If connected_chips_and_eth_cores contains physical_connected_chip_id then atleast one connection
                    // exists to physical_connected_chip_id
                    bool connections_exist = connected_chips_and_eth_cores.find(physical_connected_chip_id) !=
                                             connected_chips_and_eth_cores.end();
                    TT_FATAL(
                        connections_exist ||
                            reliability_mode != tt::tt_fabric::FabricReliabilityMode::STRICT_SYSTEM_HEALTH_SETUP_MODE,
                        "Expected connections to exist for M{}D{} to D{}",
                        mesh_id,
                        fabric_chip_id,
                        logical_connected_chip_id);
                    if (!connections_exist) {
                        continue;
                    }

                    const auto& connected_eth_cores = connected_chips_and_eth_cores.at(physical_connected_chip_id);
                    if (reliability_mode == tt::tt_fabric::FabricReliabilityMode::STRICT_SYSTEM_HEALTH_SETUP_MODE) {
                        TT_FATAL(
                            connected_eth_cores.size() >= edge.connected_chip_ids.size(),
                            "Expected {} eth links from physical chip {} to physical chip {}",
                            edge.connected_chip_ids.size(),
                            physical_chip_id,
                            physical_connected_chip_id);
                    }

                    for (const auto& eth_core : connected_eth_cores) {
                        // There could be an optimization here to create entry for both chips here, assuming links are
                        // bidirectional
                        this->assign_direction_to_fabric_eth_core(fabric_node_id, eth_core, edge.port_direction);
                    }
                } else {
                    auto host_rank_for_chip =
                        (this->topology_mapper_ == nullptr)
                            ? this->routing_table_generator_->mesh_graph->get_host_rank_for_chip(
                                  mesh_id, logical_connected_chip_id)
                            : this->topology_mapper_->get_host_rank_for_chip(mesh_id, logical_connected_chip_id);
                    TT_ASSERT(
                        host_rank_for_chip.has_value(),
                        "Mesh {} Chip {} does not have a host rank associated with it",
                        mesh_id,
                        logical_connected_chip_id);
                    auto connected_host_rank_id = host_rank_for_chip.value();

                    auto unique_chip_id =
                        tt::tt_metal::MetalContext::instance().get_cluster().get_unique_chip_ids().at(physical_chip_id);
                    // Iterate over all neighboring hosts
                    // Check if the neighbor belongs to the same mesh and owns the connected chip
                    // If so, iterate over all cross host connections between the neighbors
                    // Assign this edge to all links on the local chip part of this intramesh connection
                    for (const auto& neighbor_host : neighbor_hosts) {
                        auto neighbor_host_rank = physical_system_descriptor_->get_rank_for_hostname(neighbor_host);
                        auto neighbor_mesh_id = this->global_logical_bindings_
                                                    .at(tt::tt_metal::distributed::multihost::Rank{neighbor_host_rank})
                                                    .first;
                        auto neighbor_mesh_host_rank =
                            this->global_logical_bindings_
                                .at(tt::tt_metal::distributed::multihost::Rank{neighbor_host_rank})
                                .second;
                        if (neighbor_mesh_id == mesh_id && neighbor_mesh_host_rank == connected_host_rank_id) {
                            const auto& neighbor_exit_nodes =
                                physical_system_descriptor_->get_connecting_exit_nodes(my_host, neighbor_host);
                            for (const auto& exit_node : neighbor_exit_nodes) {
                                if (*exit_node.src_exit_node == unique_chip_id) {
                                    this->assign_direction_to_fabric_eth_chan(
                                        fabric_node_id, exit_node.eth_conn.src_chan, edge.port_direction);
                                }
                            }
                        }
                    }
                }
            }
        }
    }
    for (const auto& [exit_node_fabric_node_id, exit_node_directions] : this->exit_node_directions_) {
        for (const auto& [src_eth_chan, port_direction] : exit_node_directions) {
            this->assign_direction_to_fabric_eth_chan(exit_node_fabric_node_id, src_eth_chan, port_direction);
        }
    }

    this->initialize_dynamic_routing_plane_counts(intra_mesh_connectivity, fabric_config, reliability_mode);

    // Order the ethernet channels so that when we use them for deciding connections, indexing into ports per direction
    // is consistent for each each neighbouring chip.
    this->order_ethernet_channels();

    // Trim the ethernet channels that don't map to live fabric routing planes.
    // NOTE: This MUST be called after ordering ethernet channels
    this->trim_ethernet_channels_not_mapped_to_live_routing_planes();

    this->collect_and_merge_router_port_directions_from_all_hosts();

    this->convert_fabric_routing_table_to_chip_routing_table();
    // After this, router_port_directions_to_physical_eth_chan_map_, intra_mesh_routing_tables_,
    // inter_mesh_routing_tables_ should be populated for all hosts in BigMesh
}

void ControlPlane::write_routing_tables_to_eth_cores(MeshId mesh_id, ChipId chip_id) const {
    FabricNodeId fabric_node_id{mesh_id, chip_id};
    const auto& chip_intra_mesh_routing_tables = this->intra_mesh_routing_tables_.at(fabric_node_id);
    const auto& chip_inter_mesh_routing_tables = this->inter_mesh_routing_tables_.at(fabric_node_id);
    auto physical_chip_id = this->logical_mesh_chip_id_to_physical_chip_id_mapping_.at(fabric_node_id);
    // Loop over ethernet channels to only write to cores with ethernet links
    // Looping over chip_intra/inter_mesh_routing_tables will write to all cores, even if they don't have ethernet links
    const auto& chip_eth_chans_map = this->router_port_directions_to_physical_eth_chan_map_.at(fabric_node_id);
    for (const auto& [direction, eth_chans] : chip_eth_chans_map) {
        for (const auto& eth_chan : eth_chans) {
            // eth_chans are the active ethernet channels on this chip
            const auto& eth_chan_intra_mesh_routing_table = chip_intra_mesh_routing_tables[eth_chan];
            const auto& eth_chan_inter_mesh_routing_table = chip_inter_mesh_routing_tables[eth_chan];
            tt::tt_fabric::fabric_router_l1_config_t fabric_router_config{};
            std::fill_n(
                fabric_router_config.intra_mesh_table.dest_entry,
                tt::tt_fabric::MAX_MESH_SIZE,
                eth_chan_magic_values::INVALID_ROUTING_TABLE_ENTRY);
            std::fill_n(
                fabric_router_config.inter_mesh_table.dest_entry,
                tt::tt_fabric::MAX_NUM_MESHES,
                eth_chan_magic_values::INVALID_ROUTING_TABLE_ENTRY);
            for (uint32_t i = 0; i < eth_chan_intra_mesh_routing_table.size(); i++) {
                fabric_router_config.intra_mesh_table.dest_entry[i] = eth_chan_intra_mesh_routing_table[i];
            }
            for (uint32_t i = 0; i < eth_chan_inter_mesh_routing_table.size(); i++) {
                fabric_router_config.inter_mesh_table.dest_entry[i] = eth_chan_inter_mesh_routing_table[i];
            }

            const auto src_routing_plane_id = this->get_routing_plane_id(eth_chan, eth_chans);
            if (chip_eth_chans_map.find(RoutingDirection::N) != chip_eth_chans_map.end()) {
                fabric_router_config.port_direction.directions[eth_chan_directions::NORTH] =
                    this->get_downstream_eth_chan_id(src_routing_plane_id, chip_eth_chans_map.at(RoutingDirection::N));
            } else {
                fabric_router_config.port_direction.directions[eth_chan_directions::NORTH] =
                    eth_chan_magic_values::INVALID_DIRECTION;
            }
            if (chip_eth_chans_map.find(RoutingDirection::S) != chip_eth_chans_map.end()) {
                fabric_router_config.port_direction.directions[eth_chan_directions::SOUTH] =
                    this->get_downstream_eth_chan_id(src_routing_plane_id, chip_eth_chans_map.at(RoutingDirection::S));
            } else {
                fabric_router_config.port_direction.directions[eth_chan_directions::SOUTH] =
                    eth_chan_magic_values::INVALID_DIRECTION;
            }
            if (chip_eth_chans_map.find(RoutingDirection::E) != chip_eth_chans_map.end()) {
                fabric_router_config.port_direction.directions[eth_chan_directions::EAST] =
                    this->get_downstream_eth_chan_id(src_routing_plane_id, chip_eth_chans_map.at(RoutingDirection::E));
            } else {
                fabric_router_config.port_direction.directions[eth_chan_directions::EAST] =
                    eth_chan_magic_values::INVALID_DIRECTION;
            }
            if (chip_eth_chans_map.find(RoutingDirection::W) != chip_eth_chans_map.end()) {
                fabric_router_config.port_direction.directions[eth_chan_directions::WEST] =
                    this->get_downstream_eth_chan_id(src_routing_plane_id, chip_eth_chans_map.at(RoutingDirection::W));
            } else {
                fabric_router_config.port_direction.directions[eth_chan_directions::WEST] =
                    eth_chan_magic_values::INVALID_DIRECTION;
            }

            fabric_router_config.my_mesh_id = *mesh_id;
            fabric_router_config.my_device_id = chip_id;
            MeshShape fabric_mesh_shape = this->routing_table_generator_->mesh_graph->get_mesh_shape(mesh_id);
            fabric_router_config.north_dim = fabric_mesh_shape[0];
            fabric_router_config.east_dim = fabric_mesh_shape[1];

            // Write data to physical eth core
            CoreCoord virtual_eth_core =
                tt::tt_metal::MetalContext::instance().get_cluster().get_virtual_eth_core_from_channel(
                    physical_chip_id, eth_chan);

            TT_ASSERT(
                tt_metal::MetalContext::instance().hal().get_dev_size(
                    tt_metal::HalProgrammableCoreType::ACTIVE_ETH, tt_metal::HalL1MemAddrType::FABRIC_ROUTER_CONFIG) ==
                    sizeof(tt::tt_fabric::fabric_router_l1_config_t),
                "ControlPlane: Fabric router config size mismatch");
            log_debug(
                tt::LogFabric,
                "ControlPlane: Writing routing table to on M{}D{} eth channel {}",
                mesh_id,
                chip_id,
                eth_chan);
            tt::tt_metal::MetalContext::instance().get_cluster().write_core(
                (void*)&fabric_router_config,
                sizeof(tt::tt_fabric::fabric_router_l1_config_t),
                tt_cxy_pair(physical_chip_id, virtual_eth_core),
                tt_metal::MetalContext::instance().hal().get_dev_addr(
                    tt_metal::HalProgrammableCoreType::ACTIVE_ETH, tt_metal::HalL1MemAddrType::FABRIC_ROUTER_CONFIG));
        }
    }
    tt::tt_metal::MetalContext::instance().get_cluster().l1_barrier(physical_chip_id);
}

FabricNodeId ControlPlane::get_fabric_node_id_from_physical_chip_id(ChipId physical_chip_id) const {
    for (const auto& [fabric_node_id, mapped_physical_chip_id] :
         this->logical_mesh_chip_id_to_physical_chip_id_mapping_) {
        if (mapped_physical_chip_id == physical_chip_id) {
            return fabric_node_id;
        }
    }
    TT_FATAL(
        false,
        "Physical chip id {} not found in control plane chip mapping. You are calling for a chip outside of the fabric "
        "cluster. Check that your mesh graph descriptor specifies the correct topology",
        physical_chip_id);
    return FabricNodeId(MeshId{0}, 0);
}

ChipId ControlPlane::get_physical_chip_id_from_fabric_node_id(const FabricNodeId& fabric_node_id) const {
    TT_ASSERT(logical_mesh_chip_id_to_physical_chip_id_mapping_.contains(fabric_node_id));
    return logical_mesh_chip_id_to_physical_chip_id_mapping_.at(fabric_node_id);
}

std::pair<FabricNodeId, chan_id_t> ControlPlane::get_connected_mesh_chip_chan_ids(
    FabricNodeId fabric_node_id, chan_id_t chan_id) const {
    // TODO: simplify this and use Global Physical Desc in ControlPlane soon
    const auto& intra_mesh_connectivity = this->routing_table_generator_->mesh_graph->get_intra_mesh_connectivity();
    const auto& inter_mesh_connectivity = this->routing_table_generator_->mesh_graph->get_inter_mesh_connectivity();
    RoutingDirection port_direction = RoutingDirection::NONE;
    routing_plane_id_t routing_plane_id = 0;
    for (const auto& [direction, eth_chans] :
         this->router_port_directions_to_physical_eth_chan_map_.at(fabric_node_id)) {
        for (const auto& eth_chan : eth_chans) {
            if (eth_chan == chan_id) {
                port_direction = direction;
                routing_plane_id = this->get_routing_plane_id(eth_chan, eth_chans);
                break;
            }
        }
    }

    // Try to find the connected mesh chip chan ids for the given port direction in intra mesh connectivity
    const auto& intra_mesh_node = intra_mesh_connectivity[*fabric_node_id.mesh_id][fabric_node_id.chip_id];
    for (const auto& [dst_fabric_chip_id, edge] : intra_mesh_node) {
        if (edge.port_direction == port_direction) {
            // Get reverse port direction
            TT_ASSERT(
                intra_mesh_connectivity[*fabric_node_id.mesh_id][dst_fabric_chip_id].contains(fabric_node_id.chip_id),
                "Intra mesh connectivity from {} to {} not found",
                dst_fabric_chip_id,
                fabric_node_id.chip_id);
            RoutingDirection reverse_port_direction =
                intra_mesh_connectivity[*fabric_node_id.mesh_id][dst_fabric_chip_id]
                    .at(fabric_node_id.chip_id)
                    .port_direction;
            // Find the eth chan on connected dst_fabric_chip_id based on routing_plane_id
            const auto& dst_fabric_node = FabricNodeId(fabric_node_id.mesh_id, dst_fabric_chip_id);
            const auto& dst_fabric_chip_eth_chans =
                this->router_port_directions_to_physical_eth_chan_map_.at(dst_fabric_node);
            for (const auto& [direction, eth_chans] : dst_fabric_chip_eth_chans) {
                if (direction == reverse_port_direction) {
                    return std::make_pair(dst_fabric_node, eth_chans[routing_plane_id]);
                }
            }
        }
    }

    // Try to find the connected mesh chip chan ids for the given port direction in inter mesh connectivity
    const auto& inter_mesh_node = inter_mesh_connectivity[*fabric_node_id.mesh_id][fabric_node_id.chip_id];
    for (const auto& [dst_fabric_mesh_id, edge] : inter_mesh_node) {
        if (edge.port_direction == port_direction) {
            // Get reverse port direction
            const auto& dst_connected_fabric_chip_id = edge.connected_chip_ids[0];
            TT_ASSERT(
                inter_mesh_connectivity[*dst_fabric_mesh_id][dst_connected_fabric_chip_id].contains(
                    fabric_node_id.mesh_id),
                "Inter mesh connectivity from {} to {} not found",
                dst_fabric_mesh_id,
                fabric_node_id.mesh_id);
            RoutingDirection reverse_port_direction =
                inter_mesh_connectivity[*dst_fabric_mesh_id][dst_connected_fabric_chip_id]
                    .at(fabric_node_id.mesh_id)
                    .port_direction;
            // Find the eth chan on connected dst_fabric_mesh_id based on routing_plane_id
            const auto& dst_fabric_node = FabricNodeId(dst_fabric_mesh_id, dst_connected_fabric_chip_id);
            const auto& dst_fabric_chip_eth_chans =
                this->router_port_directions_to_physical_eth_chan_map_.at(dst_fabric_node);
            for (const auto& [direction, eth_chans] : dst_fabric_chip_eth_chans) {
                if (direction == reverse_port_direction) {
                    if (routing_plane_id >= eth_chans.size()) {
                        // Only TG non-standard intermesh connections hits this
                        return std::make_pair(dst_fabric_node, eth_chans[0]);
                    }
                    return std::make_pair(dst_fabric_node, eth_chans[routing_plane_id]);
                }
            }
        }
    }
    TT_FATAL(false, "Could not find connected mesh chip chan ids for {} on chan {}", fabric_node_id, chan_id);
    return std::make_pair(FabricNodeId(MeshId{0}, 0), 0);
}

std::vector<chan_id_t> ControlPlane::get_valid_eth_chans_on_routing_plane(
    FabricNodeId fabric_node_id, routing_plane_id_t routing_plane_id) const {
    std::vector<chan_id_t> valid_eth_chans;
    for (const auto& [direction, eth_chans] :
         this->router_port_directions_to_physical_eth_chan_map_.at(fabric_node_id)) {
        for (const auto& eth_chan : eth_chans) {
            if (this->get_routing_plane_id(eth_chan, eth_chans) == routing_plane_id) {
                valid_eth_chans.push_back(eth_chan);
            }
        }
    }
    return valid_eth_chans;
}

eth_chan_directions ControlPlane::routing_direction_to_eth_direction(RoutingDirection direction) const {
    eth_chan_directions dir;
    switch (direction) {
        case RoutingDirection::N: dir = eth_chan_directions::NORTH; break;
        case RoutingDirection::S: dir = eth_chan_directions::SOUTH; break;
        case RoutingDirection::E: dir = eth_chan_directions::EAST; break;
        case RoutingDirection::W: dir = eth_chan_directions::WEST; break;
        default: TT_FATAL(false, "Invalid Routing Direction");
    }
    return dir;
}

std::set<std::pair<chan_id_t, eth_chan_directions>> ControlPlane::get_active_fabric_eth_channels(
    FabricNodeId fabric_node_id) const {
    std::set<std::pair<chan_id_t, eth_chan_directions>> active_fabric_eth_channels;
    for (const auto& [direction, eth_chans] :
         this->router_port_directions_to_physical_eth_chan_map_.at(fabric_node_id)) {
        for (const auto& eth_chan : eth_chans) {
            active_fabric_eth_channels.insert({eth_chan, this->routing_direction_to_eth_direction(direction)});
        }
    }
    return active_fabric_eth_channels;
}

eth_chan_directions ControlPlane::get_eth_chan_direction(FabricNodeId fabric_node_id, int chan) const {
    for (const auto& [direction, eth_chans] :
         this->router_port_directions_to_physical_eth_chan_map_.at(fabric_node_id)) {
        for (const auto& eth_chan : eth_chans) {
            if (chan == eth_chan) {
                return this->routing_direction_to_eth_direction(direction);
            }
        }
    }
    TT_THROW("Cannot Find Ethernet Channel Direction");
}

std::vector<std::pair<FabricNodeId, chan_id_t>> ControlPlane::get_fabric_route(
    FabricNodeId src_fabric_node_id, FabricNodeId dst_fabric_node_id, chan_id_t src_chan_id) const {
    // Query the mesh coord range owned by the current host
    auto host_local_coord_range = this->get_coord_range(this->get_local_mesh_id_bindings()[0], MeshScope::LOCAL);
    auto src_mesh_coord = this->routing_table_generator_->mesh_graph->chip_to_coordinate(
        src_fabric_node_id.mesh_id, src_fabric_node_id.chip_id);
    auto dst_mesh_coord = this->routing_table_generator_->mesh_graph->chip_to_coordinate(
        dst_fabric_node_id.mesh_id, dst_fabric_node_id.chip_id);

    std::vector<std::pair<FabricNodeId, chan_id_t>> route;
    int i = 0;
    while (src_fabric_node_id != dst_fabric_node_id) {
        i++;
        auto src_mesh_id = src_fabric_node_id.mesh_id;
        auto src_chip_id = src_fabric_node_id.chip_id;
        auto dst_mesh_id = dst_fabric_node_id.mesh_id;
        auto dst_chip_id = dst_fabric_node_id.chip_id;
        if (i >= tt::tt_fabric::MAX_MESH_SIZE * tt::tt_fabric::MAX_NUM_MESHES) {
            log_warning(
                tt::LogFabric, "Could not find a route between {} and {}", src_fabric_node_id, dst_fabric_node_id);
            return {};
        }
        chan_id_t next_chan_id = 0;
        if (src_mesh_id != dst_mesh_id) {
            // Inter-mesh routing
            next_chan_id = this->inter_mesh_routing_tables_.at(src_fabric_node_id)[src_chan_id][*dst_mesh_id];
        } else if (src_chip_id != dst_chip_id) {
            // Intra-mesh routing
            next_chan_id = this->intra_mesh_routing_tables_.at(src_fabric_node_id)[src_chan_id][dst_chip_id];
        }
        if (next_chan_id == eth_chan_magic_values::INVALID_DIRECTION) {
            // The complete route b/w src and dst not found, probably some eth cores are reserved along the path
            log_warning(
                tt::LogFabric, "Could not find a route between {} and {}", src_fabric_node_id, dst_fabric_node_id);
            return {};
        }
        if (src_chan_id != next_chan_id) {
            // Chan to chan within chip
            route.push_back({src_fabric_node_id, next_chan_id});
        }
        std::tie(src_fabric_node_id, src_chan_id) =
            this->get_connected_mesh_chip_chan_ids(src_fabric_node_id, next_chan_id);
        route.push_back({src_fabric_node_id, src_chan_id});
    }
    return route;
}

std::optional<RoutingDirection> ControlPlane::get_forwarding_direction(
    FabricNodeId src_fabric_node_id, FabricNodeId dst_fabric_node_id) const {
    auto src_mesh_id = src_fabric_node_id.mesh_id;
    auto src_chip_id = src_fabric_node_id.chip_id;
    auto dst_mesh_id = dst_fabric_node_id.mesh_id;
    auto dst_chip_id = dst_fabric_node_id.chip_id;
    // TODO: remove returning of std::nullopt, and just return NONE value
    // Tests and usage should check for NONE value
    if (src_mesh_id != dst_mesh_id) {
        const auto& inter_mesh_routing_table = this->routing_table_generator_->get_inter_mesh_table();
        if (inter_mesh_routing_table[*src_mesh_id][src_chip_id][*dst_mesh_id] != RoutingDirection::NONE) {
            return inter_mesh_routing_table[*src_mesh_id][src_chip_id][*dst_mesh_id];
        }
    } else if (src_chip_id != dst_chip_id) {
        const auto& intra_mesh_routing_table = this->routing_table_generator_->get_intra_mesh_table();
        if (intra_mesh_routing_table[*src_mesh_id][src_chip_id][dst_chip_id] != RoutingDirection::NONE) {
            return intra_mesh_routing_table[*src_mesh_id][src_chip_id][dst_chip_id];
        }
    }
    return std::nullopt;
}

std::vector<chan_id_t> ControlPlane::get_forwarding_eth_chans_to_chip(
    FabricNodeId src_fabric_node_id, FabricNodeId dst_fabric_node_id) const {
    const auto& forwarding_direction = get_forwarding_direction(src_fabric_node_id, dst_fabric_node_id);
    if (!forwarding_direction.has_value()) {
        return {};
    }

    return this->get_forwarding_eth_chans_to_chip(src_fabric_node_id, dst_fabric_node_id, *forwarding_direction);
}

std::vector<chan_id_t> ControlPlane::get_forwarding_eth_chans_to_chip(
    FabricNodeId src_fabric_node_id, FabricNodeId dst_fabric_node_id, RoutingDirection forwarding_direction) const {
    std::vector<chan_id_t> forwarding_channels;
    const auto& active_channels =
        this->get_active_fabric_eth_channels_in_direction(src_fabric_node_id, forwarding_direction);
    for (const auto& src_chan_id : active_channels) {
        // check for end-to-end route before accepting this channel
        if (this->get_fabric_route(src_fabric_node_id, dst_fabric_node_id, src_chan_id).empty()) {
            continue;
        }
        forwarding_channels.push_back(src_chan_id);
    }

    return forwarding_channels;
}

stl::Span<const ChipId> ControlPlane::get_intra_chip_neighbors(
    FabricNodeId src_fabric_node_id, RoutingDirection routing_direction) const {
    for (const auto& [_, routing_edge] :
         this->routing_table_generator_->mesh_graph
             ->get_intra_mesh_connectivity()[*src_fabric_node_id.mesh_id][src_fabric_node_id.chip_id]) {
        if (routing_edge.port_direction == routing_direction) {
            return routing_edge.connected_chip_ids;
        }
    }
    return {};
}

std::unordered_map<MeshId, std::vector<ChipId>> ControlPlane::get_chip_neighbors(
    FabricNodeId src_fabric_node_id, RoutingDirection routing_direction) const {
    std::unordered_map<MeshId, std::vector<ChipId>> neighbors;
    auto intra_neighbors = this->get_intra_chip_neighbors(src_fabric_node_id, routing_direction);
    auto src_mesh_id = src_fabric_node_id.mesh_id;
    auto src_chip_id = src_fabric_node_id.chip_id;
    if (!intra_neighbors.empty()) {
        neighbors[src_mesh_id].insert(neighbors[src_mesh_id].end(), intra_neighbors.begin(), intra_neighbors.end());
    }
    for (const auto& [mesh_id, routing_edge] :
         this->routing_table_generator_->mesh_graph->get_inter_mesh_connectivity()[*src_mesh_id][src_chip_id]) {
        if (routing_edge.port_direction == routing_direction) {
            neighbors[mesh_id] = routing_edge.connected_chip_ids;
        }
    }
    return neighbors;
}

size_t ControlPlane::get_num_active_fabric_routers(FabricNodeId fabric_node_id) const {
    // Return the number of active fabric routers on the chip
    // Not always all the available FABRIC_ROUTER cores given by Cluster, since some may be disabled
    size_t num_routers = 0;
    for (const auto& [direction, eth_chans] :
         this->router_port_directions_to_physical_eth_chan_map_.at(fabric_node_id)) {
        num_routers += eth_chans.size();
    }
    return num_routers;
}

std::vector<chan_id_t> ControlPlane::get_active_fabric_eth_channels_in_direction(
    FabricNodeId fabric_node_id, RoutingDirection routing_direction) const {
    for (const auto& [direction, eth_chans] :
         this->router_port_directions_to_physical_eth_chan_map_.at(fabric_node_id)) {
        if (routing_direction == direction) {
            return eth_chans;
        }
    }
    return {};
}

void write_to_worker_or_fabric_tensix_cores(
    const void* worker_data,
    const void* dispatcher_data,
    const void* tensix_extension_data,
    size_t size,
    tt::tt_metal::HalL1MemAddrType addr_type,
    ChipId physical_chip_id) {
    TT_FATAL(
        size ==
            tt_metal::MetalContext::instance().hal().get_dev_size(tt_metal::HalProgrammableCoreType::TENSIX, addr_type),
        "ControlPlane: Tensix core data size mismatch expected {} but got {}",
        size,
        tt_metal::MetalContext::instance().hal().get_dev_size(tt_metal::HalProgrammableCoreType::TENSIX, addr_type));

    const auto& soc_desc = tt::tt_metal::MetalContext::instance().get_cluster().get_soc_desc(physical_chip_id);
    const std::vector<tt::umd::CoreCoord>& all_tensix_cores =
        soc_desc.get_cores(CoreType::TENSIX, CoordSystem::TRANSLATED);

    // Check if tensix config is enabled
    bool tensix_config_enabled = tt::tt_metal::MetalContext::instance().get_fabric_tensix_config() !=
                                 tt::tt_fabric::FabricTensixConfig::DISABLED;

    // Get pre-computed translated fabric mux cores from tensix config
    std::unordered_set<CoreCoord> fabric_mux_cores_translated;
    std::unordered_set<CoreCoord> dispatch_mux_cores_translated;
    if (tensix_config_enabled) {
        const auto& fabric_context = tt::tt_metal::MetalContext::instance().get_control_plane().get_fabric_context();
        const auto& tensix_config = fabric_context.get_tensix_config();
        fabric_mux_cores_translated = tensix_config.get_translated_fabric_mux_cores();
        dispatch_mux_cores_translated = tensix_config.get_translated_dispatch_mux_cores();
    }

    enum class CoreType { Worker, FabricTensixExtension, DispatcherMux };

    auto get_core_type = [&](const CoreCoord& core_coord) -> CoreType {
        if (fabric_mux_cores_translated.find(core_coord) != fabric_mux_cores_translated.end()) {
            return CoreType::FabricTensixExtension;
        }
        if (dispatch_mux_cores_translated.find(core_coord) != dispatch_mux_cores_translated.end()) {
            return CoreType::DispatcherMux;
        }
        return CoreType::Worker;
    };

    auto select_data = [&](CoreType core_type) -> const void* {
        if (tensix_config_enabled) {
            switch (core_type) {
                case CoreType::FabricTensixExtension: return worker_data;
                case CoreType::DispatcherMux: return dispatcher_data;
                case CoreType::Worker: return tensix_extension_data;
                default: TT_THROW("unknown core type: {}", core_type);
            }
        } else {
            return worker_data;
        }
    };

    for (const auto& tensix_core : all_tensix_cores) {
        CoreCoord core_coord(tensix_core.x, tensix_core.y);
        CoreType core_type = get_core_type(core_coord);
        const void* data_to_write = select_data(core_type);

        tt::tt_metal::MetalContext::instance().get_cluster().write_core(
            data_to_write,
            size,
            tt_cxy_pair(physical_chip_id, core_coord),
            tt_metal::MetalContext::instance().hal().get_dev_addr(
                tt_metal::HalProgrammableCoreType::TENSIX, addr_type));
    }
}

void write_to_all_tensix_cores(
    const void* data, size_t size, tt::tt_metal::HalL1MemAddrType addr_type, ChipId physical_chip_id) {
    TT_FATAL(
        size ==
            tt_metal::MetalContext::instance().hal().get_dev_size(tt_metal::HalProgrammableCoreType::TENSIX, addr_type),
        "ControlPlane: Tensix core data size mismatch expected {} but got {}",
        size,
        tt_metal::MetalContext::instance().hal().get_dev_size(tt_metal::HalProgrammableCoreType::TENSIX, addr_type));
    const auto& soc_desc = tt::tt_metal::MetalContext::instance().get_cluster().get_soc_desc(physical_chip_id);
    const std::vector<tt::umd::CoreCoord>& tensix_cores = soc_desc.get_cores(CoreType::TENSIX, CoordSystem::TRANSLATED);
    // Write to all Tensix cores
    for (const auto& tensix_core : tensix_cores) {
        tt::tt_metal::MetalContext::instance().get_cluster().write_core(
            data,
            size,
            tt_cxy_pair(physical_chip_id, CoreCoord{tensix_core.x, tensix_core.y}),
            tt_metal::MetalContext::instance().hal().get_dev_addr(
                tt_metal::HalProgrammableCoreType::TENSIX, addr_type));
    }
}

void write_to_all_idle_eth_cores(
    const void* data, size_t size, tt::tt_metal::HalL1MemAddrType addr_type, ChipId physical_chip_id) {
    // Also write to IDLE_ETH cores' L1 for completeness
    const auto& cluster_desc = tt::tt_metal::MetalContext::instance().get_cluster().get_cluster_desc();
    std::set<uint32_t> idle_eth_channels = cluster_desc->get_idle_eth_channels(physical_chip_id);
    if (!idle_eth_channels.empty()) {
        TT_FATAL(
            size == tt_metal::MetalContext::instance().hal().get_dev_size(
                        tt_metal::HalProgrammableCoreType::IDLE_ETH, addr_type),
            "ControlPlane: Idle ETH core data size mismatch expected {} but got {}",
            tt_metal::MetalContext::instance().hal().get_dev_size(
                tt_metal::HalProgrammableCoreType::IDLE_ETH, addr_type),
            size);

        for (const uint32_t& idle_eth_chan : idle_eth_channels) {
            CoreCoord virtual_idle_eth_core =
                tt::tt_metal::MetalContext::instance().get_cluster().get_virtual_eth_core_from_channel(
                    physical_chip_id, idle_eth_chan);
            tt::tt_metal::MetalContext::instance().get_cluster().write_core(
                data,
                size,
                tt_cxy_pair(physical_chip_id, virtual_idle_eth_core),
                tt_metal::MetalContext::instance().hal().get_dev_addr(
                    tt_metal::HalProgrammableCoreType::IDLE_ETH, addr_type));
        }
    }
}

void write_to_all_active_eth_cores(
    const void* data, size_t size, tt::tt_metal::HalL1MemAddrType addr_type, ChipId physical_chip_id) {
    // Also write to ACTIVE_ETH cores' L1 for completeness
    const auto& cluster_desc = tt::tt_metal::MetalContext::instance().get_cluster().get_cluster_desc();
    std::set<uint32_t> active_eth_channels = cluster_desc->get_active_eth_channels(physical_chip_id);
    if (!active_eth_channels.empty()) {
        TT_FATAL(
            size == tt_metal::MetalContext::instance().hal().get_dev_size(
                        tt_metal::HalProgrammableCoreType::ACTIVE_ETH, addr_type),
            "ControlPlane: Active ETH core data size mismatch expected {} but got {}",
            tt_metal::MetalContext::instance().hal().get_dev_size(
                tt_metal::HalProgrammableCoreType::ACTIVE_ETH, addr_type),
            size);

        for (const uint32_t& active_eth_chan : active_eth_channels) {
            CoreCoord virtual_active_eth_core =
                tt::tt_metal::MetalContext::instance().get_cluster().get_virtual_eth_core_from_channel(
                    physical_chip_id, active_eth_chan);
            tt::tt_metal::MetalContext::instance().get_cluster().write_core(
                data,
                size,
                tt_cxy_pair(physical_chip_id, virtual_active_eth_core),
                tt_metal::MetalContext::instance().hal().get_dev_addr(
                    tt_metal::HalProgrammableCoreType::ACTIVE_ETH, addr_type));
        }
    }
}

// Write routing table to Tensix cores' L1 on a specific chip
void ControlPlane::write_routing_tables_to_tensix_cores(MeshId mesh_id, ChipId chip_id) const {
    FabricNodeId src_fabric_node_id{mesh_id, chip_id};
    auto physical_chip_id = this->logical_mesh_chip_id_to_physical_chip_id_mapping_.at(src_fabric_node_id);

    tensix_routing_l1_info_t tensix_routing_info = {};
    tensix_routing_info.my_mesh_id = *mesh_id;
    tensix_routing_info.my_device_id = chip_id;

    // Build intra-mesh routing entries (chip-to-chip routing)
    const auto& router_intra_mesh_routing_table = this->routing_table_generator_->get_intra_mesh_table();
    TT_FATAL(
        router_intra_mesh_routing_table[*mesh_id][chip_id].size() <= tt::tt_fabric::MAX_MESH_SIZE,
        "ControlPlane: Intra mesh routing table size exceeds maximum allowed size");

    // Initialize all entries to INVALID_ROUTING_TABLE_ENTRY first
    for (std::uint32_t i = 0; i < tt::tt_fabric::MAX_MESH_SIZE; i++) {
        tensix_routing_info.intra_mesh_routing_table.set_original_direction(
            i, static_cast<std::uint8_t>(eth_chan_magic_values::INVALID_ROUTING_TABLE_ENTRY));
    }

    for (ChipId dst_chip_id = 0; dst_chip_id < router_intra_mesh_routing_table[*mesh_id][chip_id].size();
         dst_chip_id++) {
        if (chip_id == dst_chip_id) {
            tensix_routing_info.intra_mesh_routing_table.set_original_direction(
                dst_chip_id, static_cast<std::uint8_t>(eth_chan_magic_values::INVALID_DIRECTION));
            continue;
        }
        auto forwarding_direction = router_intra_mesh_routing_table[*mesh_id][chip_id][dst_chip_id];
        std::uint8_t direction_value =
            forwarding_direction != RoutingDirection::NONE
                ? static_cast<std::uint8_t>(this->routing_direction_to_eth_direction(forwarding_direction))
                : static_cast<std::uint8_t>(eth_chan_magic_values::INVALID_DIRECTION);
        tensix_routing_info.intra_mesh_routing_table.set_original_direction(dst_chip_id, direction_value);
    }

    // Build inter-mesh routing entries (mesh-to-mesh routing)
    const auto& router_inter_mesh_routing_table = this->routing_table_generator_->get_inter_mesh_table();
    TT_FATAL(
        router_inter_mesh_routing_table[*mesh_id][chip_id].size() <= tt::tt_fabric::MAX_NUM_MESHES,
        "ControlPlane: Inter mesh routing table size exceeds maximum allowed size");

    // Initialize all entries to INVALID_ROUTING_TABLE_ENTRY first
    for (std::uint32_t i = 0; i < tt::tt_fabric::MAX_NUM_MESHES; i++) {
        tensix_routing_info.inter_mesh_routing_table.set_original_direction(
            i, static_cast<std::uint8_t>(eth_chan_magic_values::INVALID_ROUTING_TABLE_ENTRY));
    }

    for (std::uint32_t dst_mesh_id = 0; dst_mesh_id < router_inter_mesh_routing_table[*mesh_id][chip_id].size();
         dst_mesh_id++) {
        if (*mesh_id == dst_mesh_id) {
            tensix_routing_info.inter_mesh_routing_table.set_original_direction(
                dst_mesh_id, static_cast<std::uint8_t>(eth_chan_magic_values::INVALID_DIRECTION));
            continue;
        }
        auto forwarding_direction = router_inter_mesh_routing_table[*mesh_id][chip_id][dst_mesh_id];
        std::uint8_t direction_value =
            forwarding_direction != RoutingDirection::NONE
                ? static_cast<std::uint8_t>(this->routing_direction_to_eth_direction(forwarding_direction))
                : static_cast<std::uint8_t>(eth_chan_magic_values::INVALID_DIRECTION);
        tensix_routing_info.inter_mesh_routing_table.set_original_direction(dst_mesh_id, direction_value);
    }

    // Compute and embed 1D routing path table (independent of src chip id)
    {
        auto host_rank_id = this->get_local_host_rank_id_binding();
        const auto& local_mesh_chip_id_container =
            (this->topology_mapper_ == nullptr)
                ? this->routing_table_generator_->mesh_graph->get_chip_ids(mesh_id, host_rank_id)
                : this->topology_mapper_->get_chip_ids(mesh_id, host_rank_id);
        uint16_t num_chips = MAX_CHIPS_LOWLAT_1D < local_mesh_chip_id_container.size()
                                 ? MAX_CHIPS_LOWLAT_1D
                                 : static_cast<uint16_t>(local_mesh_chip_id_container.size());

        intra_mesh_routing_path_t<1, false> routing_path_1d;
        routing_path_1d.calculate_chip_to_all_routing_fields(0, num_chips);
        std::memcpy(
            &tensix_routing_info.routing_path_table_1d, &routing_path_1d, sizeof(intra_mesh_routing_path_t<1, false>));
    }

    // Compute and embed 2D routing path table and exit node table (per src chip id)
    intra_mesh_routing_path_t<2, true> routing_path_2d;
    {
        // Respect host_rank_id binding when determining validity of the src chip for this host
        auto host_rank_id = this->get_local_host_rank_id_binding();
        const auto& local_mesh_chip_id_container =
            (this->topology_mapper_ == nullptr)
                ? this->routing_table_generator_->mesh_graph->get_chip_ids(mesh_id, host_rank_id)
                : this->topology_mapper_->get_chip_ids(mesh_id, host_rank_id);

        bool chip_is_local_to_host = false;
        for (const auto& [_, local_chip_id] : local_mesh_chip_id_container) {
            if (local_chip_id == chip_id) {
                chip_is_local_to_host = true;
                break;
            }
        }
        TT_ASSERT(
            chip_is_local_to_host,
            "2D routing path: chip {} is not owned by local host_rank {} for mesh {}",
            chip_id,
            *host_rank_id,
            *mesh_id);

        // Calculate routing using global mesh geometry (device tables are indexed by global chip ids)
        MeshShape mesh_shape = this->get_physical_mesh_shape(mesh_id, MeshScope::GLOBAL);
        uint16_t num_chips = mesh_shape[0] * mesh_shape[1];
        uint16_t ew_dim = mesh_shape[1];
        TT_ASSERT(num_chips <= 256, "Number of chips exceeds 256 for mesh {}", *mesh_id);
        TT_ASSERT(
            mesh_shape[0] <= 16 && mesh_shape[1] <= 16,
            "One or both of mesh axis exceed 16 for mesh {}: {}x{}",
            *mesh_id,
            mesh_shape[0],
            mesh_shape[1]);

        routing_path_2d.calculate_chip_to_all_routing_fields(chip_id, num_chips, ew_dim);
        std::memcpy(
            &tensix_routing_info.routing_path_table_2d, &routing_path_2d, sizeof(intra_mesh_routing_path_t<2, true>));

        // Build per-dst-mesh exit node table (1 byte per mesh) for this src chip
        exit_node_table_t exit_table{};
        std::fill_n(exit_table.nodes, MAX_NUM_MESHES, eth_chan_magic_values::INVALID_ROUTING_TABLE_ENTRY);
        const auto& inter_mesh_table = this->routing_table_generator_->get_inter_mesh_table();
        for (const auto& dst_mesh_id : this->routing_table_generator_->mesh_graph->get_mesh_ids()) {
            auto direction = inter_mesh_table[*mesh_id][chip_id][*dst_mesh_id];
            if (direction == RoutingDirection::NONE) {
                continue;
            }
            auto exit_node =
                this->routing_table_generator_->get_exit_node_from_mesh_to_mesh(mesh_id, chip_id, dst_mesh_id);
            exit_table.nodes[*dst_mesh_id] = static_cast<std::uint8_t>(exit_node.chip_id);
        }
        std::memcpy(&tensix_routing_info.exit_node_table, &exit_table, sizeof(exit_node_table_t));
    }

    // Finally, write the full routing info to all Tensix cores and mirror to IDLE_ETH routing table
    write_to_all_tensix_cores(
        &tensix_routing_info,
        sizeof(tensix_routing_info),
        tt::tt_metal::HalL1MemAddrType::TENSIX_ROUTING_TABLE,
        physical_chip_id);
    write_to_all_idle_eth_cores(
        &tensix_routing_info,
        sizeof(tensix_routing_info),
        tt::tt_metal::HalL1MemAddrType::FABRIC_ROUTING_TABLE,
        physical_chip_id);
    write_to_all_active_eth_cores(
        &tensix_routing_info,
        // TODO: https://github.com/tenstorrent/tt-metal/issues/27881
        //      Active ETH doesn't have enough space (yet)
        sizeof(tensix_routing_info) - sizeof(exit_node_table_t),
        tt::tt_metal::HalL1MemAddrType::FABRIC_ROUTING_TABLE,
        physical_chip_id);
}

// Write connection info to Tensix cores' L1 on a specific chip
void ControlPlane::write_fabric_connections_to_tensix_cores(MeshId mesh_id, ChipId chip_id) const {
    if (this->fabric_context_ == nullptr) {
        log_warning(
            tt::LogFabric,
            "ControlPlane: Fabric context is not set, cannot write fabric connections to Tensix cores for M%dD%d",
            *mesh_id,
            chip_id);
        return;
    }
    FabricNodeId src_fabric_node_id{mesh_id, chip_id};
    auto physical_chip_id = this->logical_mesh_chip_id_to_physical_chip_id_mapping_.at(src_fabric_node_id);

    tt::tt_fabric::tensix_fabric_connections_l1_info_t fabric_worker_connections = {};
    tt::tt_fabric::tensix_fabric_connections_l1_info_t fabric_dispatcher_connections = {};
    tt::tt_fabric::tensix_fabric_connections_l1_info_t fabric_tensix_connections = {};

    // Get all physically connected ethernet channels directly from the cluster
    const auto& cluster = tt::tt_metal::MetalContext::instance().get_cluster();
    const auto& connected_chips_and_eth_cores = cluster.get_ethernet_cores_grouped_by_connected_chips(physical_chip_id);

    size_t num_eth_endpoint = 0;
    for (const auto& [direction, eth_chans] :
         this->router_port_directions_to_physical_eth_chan_map_.at(src_fabric_node_id)) {
        for (auto eth_channel_id : eth_chans) {
            eth_chan_directions router_direction = this->routing_direction_to_eth_direction(direction);
            if (num_eth_endpoint >= tt::tt_fabric::tensix_fabric_connections_l1_info_t::MAX_FABRIC_ENDPOINTS) {
                log_warning(
                    tt::LogFabric,
                    "ControlPlane: Maximum number of fabric endpoints exceeded for M%dD%d, skipping further "
                    "connections",
                    *mesh_id,
                    chip_id);
                break;
            }

            // Populate connection info for regular fabric connections (for tensix mux cores)
            auto& worker_connection_info = fabric_worker_connections.read_only[eth_channel_id];
            worker_connection_info.edm_direction = router_direction;

            // Populate connection info for dispatcher fabric connections
            auto& dispatcher_connection_info = fabric_dispatcher_connections.read_only[eth_channel_id];
            dispatcher_connection_info.edm_direction = router_direction;

            // Populate connection info for tensix mux connections (for normal worker cores)
            auto& tensix_connection_info = fabric_tensix_connections.read_only[eth_channel_id];
            tensix_connection_info.edm_direction = router_direction;

            // Use helper function to populate both connection types
            this->populate_fabric_connection_info(
                worker_connection_info,
                dispatcher_connection_info,
                tensix_connection_info,
                physical_chip_id,
                eth_channel_id,
                router_direction);

            // Mark this connection as valid for fabric communication
            fabric_worker_connections.valid_connections_mask |= (1u << eth_channel_id);
            fabric_dispatcher_connections.valid_connections_mask |= (1u << eth_channel_id);
            fabric_tensix_connections.valid_connections_mask |= (1u << eth_channel_id);
            num_eth_endpoint++;
        }
    }

    // Write fabric connections (fabric router config) to mux cores and tensix connections (tensix config) to worker
    // cores
    write_to_worker_or_fabric_tensix_cores(
        &fabric_worker_connections,      // worker_data - goes to mux cores
        &fabric_dispatcher_connections,  // dispatcher_data - goes to dispatcher cores
        &fabric_tensix_connections,      // tensix_extension_data - goes to worker cores
        sizeof(tt::tt_fabric::tensix_fabric_connections_l1_info_t),
        tt::tt_metal::HalL1MemAddrType::TENSIX_FABRIC_CONNECTIONS,
        physical_chip_id);
}

std::vector<chan_id_t> ControlPlane::get_active_fabric_eth_routing_planes_in_direction(
    FabricNodeId fabric_node_id, RoutingDirection routing_direction) const {
    auto eth_chans = get_active_fabric_eth_channels_in_direction(fabric_node_id, routing_direction);
    size_t num_routing_planes = 0;
    if (this->router_port_directions_to_num_routing_planes_map_.contains(fabric_node_id) &&
        this->router_port_directions_to_num_routing_planes_map_.at(fabric_node_id).contains(routing_direction)) {
        num_routing_planes =
            this->router_port_directions_to_num_routing_planes_map_.at(fabric_node_id).at(routing_direction);
        TT_FATAL(
            eth_chans.size() >= num_routing_planes,
            "Not enough active fabric eth channels for node {} in direction {}. Requested {} routing planes but only "
            "have {} eth channels",
            fabric_node_id,
            routing_direction,
            num_routing_planes,
            eth_chans.size());
        eth_chans.resize(num_routing_planes);
    }
    return eth_chans;
}

size_t ControlPlane::get_num_available_routing_planes_in_direction(
    FabricNodeId fabric_node_id, RoutingDirection routing_direction) const {
    if (this->router_port_directions_to_num_routing_planes_map_.contains(fabric_node_id) &&
        this->router_port_directions_to_num_routing_planes_map_.at(fabric_node_id).contains(routing_direction)) {
        return this->router_port_directions_to_num_routing_planes_map_.at(fabric_node_id).at(routing_direction);
    }
    return 0;
}

<<<<<<< HEAD
=======
template <>
void ControlPlane::write_all_to_all_routing_fields<1, false>(MeshId mesh_id) const {
    auto host_rank_id = this->get_local_host_rank_id_binding();
    // TODO: Remove mesh graph chip ids once Topology mapper works for multi-mesh systems
    const auto& local_mesh_chip_id_container =
        (this->topology_mapper_ == nullptr)
            ? this->routing_table_generator_->mesh_graph->get_chip_ids(mesh_id, host_rank_id)
            : this->topology_mapper_->get_chip_ids(mesh_id, host_rank_id);
    auto mesh_shape = this->get_physical_mesh_shape(mesh_id);
    intra_mesh_routing_path_t<1, false> routing_path;
    routing_path.calculate_chip_to_all_routing_fields(FabricNodeId(mesh_id, 0), MAX_CHIPS_LOWLAT_1D);

    // For each source chip in the current mesh
    for (const auto& [_, src_chip_id] : local_mesh_chip_id_container) {
        FabricNodeId src_fabric_node_id(mesh_id, src_chip_id);
        auto physical_chip_id = this->logical_mesh_chip_id_to_physical_chip_id_mapping_.at(src_fabric_node_id);

        write_to_all_tensix_cores(
            &routing_path,
            sizeof(routing_path),
            tt::tt_metal::HalL1MemAddrType::TENSIX_ROUTING_PATH_1D,
            physical_chip_id);

        // Also write to ACTIVE_ETH cores' L1 so ethernet routers have the same routing path
        if (this->router_port_directions_to_physical_eth_chan_map_.contains(src_fabric_node_id)) {
            TT_FATAL(
                sizeof(routing_path) == tt_metal::MetalContext::instance().hal().get_dev_size(
                                            tt_metal::HalProgrammableCoreType::ACTIVE_ETH,
                                            tt_metal::HalL1MemAddrType::FABRIC_ROUTING_PATH_1D),
                "ControlPlane: Active ETH core data size mismatch expected {} but got {}",
                tt_metal::MetalContext::instance().hal().get_dev_size(
                    tt_metal::HalProgrammableCoreType::ACTIVE_ETH, tt_metal::HalL1MemAddrType::FABRIC_ROUTING_PATH_1D),
                sizeof(routing_path));

            const auto& chip_eth_chans_map =
                this->router_port_directions_to_physical_eth_chan_map_.at(src_fabric_node_id);
            for (const auto& [_, eth_chans] : chip_eth_chans_map) {
                for (const auto& eth_chan : eth_chans) {
                    CoreCoord virtual_eth_core =
                        tt::tt_metal::MetalContext::instance().get_cluster().get_virtual_eth_core_from_channel(
                            physical_chip_id, eth_chan);
                    tt::tt_metal::MetalContext::instance().get_cluster().write_core(
                        (void*)&routing_path,
                        sizeof(routing_path),
                        tt_cxy_pair(physical_chip_id, virtual_eth_core),
                        tt_metal::MetalContext::instance().hal().get_dev_addr(
                            tt_metal::HalProgrammableCoreType::ACTIVE_ETH,
                            tt_metal::HalL1MemAddrType::FABRIC_ROUTING_PATH_1D));
                }
            }
            tt::tt_metal::MetalContext::instance().get_cluster().l1_barrier(physical_chip_id);
        }

        write_to_all_idle_eth_cores(
            &routing_path,
            sizeof(routing_path),
            tt::tt_metal::HalL1MemAddrType::FABRIC_ROUTING_PATH_1D,
            physical_chip_id);
    }
}

template <>
void ControlPlane::write_all_to_all_routing_fields<2, true>(MeshId mesh_id) const {
    auto host_rank_id = this->get_local_host_rank_id_binding();
    // TODO: Remove mesh graph chip ids once Topology mapper works for multi-mesh systems
    const auto& local_mesh_chip_id_container =
        (this->topology_mapper_ == nullptr)
            ? this->routing_table_generator_->mesh_graph->get_chip_ids(mesh_id, host_rank_id)
            : this->topology_mapper_->get_chip_ids(mesh_id, host_rank_id);

    // Get mesh shape for 2D routing calculation
    MeshShape mesh_shape = this->get_physical_mesh_shape(mesh_id);
    uint16_t num_chips = mesh_shape[0] * mesh_shape[1];
    TT_ASSERT(num_chips <= 256, "Number of chips exceeds 256 for mesh {}", *mesh_id);
    TT_ASSERT(
        mesh_shape[0] <= 16 && mesh_shape[1] <= 16,
        "One or both of mesh axis exceed 16 for mesh {}: {}x{}",
        *mesh_id,
        mesh_shape[0],
        mesh_shape[1]);

    for (const auto& [_, src_chip_id] : local_mesh_chip_id_container) {
        intra_mesh_routing_path_t<2, true> routing_path;
        FabricNodeId src_fabric_node_id(mesh_id, src_chip_id);

        routing_path.calculate_chip_to_all_routing_fields(src_fabric_node_id, mesh_shape[0] * mesh_shape[1]);
        auto physical_chip_id = this->logical_mesh_chip_id_to_physical_chip_id_mapping_.at(src_fabric_node_id);
        write_to_all_tensix_cores(
            &routing_path,
            sizeof(routing_path),
            tt::tt_metal::HalL1MemAddrType::TENSIX_ROUTING_PATH_2D,
            physical_chip_id);

        // Build per-dst-mesh exit node table (1 byte per mesh) for this src chip
        exit_node_table_t exit_table{};
        std::fill_n(exit_table.nodes, MAX_NUM_MESHES, eth_chan_magic_values::INVALID_ROUTING_TABLE_ENTRY);
        const auto& inter_mesh_table = this->routing_table_generator_->get_inter_mesh_table();
        for (const auto& dst_mesh_id : this->routing_table_generator_->mesh_graph->get_mesh_ids()) {
            auto direction = inter_mesh_table[*mesh_id][src_chip_id][*dst_mesh_id];
            if (direction == RoutingDirection::NONE) {
                continue;
            }
            auto exit_node =
                this->routing_table_generator_->get_exit_node_from_mesh_to_mesh(mesh_id, src_chip_id, dst_mesh_id);
            exit_table.nodes[*dst_mesh_id] = static_cast<std::uint8_t>(exit_node.chip_id);
        }
        write_to_all_tensix_cores(
            &exit_table, sizeof(exit_table), tt::tt_metal::HalL1MemAddrType::TENSIX_EXIT_NODE_TABLE, physical_chip_id);

        write_to_all_idle_eth_cores(
            &exit_table, sizeof(exit_table), tt::tt_metal::HalL1MemAddrType::FABRIC_EXIT_NODE_TABLE, physical_chip_id);

        // Also write to ACTIVE_ETH cores' L1 so ethernet routers have the same routing path
        if (this->router_port_directions_to_physical_eth_chan_map_.contains(src_fabric_node_id)) {
            TT_FATAL(
                sizeof(routing_path) == tt_metal::MetalContext::instance().hal().get_dev_size(
                                            tt_metal::HalProgrammableCoreType::ACTIVE_ETH,
                                            tt_metal::HalL1MemAddrType::FABRIC_ROUTING_PATH_2D),
                "ControlPlane: Active ETH core data size mismatch expected {} but got {}",
                tt_metal::MetalContext::instance().hal().get_dev_size(
                    tt_metal::HalProgrammableCoreType::ACTIVE_ETH, tt_metal::HalL1MemAddrType::FABRIC_ROUTING_PATH_2D),
                sizeof(routing_path));

            const auto& chip_eth_chans_map =
                this->router_port_directions_to_physical_eth_chan_map_.at(src_fabric_node_id);
            for (const auto& [_, eth_chans] : chip_eth_chans_map) {
                for (const auto& eth_chan : eth_chans) {
                    CoreCoord virtual_eth_core =
                        tt::tt_metal::MetalContext::instance().get_cluster().get_virtual_eth_core_from_channel(
                            physical_chip_id, eth_chan);
                    tt::tt_metal::MetalContext::instance().get_cluster().write_core(
                        (void*)&routing_path,
                        sizeof(routing_path),
                        tt_cxy_pair(physical_chip_id, virtual_eth_core),
                        tt_metal::MetalContext::instance().hal().get_dev_addr(
                            tt_metal::HalProgrammableCoreType::ACTIVE_ETH,
                            tt_metal::HalL1MemAddrType::FABRIC_ROUTING_PATH_2D));
                }
            }
            tt::tt_metal::MetalContext::instance().get_cluster().l1_barrier(physical_chip_id);
        }

        // Also write to IDLE_ETH cores' L1 for completeness
        write_to_all_idle_eth_cores(
            &routing_path,
            sizeof(routing_path),
            tt::tt_metal::HalL1MemAddrType::FABRIC_ROUTING_PATH_2D,
            physical_chip_id);
    }
}

>>>>>>> a09169eb
void ControlPlane::write_routing_tables_to_all_chips() const {
    // Configure the routing tables on the chips
    TT_ASSERT(
        this->intra_mesh_routing_tables_.size() == this->inter_mesh_routing_tables_.size(),
        "Intra mesh routing tables size mismatch with inter mesh routing tables");
    auto user_meshes = this->get_user_physical_mesh_ids();
    for (auto mesh_id : user_meshes) {
        const auto& local_mesh_coord_range = this->get_coord_range(mesh_id, MeshScope::LOCAL);
        for (const auto& mesh_coord : local_mesh_coord_range) {
            auto fabric_chip_id = this->routing_table_generator_->mesh_graph->coordinate_to_chip(mesh_id, mesh_coord);
            auto fabric_node_id = FabricNodeId(mesh_id, fabric_chip_id);
            TT_ASSERT(
                this->inter_mesh_routing_tables_.contains(fabric_node_id),
                "Intra mesh routing tables keys mismatch with inter mesh routing tables");
            this->write_routing_tables_to_tensix_cores(fabric_node_id.mesh_id, fabric_node_id.chip_id);
            this->write_fabric_connections_to_tensix_cores(fabric_node_id.mesh_id, fabric_node_id.chip_id);
            this->write_routing_tables_to_eth_cores(fabric_node_id.mesh_id, fabric_node_id.chip_id);
        }
    }
}

// TODO: remove this after TG is deprecated
std::vector<MeshId> ControlPlane::get_user_physical_mesh_ids() const {
    std::vector<MeshId> physical_mesh_ids;
    const auto user_chips = tt::tt_metal::MetalContext::instance().get_cluster().user_exposed_chip_ids();
    for (const auto& [fabric_node_id, physical_chip_id] : this->logical_mesh_chip_id_to_physical_chip_id_mapping_) {
        if (user_chips.find(physical_chip_id) != user_chips.end() and
            std::find(physical_mesh_ids.begin(), physical_mesh_ids.end(), fabric_node_id.mesh_id) ==
                physical_mesh_ids.end()) {
            physical_mesh_ids.push_back(fabric_node_id.mesh_id);
        }
    }
    return physical_mesh_ids;
}

MeshShape ControlPlane::get_physical_mesh_shape(MeshId mesh_id, MeshScope scope) const {
    std::optional<MeshHostRankId> local_host_rank_id =
        MeshScope::LOCAL == scope ? std::make_optional(this->get_local_host_rank_id_binding()) : std::nullopt;

    // TODO: Remove this once Topology mapper works for multi-mesh systems
    if (this->topology_mapper_ == nullptr) {
        return this->routing_table_generator_->mesh_graph->get_mesh_shape(mesh_id, local_host_rank_id);
    }

    return this->topology_mapper_->get_mesh_shape(mesh_id, local_host_rank_id);
}

void ControlPlane::print_routing_tables() const {
    this->print_ethernet_channels();

    std::stringstream ss;
    ss << "Control Plane: IntraMesh Routing Tables" << std::endl;
    for (const auto& [fabric_node_id, chip_routing_table] : this->intra_mesh_routing_tables_) {
        ss << fabric_node_id << ":" << std::endl;
        for (int eth_chan = 0; eth_chan < chip_routing_table.size(); eth_chan++) {
            ss << "   Eth Chan " << eth_chan << ": ";
            for (const auto& dst_chan_id : chip_routing_table[eth_chan]) {
                ss << (std::uint16_t)dst_chan_id << " ";
            }
            ss << std::endl;
        }
    }

    log_debug(tt::LogFabric, "{}", ss.str());
    ss.str(std::string());
    ss << "Control Plane: InterMesh Routing Tables" << std::endl;

    for (const auto& [fabric_node_id, chip_routing_table] : this->inter_mesh_routing_tables_) {
        ss << fabric_node_id << ":" << std::endl;
        for (int eth_chan = 0; eth_chan < chip_routing_table.size(); eth_chan++) {
            ss << "   Eth Chan " << eth_chan << ": ";
            for (const auto& dst_chan_id : chip_routing_table[eth_chan]) {
                ss << (std::uint16_t)dst_chan_id << " ";
            }
            ss << std::endl;
        }
    }
    log_debug(tt::LogFabric, "{}", ss.str());
}

void ControlPlane::print_ethernet_channels() const {
    std::stringstream ss;
    ss << "Control Plane: Physical eth channels in each direction" << std::endl;
    for (const auto& [fabric_node_id, fabric_eth_channels] : this->router_port_directions_to_physical_eth_chan_map_) {
        ss << fabric_node_id << ": " << std::endl;
        for (const auto& [direction, eth_chans] : fabric_eth_channels) {
            ss << "   " << enchantum::to_string(direction) << ":";
            for (const auto& eth_chan : eth_chans) {
                ss << " " << (std::uint16_t)eth_chan;
            }
            ss << std::endl;
        }
    }
    log_debug(tt::LogFabric, "{}", ss.str());
}

void ControlPlane::set_routing_mode(uint16_t mode) {
    if (!(this->routing_mode_ == 0 || this->routing_mode_ == mode)) {
        log_warning(
            tt::LogFabric,
            "Control Plane: Routing mode already set to {}. Setting to {}",
            (uint16_t)this->routing_mode_,
            (uint16_t)mode);
    }
    this->routing_mode_ = mode;
}

uint16_t ControlPlane::get_routing_mode() const { return this->routing_mode_; }

void ControlPlane::initialize_fabric_context(tt_fabric::FabricConfig fabric_config) {
    TT_FATAL(this->fabric_context_ == nullptr, "Trying to re-initialize fabric context");
    this->fabric_context_ = std::make_unique<FabricContext>(fabric_config);
}

FabricContext& ControlPlane::get_fabric_context() const {
    TT_FATAL(this->fabric_context_ != nullptr, "Trying to get un-initialized fabric context");
    return *this->fabric_context_;
}

void ControlPlane::clear_fabric_context() { this->fabric_context_.reset(nullptr); }

void ControlPlane::initialize_fabric_tensix_datamover_config() {
    TT_FATAL(this->fabric_context_ != nullptr, "Fabric context must be initialized first");
    this->fabric_context_->initialize_tensix_config();
}

bool ControlPlane::is_cross_host_eth_link(ChipId chip_id, chan_id_t chan_id) const {
    auto asic_id = tt::tt_metal::MetalContext::instance().get_cluster().get_unique_chip_ids().at(chip_id);
    return this->physical_system_descriptor_->is_cross_host_eth_link(tt::tt_metal::AsicID{asic_id}, chan_id);
}

std::unordered_set<CoreCoord> ControlPlane::get_active_ethernet_cores(ChipId chip_id, bool skip_reserved_cores) const {
    const auto& cluster = tt::tt_metal::MetalContext::instance().get_cluster();

    std::unordered_set<CoreCoord> active_ethernet_cores;
    const auto& cluster_desc = cluster.get_cluster_desc();
    const auto& soc_desc = cluster.get_soc_desc(chip_id);

    // Check if there are any ethernet cores available on this chip
    if (soc_desc.logical_eth_core_to_chan_map.empty()) {
        return active_ethernet_cores;  // Return empty set if no ethernet cores
    }

    if (cluster.arch() == ARCH::BLACKHOLE) {
        // Can't just use `get_ethernet_cores_grouped_by_connected_chips` because there are some active ethernet cores
        // without links. Only risc1 on these cores is available for Metal and should not be classified as idle
        // to ensure that Metal does not try to program both riscs.
        std::set<uint32_t> logical_active_eth_channels = cluster_desc->get_active_eth_channels(chip_id);
        for (auto logical_active_eth_channel : logical_active_eth_channels) {
            tt::umd::CoreCoord logical_active_eth =
                soc_desc.get_eth_core_for_channel(logical_active_eth_channel, CoordSystem::LOGICAL);
            active_ethernet_cores.insert(CoreCoord(logical_active_eth.x, logical_active_eth.y));
        }
    } else {
        std::set<uint32_t> logical_active_eth_channels = cluster_desc->get_active_eth_channels(chip_id);
        const auto& freq_retrain_eth_cores = cluster.get_eth_cores_with_frequent_retraining(chip_id);
        const auto& eth_routing_info = cluster.get_eth_routing_info(chip_id);
        for (const auto& eth_channel : logical_active_eth_channels) {
            tt::umd::CoreCoord eth_core = soc_desc.get_eth_core_for_channel(eth_channel, CoordSystem::LOGICAL);
            const auto& routing_info = eth_routing_info.at(eth_core);
            if (routing_info == EthRouterMode::FABRIC_ROUTER && skip_reserved_cores) {
                continue;
            }
            if (freq_retrain_eth_cores.find(eth_core) != freq_retrain_eth_cores.end()) {
                continue;
            }

            active_ethernet_cores.insert(eth_core);
        }
        // WH has a special case where mmio chips with remote connections must always have certain channels active
        if (cluster.arch() == tt::ARCH::WORMHOLE_B0 && cluster_desc->is_chip_mmio_capable(chip_id) &&
            !cluster.get_tunnels_from_mmio_device(chip_id).empty()) {
            // UMD routing FW uses these cores for base routing
            // channel 15 is used by syseng tools
            std::unordered_set<int> channels_to_skip = {};
            if (cluster.is_galaxy_cluster()) {
                // TODO: This may need to change, if we need additional eth cores for dispatch on Galaxy
                channels_to_skip = {0, 1, 2, 3, 15};
            } else {
                channels_to_skip = {15};
            }
            for (const auto& eth_channel : channels_to_skip) {
                if (logical_active_eth_channels.find(eth_channel) == logical_active_eth_channels.end()) {
                    tt::umd::CoreCoord eth_core = soc_desc.get_eth_core_for_channel(eth_channel, CoordSystem::LOGICAL);
                    active_ethernet_cores.insert(eth_core);
                }
            }
        }
    }
    return active_ethernet_cores;
}

std::unordered_set<CoreCoord> ControlPlane::get_inactive_ethernet_cores(ChipId chip_id) const {
    const auto& cluster = tt::tt_metal::MetalContext::instance().get_cluster();
    std::unordered_set<CoreCoord> active_ethernet_cores = this->get_active_ethernet_cores(chip_id);
    std::unordered_set<CoreCoord> inactive_ethernet_cores;

    for (const auto& [eth_core, chan] : cluster.get_soc_desc(chip_id).logical_eth_core_to_chan_map) {
        if (active_ethernet_cores.find(eth_core) == active_ethernet_cores.end()) {
            inactive_ethernet_cores.insert(eth_core);
        }
    }
    return inactive_ethernet_cores;
}

void ControlPlane::assign_direction_to_fabric_eth_chan(
    const FabricNodeId& fabric_node_id, chan_id_t chan_id, RoutingDirection direction) {
    auto physical_chip_id = this->logical_mesh_chip_id_to_physical_chip_id_mapping_.at(fabric_node_id);
    // TODO: get_fabric_ethernet_channels accounts for down links, but we should manage down links in control plane
    auto fabric_router_channels_on_chip =
        tt::tt_metal::MetalContext::instance().get_cluster().get_fabric_ethernet_channels(physical_chip_id);

    // TODO: add logic here to disable unsed routers, e.g. Mesh on Torus system
    if (fabric_router_channels_on_chip.contains(chan_id)) {
        this->router_port_directions_to_physical_eth_chan_map_.at(fabric_node_id)[direction].push_back(chan_id);
    } else {
        log_debug(
            tt::LogFabric,
            "Control Plane: Disabling router on M{}D{} eth channel {}",
            fabric_node_id.mesh_id,
            fabric_node_id.chip_id,
            chan_id);
    }
}

void ControlPlane::assign_direction_to_fabric_eth_core(
    const FabricNodeId& fabric_node_id, const CoreCoord& eth_core, RoutingDirection direction) {
    auto physical_chip_id = this->logical_mesh_chip_id_to_physical_chip_id_mapping_.at(fabric_node_id);
    auto chan_id = tt::tt_metal::MetalContext::instance()
                       .get_cluster()
                       .get_soc_desc(physical_chip_id)
                       .logical_eth_core_to_chan_map.at(eth_core);
    this->assign_direction_to_fabric_eth_chan(fabric_node_id, chan_id, direction);
}

const MeshGraph& ControlPlane::get_mesh_graph() const { return *routing_table_generator_->mesh_graph; }

std::vector<MeshId> ControlPlane::get_local_mesh_id_bindings() const {
    const auto& mesh_id_bindings = this->local_mesh_binding_.mesh_ids;
    const auto& user_mesh_ids = this->get_user_physical_mesh_ids();
    std::vector<MeshId> local_mesh_ids;
    for (const auto& mesh_id : mesh_id_bindings) {
        if (std::find(user_mesh_ids.begin(), user_mesh_ids.end(), mesh_id) != user_mesh_ids.end()) {
            local_mesh_ids.push_back(mesh_id);
        }
    }
    TT_FATAL(!local_mesh_ids.empty(), "No local mesh ids found");
    return local_mesh_ids;
}

MeshHostRankId ControlPlane::get_local_host_rank_id_binding() const { return this->local_mesh_binding_.host_rank; }

MeshCoordinate ControlPlane::get_local_mesh_offset() const {
    auto coord_range = this->get_coord_range(this->get_local_mesh_id_bindings()[0], MeshScope::LOCAL);
    return coord_range.start_coord();
}

MeshCoordinateRange ControlPlane::get_coord_range(MeshId mesh_id, MeshScope scope) const {
    std::optional<MeshHostRankId> local_host_rank_id =
        MeshScope::LOCAL == scope ? std::make_optional(this->get_local_host_rank_id_binding()) : std::nullopt;

    // TODO: Remove this once Topology mapper works for multi-mesh systems
    if (this->topology_mapper_ == nullptr) {
        return this->routing_table_generator_->mesh_graph->get_coord_range(mesh_id, local_host_rank_id);
    }

    return this->topology_mapper_->get_coord_range(mesh_id, local_host_rank_id);
}

bool ControlPlane::is_local_mesh(MeshId mesh_id) const {
    const auto& local_mesh_ids = local_mesh_binding_.mesh_ids;
    return std::find(local_mesh_ids.begin(), local_mesh_ids.end(), mesh_id) != local_mesh_ids.end();
}

const std::shared_ptr<tt::tt_metal::distributed::multihost::DistributedContext>& ControlPlane::get_distributed_context(
    MeshId mesh_id) const {
    auto distributed_context = distributed_contexts_.find(mesh_id);
    TT_FATAL(distributed_context != distributed_contexts_.end(), "Unknown mesh id: {}", mesh_id);
    return distributed_context->second;
}

const std::shared_ptr<tt::tt_metal::distributed::multihost::DistributedContext>& ControlPlane::get_host_local_context()
    const {
    return host_local_context_;
}

const std::unordered_map<tt_metal::distributed::multihost::Rank, std::pair<MeshId, MeshHostRankId>>&
ControlPlane::get_global_logical_bindings() const {
    return global_logical_bindings_;
}

// Helper function to fill connection info with common fields for fabric router configs
void fill_connection_info_fields(
    tt::tt_fabric::fabric_connection_info_t& connection_info,
    const CoreCoord& virtual_core,
    const FabricEriscDatamoverConfig& config,
    uint32_t sender_channel,
    uint16_t worker_free_slots_stream_id) {
    auto channel_allocator = config.channel_allocator.get();
    const auto static_channel_allocator =
        dynamic_cast<tt::tt_fabric::FabricStaticSizedChannelsAllocator*>(channel_allocator);
    TT_FATAL(static_channel_allocator != nullptr, "Channel allocator must be a FabricStaticSizedChannelsAllocator.");
    connection_info.edm_noc_x = static_cast<uint8_t>(virtual_core.x);
    connection_info.edm_noc_y = static_cast<uint8_t>(virtual_core.y);
    connection_info.edm_buffer_base_addr = static_channel_allocator->get_sender_channel_base_address(sender_channel);
    connection_info.num_buffers_per_channel =
        static_channel_allocator->get_sender_channel_number_of_slots(sender_channel);
    connection_info.edm_connection_handshake_addr = config.sender_channels_connection_semaphore_address[sender_channel];
    connection_info.edm_worker_location_info_addr =
        config.sender_channels_worker_conn_info_base_address[sender_channel];
    connection_info.buffer_size_bytes = config.channel_buffer_size_bytes;
    connection_info.buffer_index_semaphore_id = config.sender_channels_buffer_index_semaphore_address[sender_channel];
    connection_info.worker_free_slots_stream_id = worker_free_slots_stream_id;
}

// Helper function to fill tensix connection info with tensix-specific configuration
void fill_tensix_connection_info_fields(
    tt::tt_fabric::fabric_connection_info_t& connection_info,
    const CoreCoord& mux_core_virtual,
    const tt::tt_fabric::FabricTensixDatamoverConfig& tensix_config,
    ChipId physical_chip_id,
    chan_id_t eth_channel_id,
    uint32_t sender_channel,
    uint32_t risc_id) {
    connection_info.edm_noc_x = static_cast<uint8_t>(mux_core_virtual.x);
    connection_info.edm_noc_y = static_cast<uint8_t>(mux_core_virtual.y);
    connection_info.edm_buffer_base_addr = tensix_config.get_channels_base_address(risc_id, sender_channel);
    connection_info.num_buffers_per_channel = tensix_config.get_num_buffers_per_channel();
    connection_info.buffer_size_bytes = tensix_config.get_buffer_size_bytes_full_size_channel();
    connection_info.edm_connection_handshake_addr =
        tensix_config.get_connection_semaphore_address(physical_chip_id, eth_channel_id, sender_channel);
    connection_info.edm_worker_location_info_addr =
        tensix_config.get_worker_conn_info_base_address(physical_chip_id, eth_channel_id, sender_channel);
    connection_info.buffer_index_semaphore_id =
        tensix_config.get_buffer_index_semaphore_address(physical_chip_id, eth_channel_id, sender_channel);
    connection_info.worker_free_slots_stream_id =
        tensix_config.get_channel_credits_stream_id(physical_chip_id, eth_channel_id, sender_channel);
}

void ControlPlane::populate_fabric_connection_info(
    tt::tt_fabric::fabric_connection_info_t& worker_connection_info,
    tt::tt_fabric::fabric_connection_info_t& dispatcher_connection_info,
    tt::tt_fabric::fabric_connection_info_t& tensix_connection_info,
    ChipId physical_chip_id,
    chan_id_t eth_channel_id,
    eth_chan_directions router_direction) const {
    constexpr uint16_t WORKER_FREE_SLOTS_STREAM_ID = 17;
    const auto& cluster = tt::tt_metal::MetalContext::instance().get_cluster();
    const auto& fabric_context = this->get_fabric_context();
    const bool is_2d_fabric = fabric_context.is_2D_routing_enabled();
    const auto sender_channel = is_2d_fabric ? router_direction : 0;

    const auto& fabric_tensix_config = tt::tt_metal::MetalContext::instance().get_fabric_tensix_config();
    // Always populate fabric router config for normal workers
    const auto& edm_config = fabric_context.get_fabric_router_config(
        tt::tt_fabric::FabricEriscDatamoverType::Default,
        tt::tt_fabric::FabricEriscDatamoverAxis::Short,
        fabric_tensix_config,
        static_cast<eth_chan_directions>(sender_channel));
    CoreCoord fabric_router_virtual_core = cluster.get_virtual_eth_core_from_channel(physical_chip_id, eth_channel_id);

    fill_connection_info_fields(
        worker_connection_info, fabric_router_virtual_core, edm_config, sender_channel, WORKER_FREE_SLOTS_STREAM_ID);

    // Check if fabric tensix config is enabled, if so populate different configs for dispatcher and tensix
    if (fabric_tensix_config != tt::tt_fabric::FabricTensixConfig::DISABLED) {
        // dispatcher uses different fabric router, which still has the default buffer size.
        const auto& default_edm_config = fabric_context.get_fabric_router_config();
        fill_connection_info_fields(
            dispatcher_connection_info,
            fabric_router_virtual_core,
            default_edm_config,
            sender_channel,
            WORKER_FREE_SLOTS_STREAM_ID);

        const auto& tensix_config = fabric_context.get_tensix_config();
        CoreCoord mux_core_logical = tensix_config.get_core_for_channel(physical_chip_id, eth_channel_id);
        CoreCoord mux_core_virtual = cluster.get_virtual_coordinate_from_logical_coordinates(
            physical_chip_id, mux_core_logical, CoreType::WORKER);
        // Get the RISC ID that handles this ethernet channel
        auto risc_id = tensix_config.get_risc_id_for_channel(physical_chip_id, eth_channel_id);

        fill_tensix_connection_info_fields(
            tensix_connection_info,
            mux_core_virtual,
            tensix_config,
            physical_chip_id,
            eth_channel_id,
            sender_channel,
            risc_id);
    } else {
        dispatcher_connection_info = worker_connection_info;
    }
}

void ControlPlane::collect_and_merge_router_port_directions_from_all_hosts() {
    const auto& distributed_context = tt::tt_metal::MetalContext::instance().global_distributed_context();
    if (*distributed_context.size() == 1) {
        // No need to collect from other hosts when running a single process
        return;
    }

    // Create RouterPortDirectionsData from local data
    RouterPortDirectionsData local_data;
    local_data.local_mesh_id = local_mesh_binding_.mesh_ids[0];
    local_data.local_host_rank_id = this->get_local_host_rank_id_binding();
    local_data.router_port_directions_map = router_port_directions_to_physical_eth_chan_map_;

    auto serialized_data = tt::tt_fabric::serialize_router_port_directions_to_bytes(local_data);
    std::vector<uint8_t> serialized_remote_data;
    auto my_rank = *(distributed_context.rank());

    for (std::size_t bcast_root = 0; bcast_root < *(distributed_context.size()); ++bcast_root) {
        if (my_rank == bcast_root) {
            // Issue the broadcast from the current process to all other processes in the world
            int local_data_size_bytes = serialized_data.size();  // Send data size first
            distributed_context.broadcast(
                tt::stl::Span<std::byte>(
                    reinterpret_cast<std::byte*>(&local_data_size_bytes), sizeof(local_data_size_bytes)),
                distributed_context.rank());

            distributed_context.broadcast(
                tt::stl::as_writable_bytes(tt::stl::Span<uint8_t>(serialized_data.data(), serialized_data.size())),
                distributed_context.rank());
        } else {
            // Acknowledge the broadcast issued by the root
            int remote_data_size_bytes = 0;  // Receive the size of the serialized data
            distributed_context.broadcast(
                tt::stl::Span<std::byte>(
                    reinterpret_cast<std::byte*>(&remote_data_size_bytes), sizeof(remote_data_size_bytes)),
                tt::tt_metal::distributed::multihost::Rank{bcast_root});
            serialized_remote_data.clear();
            serialized_remote_data.resize(remote_data_size_bytes);
            distributed_context.broadcast(
                tt::stl::as_writable_bytes(
                    tt::stl::Span<uint8_t>(serialized_remote_data.data(), serialized_remote_data.size())),
                tt::tt_metal::distributed::multihost::Rank{bcast_root});

            RouterPortDirectionsData deserialized_remote_data =
                tt::tt_fabric::deserialize_router_port_directions_from_bytes(serialized_remote_data);

            // Merge remote data into local router_port_directions_to_physical_eth_chan_map_
            for (const auto& [fabric_node_id, direction_map] : deserialized_remote_data.router_port_directions_map) {
                // Only merge if this fabric node is not already in our local map
                if (router_port_directions_to_physical_eth_chan_map_.find(fabric_node_id) ==
                    router_port_directions_to_physical_eth_chan_map_.end()) {
                    router_port_directions_to_physical_eth_chan_map_[fabric_node_id] = direction_map;
                } else {
                    // If fabric node exists, merge direction maps
                    for (const auto& [direction, channels] : direction_map) {
                        auto& local_direction_map = router_port_directions_to_physical_eth_chan_map_[fabric_node_id];
                        if (local_direction_map.find(direction) == local_direction_map.end()) {
                            local_direction_map[direction] = channels;
                        } else {
                            // Merge channels, avoiding duplicates
                            auto& local_channels = local_direction_map[direction];
                            for (const auto& channel : channels) {
                                if (std::find(local_channels.begin(), local_channels.end(), channel) ==
                                    local_channels.end()) {
                                    local_channels.push_back(channel);
                                }
                            }
                        }
                    }
                }
            }
        }
        // Barrier here for safety - Ensure that all ranks have completed the bcast op before proceeding to the next
        // root
        distributed_context.barrier();
    }
}


// Intermesh Connectivity Generation Functions

void ControlPlane::generate_intermesh_connectivity() {
    AnnotatedIntermeshConnections intermesh_connections;
    if (*(tt_metal::MetalContext::instance().global_distributed_context().size()) > 1) {
        // Intermesh Connectivity generation for the multi-host case
        auto exit_node_port_descriptors = this->generate_port_descriptors_for_exit_nodes();
        intermesh_connections = this->convert_port_desciptors_to_intermesh_connections(exit_node_port_descriptors);
    } else {
        // Intermesh Connectivity generation for the single-host case
        intermesh_connections = this->generate_intermesh_connections_on_local_host();
    }
    this->routing_table_generator_->load_intermesh_connections(intermesh_connections);
}

std::vector<PortDescriptor> ControlPlane::assign_logical_ports_to_exit_nodes(
    const std::string& my_host,
    const std::string& neighbor_host,
    bool strict_binding,
    const std::unordered_set<FabricNodeId>& requested_exit_nodes,
    std::unordered_set<port_id_t>& assigned_port_ids) {
    const auto& exit_nodes = physical_system_descriptor_->get_connecting_exit_nodes(my_host, neighbor_host);
    const auto& my_mesh_id = this->local_mesh_binding_.mesh_ids[0];
    const auto& mesh_edge_ports_to_chip_id =
        this->routing_table_generator_->mesh_graph->get_mesh_edge_ports_to_chip_id();

    std::vector<PortDescriptor> ports_to_neighbor;

    std::unordered_map<uint64_t, RoutingDirection> curr_exit_node_direction;
    for (const auto& exit_node : exit_nodes) {
        FabricNodeId exit_node_fabric_node_id = this->get_fabric_node_id_from_asic_id(*exit_node.src_exit_node);

        TT_FATAL(exit_node_fabric_node_id.mesh_id == my_mesh_id, "Exit node is not on my mesh");
        if (strict_binding) {
            if (requested_exit_nodes.find(exit_node_fabric_node_id) == requested_exit_nodes.end()) {
                continue;
            }
        }
        auto assoc_connection_hash = std::hash<tt::tt_metal::ExitNodeConnection>{}(exit_node);
        auto exit_node_hash = (*exit_node.src_exit_node) + (*exit_node.dst_exit_node);
        auto src_eth_chan = exit_node.eth_conn.src_chan;
        auto exit_node_chip = exit_node_fabric_node_id.chip_id;
        for (const auto& [port_id, chip_id] : mesh_edge_ports_to_chip_id[*my_mesh_id]) {
            if (exit_node_chip == chip_id) {
                auto port_direction = port_id.first;
                auto logical_chan_id = port_id.second;
                port_id_t port_id = {port_direction, logical_chan_id};
                // Assign this port id to the exit node if it is not already assigned
                bool valid_direction =
                    curr_exit_node_direction.find(exit_node_hash) == curr_exit_node_direction.end() ||
                    curr_exit_node_direction.at(exit_node_hash) == port_direction;
                if (assigned_port_ids.find(port_id) == assigned_port_ids.end() && valid_direction) {
                    assigned_port_ids.insert(port_id);
                    ports_to_neighbor.push_back(PortDescriptor{port_id, assoc_connection_hash});
                    exit_node_directions_[exit_node_fabric_node_id][src_eth_chan] = port_direction;
                    logical_port_to_eth_chan_[exit_node_fabric_node_id][port_id] = src_eth_chan;
                    curr_exit_node_direction[exit_node_hash] = port_direction;
                    break;
                }
            }
        }
    }
    return ports_to_neighbor;
}

PortDescriptorTable ControlPlane::generate_port_descriptors_for_exit_nodes() {
    const auto& mesh_graph = this->routing_table_generator_->mesh_graph;
    const auto& requested_intermesh_connections = mesh_graph->get_requested_intermesh_connections();
    const auto& requested_intermesh_ports = mesh_graph->get_requested_intermesh_ports();
    const auto& my_host = physical_system_descriptor_->my_host_name();
    const auto my_mesh_id = local_mesh_binding_.mesh_ids[0];

    TT_FATAL(
        requested_intermesh_connections.empty() || requested_intermesh_ports.empty(),
        "Mesh Graph Descriptor must specify either RelaxedGraph or Graph connections, not both.");

    bool strict_binding = !requested_intermesh_ports.empty();

    // Track the Logical Ethernet Ports connecting to all neighbors of my_mesh
    PortDescriptorTable port_descriptors;
    // Track Direction and Logical Ports already assigned for intermesh links
    std::unordered_set<port_id_t> assigned_port_ids;
    port_descriptors[my_mesh_id] = {};

    for (const auto& neighbor_host : physical_system_descriptor_->get_host_neighbors(my_host)) {
        auto neighbor_host_rank = physical_system_descriptor_->get_rank_for_hostname(neighbor_host);
        auto neighbor_mesh_id =
            this->global_logical_bindings_.at(tt::tt_metal::distributed::multihost::Rank{neighbor_host_rank}).first;
        bool connection_requested = check_connection_requested(
            my_mesh_id, neighbor_mesh_id, requested_intermesh_connections, requested_intermesh_ports);
        if (!connection_requested) {
            continue;
        }
        const auto& exit_nodes = physical_system_descriptor_->get_connecting_exit_nodes(my_host, neighbor_host);
        std::vector<uint64_t> src_exit_node_chips;
        src_exit_node_chips.reserve(exit_nodes.size());
        std::transform(
            exit_nodes.begin(), exit_nodes.end(), std::back_inserter(src_exit_node_chips), [](const auto& exit_node) {
                return *exit_node.src_exit_node;
            });
        std::unordered_set<FabricNodeId> requested_exit_nodes = this->get_requested_exit_nodes(
            my_mesh_id,
            neighbor_mesh_id,
            requested_intermesh_connections,
            requested_intermesh_ports,
            src_exit_node_chips);
        port_descriptors[my_mesh_id][neighbor_mesh_id] = this->assign_logical_ports_to_exit_nodes(
            my_host, neighbor_host, strict_binding, requested_exit_nodes, assigned_port_ids);
    }
    return port_descriptors;
}

std::unordered_set<FabricNodeId> ControlPlane::get_requested_exit_nodes(
    MeshId my_mesh_id,
    MeshId neighbor_mesh_id,
    const RequestedIntermeshConnections& requested_intermesh_connections,
    const RequestedIntermeshPorts& requested_intermesh_ports,
    const std::vector<uint64_t>& src_exit_node_chips) {
    std::unordered_set<FabricNodeId> requested_exit_nodes;
    if (!requested_intermesh_ports.empty()) {
        for (const auto& port : requested_intermesh_ports.at(*my_mesh_id).at(*neighbor_mesh_id)) {
            auto src_device = std::get<0>(port);
            auto dst_device = std::get<1>(port);
            auto num_chans = std::get<2>(port);
            uint32_t num_physical_chans = 0;
            for (const auto& src_exit_node_chip : src_exit_node_chips) {
                if (this->get_fabric_node_id_from_asic_id(src_exit_node_chip) == FabricNodeId(my_mesh_id, src_device)) {
                    requested_exit_nodes.insert(FabricNodeId(my_mesh_id, src_device));
                    num_physical_chans++;
                }
            }
            TT_FATAL(
                num_physical_chans >= num_chans,
                "Requested {} channels between {} and {}, on devices {} and {}, but only have {} physical channels",
                num_chans,
                *my_mesh_id,
                *neighbor_mesh_id,
                src_device,
                dst_device,
                num_physical_chans);
        }
    } else {
        std::size_t num_requested_chans = requested_intermesh_connections.at(*my_mesh_id).at(*neighbor_mesh_id);
        TT_FATAL(
            src_exit_node_chips.size() >= num_requested_chans,
            "Requested {} channels between {} and {}, but only have {} physical links",
            num_requested_chans,
            *my_mesh_id,
            *neighbor_mesh_id,
            src_exit_node_chips.size());
    }
    return requested_exit_nodes;
}

void ControlPlane::forward_descriptors_to_controller(
    PortDescriptorTable& port_descriptors, uint32_t my_rank, const std::string& my_host) {
    using namespace tt::tt_metal::distributed::multihost;
    constexpr uint32_t CONTROLLER_RANK = 0;
    auto& distributed_context = tt::tt_metal::MetalContext::instance().global_distributed_context();
    const auto& physical_system_descriptor = this->physical_system_descriptor_;
    std::size_t serialized_table_size = 0;
    std::vector<uint8_t> serialized_table;
    if (my_rank != CONTROLLER_RANK) {
        serialized_table = serialize_to_bytes(port_descriptors);
        serialized_table_size = serialized_table.size();
        distributed_context.send(
            tt::stl::Span<std::byte>(
                reinterpret_cast<std::byte*>(&serialized_table_size), sizeof(serialized_table_size)),
            Rank{CONTROLLER_RANK},
            Tag{0});
        distributed_context.send(
            tt::stl::as_writable_bytes(tt::stl::Span<uint8_t>(serialized_table.data(), serialized_table.size())),
            Rank{CONTROLLER_RANK},
            Tag{0});
    } else {
        for (const auto& hostname : physical_system_descriptor->get_all_hostnames()) {
            if (hostname == my_host) {
                continue;
            }
            auto peer_rank = physical_system_descriptor->get_rank_for_hostname(hostname);
            distributed_context.recv(
                tt::stl::Span<std::byte>(
                    reinterpret_cast<std::byte*>(&serialized_table_size), sizeof(serialized_table_size)),
                Rank{peer_rank},
                Tag{0});
            serialized_table.resize(serialized_table_size);
            distributed_context.recv(
                tt::stl::as_writable_bytes(tt::stl::Span<uint8_t>(serialized_table.data(), serialized_table.size())),
                Rank{peer_rank},
                Tag{0});
            auto peer_port_descriptors = deserialize_port_descriptors_from_bytes(serialized_table);
            TT_FATAL(peer_port_descriptors.size() == 1, "Expecting peer port id table to have exactly one mesh");
            port_descriptors[peer_port_descriptors.begin()->first] = std::move(peer_port_descriptors.begin()->second);
        }
    }
    distributed_context.barrier();
}

void ControlPlane::forward_intermesh_connections_from_controller(AnnotatedIntermeshConnections& intermesh_connections) {
    using namespace tt::tt_metal::distributed::multihost;
    auto& distributed_context = tt::tt_metal::MetalContext::instance().global_distributed_context();
    constexpr uint32_t CONTROLLER_RANK = 0;
    const auto& my_host = physical_system_descriptor_->my_host_name();
    auto my_rank = physical_system_descriptor_->get_rank_for_hostname(my_host);
    std::size_t serialized_table_size = 0;
    std::vector<uint8_t> serialized_connections;
    if (my_rank == CONTROLLER_RANK) {
        for (const auto& hostname : physical_system_descriptor_->get_all_hostnames()) {
            if (hostname == my_host) {
                continue;
            }
            auto peer_rank = physical_system_descriptor_->get_rank_for_hostname(hostname);
            serialized_connections = serialize_intermesh_connections_to_bytes(intermesh_connections);
            serialized_table_size = serialized_connections.size();
            distributed_context.send(
                tt::stl::Span<std::byte>(
                    reinterpret_cast<std::byte*>(&serialized_table_size), sizeof(serialized_table_size)),
                Rank{peer_rank},
                Tag{0});
            distributed_context.send(
                tt::stl::as_writable_bytes(
                    tt::stl::Span<uint8_t>(serialized_connections.data(), serialized_connections.size())),
                Rank{peer_rank},
                Tag{0});
        }
    } else {
        distributed_context.recv(
            tt::stl::Span<std::byte>(
                reinterpret_cast<std::byte*>(&serialized_table_size), sizeof(serialized_table_size)),
            Rank{0},
            Tag{0});
        serialized_connections.resize(serialized_table_size);
        distributed_context.recv(
            tt::stl::as_writable_bytes(
                tt::stl::Span<uint8_t>(serialized_connections.data(), serialized_connections.size())),
            Rank{0},
            Tag{0});
        intermesh_connections = deserialize_intermesh_connections_from_bytes(serialized_connections);
    }
    distributed_context.barrier();
}

AnnotatedIntermeshConnections ControlPlane::pair_logical_intermesh_ports(const PortDescriptorTable& port_descriptors) {
    AnnotatedIntermeshConnections intermesh_connections;

    const auto& mesh_graph = this->routing_table_generator_->mesh_graph;
    const auto& requested_intermesh_connections = mesh_graph->get_requested_intermesh_connections();
    const auto& requested_intermesh_ports = mesh_graph->get_requested_intermesh_ports();
    const auto& mesh_edge_ports_to_chip_id = mesh_graph->get_mesh_edge_ports_to_chip_id();

    bool strict_binding = !requested_intermesh_ports.empty();
    std::set<std::pair<uint32_t, uint32_t>> processed_neighbors;

    for (const auto& [src_mesh, port_identifiers] : port_descriptors) {
        for (const auto& [dest_mesh, src_ports] : port_identifiers) {
            if (processed_neighbors.find({*dest_mesh, *src_mesh}) != processed_neighbors.end()) {
                // Connections for these neighbors have already been setup - skip
                continue;
            }
            std::size_t num_ports_assigned = 0;
            std::size_t num_ports_requested = 0;
            std::unordered_map<FabricNodeId, uint32_t> num_ports_requested_at_exit_node;
            std::unordered_map<FabricNodeId, uint32_t> num_ports_assigned_at_exit_node;
            if (strict_binding) {
                for (const auto& port : requested_intermesh_ports.at(*src_mesh).at(*dest_mesh)) {
                    num_ports_requested_at_exit_node[FabricNodeId(src_mesh, std::get<0>(port))] += std::get<2>(port);
                    num_ports_assigned_at_exit_node[FabricNodeId(src_mesh, std::get<0>(port))] = 0;
                }
            } else {
                num_ports_requested = requested_intermesh_connections.at(*src_mesh).at(*dest_mesh);
            }

            const auto& dest_ports = port_descriptors.at(dest_mesh).at(src_mesh);
            // Iterate over src ports. For each src port, determine which dst port it connects to
            for (const auto& src_port : src_ports) {
                const auto& src_port_id = src_port.port_id;
                auto src_chip = mesh_edge_ports_to_chip_id.at(*src_mesh).at(src_port_id);
                if (strict_binding) {
                    if (num_ports_assigned_at_exit_node.at(FabricNodeId(src_mesh, src_chip)) >=
                        num_ports_requested_at_exit_node.at(FabricNodeId(src_mesh, src_chip))) {
                        continue;
                    }
                } else {
                    if (num_ports_assigned == num_ports_requested) {
                        break;
                    }
                }
                const auto& connection_hash = src_port.connection_hash;
                for (const auto& dest_port : dest_ports) {
                    if (dest_port.connection_hash == connection_hash) {
                        auto src_port_id = src_port.port_id;
                        auto dest_port_id = dest_port.port_id;
                        log_debug(
                            tt::LogDistributed,
                            "Connecting Meshes {} {} over Logical Ports {} {}",
                            *src_mesh,
                            *dest_mesh,
                            create_port_tag(src_port_id),
                            create_port_tag(dest_port_id));

                        intermesh_connections.push_back({{*src_mesh, src_port_id}, {*dest_mesh, dest_port_id}});
                        intermesh_connections.push_back({{*dest_mesh, dest_port_id}, {*src_mesh, src_port_id}});
                        num_ports_assigned++;
                        num_ports_assigned_at_exit_node[FabricNodeId(src_mesh, src_chip)]++;
                        break;
                    }
                }
            }
            processed_neighbors.insert({*src_mesh, *dest_mesh});
        }
    }
    return intermesh_connections;
}

AnnotatedIntermeshConnections ControlPlane::convert_port_desciptors_to_intermesh_connections(
    PortDescriptorTable& port_descriptors) {
    const auto& my_host = physical_system_descriptor_->my_host_name();
    auto my_rank = physical_system_descriptor_->get_rank_for_hostname(my_host);

    this->forward_descriptors_to_controller(port_descriptors, my_rank, my_host);

    AnnotatedIntermeshConnections intermesh_connections;
    if (my_rank == 0) {
        intermesh_connections = this->pair_logical_intermesh_ports(port_descriptors);
    }
    this->forward_intermesh_connections_from_controller(intermesh_connections);

    const auto my_mesh_id = local_mesh_binding_.mesh_ids[0];
    // Track all logical ports with active intermesh connections
    std::set<port_id_t> active_logical_ports;
    for (const auto& connection : intermesh_connections) {
        if (std::get<0>(connection).first == *my_mesh_id) {
            active_logical_ports.insert(std::get<0>(connection).second);
        }
    }
    // Remove directions from all logical ports not being actively used
    for (const auto& [exit_node, port] : logical_port_to_eth_chan_) {
        for (const auto& [port_id, physical_chan] : port) {
            if (active_logical_ports.find(port_id) == active_logical_ports.end()) {
                exit_node_directions_.at(exit_node).erase(physical_chan);
            }
        }
    }
    return intermesh_connections;
}

AnnotatedIntermeshConnections ControlPlane::generate_intermesh_connections_on_local_host() {
    const auto& mesh_graph = this->routing_table_generator_->mesh_graph;
    const auto& physical_system_descriptor = this->physical_system_descriptor_;

    std::unordered_map<uint32_t, std::set<port_id_t>> assigned_ports_per_mesh;
    std::set<std::pair<uint32_t, uint32_t>> processed_neighbors;
    AnnotatedIntermeshConnections intermesh_connections;
    std::unordered_map<uint64_t, uint32_t> num_connections;

    const auto& requested_intermesh_connections = mesh_graph->get_requested_intermesh_connections();
    const auto& requested_intermesh_ports = mesh_graph->get_requested_intermesh_ports();

    TT_FATAL(
        requested_intermesh_connections.empty() || requested_intermesh_ports.empty(),
        "Mesh Graph Descriptor must specify either RelaxedGraph or Graph connections, not both.");

    bool strict_binding = !requested_intermesh_ports.empty();

    auto should_process_direction_for_chip = [&](const FabricNodeId& edge_node,
                                                 ChipId candidate_chip_id,
                                                 std::optional<RoutingDirection> current_dir,
                                                 RoutingDirection candidate_dir) -> bool {
        return edge_node.chip_id == candidate_chip_id &&
               ((!current_dir.has_value()) || current_dir.value() == candidate_dir);
    };

    auto compute_mesh_connectivity_hash = [&](MeshId src_mesh_id, MeshId dst_mesh_id) -> uint64_t {
        return (1 << *src_mesh_id) | (1 << *dst_mesh_id);
    };

    for (const auto& local_mesh_id : local_mesh_binding_.mesh_ids) {
        const auto& mesh_edges = mesh_graph->get_mesh_edge_ports_to_chip_id().at(*local_mesh_id);

        std::unordered_set<FabricNodeId> exit_nodes;
        for (const auto& [port_id, edge_chip] : mesh_edges) {
            auto node = FabricNodeId(local_mesh_id, edge_chip);
            exit_nodes.insert(node);
        }
        // Pair the exit nodes from the current mesh with the exit nodes from the neighboring meshes
        for (const auto& node : exit_nodes) {
            auto physical_chip_id = logical_mesh_chip_id_to_physical_chip_id_mapping_.at(node);
            auto asic_id =
                tt::tt_metal::MetalContext::instance().get_cluster().get_unique_chip_ids().at(physical_chip_id);
            const auto& asic_neighbors = physical_system_descriptor->get_asic_neighbors(tt::tt_metal::AsicID{asic_id});

            for (const auto& asic_neighbor : asic_neighbors) {
                auto neighbor_node = this->get_fabric_node_id_from_asic_id(*asic_neighbor);
                if (neighbor_node.mesh_id == local_mesh_id ||
                    processed_neighbors.find({*neighbor_node.mesh_id, *local_mesh_id}) != processed_neighbors.end()) {
                    continue;
                }
                if (!check_connection_requested(
                        local_mesh_id,
                        neighbor_node.mesh_id,
                        requested_intermesh_connections,
                        requested_intermesh_ports)) {
                    continue;
                }
                if (!strict_binding and
                    num_connections[compute_mesh_connectivity_hash(local_mesh_id, neighbor_node.mesh_id)] >=
                        requested_intermesh_connections.at(*local_mesh_id).at(*neighbor_node.mesh_id)) {
                    continue;
                }

                auto connected_eth_chans =
                    physical_system_descriptor_->get_eth_connections(tt::tt_metal::AsicID{asic_id}, asic_neighbor);
                uint32_t num_connections_assigned = 0;
                std::unordered_map<FabricNodeId, uint32_t> num_ports_requested_at_exit_node;
                std::unordered_map<FabricNodeId, uint32_t> num_ports_assigned_at_exit_node;

                if (strict_binding) {
                    for (const auto& port : requested_intermesh_ports.at(*local_mesh_id).at(*neighbor_node.mesh_id)) {
                        num_ports_requested_at_exit_node[node] += std::get<2>(port);
                        num_ports_assigned_at_exit_node[node] = 0;
                    }
                }
                std::optional<RoutingDirection> local_dir = std::nullopt;
                std::optional<RoutingDirection> neighbor_dir = std::nullopt;
                for (const auto& [local_port_id, local_chip_id] : mesh_edges) {
                    if (strict_binding &&
                        num_ports_assigned_at_exit_node[node] >= num_ports_requested_at_exit_node[node]) {
                        continue;
                    } else if (num_connections_assigned >= connected_eth_chans.size()) {
                        break;
                    }
                    // Skip if this port doesn't match our node and direction constraints
                    if (!should_process_direction_for_chip(node, local_chip_id, local_dir, local_port_id.first)) {
                        continue;
                    }

                    // Try to assign local port
                    if (assigned_ports_per_mesh[*local_mesh_id].count(local_port_id)) {
                        continue;
                    }

                    // Local port is available - assign it
                    assigned_ports_per_mesh[*local_mesh_id].insert(local_port_id);

                    // Find matching neighbor port
                    bool found_neighbor = false;
                    for (const auto& [neighbor_port_id, neighbor_chip_id] :
                         mesh_graph->get_mesh_edge_ports_to_chip_id().at(*neighbor_node.mesh_id)) {
                        if (!should_process_direction_for_chip(
                                neighbor_node, neighbor_chip_id, neighbor_dir, neighbor_port_id.first)) {
                            continue;
                        }

                        if (assigned_ports_per_mesh[*neighbor_node.mesh_id].count(neighbor_port_id)) {
                            continue;
                        }

                        // Found available neighbor port - create connection
                        assigned_ports_per_mesh[*neighbor_node.mesh_id].insert(neighbor_port_id);
                        processed_neighbors.insert({*local_mesh_id, *neighbor_node.mesh_id});

                        // Add bidirectional connections
                        intermesh_connections.push_back(
                            {{*local_mesh_id, local_port_id}, {*neighbor_node.mesh_id, neighbor_port_id}});
                        intermesh_connections.push_back(
                            {{*neighbor_node.mesh_id, neighbor_port_id}, {*local_mesh_id, local_port_id}});

                        // Update exit node directions
                        auto& current_eth_conn = connected_eth_chans[num_connections_assigned];
                        exit_node_directions_[node][current_eth_conn.src_chan] = local_port_id.first;
                        exit_node_directions_[neighbor_node][current_eth_conn.dst_chan] = neighbor_port_id.first;

                        // Update counters
                        num_connections[compute_mesh_connectivity_hash(local_mesh_id, neighbor_node.mesh_id)]++;
                        num_connections_assigned++;
                        num_ports_assigned_at_exit_node[node]++;
                        local_dir = local_port_id.first;
                        neighbor_dir = neighbor_port_id.first;
                        found_neighbor = true;
                        break;
                    }

                    if (!found_neighbor) {
                        // No neighbor port found, release the local port
                        assigned_ports_per_mesh[*local_mesh_id].erase(local_port_id);
                    }
                }
            }
        }
    }
    return intermesh_connections;
}

ControlPlane::~ControlPlane() = default;

}  // namespace tt::tt_fabric<|MERGE_RESOLUTION|>--- conflicted
+++ resolved
@@ -1591,7 +1591,7 @@
                                  : static_cast<uint16_t>(local_mesh_chip_id_container.size());
 
         intra_mesh_routing_path_t<1, false> routing_path_1d;
-        routing_path_1d.calculate_chip_to_all_routing_fields(0, num_chips);
+        routing_path_1d.calculate_chip_to_all_routing_fields(FabricNodeId(mesh_id, 0), num_chips);
         std::memcpy(
             &tensix_routing_info.routing_path_table_1d, &routing_path_1d, sizeof(intra_mesh_routing_path_t<1, false>));
     }
@@ -1623,7 +1623,6 @@
         // Calculate routing using global mesh geometry (device tables are indexed by global chip ids)
         MeshShape mesh_shape = this->get_physical_mesh_shape(mesh_id, MeshScope::GLOBAL);
         uint16_t num_chips = mesh_shape[0] * mesh_shape[1];
-        uint16_t ew_dim = mesh_shape[1];
         TT_ASSERT(num_chips <= 256, "Number of chips exceeds 256 for mesh {}", *mesh_id);
         TT_ASSERT(
             mesh_shape[0] <= 16 && mesh_shape[1] <= 16,
@@ -1632,7 +1631,7 @@
             mesh_shape[0],
             mesh_shape[1]);
 
-        routing_path_2d.calculate_chip_to_all_routing_fields(chip_id, num_chips, ew_dim);
+        routing_path_2d.calculate_chip_to_all_routing_fields(FabricNodeId(mesh_id, chip_id), num_chips);
         std::memcpy(
             &tensix_routing_info.routing_path_table_2d, &routing_path_2d, sizeof(intra_mesh_routing_path_t<2, true>));
 
@@ -1778,8 +1777,6 @@
     return 0;
 }
 
-<<<<<<< HEAD
-=======
 template <>
 void ControlPlane::write_all_to_all_routing_fields<1, false>(MeshId mesh_id) const {
     auto host_rank_id = this->get_local_host_rank_id_binding();
@@ -1931,7 +1928,6 @@
     }
 }
 
->>>>>>> a09169eb
 void ControlPlane::write_routing_tables_to_all_chips() const {
     // Configure the routing tables on the chips
     TT_ASSERT(
