--- conflicted
+++ resolved
@@ -1892,7 +1892,22 @@
             tt::tt_metal::HalL1MemAddrType::TENSIX_ROUTING_PATH_2D,
             physical_chip_id);
 
-<<<<<<< HEAD
+        // Build per-dst-mesh exit node table (1 byte per mesh) for this src chip
+        exit_node_table_t exit_table{};
+        std::fill_n(exit_table.nodes, MAX_NUM_MESHES, eth_chan_magic_values::INVALID_ROUTING_TABLE_ENTRY);
+        const auto& inter_mesh_table = this->routing_table_generator_->get_inter_mesh_table();
+        for (const auto& dst_mesh_id : this->routing_table_generator_->mesh_graph->get_mesh_ids()) {
+            auto direction = inter_mesh_table[*mesh_id][src_chip_id][*dst_mesh_id];
+            if (direction == RoutingDirection::NONE) {
+                continue;
+            }
+            auto exit_node =
+                this->routing_table_generator_->get_exit_node_from_mesh_to_mesh(mesh_id, src_chip_id, dst_mesh_id);
+            exit_table.nodes[*dst_mesh_id] = static_cast<std::uint8_t>(exit_node.chip_id);
+        }
+        write_to_all_tensix_cores(
+            &exit_table, sizeof(exit_table), tt::tt_metal::HalL1MemAddrType::TENSIX_EXIT_NODE_TABLE, physical_chip_id);
+
         // Also write to ACTIVE_ETH cores' L1 so ethernet routers have the same routing path
         if (this->router_port_directions_to_physical_eth_chan_map_.contains(src_fabric_node_id)) {
             TT_FATAL(
@@ -1950,23 +1965,6 @@
             }
             tt::tt_metal::MetalContext::instance().get_cluster().l1_barrier(physical_chip_id);
         }
-=======
-        // Build per-dst-mesh exit node table (1 byte per mesh) for this src chip
-        exit_node_table_t exit_table{};
-        std::fill_n(exit_table.nodes, MAX_NUM_MESHES, eth_chan_magic_values::INVALID_ROUTING_TABLE_ENTRY);
-        const auto& inter_mesh_table = this->routing_table_generator_->get_inter_mesh_table();
-        for (const auto& dst_mesh_id : this->routing_table_generator_->mesh_graph->get_mesh_ids()) {
-            auto direction = inter_mesh_table[*mesh_id][src_chip_id][*dst_mesh_id];
-            if (direction == RoutingDirection::NONE) {
-                continue;
-            }
-            auto exit_node =
-                this->routing_table_generator_->get_exit_node_from_mesh_to_mesh(mesh_id, src_chip_id, dst_mesh_id);
-            exit_table.nodes[*dst_mesh_id] = static_cast<std::uint8_t>(exit_node.chip_id);
-        }
-        write_to_all_tensix_cores(
-            &exit_table, sizeof(exit_table), tt::tt_metal::HalL1MemAddrType::TENSIX_EXIT_NODE_TABLE, physical_chip_id);
->>>>>>> 5a63afac
     }
 }
 
