--- conflicted
+++ resolved
@@ -61,8 +61,6 @@
     }
     return intermesh_eth_links;
 }
-<<<<<<< HEAD
-=======
 
 // TODO: Support custom operator< for eth_coord_t to allow usage in std::set
 struct EthCoordComparator {
@@ -83,9 +81,6 @@
     }
 };
 
-}  // namespace
-
->>>>>>> eded7910
 // Get the physical chip ids for a mesh
 std::unordered_map<chip_id_t, std::vector<CoreCoord>> get_ethernet_cores_grouped_by_connected_chips(chip_id_t chip_id) {
     return tt::tt_metal::MetalContext::instance().get_cluster().get_ethernet_cores_grouped_by_connected_chips(chip_id);
@@ -439,10 +434,13 @@
     // Build mesh adjacency map using BFS
     std::uint32_t num_ports_per_side =
         routing_table_generator_->mesh_graph->get_chip_spec().num_eth_ports_per_direction;
-    auto topology_info =
-        build_mesh_adjacency_map(user_chip_ids, mesh_container.shape(), [num_ports_per_side](chip_id_t chip_id) {
+    auto topology_info = build_mesh_adjacency_map(
+        user_chip_ids,
+        mesh_container.shape(),
+        [num_ports_per_side](chip_id_t chip_id) {
             return get_adjacent_chips_from_ethernet_connections(chip_id, num_ports_per_side);
-        }, nw_corner_chip_id);
+        },
+        nw_corner_chip_id);
 
     // Handle 1D meshes (1xN or Nx1)
     bool is_1d_mesh = (topology_info.ns_size == 1) || (topology_info.ew_size == 1);
@@ -491,91 +489,48 @@
         for (std::uint32_t i = 0; i < physical_chip_ids.size(); i++) {
             logical_mesh_chip_id_to_physical_chip_id_mapping.insert({FabricNodeId(MeshId{4}, i), physical_chip_ids[i]});
         }
-<<<<<<< HEAD
+        // This case can be depreciated once we have multi-host testing and validate it working
+    } else if (mesh_graph_desc_filename == "t3k_dual_host_mesh_graph_descriptor.yaml") {
+        // TODO(#24230): This path will soon be deprecated once we generalize logical mesh_chip_id to physical chip_id
+        // mapping
+        auto& cluster = tt::tt_metal::MetalContext::instance().get_cluster();
+        auto chip_eth_coords = cluster.get_user_chip_ethernet_coordinates();
+        std::vector<eth_coord_t> eth_coords;
+        eth_coords.reserve(chip_eth_coords.size());
+        for (const auto& [_, eth_coord] : chip_eth_coords) {
+            eth_coords.push_back(eth_coord);
+        }
+        std::sort(eth_coords.begin(), eth_coords.end(), EthCoordComparator());
+
+        auto mesh_ids = this->get_local_mesh_id_bindings();
+        auto mesh_id = mesh_ids.at(0);  // Use the first mesh ID
+        auto host_rank_id = this->get_local_host_rank_id_binding();
+        auto fabric_chip_ids = this->routing_table_generator_->mesh_graph->get_chip_ids(mesh_id, host_rank_id).values();
+
+        TT_FATAL(
+            fabric_chip_ids.size() == eth_coords.size(),
+            "Number of fabric chip ids {} does not match number of eth coords {}",
+            fabric_chip_ids.size(),
+            eth_coords.size());
+        for (std::uint32_t idx = 0; idx < fabric_chip_ids.size(); idx++) {
+            auto fabric_chip_id = fabric_chip_ids.at(idx);
+            auto eth_coord = eth_coords.at(idx);
+            logical_mesh_chip_id_to_physical_chip_id_mapping.insert(
+                {tt_fabric::FabricNodeId(mesh_id, fabric_chip_id),
+                 cluster.get_physical_chip_id_from_eth_coord(eth_coord)});
+        }
     } else {
         // Iterate over every mesh defined in the mesh-graph descriptor and embed it on top of
         // the physical cluster using the generic helper.
         for (const auto& mesh_id : this->routing_table_generator_->mesh_graph->get_mesh_ids()) {
             const auto& mesh_container = this->routing_table_generator_->mesh_graph->get_chip_ids(mesh_id);
             const auto& physical_chip_ids = this->get_mesh_physical_chip_ids(mesh_container);
-=======
-    } else if (
-        mesh_graph_desc_filename == "single_galaxy_mesh_graph_descriptor.yaml" ||
-        mesh_graph_desc_filename == "single_galaxy_torus_xy_graph_descriptor.yaml" ||
-        mesh_graph_desc_filename == "dual_galaxy_mesh_graph_descriptor.yaml" ||
-        mesh_graph_desc_filename == "p100_mesh_graph_descriptor.yaml" ||
-        mesh_graph_desc_filename == "p150_mesh_graph_descriptor.yaml" ||
-        mesh_graph_desc_filename == "p150_x2_mesh_graph_descriptor.yaml" ||
-        mesh_graph_desc_filename == "p150_x4_mesh_graph_descriptor.yaml") {
-        // TODO: update to pick out chip automatically
-        nw_chip_physical_id = 0;
-        auto mesh_shape = routing_table_generator_->mesh_graph->get_mesh_shape(MeshId{0});
-        mesh_ns_size = mesh_shape[0];
-        mesh_ew_size = mesh_shape[1];
-        // Main board
-        const auto& physical_chip_ids =
-            this->get_mesh_physical_chip_ids(mesh_ns_size, mesh_ew_size, nw_chip_physical_id);
-        for (std::uint32_t i = 0; i < physical_chip_ids.size(); i++) {
-            logical_mesh_chip_id_to_physical_chip_id_mapping.insert({FabricNodeId(MeshId{0}, i), physical_chip_ids[i]});
-        }
-    } else if (
-        mesh_graph_desc_filename == "t3k_mesh_graph_descriptor.yaml" ||
-        mesh_graph_desc_filename == "n150_mesh_graph_descriptor.yaml" ||
-        mesh_graph_desc_filename == "n300_mesh_graph_descriptor.yaml" ||
-        mesh_graph_desc_filename == "n300_2x2_mesh_graph_descriptor.yaml" ||
-        mesh_graph_desc_filename == "multihost_t3k_mesh_graph_descriptor.yaml") {
-        // Pick out the chip with the lowest ethernet coordinate (i.e. NW chip)
-        const auto& chip_eth_coords =
-            tt::tt_metal::MetalContext::instance().get_cluster().get_all_chip_ethernet_coordinates();
-        TT_FATAL(!chip_eth_coords.empty(), "No chip ethernet coordinates found in ethernet coordinates map");
-
-        const auto min_coord =
-            *std::min_element(chip_eth_coords.begin(), chip_eth_coords.end(), [](const auto& a, const auto& b) {
-                const auto& [chip_a, eth_coord_a] = a;
-                const auto& [chip_b, eth_coord_b] = b;
-                return EthCoordComparator()(eth_coord_a, eth_coord_b);
-            });
-
-        nw_chip_physical_id =
-            tt::tt_metal::MetalContext::instance().get_cluster().get_physical_chip_id_from_eth_coord(min_coord.second);
-        auto mesh_shape = routing_table_generator_->mesh_graph->get_mesh_shape(MeshId{0});
->>>>>>> eded7910
 
             for (std::uint32_t i = 0; i < physical_chip_ids.size(); ++i) {
                 logical_mesh_chip_id_to_physical_chip_id_mapping.emplace(
                     FabricNodeId(mesh_id, i), physical_chip_ids[i]);
             }
         }
-<<<<<<< HEAD
-=======
-    } else if (mesh_graph_desc_filename == "t3k_dual_host_mesh_graph_descriptor.yaml") {
-        // TODO(#24230): This path will soon be deprecated once we generalize logical mesh_chip_id to physical chip_id mapping
-        auto& cluster = tt::tt_metal::MetalContext::instance().get_cluster();
-        auto chip_eth_coords = cluster.get_user_chip_ethernet_coordinates();
-        std::vector<eth_coord_t> eth_coords;
-        eth_coords.reserve(chip_eth_coords.size());
-        for (const auto& [_, eth_coord] : chip_eth_coords) {
-            eth_coords.push_back(eth_coord);
-        }
-        std::sort(eth_coords.begin(), eth_coords.end(), EthCoordComparator());
-
-        auto mesh_ids = this->get_local_mesh_id_bindings();
-        auto mesh_id = mesh_ids.at(0);  // Use the first mesh ID
-        auto host_rank_id = this->get_local_host_rank_id_binding();
-        auto fabric_chip_ids = this->routing_table_generator_->mesh_graph->get_chip_ids(mesh_id, host_rank_id).values();
-
-        TT_FATAL(fabric_chip_ids.size() == eth_coords.size(),
-            "Number of fabric chip ids {} does not match number of eth coords {}", fabric_chip_ids.size(), eth_coords.size());
-        for (std::uint32_t idx = 0; idx < fabric_chip_ids.size(); idx++) {
-            auto fabric_chip_id = fabric_chip_ids.at(idx);
-            auto eth_coord = eth_coords.at(idx);
-            logical_mesh_chip_id_to_physical_chip_id_mapping.insert(
-                {tt_fabric::FabricNodeId(mesh_id, fabric_chip_id),
-                cluster.get_physical_chip_id_from_eth_coord(eth_coord)});
-        }
-    } else {
-        TT_THROW("Unsupported mesh graph descriptor file {}", mesh_graph_desc_file);
->>>>>>> eded7910
     }
 
     return logical_mesh_chip_id_to_physical_chip_id_mapping;
