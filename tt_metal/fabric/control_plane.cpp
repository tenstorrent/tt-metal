--- conflicted
+++ resolved
@@ -141,7 +141,9 @@
 };
 
 void ControlPlane::initialize_dynamic_routing_plane_counts(
-    const IntraMeshConnectivity& intra_mesh_connectivity, tt_metal::FabricConfig fabric_config, tt_metal::FabricReliabilityMode reliability_mode) {
+    const IntraMeshConnectivity& intra_mesh_connectivity,
+    tt_metal::FabricConfig fabric_config,
+    tt_metal::FabricReliabilityMode reliability_mode) {
     if (fabric_config == tt_metal::FabricConfig::CUSTOM) {
         return;
     }
@@ -862,7 +864,8 @@
 
 // Only builds the routing table representation, does not actually populate the routing tables in memory of the
 // fabric routers on device
-void ControlPlane::configure_routing_tables_for_fabric_ethernet_channels(tt_metal::FabricReliabilityMode reliability_mode) {
+void ControlPlane::configure_routing_tables_for_fabric_ethernet_channels(
+    tt_metal::FabricReliabilityMode reliability_mode) {
     this->intra_mesh_routing_tables_.clear();
     this->inter_mesh_routing_tables_.clear();
     this->router_port_directions_to_physical_eth_chan_map_.clear();
@@ -913,8 +916,8 @@
                 bool connections_exist = connected_chips_and_eth_cores.find(physical_connected_chip_id) !=
                                          connected_chips_and_eth_cores.end();
                 TT_FATAL(
-                    connections_exist || reliability_mode !=
-                                             tt::tt_metal::FabricReliabilityMode::STRICT_SYSTEM_HEALTH_SETUP_MODE,
+                    connections_exist ||
+                        reliability_mode != tt::tt_metal::FabricReliabilityMode::STRICT_SYSTEM_HEALTH_SETUP_MODE,
                     "Expected connections to exist for M{}D{} to D{}",
                     mesh_id,
                     chip_id,
@@ -1312,7 +1315,6 @@
     return {};
 }
 
-<<<<<<< HEAD
 // Write routing table to Tensix cores on a specific chip
 void ControlPlane::write_routing_tables_to_tensix_cores(MeshId mesh_id, chip_id_t chip_id) const {
     FabricNodeId src_fabric_node_id{mesh_id, chip_id};
@@ -1389,7 +1391,8 @@
             tt::tt_metal::MetalContext::instance().hal().get_dev_addr(
                 tt::tt_metal::HalProgrammableCoreType::TENSIX, tt::tt_metal::HalL1MemAddrType::TENSIX_ROUTING_TABLE));
     }
-=======
+}
+
 std::vector<chan_id_t> ControlPlane::get_active_fabric_eth_routing_planes_in_direction(
     FabricNodeId fabric_node_id, RoutingDirection routing_direction) const {
     auto eth_chans = get_active_fabric_eth_channels_in_direction(fabric_node_id, routing_direction);
@@ -1411,7 +1414,6 @@
         return this->router_port_directions_to_num_routing_planes_map_.at(fabric_node_id).at(routing_direction);
     }
     return 0;
->>>>>>> 79efdcd3
 }
 
 void ControlPlane::write_routing_tables_to_all_chips() const {
@@ -1508,7 +1510,8 @@
 
 uint16_t ControlPlane::get_routing_mode() const { return this->routing_mode_; }
 
-void ControlPlane::initialize_fabric_context(tt_metal::FabricConfig fabric_config, tt_metal::FabricReliabilityMode reliability_mode) {
+void ControlPlane::initialize_fabric_context(
+    tt_metal::FabricConfig fabric_config, tt_metal::FabricReliabilityMode reliability_mode) {
     TT_FATAL(this->fabric_context_ == nullptr, "Trying to re-initialize fabric context");
     tt::tt_metal::MetalContext::instance().set_fabric_config(fabric_config, reliability_mode);
     this->fabric_context_ = std::make_unique<FabricContext>(fabric_config);
@@ -1626,8 +1629,7 @@
 
 ControlPlane::~ControlPlane() = default;
 
-GlobalControlPlane::GlobalControlPlane(
-    const std::string& mesh_graph_desc_file) {
+GlobalControlPlane::GlobalControlPlane(const std::string& mesh_graph_desc_file) {
     mesh_graph_desc_file_ = mesh_graph_desc_file;
     // Initialize host mappings
     this->initialize_host_mapping();
@@ -1639,8 +1641,8 @@
     const std::map<FabricNodeId, chip_id_t>& logical_mesh_chip_id_to_physical_chip_id_mapping) {
     mesh_graph_desc_file_ = mesh_graph_desc_file;
     this->initialize_host_mapping();
-    control_plane_ = std::make_unique<ControlPlane>(
-        mesh_graph_desc_file, logical_mesh_chip_id_to_physical_chip_id_mapping);
+    control_plane_ =
+        std::make_unique<ControlPlane>(mesh_graph_desc_file, logical_mesh_chip_id_to_physical_chip_id_mapping);
 }
 
 void GlobalControlPlane::initialize_host_mapping() {
