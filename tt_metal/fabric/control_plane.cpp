// SPDX-FileCopyrightText: © 2025 Tenstorrent AI ULC
//
// SPDX-License-Identifier: Apache-2.0

#include <iostream>
#include <enchantum/enchantum.hpp>
#include <algorithm>
#include <cstddef>
#include <cstdint>
#include <filesystem>
#include <initializer_list>
#include <iomanip>
#include <limits>
#include <map>
#include <memory>
#include <ostream>
#include <queue>
#include <set>
#include <string>
#include <tuple>
#include <unordered_map>
#include <unordered_set>
#include <utility>
#include <vector>
#include "assert.hpp"

#include "control_plane.hpp"
#include "core_coord.hpp"
#include "compressed_routing_table.hpp"
#include "compressed_routing_path.hpp"
#include "hostdevcommon/fabric_common.h"
#include "distributed_context.hpp"
#include "fabric_types.hpp"
#include "hal_types.hpp"
#include "host_api.hpp"
#include "impl/context/metal_context.hpp"
#include "tt_metal/common/env_lib.hpp"
#include <tt-logger/tt-logger.hpp>
#include "mesh_coord.hpp"
#include "mesh_graph.hpp"
#include "metal_soc_descriptor.h"
#include "routing_table_generator.hpp"
#include <umd/device/types/core_coordinates.hpp>
#include <umd/device/types/cluster_descriptor_types.hpp>
#include <umd/device/types/xy_pair.hpp>
#include "tt_metal/fabric/fabric_context.hpp"
#include "tt_metal/fabric/serialization/router_port_directions.hpp"
#include "tt_stl/small_vector.hpp"
#include "tt_metal/fabric/physical_system_descriptor.hpp"
#include "tt_metal/fabric/serialization/port_descriptor_serialization.hpp"
#include "tt_metal/fabric/serialization/intermesh_connections_serialization.hpp"

namespace tt::tt_fabric {

namespace {
// TODO: Support custom operator< for eth_coord_t to allow usage in std::set
struct EthCoordComparator {
    bool operator()(const eth_coord_t& eth_coord_a, const eth_coord_t& eth_coord_b) const {
        if (eth_coord_a.cluster_id != eth_coord_b.cluster_id) {
            return eth_coord_a.cluster_id < eth_coord_b.cluster_id;
        }
        if (eth_coord_a.x != eth_coord_b.x) {
            return eth_coord_a.x < eth_coord_b.x;
        }
        if (eth_coord_a.y != eth_coord_b.y) {
            return eth_coord_a.y < eth_coord_b.y;
        }
        if (eth_coord_a.rack != eth_coord_b.rack) {
            return eth_coord_a.rack < eth_coord_b.rack;
        }
        return eth_coord_a.shelf < eth_coord_b.shelf;
    }
};

// Get the physical chip ids for a mesh
std::unordered_map<chip_id_t, std::vector<CoreCoord>> get_ethernet_cores_grouped_by_connected_chips(chip_id_t chip_id) {
    return tt::tt_metal::MetalContext::instance().get_cluster().get_ethernet_cores_grouped_by_connected_chips(chip_id);
}

template <typename CONNECTIVITY_MAP_T>
void build_golden_link_counts(
    CONNECTIVITY_MAP_T const& golden_connectivity_map,
    std::unordered_map<MeshId, std::unordered_map<chip_id_t, std::unordered_map<RoutingDirection, size_t>>>&
        golden_link_counts_out) {
    static_assert(
        std::is_same_v<CONNECTIVITY_MAP_T, IntraMeshConnectivity> ||
            std::is_same_v<CONNECTIVITY_MAP_T, InterMeshConnectivity>,
        "Invalid connectivity map type");
    for (std::uint32_t mesh_id = 0; mesh_id < golden_connectivity_map.size(); mesh_id++) {
        for (std::uint32_t chip_id = 0; chip_id < golden_connectivity_map[mesh_id].size(); chip_id++) {
            for (const auto& [remote_connected_id, router_edge] : golden_connectivity_map[mesh_id][chip_id]) {
                TT_FATAL(
                    golden_link_counts_out[MeshId{mesh_id}][chip_id][router_edge.port_direction] == 0,
                    "Golden link counts already set for chip {} in mesh {}",
                    chip_id,
                    mesh_id);
                golden_link_counts_out[MeshId{mesh_id}][chip_id][router_edge.port_direction] =
                    router_edge.connected_chip_ids.size();
            }
        }
    }
}

std::vector<chip_id_t> get_adjacent_chips_from_ethernet_connections(
    chip_id_t chip_id, std::uint32_t num_ports_per_side) {
    const auto& cluster = tt::tt_metal::MetalContext::instance().get_cluster();
    auto eth_links = cluster.get_ethernet_cores_grouped_by_connected_chips(chip_id);
    bool is_ubb = cluster.get_board_type(chip_id) == BoardType::UBB;

    auto mmio_chip_ids = cluster.mmio_chip_ids();

    std::vector<chip_id_t> adjacent_chips;

    for (const auto& [connected_chip_id, eth_ports] : eth_links) {
        // Do not include any corner to corner links on UBB
        if (is_ubb && cluster.is_external_cable(chip_id, eth_ports[0])) {
            continue;
        }
        if (!eth_ports.empty()) {
            // Special case for TG not to include MMIO devices in adjacency map because they are control chips
            if (cluster.get_cluster_type() == tt::tt_metal::ClusterType::TG &&
                mmio_chip_ids.contains(connected_chip_id)) {
                continue;
            }

            if (eth_ports.size() < num_ports_per_side) {
                log_warning(
                    tt::LogFabric,
                    "Ethernet between chip {} and chip {} have {} expected ethernet ports, but only {} present",
                    chip_id,
                    connected_chip_id,
                    num_ports_per_side,
                    eth_ports.size());
            }
            adjacent_chips.push_back(connected_chip_id);
        }
    }

    return adjacent_chips;
}

std::uint64_t encode_mesh_id_and_rank(MeshId mesh_id, MeshHostRankId host_rank) {
    return (static_cast<uint64_t>(mesh_id.get()) << 32) | static_cast<uint64_t>(host_rank.get());
}

std::pair<MeshId, MeshHostRankId> decode_mesh_id_and_rank(std::uint64_t encoded_value) {
    return {
        MeshId{static_cast<std::uint32_t>(encoded_value >> 32)},
        MeshHostRankId{static_cast<std::uint32_t>(encoded_value & 0xFFFFFFFF)}};
}

<<<<<<< HEAD
std::string print_peer_intermesh_link_tables(
    const std::
        unordered_map<MeshId, std::unordered_map<MeshHostRankId, std::map<EthChanDescriptor, EthChanDescriptor>>>&
            peer_intermesh_link_tables) {
    std::stringstream ss;
    ss << "Peer Intermesh Link Tables:" << std::endl;
    for (const auto& [mesh_id, mesh_host_rank_id_to_link_table] : peer_intermesh_link_tables) {
        ss << "Mesh ID: " << *mesh_id << std::endl;
        for (const auto& [mesh_host_rank_id, link_table] : mesh_host_rank_id_to_link_table) {
            ss << "Mesh Host Rank ID: " << *mesh_host_rank_id << std::endl;
            for (const auto& [local_chan, remote_chan] : link_table) {
                ss << "Local Chan: " << local_chan.board_id << " " << local_chan.chan_id << std::endl;
                ss << "Remote Chan: " << remote_chan.board_id << " " << remote_chan.chan_id << std::endl;
            }
        }
    }
    return ss.str();
=======
bool check_connection_requested(
    MeshId my_mesh_id,
    MeshId neighbor_mesh_id,
    const RequestedIntermeshConnections& requested_intermesh_connections,
    const RequestedIntermeshPorts& requested_intermesh_ports) {
    if (!requested_intermesh_ports.empty()) {
        return requested_intermesh_ports.find(*my_mesh_id) != requested_intermesh_ports.end() &&
               requested_intermesh_ports.at(*my_mesh_id).find(*neighbor_mesh_id) !=
                   requested_intermesh_ports.at(*my_mesh_id).end();
    } else {
        return requested_intermesh_connections.find(*my_mesh_id) != requested_intermesh_connections.end() &&
               requested_intermesh_connections.at(*my_mesh_id).find(*neighbor_mesh_id) !=
                   requested_intermesh_connections.at(*my_mesh_id).end();
    }
}

std::string create_port_tag(port_id_t port_id) {
    return std::string(enchantum::to_string(port_id.first)) + std::to_string(port_id.second);
>>>>>>> 5a07cf73
}

}  // namespace

const std::unordered_map<tt::ARCH, std::vector<std::uint16_t>> ubb_bus_ids = {
    {tt::ARCH::WORMHOLE_B0, {0xC0, 0x80, 0x00, 0x40}},
    {tt::ARCH::BLACKHOLE, {0x00, 0x40, 0xC0, 0x80}},
};

UbbId get_ubb_id(chip_id_t chip_id) {
    const auto& cluster = tt::tt_metal::MetalContext::instance().get_cluster();
    const auto& tray_bus_ids = ubb_bus_ids.at(cluster.arch());
    const auto bus_id = cluster.get_bus_id(chip_id);
    auto tray_bus_id_it = std::find(tray_bus_ids.begin(), tray_bus_ids.end(), bus_id & 0xF0);
    if (tray_bus_id_it != tray_bus_ids.end()) {
        auto ubb_asic_id = bus_id & 0x0F;
        return UbbId{tray_bus_id_it - tray_bus_ids.begin() + 1, ubb_asic_id};
    }
    return UbbId{0, 0};  // Invalid UBB ID if not found
}

void ControlPlane::initialize_dynamic_routing_plane_counts(
    const IntraMeshConnectivity& intra_mesh_connectivity,
    tt_fabric::FabricConfig fabric_config,
    tt_fabric::FabricReliabilityMode reliability_mode) {
    if (fabric_config == tt_fabric::FabricConfig::CUSTOM || fabric_config == tt_fabric::FabricConfig::DISABLED) {
        return;
    }

    this->router_port_directions_to_num_routing_planes_map_.clear();

    auto topology = FabricContext::get_topology_from_config(fabric_config);

    // For TG need to skip the direction on the remote devices directly connected to the MMIO devices as we have only
    // one outgoing eth chan to the mmio device
    // TODO: https://github.com/tenstorrent/tt-metal/issues/24413
    auto skip_direction = [&](const FabricNodeId& node_id, const RoutingDirection direction) -> bool {
        const auto& neighbors = this->get_chip_neighbors(node_id, direction);
        if (neighbors.empty()) {
            return false;
        }

        // The remote devices connected directly to the mmio will have both intra-mesh and inter-mesh neighbors
        if (neighbors.size() > 1 || neighbors.begin()->first != node_id.mesh_id) {
            return true;
        }

        return false;
    };

    auto apply_min =
        [&](FabricNodeId fabric_node_id,
            const std::unordered_map<tt::tt_fabric::RoutingDirection, std::vector<tt::tt_fabric::chan_id_t>>&
                port_direction_eth_chans,
            tt::tt_fabric::RoutingDirection direction,
            const std::unordered_map<tt::tt_fabric::RoutingDirection, size_t>& golden_link_counts,
            size_t& val) {
            if (skip_direction(fabric_node_id, direction)) {
                return;
            }
            if (auto it = port_direction_eth_chans.find(direction); it != port_direction_eth_chans.end()) {
                val = std::min(val, it->second.size());
            }
        };

    // For each mesh in the system
    auto user_meshes = this->get_user_physical_mesh_ids();
    if (reliability_mode == tt::tt_fabric::FabricReliabilityMode::STRICT_SYSTEM_HEALTH_SETUP_MODE) {
        for (const auto& [fabric_node_id, directions_and_eth_chans] :
             this->router_port_directions_to_physical_eth_chan_map_) {
            for (const auto& [direction, eth_chans] : directions_and_eth_chans) {
                this->router_port_directions_to_num_routing_planes_map_[fabric_node_id][direction] = eth_chans.size();
            }
        }
    }

    std::unordered_map<MeshId, std::unordered_map<chip_id_t, std::unordered_map<RoutingDirection, size_t>>>
        golden_link_counts;
    TT_FATAL(
        this->routing_table_generator_ != nullptr && this->routing_table_generator_->mesh_graph != nullptr,
        "Routing table generator not initialized");
    build_golden_link_counts(
        this->routing_table_generator_->mesh_graph->get_intra_mesh_connectivity(), golden_link_counts);
    build_golden_link_counts(
        this->routing_table_generator_->mesh_graph->get_inter_mesh_connectivity(), golden_link_counts);

    auto apply_count = [&](FabricNodeId fabric_node_id, RoutingDirection direction, size_t count) {
        if (skip_direction(fabric_node_id, direction)) {
            return;
        }
        if (this->router_port_directions_to_physical_eth_chan_map_.contains(fabric_node_id) &&
            this->router_port_directions_to_physical_eth_chan_map_.at(fabric_node_id).contains(direction) &&
            !this->router_port_directions_to_physical_eth_chan_map_.at(fabric_node_id).at(direction).empty()) {
            this->router_port_directions_to_num_routing_planes_map_[fabric_node_id][direction] = count;
        }
    };

    const auto& distributed_context = tt::tt_metal::MetalContext::instance().global_distributed_context();
    // For each mesh in the system
    for (auto mesh_id : user_meshes) {
        const auto& mesh_shape = this->get_physical_mesh_shape(MeshId{mesh_id});
        TT_FATAL(mesh_shape.dims() == 2, "ControlPlane: Only 2D meshes are supported");
        TT_FATAL(mesh_shape[0] > 0, "ControlPlane: Mesh width must be greater than 0");
        TT_FATAL(mesh_shape[1] > 0, "ControlPlane: Mesh height must be greater than 0");

        std::vector<size_t> row_min_planes(mesh_shape[0], std::numeric_limits<size_t>::max());
        std::vector<size_t> col_min_planes(mesh_shape[1], std::numeric_limits<size_t>::max());

        // First pass: Calculate minimums for each row/column
        size_t num_chips_in_mesh = intra_mesh_connectivity[mesh_id.get()].size();
        bool is_single_chip = num_chips_in_mesh == 1 && user_meshes.size() == 1;
        bool may_have_intra_mesh_connectivity = !is_single_chip;

        if (may_have_intra_mesh_connectivity) {
            const auto& local_mesh_coord_range = this->get_coord_range(mesh_id, MeshScope::LOCAL);
            for (const auto& mesh_coord : local_mesh_coord_range) {
                auto fabric_chip_id =
                    this->routing_table_generator_->mesh_graph->coordinate_to_chip(mesh_id, mesh_coord);
                const auto fabric_node_id = FabricNodeId(mesh_id, fabric_chip_id);
                auto mesh_coord_x = mesh_coord[0];
                auto mesh_coord_y = mesh_coord[1];

                const auto& port_directions = this->router_port_directions_to_physical_eth_chan_map_.at(fabric_node_id);

                const auto& golden_counts = golden_link_counts.at(MeshId{mesh_id}).at(fabric_chip_id);
                apply_min(
                    fabric_node_id,
                    port_directions,
                    RoutingDirection::E,
                    golden_counts,
                    row_min_planes.at(mesh_coord_x));
                apply_min(
                    fabric_node_id,
                    port_directions,
                    RoutingDirection::W,
                    golden_counts,
                    row_min_planes.at(mesh_coord_x));
                apply_min(
                    fabric_node_id,
                    port_directions,
                    RoutingDirection::N,
                    golden_counts,
                    col_min_planes.at(mesh_coord_y));
                apply_min(
                    fabric_node_id,
                    port_directions,
                    RoutingDirection::S,
                    golden_counts,
                    col_min_planes.at(mesh_coord_y));
            }

            // TODO: specialize by topology for better perf
            if (topology == Topology::Mesh || topology == Topology::Torus) {
                const auto rows_min = std::min_element(row_min_planes.begin(), row_min_planes.end());
                const auto cols_min = std::min_element(col_min_planes.begin(), col_min_planes.end());
                auto mesh_min = std::min(*rows_min, *cols_min);

                std::vector<size_t> recv_buf(*distributed_context.size());
                distributed_context.all_gather(
                    tt::stl::Span<std::byte>(reinterpret_cast<std::byte*>(&mesh_min), sizeof(size_t)),
                    tt::stl::as_writable_bytes(tt::stl::Span<size_t>{recv_buf.data(), recv_buf.size()}));

                distributed_context.barrier();

                auto global_mesh_min = std::min(recv_buf.begin(), recv_buf.end());
                std::fill(row_min_planes.begin(), row_min_planes.end(), *global_mesh_min);
                std::fill(col_min_planes.begin(), col_min_planes.end(), *global_mesh_min);
            }

            // Second pass: Apply minimums to each device
            for (const auto& mesh_coord : local_mesh_coord_range) {
                auto fabric_chip_id =
                    this->routing_table_generator_->mesh_graph->coordinate_to_chip(mesh_id, mesh_coord);
                const auto fabric_node_id = FabricNodeId(mesh_id, fabric_chip_id);
                auto mesh_coord_x = mesh_coord[0];
                auto mesh_coord_y = mesh_coord[1];

                apply_count(fabric_node_id, RoutingDirection::E, row_min_planes.at(mesh_coord_x));
                apply_count(fabric_node_id, RoutingDirection::W, row_min_planes.at(mesh_coord_x));
                apply_count(fabric_node_id, RoutingDirection::N, col_min_planes.at(mesh_coord_y));
                apply_count(fabric_node_id, RoutingDirection::S, col_min_planes.at(mesh_coord_y));
            }
        }
    }
}

LocalMeshBinding ControlPlane::initialize_local_mesh_binding() {
    // When unset, assume host rank 0.
    const char* host_rank_str = std::getenv("TT_MESH_HOST_RANK");
    const MeshHostRankId host_rank =
        (host_rank_str == nullptr) ? MeshHostRankId{0} : MeshHostRankId{std::stoi(host_rank_str)};

    // If TT_MESH_ID is unset, assume this host is the only host in the system and owns all Meshes in
    // the MeshGraphDescriptor. Single Host Multi-Mesh is only used for testing purposes.
    const char* mesh_id_str = std::getenv("TT_MESH_ID");
    if (mesh_id_str == nullptr) {
        auto& ctx = tt::tt_metal::MetalContext::instance().global_distributed_context();
        TT_FATAL(
            *ctx.size() == 1 && *ctx.rank() == 0,
            "Not specifying both TT_MESH_ID and TT_MESH_HOST_RANK is only supported for single host systems.");
        std::vector<MeshId> local_mesh_ids;
        for (const auto& mesh_id : this->routing_table_generator_->mesh_graph->get_mesh_ids()) {
            const auto& host_ranks = this->routing_table_generator_->mesh_graph->get_host_ranks(mesh_id);
            TT_FATAL(
                host_ranks.size() == 1 && *host_ranks.values().front() == 0,
                "Mesh {} has {} host ranks, expected 1",
                *mesh_id,
                host_ranks.size());
            local_mesh_ids.push_back(mesh_id);
        }
        TT_FATAL(!local_mesh_ids.empty(), "No local meshes found.");
        return LocalMeshBinding{.mesh_ids = std::move(local_mesh_ids), .host_rank = MeshHostRankId{0}};
    }

    // Otherwise, use the value from the environment variable.
    auto local_mesh_binding = LocalMeshBinding{.mesh_ids = {MeshId{std::stoi(mesh_id_str)}}, .host_rank = host_rank};

    log_debug(
        tt::LogDistributed,
        "Local mesh binding: mesh_id: {}, host_rank: {}",
        local_mesh_binding.mesh_ids[0],
        local_mesh_binding.host_rank);

    // Validate the local mesh binding exists in the mesh graph descriptor
    const auto mesh_ids = this->routing_table_generator_->mesh_graph->get_mesh_ids();
    TT_FATAL(
        std::find(mesh_ids.begin(), mesh_ids.end(), local_mesh_binding.mesh_ids[0]) != mesh_ids.end(),
        "Invalid TT_MESH_ID: Local mesh binding mesh_id {} not found in mesh graph descriptor",
        *local_mesh_binding.mesh_ids[0]);

    // Validate host rank (only if mesh_id is valid)
    const auto& host_ranks =
        this->routing_table_generator_->mesh_graph->get_host_ranks(local_mesh_binding.mesh_ids[0]).values();
    if (host_rank_str == nullptr) {
        TT_FATAL(
            host_ranks.size() == 1 && *host_ranks.front() == 0,
            "TT_MESH_HOST_RANK must be set when multiple host ranks are present in the mesh graph descriptor for mesh "
            "ID {}",
            *local_mesh_binding.mesh_ids[0]);
    } else {
        TT_FATAL(
            std::find(host_ranks.begin(), host_ranks.end(), local_mesh_binding.host_rank) != host_ranks.end(),
            "Invalid TT_MESH_HOST_RANK: Local mesh binding host_rank {} not found in mesh graph descriptor",
            *local_mesh_binding.host_rank);
    }

    return local_mesh_binding;
}

void ControlPlane::initialize_distributed_contexts() {
    const auto& global_context = tt::tt_metal::distributed::multihost::DistributedContext::get_current_world();
    if (*global_context->size() == 1) {
        host_local_context_ = global_context;
        std::transform(
            local_mesh_binding_.mesh_ids.begin(),
            local_mesh_binding_.mesh_ids.end(),
            std::inserter(distributed_contexts_, distributed_contexts_.end()),
            [&](const MeshId& mesh_id) { return std::make_pair(mesh_id, global_context); });
        return;
    }

    std::array this_host = {*global_context->rank()};
    host_local_context_ = global_context->create_sub_context(this_host);

    // Find out which MPI ranks manage the same meshes as this host.
    uint64_t this_host_encoded_ids =
        encode_mesh_id_and_rank(local_mesh_binding_.mesh_ids[0], local_mesh_binding_.host_rank);
    std::vector<std::uint64_t> encoded_mesh_ids(*global_context->size());
    global_context->all_gather(
        ttsl::Span<std::byte>(reinterpret_cast<std::byte*>(&this_host_encoded_ids), sizeof(std::uint64_t)),
        ttsl::as_writable_bytes(ttsl::make_span(encoded_mesh_ids)));

    int mpi_rank = 0;
    for (std::uint64_t encoded_value : encoded_mesh_ids) {
        const auto [mesh_id, mesh_host_rank] = decode_mesh_id_and_rank(encoded_value);
        mpi_ranks_[mesh_id][mesh_host_rank] = tt::tt_metal::distributed::multihost::Rank{mpi_rank};
        global_logical_bindings_[tt::tt_metal::distributed::multihost::Rank{mpi_rank++}] = {mesh_id, mesh_host_rank};
    }

    // Create a sub-context for each mesh-host-rank pair.
    for (const auto local_mesh_id : local_mesh_binding_.mesh_ids) {
        auto mesh_host_ranks = mpi_ranks_.find(local_mesh_id);
        TT_FATAL(mesh_host_ranks != mpi_ranks_.end(), "Mesh {} not found in mpi_ranks.", local_mesh_id);
        if (mesh_host_ranks->second.size() == 1) {
            distributed_contexts_.emplace(local_mesh_id, host_local_context_);
        } else {
            std::vector<int> mpi_neighbors;
            std::transform(
                mesh_host_ranks->second.begin(),
                mesh_host_ranks->second.end(),
                std::back_inserter(mpi_neighbors),
                [](const auto& p) { return p.second.get(); });
            std::sort(mpi_neighbors.begin(), mpi_neighbors.end());
            distributed_contexts_.emplace(local_mesh_id, global_context->create_sub_context(mpi_neighbors));
        }
    }

    global_context->barrier();
}

FabricNodeId ControlPlane::get_fabric_node_id_from_asic_id(uint64_t asic_id) const {
    const auto& cluster = tt::tt_metal::MetalContext::instance().get_cluster();
    const auto& chip_unique_ids = cluster.get_unique_chip_ids();

    for (const auto& [physical_chip_id, unique_id] : chip_unique_ids) {
        // TODO: We can maintain a map of unique_id to physical_chip_id for faster lookup
        if (unique_id == asic_id) {
            return this->get_fabric_node_id_from_physical_chip_id(physical_chip_id);
        }
    }

    TT_FATAL(false, "FabricNodeId not found for ASIC ID {}", asic_id);
    return FabricNodeId(MeshId{0}, 0);
}

void ControlPlane::init_control_plane(
    const std::string& mesh_graph_desc_file,
    std::optional<std::reference_wrapper<const std::map<FabricNodeId, chip_id_t>>>
        logical_mesh_chip_id_to_physical_chip_id_mapping) {
    this->routing_table_generator_ = std::make_unique<RoutingTableGenerator>(mesh_graph_desc_file);
    this->physical_system_descriptor_ = std::make_unique<tt::tt_metal::PhysicalSystemDescriptor>();
    this->local_mesh_binding_ = this->initialize_local_mesh_binding();

    this->initialize_distributed_contexts();

    if (logical_mesh_chip_id_to_physical_chip_id_mapping.has_value()) {
        this->load_physical_chip_mapping(logical_mesh_chip_id_to_physical_chip_id_mapping->get());
    } else {
        this->load_physical_chip_mapping(get_logical_chip_to_physical_chip_mapping(mesh_graph_desc_file));
    }
    if (routing_table_generator_->mesh_graph->is_legacy_mode()) {
        this->generate_intermesh_connectivity();
    }

    // Printing, only enabled with log_debug
    this->routing_table_generator_->mesh_graph->print_connectivity();
}

ControlPlane::ControlPlane(const std::string& mesh_graph_desc_file) {
    init_control_plane(mesh_graph_desc_file, std::nullopt);
}

ControlPlane::ControlPlane(
    const std::string& mesh_graph_desc_file,
    const std::map<FabricNodeId, chip_id_t>& logical_mesh_chip_id_to_physical_chip_id_mapping) {
    init_control_plane(mesh_graph_desc_file, logical_mesh_chip_id_to_physical_chip_id_mapping);
}

void ControlPlane::load_physical_chip_mapping(
    const std::map<FabricNodeId, chip_id_t>& logical_mesh_chip_id_to_physical_chip_id_mapping) {
    this->logical_mesh_chip_id_to_physical_chip_id_mapping_ = logical_mesh_chip_id_to_physical_chip_id_mapping;
    this->validate_mesh_connections();
}

void ControlPlane::validate_mesh_connections(MeshId mesh_id) const {
    MeshShape mesh_shape = routing_table_generator_->mesh_graph->get_mesh_shape(mesh_id);
    auto get_physical_chip_id = [&](const MeshCoordinate& mesh_coord) {
        auto fabric_chip_id = this->routing_table_generator_->mesh_graph->coordinate_to_chip(mesh_id, mesh_coord);
        return logical_mesh_chip_id_to_physical_chip_id_mapping_.at(FabricNodeId(mesh_id, fabric_chip_id));
    };
    auto validate_chip_connections = [&](const MeshCoordinate& mesh_coord, const MeshCoordinate& other_mesh_coord) {
        chip_id_t physical_chip_id = get_physical_chip_id(mesh_coord);
        chip_id_t physical_chip_id_other = get_physical_chip_id(other_mesh_coord);
        auto eth_links = get_ethernet_cores_grouped_by_connected_chips(physical_chip_id);
        auto eth_links_to_other = eth_links.find(physical_chip_id_other);
        TT_FATAL(
            eth_links_to_other != eth_links.end(),
            "Chip {} not connected to chip {}",
            physical_chip_id,
            physical_chip_id_other);
    };
    const auto& mesh_coord_range = this->get_coord_range(mesh_id, MeshScope::LOCAL);
    for (const auto& mesh_coord : mesh_coord_range) {
        chip_id_t physical_chip_id = get_physical_chip_id(mesh_coord);
        MeshCoordinate mesh_coord_next{mesh_coord[0], mesh_coord[1] + 1};
        MeshCoordinate mesh_coord_next_row{mesh_coord[0] + 1, mesh_coord[1]};
        const auto& eth_links = get_ethernet_cores_grouped_by_connected_chips(physical_chip_id);
        if (mesh_coord_range.contains(mesh_coord_next)) {
            validate_chip_connections(mesh_coord, mesh_coord_next);
        }
        if (mesh_coord_range.contains(mesh_coord_next_row)) {
            validate_chip_connections(mesh_coord, mesh_coord_next_row);
        }
    }
}

void ControlPlane::validate_mesh_connections() const {
    for (const auto& mesh_id : this->routing_table_generator_->mesh_graph->get_mesh_ids()) {
        if (this->is_local_mesh(mesh_id)) {
            this->validate_mesh_connections(mesh_id);
        }
    }
}

// TODO: refactor mesh_ns_size/mesh_ew_size to use MeshCoordinateRange
// TODO: update logical_mesh_chip_id_to_physical_chip_id_mapping_ to be updated here probably
std::vector<chip_id_t> ControlPlane::get_mesh_physical_chip_ids(
    const tt::tt_metal::distributed::MeshContainer<chip_id_t>& mesh_container,
    std::optional<chip_id_t> nw_corner_chip_id) const {
    // Convert the coordinate range to a set of chip IDs using MeshContainer iterator
    const auto& user_chip_ids = tt::tt_metal::MetalContext::instance().get_cluster().user_exposed_chip_ids();
    TT_FATAL(
        user_chip_ids.size() >= mesh_container.size(),
        "Number of chips visible ({}) is less than the number of chips specified in mesh graph descriptor ({}), check system status with tt-smi that all chips are visible.",
        user_chip_ids.size(),
        mesh_container.size());

    // Special case for 1x1 mesh
    if (mesh_container.shape() == tt::tt_metal::distributed::MeshShape(1, 1)) {
        std::vector<chip_id_t> physical_chip_ids(1);
        physical_chip_ids[0] = *user_chip_ids.begin();
        return physical_chip_ids;
    }

    // Build mesh adjacency map using BFS
    std::uint32_t num_ports_per_side =
        routing_table_generator_->mesh_graph->get_chip_spec().num_eth_ports_per_direction;
    auto topology_info = build_mesh_adjacency_map(
        user_chip_ids,
        mesh_container.shape(),
        [num_ports_per_side](chip_id_t chip_id) {
            return get_adjacent_chips_from_ethernet_connections(chip_id, num_ports_per_side);
        },
        nw_corner_chip_id);

    // Handle 1D meshes (1xN or Nx1)
    bool is_1d_mesh = (topology_info.ns_size == 1) || (topology_info.ew_size == 1);
    if (is_1d_mesh) {
        return convert_1d_mesh_adjacency_to_row_major_vector(topology_info);
    }

    // Handle 2D meshes
    return convert_2d_mesh_adjacency_to_row_major_vector(topology_info, nw_corner_chip_id);
}

std::map<FabricNodeId, chip_id_t> ControlPlane::get_logical_chip_to_physical_chip_mapping(
    const std::string& mesh_graph_desc_file) {
    std::map<FabricNodeId, chip_id_t> logical_mesh_chip_id_to_physical_chip_id_mapping;

    std::string mesh_graph_desc_filename = std::filesystem::path(mesh_graph_desc_file).filename().string();

    // NOTE: This is a special case for the TG mesh graph descriptor.
    // It has to use Ethernet coordinates because ethernet coordinates must be mapped manually to physical chip IDs
    // because the TG intermesh ethernet links could be inverted when mapped to physical chip IDs.
    if (mesh_graph_desc_filename.starts_with("tg_mesh_graph_descriptor.")) {
        // Add the N150 MMIO devices
        auto eth_coords_per_chip =
            tt::tt_metal::MetalContext::instance().get_cluster().get_all_chip_ethernet_coordinates();
        std::unordered_map<int, chip_id_t> eth_coord_y_for_gateway_chips = {};
        for (const auto [chip_id, eth_coord] : eth_coords_per_chip) {
            if (tt::tt_metal::MetalContext::instance().get_cluster().get_board_type(chip_id) == BoardType::N150) {
                eth_coord_y_for_gateway_chips[eth_coord.y] = chip_id;
            }
        }
        logical_mesh_chip_id_to_physical_chip_id_mapping.insert(
            {FabricNodeId(MeshId{0}, 0), eth_coord_y_for_gateway_chips[3]});
        logical_mesh_chip_id_to_physical_chip_id_mapping.insert(
            {FabricNodeId(MeshId{1}, 0), eth_coord_y_for_gateway_chips[2]});
        logical_mesh_chip_id_to_physical_chip_id_mapping.insert(
            {FabricNodeId(MeshId{2}, 0), eth_coord_y_for_gateway_chips[1]});
        logical_mesh_chip_id_to_physical_chip_id_mapping.insert(
            {FabricNodeId(MeshId{3}, 0), eth_coord_y_for_gateway_chips[0]});

        auto nw_chip_physical_id =
            tt::tt_metal::MetalContext::instance().get_cluster().get_physical_chip_id_from_eth_coord({0, 3, 7, 0, 1});
        // Main board
        const auto& mesh_container = this->routing_table_generator_->mesh_graph->get_chip_ids(MeshId{4});
        const auto& physical_chip_ids = this->get_mesh_physical_chip_ids(mesh_container, nw_chip_physical_id);
        for (std::uint32_t i = 0; i < physical_chip_ids.size(); i++) {
            logical_mesh_chip_id_to_physical_chip_id_mapping.insert({FabricNodeId(MeshId{4}, i), physical_chip_ids[i]});
        }
        // This case can be depreciated once we have multi-host testing and validate it working
    } else {
        // Iterate over every mesh defined in the mesh-graph descriptor and embed it on top of
        // the physical cluster using the generic helper.
        for (const auto& mesh_id : this->routing_table_generator_->mesh_graph->get_mesh_ids()) {
            if (!this->is_local_mesh(mesh_id)) {
                continue;
            }
            auto host_rank_id = this->get_local_host_rank_id_binding();
            const auto& mesh_container =
                this->routing_table_generator_->mesh_graph->get_chip_ids(mesh_id, host_rank_id);

            std::optional<chip_id_t> nw_chip_physical_id = std::nullopt;
            const auto& cluster = tt::tt_metal::MetalContext::instance().get_cluster();
            // TODO: remove once we use global physical graph to map logical big mesh to physical chips
            // NOTE: This nw chip may not be set the same for UBB devices when using the Mock Cluster Descriptor
            if (cluster.get_board_type(0) == BoardType::UBB) {
                for (const auto& chip_id : cluster.all_chip_ids()) {
                    auto candidate_ubb_id = tt::tt_fabric::get_ubb_id(chip_id);
                    if (candidate_ubb_id.tray_id == 1 && candidate_ubb_id.asic_id == 1) {
                        nw_chip_physical_id = chip_id;
                    }
                }
            }

            const auto& physical_chip_ids = this->get_mesh_physical_chip_ids(mesh_container, nw_chip_physical_id);
            std::uint32_t i = 0;
            for (const auto& [_, fabric_chip_id] : mesh_container) {
                logical_mesh_chip_id_to_physical_chip_id_mapping.emplace(
                    FabricNodeId(mesh_id, fabric_chip_id), physical_chip_ids[i]);
                i++;
            }
        }
    }

    return logical_mesh_chip_id_to_physical_chip_id_mapping;
}

routing_plane_id_t ControlPlane::get_routing_plane_id(
    chan_id_t eth_chan_id, const std::vector<chan_id_t>& eth_chans_in_direction) const {
    auto it = std::find(eth_chans_in_direction.begin(), eth_chans_in_direction.end(), eth_chan_id);
    return std::distance(eth_chans_in_direction.begin(), it);
}

routing_plane_id_t ControlPlane::get_routing_plane_id(FabricNodeId fabric_node_id, chan_id_t eth_chan_id) const {
    TT_FATAL(
        this->router_port_directions_to_physical_eth_chan_map_.contains(fabric_node_id),
        "Mesh {} Chip {} out of bounds",
        fabric_node_id.mesh_id,
        fabric_node_id.chip_id);

    std::optional<std::vector<chan_id_t>> eth_chans_in_direction;
    const auto& chip_eth_chans_map = this->router_port_directions_to_physical_eth_chan_map_.at(fabric_node_id);
    for (const auto& [_, eth_chans] : chip_eth_chans_map) {
        if (std::find(eth_chans.begin(), eth_chans.end(), eth_chan_id) != eth_chans.end()) {
            eth_chans_in_direction = eth_chans;
            break;
        }
    }
    TT_FATAL(
        eth_chans_in_direction.has_value(),
        "Could not find Eth chan ID {} for Chip ID {}, Mesh ID {}",
        eth_chan_id,
        fabric_node_id.chip_id,
        fabric_node_id.mesh_id);

    return get_routing_plane_id(eth_chan_id, eth_chans_in_direction.value());
}

chan_id_t ControlPlane::get_downstream_eth_chan_id(
    routing_plane_id_t src_routing_plane_id, const std::vector<chan_id_t>& candidate_target_chans) const {
    if (candidate_target_chans.empty()) {
        return eth_chan_magic_values::INVALID_DIRECTION;
    }

    for (const auto& target_chan_id : candidate_target_chans) {
        if (src_routing_plane_id == this->get_routing_plane_id(target_chan_id, candidate_target_chans)) {
            return target_chan_id;
        }
    }

    // TODO: for now disable collapsing routing planes until we add the corresponding logic for
    //     connecting the routers on these planes
    // If no match found, return a channel from candidate_target_chans
    // Enabled for TG Dispatch on Fabric
    // TODO: https://github.com/tenstorrent/tt-metal/issues/24413
    if (tt::tt_metal::MetalContext::instance().get_cluster().get_cluster_type() == tt::tt_metal::ClusterType::TG) {
        while (src_routing_plane_id >= candidate_target_chans.size()) {
            src_routing_plane_id = src_routing_plane_id % candidate_target_chans.size();
        }
        return candidate_target_chans[src_routing_plane_id];
    }

    return eth_chan_magic_values::INVALID_DIRECTION;
};

void ControlPlane::convert_fabric_routing_table_to_chip_routing_table() {
    // Routing tables contain direction from chip to chip
    // Convert it to be unique per ethernet channel

    auto host_rank_id = this->get_local_host_rank_id_binding();
    const auto& router_intra_mesh_routing_table = this->routing_table_generator_->get_intra_mesh_table();
    // Get the number of ports per chip from a local mesh
    std::uint32_t num_ports_per_chip = 0;
    for (std::uint32_t mesh_id_val = 0; mesh_id_val < router_intra_mesh_routing_table.size(); mesh_id_val++) {
        MeshId mesh_id{mesh_id_val};
        if (this->is_local_mesh(mesh_id)) {
            // Get the number of ports per chip from any chip in the local mesh
            const auto& local_mesh_chip_id_container =
                this->routing_table_generator_->mesh_graph->get_chip_ids(mesh_id, host_rank_id);
            for (const auto& [_, src_fabric_chip_id] : local_mesh_chip_id_container) {
                const auto src_fabric_node_id = FabricNodeId(mesh_id, src_fabric_chip_id);
                auto physical_chip_id = get_physical_chip_id_from_fabric_node_id(src_fabric_node_id);
                num_ports_per_chip = tt::tt_metal::MetalContext::instance()
                                        .get_cluster()
                                        .get_soc_desc(physical_chip_id)
                                        .get_cores(CoreType::ETH)
                                        .size();
                break;
            }
        }
    }
    for (std::uint32_t mesh_id_val = 0; mesh_id_val < router_intra_mesh_routing_table.size(); mesh_id_val++) {
        MeshId mesh_id{mesh_id_val};
        const auto& global_mesh_chip_id_container = this->routing_table_generator_->mesh_graph->get_chip_ids(mesh_id);
        for (const auto& [_, src_fabric_chip_id] : global_mesh_chip_id_container) {
            const auto src_fabric_node_id = FabricNodeId(mesh_id, src_fabric_chip_id);
            this->intra_mesh_routing_tables_[src_fabric_node_id].resize(
                num_ports_per_chip);  // contains more entries than needed, this size is for all eth channels on chip
            for (int i = 0; i < num_ports_per_chip; i++) {
                // Size the routing table to the number of chips in the mesh
                this->intra_mesh_routing_tables_[src_fabric_node_id][i].resize(
                    router_intra_mesh_routing_table[mesh_id_val][src_fabric_chip_id].size());
            }
            // Dst is looped over all chips in the mesh, regardless of whether they are local or not
            for (chip_id_t dst_fabric_chip_id = 0;
                 dst_fabric_chip_id < router_intra_mesh_routing_table[mesh_id_val][src_fabric_chip_id].size();
                 dst_fabric_chip_id++) {
                // Target direction is the direction to the destination chip for all ethernet channesl
                const auto& target_direction =
                    router_intra_mesh_routing_table[mesh_id_val][src_fabric_chip_id][dst_fabric_chip_id];
                // We view ethernet channels on one side of the chip as parallel planes. So N[0] talks to S[0], E[0],
                // W[0] and so on For all live ethernet channels on this chip, set the routing table entry to the
                // destination chip as the ethernet channel on the same plane
                for (const auto& [direction, eth_chans_on_side] :
                     this->router_port_directions_to_physical_eth_chan_map_.at(src_fabric_node_id)) {
                    for (const auto& src_chan_id : eth_chans_on_side) {
                        if (src_fabric_chip_id == dst_fabric_chip_id) {
                            TT_ASSERT(
                                (target_direction == RoutingDirection::C),
                                "Expecting same direction for intra mesh routing");
                            // This entry represents chip to itself, should not be used by FW
                            this->intra_mesh_routing_tables_.at(src_fabric_node_id)[src_chan_id][dst_fabric_chip_id] =
                                src_chan_id;
                        } else if (target_direction == direction) {
                            // This entry represents an outgoing eth channel
                            this->intra_mesh_routing_tables_.at(src_fabric_node_id)[src_chan_id][dst_fabric_chip_id] =
                                src_chan_id;
                        } else {
                            const auto& eth_chans_in_target_direction =
                                this->router_port_directions_to_physical_eth_chan_map_.at(
                                    src_fabric_node_id)[target_direction];
                            const auto src_routing_plane_id =
                                this->get_routing_plane_id(src_chan_id, eth_chans_on_side);
                            this->intra_mesh_routing_tables_.at(src_fabric_node_id)[src_chan_id][dst_fabric_chip_id] =
                                this->get_downstream_eth_chan_id(src_routing_plane_id, eth_chans_in_target_direction);
                        }
                    }
                }
            }
        }
    }
    const auto& router_inter_mesh_routing_table = this->routing_table_generator_->get_inter_mesh_table();
    for (std::uint32_t src_mesh_id_val = 0; src_mesh_id_val < router_inter_mesh_routing_table.size();
         src_mesh_id_val++) {
        MeshId src_mesh_id{src_mesh_id_val};
        const auto& global_mesh_chip_id_container =
            this->routing_table_generator_->mesh_graph->get_chip_ids(src_mesh_id);
        for (const auto& [_, src_fabric_chip_id] : global_mesh_chip_id_container) {
            const auto src_fabric_node_id = FabricNodeId(src_mesh_id, src_fabric_chip_id);
            this->inter_mesh_routing_tables_[src_fabric_node_id].resize(
                num_ports_per_chip);  // contains more entries than needed
            for (int i = 0; i < num_ports_per_chip; i++) {
                // Size the routing table to the number of meshes
                this->inter_mesh_routing_tables_[src_fabric_node_id][i].resize(
                    router_inter_mesh_routing_table[src_mesh_id_val][src_fabric_chip_id].size());
            }
            for (chip_id_t dst_mesh_id_val = 0;
                 dst_mesh_id_val < router_inter_mesh_routing_table[src_mesh_id_val][src_fabric_chip_id].size();
                 dst_mesh_id_val++) {
                // Target direction is the direction to the destination mesh for all ethernet channesl
                const auto& target_direction =
                    router_inter_mesh_routing_table[src_mesh_id_val][src_fabric_chip_id][dst_mesh_id_val];

                // We view ethernet channels on one side of the chip as parallel planes. So N[0] talks to S[0], E[0],
                // W[0] and so on For all live ethernet channels on this chip, set the routing table entry to the
                // destination mesh as the ethernet channel on the same plane
                for (const auto& [direction, eth_chans_on_side] :
                     this->router_port_directions_to_physical_eth_chan_map_.at(src_fabric_node_id)) {
                    for (const auto& src_chan_id : eth_chans_on_side) {
                        if (src_mesh_id_val == dst_mesh_id_val) {
                            TT_ASSERT(
                                (target_direction == RoutingDirection::C),
                                "ControlPlane: Expecting same direction for inter mesh routing");
                            // This entry represents mesh to itself, should not be used by FW
                            this->inter_mesh_routing_tables_.at(src_fabric_node_id)[src_chan_id][dst_mesh_id_val] =
                                src_chan_id;
                        } else if (target_direction == RoutingDirection::NONE) {
                            // This entry represents a mesh to mesh connection that is not reachable
                            // Set to an invalid channel id
                            this->inter_mesh_routing_tables_.at(src_fabric_node_id)[src_chan_id][dst_mesh_id_val] =
                                eth_chan_magic_values::INVALID_DIRECTION;
                        } else if (target_direction == direction) {
                            // This entry represents an outgoing eth channel
                            this->inter_mesh_routing_tables_.at(src_fabric_node_id)[src_chan_id][dst_mesh_id_val] =
                                src_chan_id;
                        } else {
                            const auto& eth_chans_in_target_direction =
                                this->router_port_directions_to_physical_eth_chan_map_.at(
                                    src_fabric_node_id)[target_direction];
                            const auto src_routing_plane_id =
                                this->get_routing_plane_id(src_chan_id, eth_chans_on_side);
                            this->inter_mesh_routing_tables_.at(src_fabric_node_id)[src_chan_id][dst_mesh_id_val] =
                                this->get_downstream_eth_chan_id(src_routing_plane_id, eth_chans_in_target_direction);
                        }
                    }
                }
            }
        }
    }

    // Printing, only enabled with log_debug
    this->print_routing_tables();
}

// order ethernet channels using virtual coordinates
void ControlPlane::order_ethernet_channels() {
    for (auto& [fabric_node_id, eth_chans_by_dir] : this->router_port_directions_to_physical_eth_chan_map_) {
        for (auto& [_, eth_chans] : eth_chans_by_dir) {
            auto phys_chip_id = this->get_physical_chip_id_from_fabric_node_id(fabric_node_id);
            const auto& soc_desc = tt::tt_metal::MetalContext::instance().get_cluster().get_soc_desc(phys_chip_id);

            std::sort(eth_chans.begin(), eth_chans.end(), [&soc_desc](const auto& a, const auto& b) {
                auto virt_coords_a = soc_desc.get_eth_core_for_channel(a, CoordSystem::VIRTUAL);
                auto virt_coords_b = soc_desc.get_eth_core_for_channel(b, CoordSystem::VIRTUAL);
                return virt_coords_a.x < virt_coords_b.x;
            });
        }
    }
}

void ControlPlane::trim_ethernet_channels_not_mapped_to_live_routing_planes() {
    auto user_mesh_ids = this->get_user_physical_mesh_ids();
    std::unordered_set<MeshId> user_mesh_ids_set(user_mesh_ids.begin(), user_mesh_ids.end());
    if (tt::tt_metal::MetalContext::instance().get_fabric_config() != tt_fabric::FabricConfig::CUSTOM) {
        for (auto& [fabric_node_id, directional_eth_chans] : this->router_port_directions_to_physical_eth_chan_map_) {
            if (user_mesh_ids_set.count(fabric_node_id.mesh_id) == 0) {
                continue;
            }
            for (auto direction :
                 {RoutingDirection::N, RoutingDirection::S, RoutingDirection::E, RoutingDirection::W}) {
                if (directional_eth_chans.find(direction) != directional_eth_chans.end()) {
                    size_t num_available_routing_planes = this->get_num_live_routing_planes(fabric_node_id, direction);
                    TT_FATAL(
                        directional_eth_chans.at(direction).size() >= num_available_routing_planes,
                        "Expected {} eth channels on M{}D{} in direction {}, but got {}",
                        num_available_routing_planes,
                        fabric_node_id.mesh_id,
                        fabric_node_id.chip_id,
                        direction,
                        directional_eth_chans.at(direction).size());
                    bool trim = directional_eth_chans.at(direction).size() > num_available_routing_planes;
                    auto physical_chip_id = this->logical_mesh_chip_id_to_physical_chip_id_mapping_.at(fabric_node_id);
                    if (trim) {
                        log_warning(
                            tt::LogFabric,
                            "phys {} M{}D{} in direction {} has {} eth channels, but only {} routing planes are "
                            "available",
                            physical_chip_id,
                            fabric_node_id.mesh_id,
                            fabric_node_id.chip_id,
                            direction,
                            directional_eth_chans.at(direction).size(),
                            num_available_routing_planes);
                    }
                    directional_eth_chans.at(direction).resize(num_available_routing_planes);
                }
            }
        }
    }
}

size_t ControlPlane::get_num_live_routing_planes(
    FabricNodeId fabric_node_id, RoutingDirection routing_direction) const {
    TT_FATAL(
        this->router_port_directions_to_num_routing_planes_map_.find(fabric_node_id) !=
            this->router_port_directions_to_num_routing_planes_map_.end(),
        "Fabric node id (mesh={}, chip={}) not found in router port directions to num routing planes map",
        fabric_node_id.mesh_id,
        fabric_node_id.chip_id);
    TT_FATAL(
        this->router_port_directions_to_num_routing_planes_map_.at(fabric_node_id).find(routing_direction) !=
            this->router_port_directions_to_num_routing_planes_map_.at(fabric_node_id).end(),
        "Routing direction {} not found in router port directions to num routing planes map for fabric node id "
        "(mesh={}, chip={})",
        routing_direction,
        fabric_node_id.mesh_id,
        fabric_node_id.chip_id);
    return this->router_port_directions_to_num_routing_planes_map_.at(fabric_node_id).at(routing_direction);
}

// Only builds the routing table representation, does not actually populate the routing tables in memory of the
// fabric routers on device
void ControlPlane::configure_routing_tables_for_fabric_ethernet_channels(
    tt::tt_fabric::FabricConfig fabric_config, tt_fabric::FabricReliabilityMode reliability_mode) {
    this->intra_mesh_routing_tables_.clear();
    this->inter_mesh_routing_tables_.clear();
    this->router_port_directions_to_physical_eth_chan_map_.clear();

    const auto& intra_mesh_connectivity = this->routing_table_generator_->mesh_graph->get_intra_mesh_connectivity();
    // Initialize the bookkeeping for mapping from mesh/chip/direction to physical ethernet channels
    for (const auto& [fabric_node_id, _] : this->logical_mesh_chip_id_to_physical_chip_id_mapping_) {
        if (!this->router_port_directions_to_physical_eth_chan_map_.contains(fabric_node_id)) {
            this->router_port_directions_to_physical_eth_chan_map_[fabric_node_id] = {};
        }
    }

    auto host_rank_id = this->get_local_host_rank_id_binding();
    const auto& my_host = physical_system_descriptor_->my_host_name();
    const auto& neighbor_hosts = physical_system_descriptor_->get_host_neighbors(my_host);

    for (std::uint32_t mesh_id_val = 0; mesh_id_val < intra_mesh_connectivity.size(); mesh_id_val++) {
        // TODO: we can probably remove this check, in general should update these loops to iterate over local meshes
        MeshId mesh_id{mesh_id_val};
        if (!this->is_local_mesh(mesh_id)) {
            continue;
        }
        const auto& local_mesh_coord_range = this->get_coord_range(mesh_id, MeshScope::LOCAL);
        const auto& local_mesh_chip_id_container =
            this->routing_table_generator_->mesh_graph->get_chip_ids(mesh_id, host_rank_id);
        for (const auto& [_, fabric_chip_id] : local_mesh_chip_id_container) {
            const auto fabric_node_id = FabricNodeId(mesh_id, fabric_chip_id);
            auto physical_chip_id = this->get_physical_chip_id_from_fabric_node_id(fabric_node_id);

            for (const auto& [logical_connected_chip_id, edge] : intra_mesh_connectivity[*mesh_id][fabric_chip_id]) {
                auto connected_mesh_coord =
                    this->routing_table_generator_->mesh_graph->chip_to_coordinate(mesh_id, logical_connected_chip_id);
                if (local_mesh_coord_range.contains(connected_mesh_coord)) {
                    // This is a local chip, so we can use the logical chip id directly
                    TT_ASSERT(
                        this->logical_mesh_chip_id_to_physical_chip_id_mapping_.contains(
                            FabricNodeId(mesh_id, logical_connected_chip_id)),
                        "Mesh {} Chip {} not found in logical mesh chip id to physical chip id mapping",
                        mesh_id,
                        logical_connected_chip_id);
                    const auto& physical_connected_chip_id = this->logical_mesh_chip_id_to_physical_chip_id_mapping_.at(
                        FabricNodeId(mesh_id, logical_connected_chip_id));

                    const auto& connected_chips_and_eth_cores =
                        tt::tt_metal::MetalContext::instance().get_cluster().get_ethernet_cores_grouped_by_connected_chips(
                            physical_chip_id);

                    bool connections_exist = connected_chips_and_eth_cores.find(physical_connected_chip_id) !=
                                             connected_chips_and_eth_cores.end();
                    TT_FATAL(
                        connections_exist ||
                            reliability_mode != tt::tt_fabric::FabricReliabilityMode::STRICT_SYSTEM_HEALTH_SETUP_MODE,
                        "Expected connections to exist for M{}D{} to D{}",
                        mesh_id,
                        fabric_chip_id,
                        logical_connected_chip_id);
                    if (!connections_exist) {
                        continue;
                    }

                    const auto& connected_eth_cores = connected_chips_and_eth_cores.at(physical_connected_chip_id);
                    if (reliability_mode == tt::tt_fabric::FabricReliabilityMode::STRICT_SYSTEM_HEALTH_SETUP_MODE) {
                        TT_FATAL(
                            connected_eth_cores.size() >= edge.connected_chip_ids.size(),
                            "Expected {} eth links from physical chip {} to physical chip {}",
                            edge.connected_chip_ids.size(),
                            physical_chip_id,
                            physical_connected_chip_id);
                    }

                    for (const auto& eth_core : connected_eth_cores) {
                        // There could be an optimization here to create entry for both chips here, assuming links are
                        // bidirectional
                        this->assign_direction_to_fabric_eth_core(fabric_node_id, eth_core, edge.port_direction);
                    }
                } else {
                    TT_ASSERT(
                        this->routing_table_generator_->mesh_graph
                            ->get_host_rank_for_chip(mesh_id, logical_connected_chip_id)
                            .has_value(),
                        "Mesh {} Chip {} does not have a host rank associated with it",
                        mesh_id,
                        fabric_chip_id);
                    auto connected_host_rank_id = this->routing_table_generator_->mesh_graph
                                                      ->get_host_rank_for_chip(mesh_id, logical_connected_chip_id)
                                                      .value();
                    auto unique_chip_id =
                        tt::tt_metal::MetalContext::instance().get_cluster().get_unique_chip_ids().at(physical_chip_id);
<<<<<<< HEAD

                    // Look up connected chip's intermesh link table and grab local desc channel
                    // TODO: need to add validate to make sure there is bidrectional traffic
                    for (const auto& [local_desc, peer_desc] :
                         peer_intermesh_link_tables_[mesh_id][connected_host_rank_id]) {
                        if (peer_desc.board_id == unique_chip_id) {
                            tt::umd::CoreCoord eth_core =
                                tt::tt_metal::MetalContext::instance()
                                    .get_cluster()
                                    .get_soc_desc(physical_chip_id)
                                    .get_eth_core_for_channel(local_desc.chan_id, CoordSystem::LOGICAL);
                            this->assign_direction_to_fabric_eth_core(fabric_node_id, eth_core, edge.port_direction);
                        }
                    }
                }
            }
        }
    }

    std::string log_msg;
    const auto& distributed_context = tt::tt_metal::MetalContext::instance().global_distributed_context();
    for (std::uint32_t mesh_id_val = 0; mesh_id_val < inter_mesh_connectivity.size(); mesh_id_val++) {
        MeshId mesh_id{mesh_id_val};
        if (this->is_local_mesh(mesh_id)) {
            const auto& local_mesh_chip_id_container =
                this->routing_table_generator_->mesh_graph->get_chip_ids(mesh_id, host_rank_id);
            for (const auto& [_, fabric_chip_id] : local_mesh_chip_id_container) {
                const auto fabric_node_id = FabricNodeId(mesh_id, fabric_chip_id);
                if (*(distributed_context.size()) > 1) {
                    this->assign_intermesh_link_directions_to_remote_host(fabric_node_id);
                } else {
                    this->assign_intermesh_link_directions_to_local_host(fabric_node_id);
=======
                    // Iterate over all neighboring hosts
                    // Check if the neighbor belongs to the same mesh and owns the connected chip
                    // If so, iterate over all cross host connections between the neighbors
                    // Assign this edge to all links on the local chip part of this intramesh connection
                    for (const auto& neighbor_host : neighbor_hosts) {
                        auto neighbor_host_rank = physical_system_descriptor_->get_rank_for_hostname(neighbor_host);
                        auto neighbor_mesh_id = this->global_logical_bindings_
                                                    .at(tt::tt_metal::distributed::multihost::Rank{neighbor_host_rank})
                                                    .first;
                        auto neighbor_mesh_host_rank =
                            this->global_logical_bindings_
                                .at(tt::tt_metal::distributed::multihost::Rank{neighbor_host_rank})
                                .second;
                        if (neighbor_mesh_id == mesh_id && neighbor_mesh_host_rank == connected_host_rank_id) {
                            const auto& neighbor_exit_nodes =
                                physical_system_descriptor_->get_connecting_exit_nodes(my_host, neighbor_host);
                            for (const auto& exit_node : neighbor_exit_nodes) {
                                if (*exit_node.src_exit_node == unique_chip_id) {
                                    this->assign_direction_to_fabric_eth_chan(
                                        fabric_node_id, exit_node.eth_conn.src_chan, edge.port_direction);
                                }
                            }
                        }
                    }
                }
            }
        }
    }
    if (routing_table_generator_->mesh_graph->is_legacy_mode()) {
        for (const auto& [exit_node_fabric_node_id, exit_node_directions] : this->exit_node_directions_) {
            for (const auto& [src_eth_chan, port_direction] : exit_node_directions) {
                this->assign_direction_to_fabric_eth_chan(exit_node_fabric_node_id, src_eth_chan, port_direction);
            }
        }
    } else {
        // TODO (AS): This is a workaround until direction assignment is integrated with MGD 2.0
        // In the code below, we assign directions to physical links based on the Mesh Graph, which
        // comes with manually specified directions.
        const auto& mesh_graph = this->routing_table_generator_->mesh_graph;
        const auto& intermesh_connectivity = mesh_graph->get_inter_mesh_connectivity();
        for (auto src_mesh : local_mesh_binding_.mesh_ids) {
            for (std::size_t chip_id = 0; chip_id < intermesh_connectivity[*src_mesh].size(); chip_id++) {
                for (const auto& [dst_mesh, edge] : intermesh_connectivity[*src_mesh][chip_id]) {
                    auto src_physical_id = this->get_physical_chip_id_from_fabric_node_id(FabricNodeId(src_mesh, chip_id));
                    const auto src_asic_id = tt::tt_metal::MetalContext::instance().get_cluster().get_unique_chip_ids().at(src_physical_id);
                    for (const auto& asic_neigbor : physical_system_descriptor_->get_asic_neighbors(tt::tt_metal::AsicID{src_asic_id})) {
                        auto neighbor_fabric_node_id = this->get_fabric_node_id_from_asic_id(*asic_neigbor);
                        if (neighbor_fabric_node_id.mesh_id == dst_mesh) {
                            for (const auto chan : physical_system_descriptor_->get_eth_connections(tt::tt_metal::AsicID{src_asic_id}, asic_neigbor)) {
                                this->assign_direction_to_fabric_eth_chan(FabricNodeId(src_mesh, chip_id), chan.src_chan, edge.port_direction);
                            }
                        }
                    }
>>>>>>> 5a07cf73
                }
            }
        }
    }
    this->initialize_dynamic_routing_plane_counts(intra_mesh_connectivity, fabric_config, reliability_mode);

    // Order the ethernet channels so that when we use them for deciding connections, indexing into ports per direction
    // is consistent for each each neighbouring chip.
    this->order_ethernet_channels();

    // Trim the ethernet channels that don't map to live fabric routing planes.
    // NOTE: This MUST be called after ordering ethernet channels
    this->trim_ethernet_channels_not_mapped_to_live_routing_planes();

    this->collect_and_merge_router_port_directions_from_all_hosts();

    this->convert_fabric_routing_table_to_chip_routing_table();
    // After this, router_port_directions_to_physical_eth_chan_map_, intra_mesh_routing_tables_,
    // inter_mesh_routing_tables_ should be populated for all hosts in BigMesh
}

void ControlPlane::write_routing_tables_to_eth_cores(MeshId mesh_id, chip_id_t chip_id) const {
    FabricNodeId fabric_node_id{mesh_id, chip_id};
    const auto& chip_intra_mesh_routing_tables = this->intra_mesh_routing_tables_.at(fabric_node_id);
    const auto& chip_inter_mesh_routing_tables = this->inter_mesh_routing_tables_.at(fabric_node_id);
    auto physical_chip_id = this->logical_mesh_chip_id_to_physical_chip_id_mapping_.at(fabric_node_id);
    // Loop over ethernet channels to only write to cores with ethernet links
    // Looping over chip_intra/inter_mesh_routing_tables will write to all cores, even if they don't have ethernet links
    const auto& chip_eth_chans_map = this->router_port_directions_to_physical_eth_chan_map_.at(fabric_node_id);
    for (const auto& [direction, eth_chans] : chip_eth_chans_map) {
        for (const auto& eth_chan : eth_chans) {
            // eth_chans are the active ethernet channels on this chip
            const auto& eth_chan_intra_mesh_routing_table = chip_intra_mesh_routing_tables[eth_chan];
            const auto& eth_chan_inter_mesh_routing_table = chip_inter_mesh_routing_tables[eth_chan];
            tt::tt_fabric::fabric_router_l1_config_t fabric_router_config{};
            std::fill_n(
                fabric_router_config.intra_mesh_table.dest_entry,
                tt::tt_fabric::MAX_MESH_SIZE,
                eth_chan_magic_values::INVALID_ROUTING_TABLE_ENTRY);
            std::fill_n(
                fabric_router_config.inter_mesh_table.dest_entry,
                tt::tt_fabric::MAX_NUM_MESHES,
                eth_chan_magic_values::INVALID_ROUTING_TABLE_ENTRY);
            for (uint32_t i = 0; i < eth_chan_intra_mesh_routing_table.size(); i++) {
                fabric_router_config.intra_mesh_table.dest_entry[i] = eth_chan_intra_mesh_routing_table[i];
            }
            for (uint32_t i = 0; i < eth_chan_inter_mesh_routing_table.size(); i++) {
                fabric_router_config.inter_mesh_table.dest_entry[i] = eth_chan_inter_mesh_routing_table[i];
            }

            const auto src_routing_plane_id = this->get_routing_plane_id(eth_chan, eth_chans);
            if (chip_eth_chans_map.find(RoutingDirection::N) != chip_eth_chans_map.end()) {
                fabric_router_config.port_direction.directions[eth_chan_directions::NORTH] =
                    this->get_downstream_eth_chan_id(src_routing_plane_id, chip_eth_chans_map.at(RoutingDirection::N));
            } else {
                fabric_router_config.port_direction.directions[eth_chan_directions::NORTH] =
                    eth_chan_magic_values::INVALID_DIRECTION;
            }
            if (chip_eth_chans_map.find(RoutingDirection::S) != chip_eth_chans_map.end()) {
                fabric_router_config.port_direction.directions[eth_chan_directions::SOUTH] =
                    this->get_downstream_eth_chan_id(src_routing_plane_id, chip_eth_chans_map.at(RoutingDirection::S));
            } else {
                fabric_router_config.port_direction.directions[eth_chan_directions::SOUTH] =
                    eth_chan_magic_values::INVALID_DIRECTION;
            }
            if (chip_eth_chans_map.find(RoutingDirection::E) != chip_eth_chans_map.end()) {
                fabric_router_config.port_direction.directions[eth_chan_directions::EAST] =
                    this->get_downstream_eth_chan_id(src_routing_plane_id, chip_eth_chans_map.at(RoutingDirection::E));
            } else {
                fabric_router_config.port_direction.directions[eth_chan_directions::EAST] =
                    eth_chan_magic_values::INVALID_DIRECTION;
            }
            if (chip_eth_chans_map.find(RoutingDirection::W) != chip_eth_chans_map.end()) {
                fabric_router_config.port_direction.directions[eth_chan_directions::WEST] =
                    this->get_downstream_eth_chan_id(src_routing_plane_id, chip_eth_chans_map.at(RoutingDirection::W));
            } else {
                fabric_router_config.port_direction.directions[eth_chan_directions::WEST] =
                    eth_chan_magic_values::INVALID_DIRECTION;
            }

            fabric_router_config.my_mesh_id = *mesh_id;
            fabric_router_config.my_device_id = chip_id;
            MeshShape fabric_mesh_shape = this->routing_table_generator_->mesh_graph->get_mesh_shape(mesh_id);
            fabric_router_config.north_dim = fabric_mesh_shape[0];
            fabric_router_config.east_dim = fabric_mesh_shape[1];

            // Write data to physical eth core
            CoreCoord virtual_eth_core =
                tt::tt_metal::MetalContext::instance().get_cluster().get_virtual_eth_core_from_channel(
                    physical_chip_id, eth_chan);

            TT_ASSERT(
                tt_metal::MetalContext::instance().hal().get_dev_size(
                    tt_metal::HalProgrammableCoreType::ACTIVE_ETH, tt_metal::HalL1MemAddrType::FABRIC_ROUTER_CONFIG) ==
                    sizeof(tt::tt_fabric::fabric_router_l1_config_t),
                "ControlPlane: Fabric router config size mismatch");
            log_debug(
                tt::LogFabric,
                "ControlPlane: Writing routing table to on M{}D{} eth channel {}",
                mesh_id,
                chip_id,
                eth_chan);
            tt::tt_metal::MetalContext::instance().get_cluster().write_core(
                (void*)&fabric_router_config,
                sizeof(tt::tt_fabric::fabric_router_l1_config_t),
                tt_cxy_pair(physical_chip_id, virtual_eth_core),
                tt_metal::MetalContext::instance().hal().get_dev_addr(
                    tt_metal::HalProgrammableCoreType::ACTIVE_ETH, tt_metal::HalL1MemAddrType::FABRIC_ROUTER_CONFIG));
        }
    }
    tt::tt_metal::MetalContext::instance().get_cluster().l1_barrier(physical_chip_id);
}

FabricNodeId ControlPlane::get_fabric_node_id_from_physical_chip_id(chip_id_t physical_chip_id) const {
    for (const auto& [fabric_node_id, mapped_physical_chip_id] :
         this->logical_mesh_chip_id_to_physical_chip_id_mapping_) {
        if (mapped_physical_chip_id == physical_chip_id) {
            return fabric_node_id;
        }
    }
    TT_FATAL(false, "Physical chip id {} not found in control plane chip mapping. You are calling for a chip outside of the fabric cluster. Check that your mesh graph descriptor specifies the correct topology", physical_chip_id);
    return FabricNodeId(MeshId{0}, 0);
}

chip_id_t ControlPlane::get_physical_chip_id_from_fabric_node_id(const FabricNodeId& fabric_node_id) const {
    TT_ASSERT(logical_mesh_chip_id_to_physical_chip_id_mapping_.contains(fabric_node_id));
    return logical_mesh_chip_id_to_physical_chip_id_mapping_.at(fabric_node_id);
}

std::pair<FabricNodeId, chan_id_t> ControlPlane::get_connected_mesh_chip_chan_ids(
    FabricNodeId fabric_node_id, chan_id_t chan_id) const {
    // TODO: simplify this and use Global Physical Desc in ControlPlane soon
    const auto& intra_mesh_connectivity = this->routing_table_generator_->mesh_graph->get_intra_mesh_connectivity();
    const auto& inter_mesh_connectivity = this->routing_table_generator_->mesh_graph->get_inter_mesh_connectivity();
    RoutingDirection port_direction = RoutingDirection::NONE;
    routing_plane_id_t routing_plane_id = 0;
    for (const auto& [direction, eth_chans] :
         this->router_port_directions_to_physical_eth_chan_map_.at(fabric_node_id)) {
        for (const auto& eth_chan : eth_chans) {
            if (eth_chan == chan_id) {
                port_direction = direction;
                routing_plane_id = this->get_routing_plane_id(eth_chan, eth_chans);
                break;
            }
        }
    }

    // Try to find the connected mesh chip chan ids for the given port direction in intra mesh connectivity
    const auto& intra_mesh_node = intra_mesh_connectivity[*fabric_node_id.mesh_id][fabric_node_id.chip_id];
    for (const auto& [dst_fabric_chip_id, edge] : intra_mesh_node) {
        if (edge.port_direction == port_direction) {
            // Get reverse port direction
            TT_ASSERT(
                intra_mesh_connectivity[*fabric_node_id.mesh_id][dst_fabric_chip_id].contains(fabric_node_id.chip_id),
                "Intra mesh connectivity from {} to {} not found",
                dst_fabric_chip_id,
                fabric_node_id.chip_id);
            RoutingDirection reverse_port_direction =
                intra_mesh_connectivity[*fabric_node_id.mesh_id][dst_fabric_chip_id]
                    .at(fabric_node_id.chip_id)
                    .port_direction;
            // Find the eth chan on connected dst_fabric_chip_id based on routing_plane_id
            const auto& dst_fabric_node = FabricNodeId(fabric_node_id.mesh_id, dst_fabric_chip_id);
            const auto& dst_fabric_chip_eth_chans =
                this->router_port_directions_to_physical_eth_chan_map_.at(dst_fabric_node);
            for (const auto& [direction, eth_chans] : dst_fabric_chip_eth_chans) {
                if (direction == reverse_port_direction) {
                    return std::make_pair(dst_fabric_node, eth_chans[routing_plane_id]);
                }
            }
        }
    }

    // Try to find the connected mesh chip chan ids for the given port direction in inter mesh connectivity
    const auto& inter_mesh_node = inter_mesh_connectivity[*fabric_node_id.mesh_id][fabric_node_id.chip_id];
    for (const auto& [dst_fabric_mesh_id, edge] : inter_mesh_node) {
        if (edge.port_direction == port_direction) {
            // Get reverse port direction
            const auto& dst_connected_fabric_chip_id = edge.connected_chip_ids[0];
            TT_ASSERT(
                inter_mesh_connectivity[*dst_fabric_mesh_id][dst_connected_fabric_chip_id].contains(
                    fabric_node_id.mesh_id),
                "Inter mesh connectivity from {} to {} not found",
                dst_fabric_mesh_id,
                fabric_node_id.mesh_id);
            RoutingDirection reverse_port_direction =
                inter_mesh_connectivity[*dst_fabric_mesh_id][dst_connected_fabric_chip_id]
                    .at(fabric_node_id.mesh_id)
                    .port_direction;
            // Find the eth chan on connected dst_fabric_mesh_id based on routing_plane_id
            const auto& dst_fabric_node = FabricNodeId(dst_fabric_mesh_id, dst_connected_fabric_chip_id);
            const auto& dst_fabric_chip_eth_chans =
                this->router_port_directions_to_physical_eth_chan_map_.at(dst_fabric_node);
            for (const auto& [direction, eth_chans] : dst_fabric_chip_eth_chans) {
                if (direction == reverse_port_direction) {
                    if (routing_plane_id >= eth_chans.size()) {
                        // Only TG non-standard intermesh connections hits this
                        return std::make_pair(dst_fabric_node, eth_chans[0]);
                    }
                    return std::make_pair(dst_fabric_node, eth_chans[routing_plane_id]);
                }
            }
        }
    }
    TT_FATAL(false, "Could not find connected mesh chip chan ids for {} on chan {}", fabric_node_id, chan_id);
    return std::make_pair(FabricNodeId(MeshId{0}, 0), 0);
}

std::vector<chan_id_t> ControlPlane::get_valid_eth_chans_on_routing_plane(
    FabricNodeId fabric_node_id, routing_plane_id_t routing_plane_id) const {
    std::vector<chan_id_t> valid_eth_chans;
    for (const auto& [direction, eth_chans] :
         this->router_port_directions_to_physical_eth_chan_map_.at(fabric_node_id)) {
        for (const auto& eth_chan : eth_chans) {
            if (this->get_routing_plane_id(eth_chan, eth_chans) == routing_plane_id) {
                valid_eth_chans.push_back(eth_chan);
            }
        }
    }
    return valid_eth_chans;
}

eth_chan_directions ControlPlane::routing_direction_to_eth_direction(RoutingDirection direction) const {
    eth_chan_directions dir;
    switch (direction) {
        case RoutingDirection::N: dir = eth_chan_directions::NORTH; break;
        case RoutingDirection::S: dir = eth_chan_directions::SOUTH; break;
        case RoutingDirection::E: dir = eth_chan_directions::EAST; break;
        case RoutingDirection::W: dir = eth_chan_directions::WEST; break;
        default: TT_FATAL(false, "Invalid Routing Direction");
    }
    return dir;
}

std::set<std::pair<chan_id_t, eth_chan_directions>> ControlPlane::get_active_fabric_eth_channels(
    FabricNodeId fabric_node_id) const {
    std::set<std::pair<chan_id_t, eth_chan_directions>> active_fabric_eth_channels;
    for (const auto& [direction, eth_chans] :
         this->router_port_directions_to_physical_eth_chan_map_.at(fabric_node_id)) {
        for (const auto& eth_chan : eth_chans) {
            active_fabric_eth_channels.insert({eth_chan, this->routing_direction_to_eth_direction(direction)});
        }
    }
    return active_fabric_eth_channels;
}

eth_chan_directions ControlPlane::get_eth_chan_direction(FabricNodeId fabric_node_id, int chan) const {
    for (const auto& [direction, eth_chans] :
         this->router_port_directions_to_physical_eth_chan_map_.at(fabric_node_id)) {
        for (const auto& eth_chan : eth_chans) {
            if (chan == eth_chan) {
                return this->routing_direction_to_eth_direction(direction);
            }
        }
    }
    TT_THROW("Cannot Find Ethernet Channel Direction");
}

std::vector<std::pair<FabricNodeId, chan_id_t>> ControlPlane::get_fabric_route(
    FabricNodeId src_fabric_node_id, FabricNodeId dst_fabric_node_id, chan_id_t src_chan_id) const {
    // Query the mesh coord range owned by the current host
    auto host_local_coord_range = this->get_coord_range(this->get_local_mesh_id_bindings()[0], MeshScope::LOCAL);
    auto src_mesh_coord = this->routing_table_generator_->mesh_graph->chip_to_coordinate(
        src_fabric_node_id.mesh_id, src_fabric_node_id.chip_id);
    auto dst_mesh_coord = this->routing_table_generator_->mesh_graph->chip_to_coordinate(
        dst_fabric_node_id.mesh_id, dst_fabric_node_id.chip_id);

    std::vector<std::pair<FabricNodeId, chan_id_t>> route;
    int i = 0;
    while (src_fabric_node_id != dst_fabric_node_id) {
        i++;
        auto src_mesh_id = src_fabric_node_id.mesh_id;
        auto src_chip_id = src_fabric_node_id.chip_id;
        auto dst_mesh_id = dst_fabric_node_id.mesh_id;
        auto dst_chip_id = dst_fabric_node_id.chip_id;
        if (i >= tt::tt_fabric::MAX_MESH_SIZE * tt::tt_fabric::MAX_NUM_MESHES) {
            log_warning(
                tt::LogFabric, "Could not find a route between {} and {}", src_fabric_node_id, dst_fabric_node_id);
            return {};
        }
        chan_id_t next_chan_id = 0;
        if (src_mesh_id != dst_mesh_id) {
            // Inter-mesh routing
            next_chan_id = this->inter_mesh_routing_tables_.at(src_fabric_node_id)[src_chan_id][*dst_mesh_id];
        } else if (src_chip_id != dst_chip_id) {
            // Intra-mesh routing
            next_chan_id = this->intra_mesh_routing_tables_.at(src_fabric_node_id)[src_chan_id][dst_chip_id];
        }
        if (next_chan_id == eth_chan_magic_values::INVALID_DIRECTION) {
            // The complete route b/w src and dst not found, probably some eth cores are reserved along the path
            log_warning(
                tt::LogFabric, "Could not find a route between {} and {}", src_fabric_node_id, dst_fabric_node_id);
            return {};
        }
        if (src_chan_id != next_chan_id) {
            // Chan to chan within chip
            route.push_back({src_fabric_node_id, next_chan_id});
        }
        std::tie(src_fabric_node_id, src_chan_id) =
            this->get_connected_mesh_chip_chan_ids(src_fabric_node_id, next_chan_id);
        route.push_back({src_fabric_node_id, src_chan_id});
    }
    return route;
}

std::optional<RoutingDirection> ControlPlane::get_forwarding_direction(
    FabricNodeId src_fabric_node_id, FabricNodeId dst_fabric_node_id) const {
    auto src_mesh_id = src_fabric_node_id.mesh_id;
    auto src_chip_id = src_fabric_node_id.chip_id;
    auto dst_mesh_id = dst_fabric_node_id.mesh_id;
    auto dst_chip_id = dst_fabric_node_id.chip_id;
    // TODO: remove returning of std::nullopt, and just return NONE value
    // Tests and usage should check for NONE value
    if (src_mesh_id != dst_mesh_id) {
        const auto& inter_mesh_routing_table = this->routing_table_generator_->get_inter_mesh_table();
        if (inter_mesh_routing_table[*src_mesh_id][src_chip_id][*dst_mesh_id] != RoutingDirection::NONE) {
            return inter_mesh_routing_table[*src_mesh_id][src_chip_id][*dst_mesh_id];
        }
    } else if (src_chip_id != dst_chip_id) {
        const auto& intra_mesh_routing_table = this->routing_table_generator_->get_intra_mesh_table();
        if (intra_mesh_routing_table[*src_mesh_id][src_chip_id][dst_chip_id] != RoutingDirection::NONE) {
            return intra_mesh_routing_table[*src_mesh_id][src_chip_id][dst_chip_id];
        }
    }
    return std::nullopt;
}

std::vector<chan_id_t> ControlPlane::get_forwarding_eth_chans_to_chip(
    FabricNodeId src_fabric_node_id, FabricNodeId dst_fabric_node_id) const {
    const auto& forwarding_direction = get_forwarding_direction(src_fabric_node_id, dst_fabric_node_id);
    if (!forwarding_direction.has_value()) {
        return {};
    }

    return this->get_forwarding_eth_chans_to_chip(src_fabric_node_id, dst_fabric_node_id, *forwarding_direction);
}

std::vector<chan_id_t> ControlPlane::get_forwarding_eth_chans_to_chip(
    FabricNodeId src_fabric_node_id, FabricNodeId dst_fabric_node_id, RoutingDirection forwarding_direction) const {
    std::vector<chan_id_t> forwarding_channels;
    const auto& active_channels =
        this->get_active_fabric_eth_channels_in_direction(src_fabric_node_id, forwarding_direction);
    for (const auto& src_chan_id : active_channels) {
        // check for end-to-end route before accepting this channel
        if (this->get_fabric_route(src_fabric_node_id, dst_fabric_node_id, src_chan_id).empty()) {
            continue;
        }
        forwarding_channels.push_back(src_chan_id);
    }

    return forwarding_channels;
}

stl::Span<const chip_id_t> ControlPlane::get_intra_chip_neighbors(
    FabricNodeId src_fabric_node_id, RoutingDirection routing_direction) const {
    for (const auto& [_, routing_edge] :
         this->routing_table_generator_->mesh_graph
             ->get_intra_mesh_connectivity()[*src_fabric_node_id.mesh_id][src_fabric_node_id.chip_id]) {
        if (routing_edge.port_direction == routing_direction) {
            return routing_edge.connected_chip_ids;
        }
    }
    return {};
}

std::unordered_map<MeshId, std::vector<chip_id_t>> ControlPlane::get_chip_neighbors(
    FabricNodeId src_fabric_node_id, RoutingDirection routing_direction) const {
    std::unordered_map<MeshId, std::vector<chip_id_t>> neighbors;
    auto intra_neighbors = this->get_intra_chip_neighbors(src_fabric_node_id, routing_direction);
    auto src_mesh_id = src_fabric_node_id.mesh_id;
    auto src_chip_id = src_fabric_node_id.chip_id;
    if (!intra_neighbors.empty()) {
        neighbors[src_mesh_id].insert(neighbors[src_mesh_id].end(), intra_neighbors.begin(), intra_neighbors.end());
    }
    for (const auto& [mesh_id, routing_edge] :
         this->routing_table_generator_->mesh_graph->get_inter_mesh_connectivity()[*src_mesh_id][src_chip_id]) {
        if (routing_edge.port_direction == routing_direction) {
            neighbors[mesh_id] = routing_edge.connected_chip_ids;
        }
    }
    return neighbors;
}

size_t ControlPlane::get_num_active_fabric_routers(FabricNodeId fabric_node_id) const {
    // Return the number of active fabric routers on the chip
    // Not always all the available FABRIC_ROUTER cores given by Cluster, since some may be disabled
    size_t num_routers = 0;
    for (const auto& [direction, eth_chans] :
         this->router_port_directions_to_physical_eth_chan_map_.at(fabric_node_id)) {
        num_routers += eth_chans.size();
    }
    return num_routers;
}

std::vector<chan_id_t> ControlPlane::get_active_fabric_eth_channels_in_direction(
    FabricNodeId fabric_node_id, RoutingDirection routing_direction) const {
    for (const auto& [direction, eth_chans] :
         this->router_port_directions_to_physical_eth_chan_map_.at(fabric_node_id)) {
        if (routing_direction == direction) {
            return eth_chans;
        }
    }
    return {};
}

void write_to_worker_or_fabric_tensix_cores(
    const void* worker_data,
    const void* dispatcher_data,
    const void* tensix_extension_data,
    size_t size,
    tt::tt_metal::HalL1MemAddrType addr_type,
    chip_id_t physical_chip_id) {
    TT_FATAL(
        size ==
            tt_metal::MetalContext::instance().hal().get_dev_size(tt_metal::HalProgrammableCoreType::TENSIX, addr_type),
        "ControlPlane: Tensix core data size mismatch expected {} but got {}",
        size,
        tt_metal::MetalContext::instance().hal().get_dev_size(tt_metal::HalProgrammableCoreType::TENSIX, addr_type));

    const auto& soc_desc = tt::tt_metal::MetalContext::instance().get_cluster().get_soc_desc(physical_chip_id);
    const std::vector<tt::umd::CoreCoord>& all_tensix_cores =
        soc_desc.get_cores(CoreType::TENSIX, CoordSystem::TRANSLATED);

    // Check if tensix config is enabled
    bool tensix_config_enabled = tt::tt_metal::MetalContext::instance().get_fabric_tensix_config() !=
                                 tt::tt_fabric::FabricTensixConfig::DISABLED;

    // Get pre-computed translated fabric mux cores from tensix config
    std::unordered_set<CoreCoord> fabric_mux_cores_translated;
    std::unordered_set<CoreCoord> dispatch_mux_cores_translated;
    if (tensix_config_enabled) {
        const auto& fabric_context = tt::tt_metal::MetalContext::instance().get_control_plane().get_fabric_context();
        const auto& tensix_config = fabric_context.get_tensix_config();
        fabric_mux_cores_translated = tensix_config.get_translated_fabric_mux_cores();
        dispatch_mux_cores_translated = tensix_config.get_translated_dispatch_mux_cores();
    }

    enum class CoreType { Worker, FabricTensixExtension, DispatcherMux };

    auto get_core_type = [&](const CoreCoord& core_coord) -> CoreType {
        if (fabric_mux_cores_translated.find(core_coord) != fabric_mux_cores_translated.end()) {
            return CoreType::FabricTensixExtension;
        }
        if (dispatch_mux_cores_translated.find(core_coord) != dispatch_mux_cores_translated.end()) {
            return CoreType::DispatcherMux;
        }
        return CoreType::Worker;
    };

    auto select_data = [&](CoreType core_type) -> const void* {
        if (tensix_config_enabled) {
            switch (core_type) {
                case CoreType::FabricTensixExtension: return worker_data;
                case CoreType::DispatcherMux: return dispatcher_data;
                case CoreType::Worker: return tensix_extension_data;
                default: TT_THROW("unknown core type: {}", core_type);
            }
        } else {
            return worker_data;
        }
    };

    for (const auto& tensix_core : all_tensix_cores) {
        CoreCoord core_coord(tensix_core.x, tensix_core.y);
        CoreType core_type = get_core_type(core_coord);
        const void* data_to_write = select_data(core_type);

        tt::tt_metal::MetalContext::instance().get_cluster().write_core(
            data_to_write,
            size,
            tt_cxy_pair(physical_chip_id, core_coord),
            tt_metal::MetalContext::instance().hal().get_dev_addr(
                tt_metal::HalProgrammableCoreType::TENSIX, addr_type));
    }
}

void write_to_all_tensix_cores(
    const void* data, size_t size, tt::tt_metal::HalL1MemAddrType addr_type, chip_id_t physical_chip_id) {
    TT_FATAL(
        size ==
            tt_metal::MetalContext::instance().hal().get_dev_size(tt_metal::HalProgrammableCoreType::TENSIX, addr_type),
        "ControlPlane: Tensix core data size mismatch expected {} but got {}",
        size,
        tt_metal::MetalContext::instance().hal().get_dev_size(tt_metal::HalProgrammableCoreType::TENSIX, addr_type));
    const auto& soc_desc = tt::tt_metal::MetalContext::instance().get_cluster().get_soc_desc(physical_chip_id);
    const std::vector<tt::umd::CoreCoord>& tensix_cores = soc_desc.get_cores(CoreType::TENSIX, CoordSystem::TRANSLATED);
    // Write to all Tensix cores
    for (const auto& tensix_core : tensix_cores) {
        tt::tt_metal::MetalContext::instance().get_cluster().write_core(
            data,
            size,
            tt_cxy_pair(physical_chip_id, CoreCoord{tensix_core.x, tensix_core.y}),
            tt_metal::MetalContext::instance().hal().get_dev_addr(
                tt_metal::HalProgrammableCoreType::TENSIX, addr_type));
    }
}

// Write routing table to Tensix cores' L1 on a specific chip
void ControlPlane::write_routing_tables_to_tensix_cores(MeshId mesh_id, chip_id_t chip_id) const {
    FabricNodeId src_fabric_node_id{mesh_id, chip_id};
    auto physical_chip_id = this->logical_mesh_chip_id_to_physical_chip_id_mapping_.at(src_fabric_node_id);

    tensix_routing_l1_info_t tensix_routing_info = {};
    tensix_routing_info.my_mesh_id = *mesh_id;
    tensix_routing_info.my_device_id = chip_id;

    // Build intra-mesh routing entries (chip-to-chip routing)
    const auto& router_intra_mesh_routing_table = this->routing_table_generator_->get_intra_mesh_table();
    TT_FATAL(
        router_intra_mesh_routing_table[*mesh_id][chip_id].size() <= tt::tt_fabric::MAX_MESH_SIZE,
        "ControlPlane: Intra mesh routing table size exceeds maximum allowed size");

    // Initialize all entries to INVALID_ROUTING_TABLE_ENTRY first
    for (std::uint32_t i = 0; i < tt::tt_fabric::MAX_MESH_SIZE; i++) {
        tensix_routing_info.intra_mesh_routing_table.set_original_direction(
            i, static_cast<std::uint8_t>(eth_chan_magic_values::INVALID_ROUTING_TABLE_ENTRY));
    }

    for (chip_id_t dst_chip_id = 0; dst_chip_id < router_intra_mesh_routing_table[*mesh_id][chip_id].size();
         dst_chip_id++) {
        if (chip_id == dst_chip_id) {
            tensix_routing_info.intra_mesh_routing_table.set_original_direction(
                dst_chip_id, static_cast<std::uint8_t>(eth_chan_magic_values::INVALID_DIRECTION));
            continue;
        }
        auto forwarding_direction = router_intra_mesh_routing_table[*mesh_id][chip_id][dst_chip_id];
        std::uint8_t direction_value =
            forwarding_direction != RoutingDirection::NONE
                ? static_cast<std::uint8_t>(this->routing_direction_to_eth_direction(forwarding_direction))
                : static_cast<std::uint8_t>(eth_chan_magic_values::INVALID_DIRECTION);
        tensix_routing_info.intra_mesh_routing_table.set_original_direction(dst_chip_id, direction_value);
    }

    // Build inter-mesh routing entries (mesh-to-mesh routing)
    const auto& router_inter_mesh_routing_table = this->routing_table_generator_->get_inter_mesh_table();
    TT_FATAL(
        router_inter_mesh_routing_table[*mesh_id][chip_id].size() <= tt::tt_fabric::MAX_NUM_MESHES,
        "ControlPlane: Inter mesh routing table size exceeds maximum allowed size");

    // Initialize all entries to INVALID_ROUTING_TABLE_ENTRY first
    for (std::uint32_t i = 0; i < tt::tt_fabric::MAX_NUM_MESHES; i++) {
        tensix_routing_info.inter_mesh_routing_table.set_original_direction(
            i, static_cast<std::uint8_t>(eth_chan_magic_values::INVALID_ROUTING_TABLE_ENTRY));
    }

    for (std::uint32_t dst_mesh_id = 0; dst_mesh_id < router_inter_mesh_routing_table[*mesh_id][chip_id].size();
         dst_mesh_id++) {
        if (*mesh_id == dst_mesh_id) {
            tensix_routing_info.inter_mesh_routing_table.set_original_direction(
                dst_mesh_id, static_cast<std::uint8_t>(eth_chan_magic_values::INVALID_DIRECTION));
            continue;
        }
        auto forwarding_direction = router_inter_mesh_routing_table[*mesh_id][chip_id][dst_mesh_id];
        std::uint8_t direction_value =
            forwarding_direction != RoutingDirection::NONE
                ? static_cast<std::uint8_t>(this->routing_direction_to_eth_direction(forwarding_direction))
                : static_cast<std::uint8_t>(eth_chan_magic_values::INVALID_DIRECTION);
        tensix_routing_info.inter_mesh_routing_table.set_original_direction(dst_mesh_id, direction_value);
    }

    write_to_all_tensix_cores(
        &tensix_routing_info,
        sizeof(tensix_routing_l1_info_t),
        tt::tt_metal::HalL1MemAddrType::TENSIX_ROUTING_TABLE,
        physical_chip_id);
}

// Write connection info to Tensix cores' L1 on a specific chip
void ControlPlane::write_fabric_connections_to_tensix_cores(MeshId mesh_id, chip_id_t chip_id) const {
    if (this->fabric_context_ == nullptr) {
        log_warning(
            tt::LogFabric,
            "ControlPlane: Fabric context is not set, cannot write fabric connections to Tensix cores for M%dD%d",
            *mesh_id,
            chip_id);
        return;
    }
    FabricNodeId src_fabric_node_id{mesh_id, chip_id};
    auto physical_chip_id = this->logical_mesh_chip_id_to_physical_chip_id_mapping_.at(src_fabric_node_id);

    tt::tt_fabric::tensix_fabric_connections_l1_info_t fabric_worker_connections = {};
    tt::tt_fabric::tensix_fabric_connections_l1_info_t fabric_dispatcher_connections = {};
    tt::tt_fabric::tensix_fabric_connections_l1_info_t fabric_tensix_connections = {};

    // Get all physically connected ethernet channels directly from the cluster
    const auto& cluster = tt::tt_metal::MetalContext::instance().get_cluster();
    const auto& connected_chips_and_eth_cores = cluster.get_ethernet_cores_grouped_by_connected_chips(physical_chip_id);

    size_t num_eth_endpoint = 0;
    for (const auto& [direction, eth_chans] :
         this->router_port_directions_to_physical_eth_chan_map_.at(src_fabric_node_id)) {
        for (auto eth_channel_id : eth_chans) {
            eth_chan_directions router_direction = this->routing_direction_to_eth_direction(direction);
            if (num_eth_endpoint >= tt::tt_fabric::tensix_fabric_connections_l1_info_t::MAX_FABRIC_ENDPOINTS) {
                log_warning(
                    tt::LogFabric,
                    "ControlPlane: Maximum number of fabric endpoints exceeded for M%dD%d, skipping further "
                    "connections",
                    *mesh_id,
                    chip_id);
                break;
            }

            // Populate connection info for regular fabric connections (for tensix mux cores)
            auto& worker_connection_info = fabric_worker_connections.read_only[eth_channel_id];
            worker_connection_info.edm_direction = router_direction;

            // Populate connection info for dispatcher fabric connections
            auto& dispatcher_connection_info = fabric_dispatcher_connections.read_only[eth_channel_id];
            dispatcher_connection_info.edm_direction = router_direction;

            // Populate connection info for tensix mux connections (for normal worker cores)
            auto& tensix_connection_info = fabric_tensix_connections.read_only[eth_channel_id];
            tensix_connection_info.edm_direction = router_direction;

            // Use helper function to populate both connection types
            this->populate_fabric_connection_info(
                worker_connection_info,
                dispatcher_connection_info,
                tensix_connection_info,
                physical_chip_id,
                eth_channel_id,
                router_direction);

            // Mark this connection as valid for fabric communication
            fabric_worker_connections.valid_connections_mask |= (1u << eth_channel_id);
            fabric_dispatcher_connections.valid_connections_mask |= (1u << eth_channel_id);
            fabric_tensix_connections.valid_connections_mask |= (1u << eth_channel_id);
            num_eth_endpoint++;
        }
    }

    // Write fabric connections (fabric router config) to mux cores and tensix connections (tensix config) to worker
    // cores
    write_to_worker_or_fabric_tensix_cores(
        &fabric_worker_connections,      // worker_data - goes to mux cores
        &fabric_dispatcher_connections,  // dispatcher_data - goes to dispatcher cores
        &fabric_tensix_connections,      // tensix_extension_data - goes to worker cores
        sizeof(tt::tt_fabric::tensix_fabric_connections_l1_info_t),
        tt::tt_metal::HalL1MemAddrType::TENSIX_FABRIC_CONNECTIONS,
        physical_chip_id);
}

std::vector<chan_id_t> ControlPlane::get_active_fabric_eth_routing_planes_in_direction(
    FabricNodeId fabric_node_id, RoutingDirection routing_direction) const {
    auto eth_chans = get_active_fabric_eth_channels_in_direction(fabric_node_id, routing_direction);
    size_t num_routing_planes = 0;
    if (this->router_port_directions_to_num_routing_planes_map_.contains(fabric_node_id) &&
        this->router_port_directions_to_num_routing_planes_map_.at(fabric_node_id).contains(routing_direction)) {
        num_routing_planes =
            this->router_port_directions_to_num_routing_planes_map_.at(fabric_node_id).at(routing_direction);
        TT_FATAL(
            eth_chans.size() >= num_routing_planes,
            "Not enough active fabric eth channels for node {} in direction {}. Requested {} routing planes but only "
            "have {} eth channels",
            fabric_node_id,
            routing_direction,
            num_routing_planes,
            eth_chans.size());
        eth_chans.resize(num_routing_planes);
    }
    return eth_chans;
}

size_t ControlPlane::get_num_available_routing_planes_in_direction(
    FabricNodeId fabric_node_id, RoutingDirection routing_direction) const {
    if (this->router_port_directions_to_num_routing_planes_map_.contains(fabric_node_id) &&
        this->router_port_directions_to_num_routing_planes_map_.at(fabric_node_id).contains(routing_direction)) {
        return this->router_port_directions_to_num_routing_planes_map_.at(fabric_node_id).at(routing_direction);
    }
    return 0;
}

template <>
void ControlPlane::write_all_to_all_routing_fields<1, false>(MeshId mesh_id) const {
    auto host_rank_id = this->get_local_host_rank_id_binding();
    const auto& local_mesh_chip_id_container =
        this->routing_table_generator_->mesh_graph->get_chip_ids(mesh_id, host_rank_id);
    uint16_t num_chips = MAX_CHIPS_LOWLAT_1D < local_mesh_chip_id_container.size()
                             ? MAX_CHIPS_LOWLAT_1D
                             : static_cast<uint16_t>(local_mesh_chip_id_container.size());

    routing_path_t<1, false> routing_path;
    routing_path.calculate_chip_to_all_routing_fields(0, num_chips);

    // For each source chip in the current mesh
    for (const auto& [_, src_chip_id] : local_mesh_chip_id_container) {
        FabricNodeId src_fabric_node_id(mesh_id, src_chip_id);
        auto physical_chip_id = this->logical_mesh_chip_id_to_physical_chip_id_mapping_.at(src_fabric_node_id);

        write_to_all_tensix_cores(
            &routing_path,
            sizeof(routing_path),
            tt::tt_metal::HalL1MemAddrType::TENSIX_ROUTING_PATH_1D,
            physical_chip_id);
    }
}

template <>
void ControlPlane::write_all_to_all_routing_fields<2, true>(MeshId mesh_id) const {
    auto host_rank_id = this->get_local_host_rank_id_binding();
    const auto& local_mesh_chip_id_container =
        this->routing_table_generator_->mesh_graph->get_chip_ids(mesh_id, host_rank_id);

    // Get mesh shape for 2D routing calculation
    MeshShape mesh_shape = this->get_physical_mesh_shape(mesh_id);
    uint16_t num_chips = mesh_shape[0] * mesh_shape[1];
    uint16_t ew_dim = mesh_shape[1];  // east-west dimension
    TT_ASSERT(num_chips <= 256, "Number of chips exceeds 256 for mesh {}", *mesh_id);
    TT_ASSERT(
        mesh_shape[0] <= 16 && mesh_shape[1] <= 16,
        "One or both of mesh axis exceed 16 for mesh {}: {}x{}",
        *mesh_id,
        mesh_shape[0],
        mesh_shape[1]);

    for (const auto& [_, src_chip_id] : local_mesh_chip_id_container) {
        routing_path_t<2, true> routing_path;
        FabricNodeId src_fabric_node_id(mesh_id, src_chip_id);

        routing_path.calculate_chip_to_all_routing_fields(src_chip_id, num_chips, ew_dim);
        auto physical_chip_id = this->logical_mesh_chip_id_to_physical_chip_id_mapping_.at(src_fabric_node_id);

        write_to_all_tensix_cores(
            &routing_path,
            sizeof(routing_path),
            tt::tt_metal::HalL1MemAddrType::TENSIX_ROUTING_PATH_2D,
            physical_chip_id);
    }
}

void ControlPlane::write_routing_tables_to_all_chips() const {
    // Configure the routing tables on the chips
    TT_ASSERT(
        this->intra_mesh_routing_tables_.size() == this->inter_mesh_routing_tables_.size(),
        "Intra mesh routing tables size mismatch with inter mesh routing tables");
    auto user_meshes = this->get_user_physical_mesh_ids();
    for (auto mesh_id : user_meshes) {
        const auto& local_mesh_coord_range = this->get_coord_range(mesh_id, MeshScope::LOCAL);
        for (const auto& mesh_coord : local_mesh_coord_range) {
            auto fabric_chip_id = this->routing_table_generator_->mesh_graph->coordinate_to_chip(mesh_id, mesh_coord);
            auto fabric_node_id = FabricNodeId(mesh_id, fabric_chip_id);
            TT_ASSERT(
                this->inter_mesh_routing_tables_.contains(fabric_node_id),
                "Intra mesh routing tables keys mismatch with inter mesh routing tables");
            this->write_routing_tables_to_tensix_cores(fabric_node_id.mesh_id, fabric_node_id.chip_id);
            this->write_fabric_connections_to_tensix_cores(fabric_node_id.mesh_id, fabric_node_id.chip_id);
            this->write_routing_tables_to_eth_cores(fabric_node_id.mesh_id, fabric_node_id.chip_id);
        }
    }

    for (const auto& mesh_id : this->get_local_mesh_id_bindings()) {
        this->write_all_to_all_routing_fields<1, false>(mesh_id);
        this->write_all_to_all_routing_fields<2, true>(mesh_id);
    }
}

// TODO: remove this after TG is deprecated
std::vector<MeshId> ControlPlane::get_user_physical_mesh_ids() const {
    std::vector<MeshId> physical_mesh_ids;
    const auto user_chips = tt::tt_metal::MetalContext::instance().get_cluster().user_exposed_chip_ids();
    for (const auto& [fabric_node_id, physical_chip_id] : this->logical_mesh_chip_id_to_physical_chip_id_mapping_) {
        if (user_chips.find(physical_chip_id) != user_chips.end() and
            std::find(physical_mesh_ids.begin(), physical_mesh_ids.end(), fabric_node_id.mesh_id) ==
                physical_mesh_ids.end()) {
            physical_mesh_ids.push_back(fabric_node_id.mesh_id);
        }
    }
    return physical_mesh_ids;
}

MeshShape ControlPlane::get_physical_mesh_shape(MeshId mesh_id, MeshScope scope) const {
    std::optional<MeshHostRankId> local_host_rank_id =
        MeshScope::LOCAL == scope ? std::make_optional(this->get_local_host_rank_id_binding()) : std::nullopt;
    return this->routing_table_generator_->mesh_graph->get_mesh_shape(mesh_id, local_host_rank_id);
}

void ControlPlane::print_routing_tables() const {
    this->print_ethernet_channels();

    std::stringstream ss;
    ss << "Control Plane: IntraMesh Routing Tables" << std::endl;
    for (const auto& [fabric_node_id, chip_routing_table] : this->intra_mesh_routing_tables_) {
        ss << fabric_node_id << ":" << std::endl;
        for (int eth_chan = 0; eth_chan < chip_routing_table.size(); eth_chan++) {
            ss << "   Eth Chan " << eth_chan << ": ";
            for (const auto& dst_chan_id : chip_routing_table[eth_chan]) {
                ss << (std::uint16_t)dst_chan_id << " ";
            }
            ss << std::endl;
        }
    }

    log_debug(tt::LogFabric, "{}", ss.str());
    ss.str(std::string());
    ss << "Control Plane: InterMesh Routing Tables" << std::endl;

    for (const auto& [fabric_node_id, chip_routing_table] : this->inter_mesh_routing_tables_) {
        ss << fabric_node_id << ":" << std::endl;
        for (int eth_chan = 0; eth_chan < chip_routing_table.size(); eth_chan++) {
            ss << "   Eth Chan " << eth_chan << ": ";
            for (const auto& dst_chan_id : chip_routing_table[eth_chan]) {
                ss << (std::uint16_t)dst_chan_id << " ";
            }
            ss << std::endl;
        }
    }
    log_debug(tt::LogFabric, "{}", ss.str());
}

void ControlPlane::print_ethernet_channels() const {
    std::stringstream ss;
    ss << "Control Plane: Physical eth channels in each direction" << std::endl;
    for (const auto& [fabric_node_id, fabric_eth_channels] : this->router_port_directions_to_physical_eth_chan_map_) {
        ss << fabric_node_id << ": " << std::endl;
        for (const auto& [direction, eth_chans] : fabric_eth_channels) {
            ss << "   " << enchantum::to_string(direction) << ":";
            for (const auto& eth_chan : eth_chans) {
                ss << " " << (std::uint16_t)eth_chan;
            }
            ss << std::endl;
        }
    }
    log_debug(tt::LogFabric, "{}", ss.str());
}

void ControlPlane::set_routing_mode(uint16_t mode) {
    if (!(this->routing_mode_ == 0 || this->routing_mode_ == mode)) {
        log_warning(
            tt::LogFabric,
            "Control Plane: Routing mode already set to {}. Setting to {}",
            (uint16_t)this->routing_mode_,
            (uint16_t)mode);
    }
    this->routing_mode_ = mode;
}

uint16_t ControlPlane::get_routing_mode() const { return this->routing_mode_; }

void ControlPlane::initialize_fabric_context(tt_fabric::FabricConfig fabric_config) {
    TT_FATAL(this->fabric_context_ == nullptr, "Trying to re-initialize fabric context");
    this->fabric_context_ = std::make_unique<FabricContext>(fabric_config);
}

FabricContext& ControlPlane::get_fabric_context() const {
    TT_FATAL(this->fabric_context_ != nullptr, "Trying to get un-initialized fabric context");
    return *this->fabric_context_;
}

void ControlPlane::clear_fabric_context() { this->fabric_context_.reset(nullptr); }

void ControlPlane::initialize_fabric_tensix_datamover_config() {
    TT_FATAL(this->fabric_context_ != nullptr, "Fabric context must be initialized first");
    this->fabric_context_->initialize_tensix_config();
}

bool ControlPlane::is_cross_host_eth_link(chip_id_t chip_id, chan_id_t chan_id) const {
    auto asic_id = tt::tt_metal::MetalContext::instance().get_cluster().get_unique_chip_ids().at(chip_id);
    return this->physical_system_descriptor_->is_cross_host_eth_link(tt::tt_metal::AsicID{asic_id}, chan_id);
}

std::unordered_set<CoreCoord> ControlPlane::get_active_ethernet_cores(
    chip_id_t chip_id, bool skip_reserved_cores) const {
    const auto& cluster = tt::tt_metal::MetalContext::instance().get_cluster();

    std::unordered_set<CoreCoord> active_ethernet_cores;
    const auto& cluster_desc = cluster.get_cluster_desc();
    const auto& soc_desc = cluster.get_soc_desc(chip_id);

    // Check if there are any ethernet cores available on this chip
    if (soc_desc.logical_eth_core_to_chan_map.empty()) {
        return active_ethernet_cores;  // Return empty set if no ethernet cores
    }

    if (cluster.arch() == ARCH::BLACKHOLE) {
        // Can't just use `get_ethernet_cores_grouped_by_connected_chips` because there are some active ethernet cores
        // without links. Only risc1 on these cores is available for Metal and should not be classified as idle
        // to ensure that Metal does not try to program both riscs.
        std::set<uint32_t> logical_active_eth_channels = cluster_desc->get_active_eth_channels(chip_id);
        for (auto logical_active_eth_channel : logical_active_eth_channels) {
            tt::umd::CoreCoord logical_active_eth =
                soc_desc.get_eth_core_for_channel(logical_active_eth_channel, CoordSystem::LOGICAL);
            active_ethernet_cores.insert(CoreCoord(logical_active_eth.x, logical_active_eth.y));
        }
    } else {
        std::set<uint32_t> logical_active_eth_channels = cluster_desc->get_active_eth_channels(chip_id);
        const auto& freq_retrain_eth_cores = cluster.get_eth_cores_with_frequent_retraining(chip_id);
        const auto& eth_routing_info = cluster.get_eth_routing_info(chip_id);
        for (const auto& eth_channel : logical_active_eth_channels) {
            tt::umd::CoreCoord eth_core = soc_desc.get_eth_core_for_channel(eth_channel, CoordSystem::LOGICAL);
            const auto& routing_info = eth_routing_info.at(eth_core);
            if (routing_info == EthRouterMode::FABRIC_ROUTER && skip_reserved_cores) {
                continue;
            }
            if (freq_retrain_eth_cores.find(eth_core) != freq_retrain_eth_cores.end()) {
                continue;
            }

            active_ethernet_cores.insert(eth_core);
        }
        // WH has a special case where mmio chips with remote connections must always have certain channels active
        if (cluster.arch() == tt::ARCH::WORMHOLE_B0 && cluster_desc->is_chip_mmio_capable(chip_id) &&
            !cluster.get_tunnels_from_mmio_device(chip_id).empty()) {
            // UMD routing FW uses these cores for base routing
            // channel 15 is used by syseng tools
            std::unordered_set<int> channels_to_skip = {};
            if (cluster.is_galaxy_cluster()) {
                // TODO: This may need to change, if we need additional eth cores for dispatch on Galaxy
                channels_to_skip = {0, 1, 2, 3, 15};
            } else {
                channels_to_skip = {15};
            }
            for (const auto& eth_channel : channels_to_skip) {
                if (logical_active_eth_channels.find(eth_channel) == logical_active_eth_channels.end()) {
                    tt::umd::CoreCoord eth_core = soc_desc.get_eth_core_for_channel(eth_channel, CoordSystem::LOGICAL);
                    active_ethernet_cores.insert(eth_core);
                }
            }
        }
    }
    return active_ethernet_cores;
}

std::unordered_set<CoreCoord> ControlPlane::get_inactive_ethernet_cores(chip_id_t chip_id) const {
    const auto& cluster = tt::tt_metal::MetalContext::instance().get_cluster();
    std::unordered_set<CoreCoord> active_ethernet_cores = this->get_active_ethernet_cores(chip_id);
    std::unordered_set<CoreCoord> inactive_ethernet_cores;

    for (const auto& [eth_core, chan] : cluster.get_soc_desc(chip_id).logical_eth_core_to_chan_map) {
        if (active_ethernet_cores.find(eth_core) == active_ethernet_cores.end()) {
            inactive_ethernet_cores.insert(eth_core);
        }
    }
    return inactive_ethernet_cores;
}

<<<<<<< HEAD
void ControlPlane::generate_local_intermesh_link_table() {
    // Populate the local to remote mapping for all intermesh links
    // This cannot be done by UMD, since it has no knowledge of links marked
    // for intermesh routing (these links are hidden from UMD).
    const auto& cluster = tt::tt_metal::MetalContext::instance().get_cluster();
    intermesh_link_table_.local_mesh_id = local_mesh_binding_.mesh_ids[0];
    intermesh_link_table_.local_host_rank_id = this->get_local_host_rank_id_binding();
    for (const auto& chip_id : cluster.user_exposed_chip_ids()) {
        auto local_board_id = cluster.get_unique_chip_ids().find(chip_id);
        if (local_board_id == cluster.get_unique_chip_ids().end()) {
            chip_id_to_asic_id_[chip_id] = chip_id;
            continue;
        }
        chip_id_to_asic_id_[chip_id] = local_board_id->second;
        for (const auto& [eth_core, chan_id] : this->get_intermesh_eth_links(chip_id)) {
            auto [remote_board_id, remote_chan_id] =
                cluster.get_ethernet_connections_to_remote_devices().at(chip_id).at(chan_id);
            auto local_eth_chan_desc = EthChanDescriptor{
                .board_id = local_board_id->second,
                .chan_id = chan_id,
            };
            auto remote_eth_chan_desc = EthChanDescriptor{
                .board_id = remote_board_id,
                .chan_id = remote_chan_id,
            };
            intermesh_link_table_.intermesh_links[local_eth_chan_desc] = remote_eth_chan_desc;
        }
    }
}

void ControlPlane::exchange_intermesh_link_tables() {
    const auto& distributed_context = tt::tt_metal::MetalContext::instance().global_distributed_context();
    if (*distributed_context.size() == 1) {
        // No need to exchange intermesh link tables when running a single process
        return;
    }

    auto serialized_table = tt::tt_fabric::serialize_to_bytes(intermesh_link_table_);
    std::vector<uint8_t> serialized_remote_table;
    auto my_rank = *(distributed_context.rank());

    for (std::size_t bcast_root = 0; bcast_root < *(distributed_context.size()); ++bcast_root) {
        if (my_rank == bcast_root) {
            // Issue the broadcast from the current process to all other processes in the world
            int local_table_size_bytes = serialized_table.size();  // Send txn size first
            distributed_context.broadcast(
                tt::stl::Span<std::byte>(
                    reinterpret_cast<std::byte*>(&local_table_size_bytes), sizeof(local_table_size_bytes)),
                distributed_context.rank());

            distributed_context.broadcast(
                tt::stl::as_writable_bytes(tt::stl::Span<uint8_t>(serialized_table.data(), serialized_table.size())),
                distributed_context.rank());

        } else {
            // Acknowledge the broadcast issued by the root
            int remote_table_size_bytes = 0;  // Receive the size of the serialized descriptor
            distributed_context.broadcast(
                tt::stl::Span<std::byte>(
                    reinterpret_cast<std::byte*>(&remote_table_size_bytes), sizeof(remote_table_size_bytes)),
                tt::tt_metal::distributed::multihost::Rank{bcast_root});

            serialized_remote_table.clear();
            serialized_remote_table.resize(remote_table_size_bytes);
            distributed_context.broadcast(
                tt::stl::as_writable_bytes(
                    tt::stl::Span<uint8_t>(serialized_remote_table.data(), serialized_remote_table.size())),
                tt::tt_metal::distributed::multihost::Rank{bcast_root});
            tt_fabric::IntermeshLinkTable deserialized_remote_table =
                tt::tt_fabric::deserialize_from_bytes(serialized_remote_table);

            peer_intermesh_link_tables_[deserialized_remote_table.local_mesh_id]
                                       [deserialized_remote_table.local_host_rank_id] =
                                           std::move(deserialized_remote_table.intermesh_links);
        }
        // Barrier here for safety - Ensure that all ranks have completed the bcast op before proceeding to the next
        // root
        distributed_context.barrier();
    }
}

void ControlPlane::assign_direction_to_fabric_eth_core(
    const FabricNodeId& fabric_node_id, const CoreCoord& eth_core, RoutingDirection direction) {
=======
void ControlPlane::assign_direction_to_fabric_eth_chan(
    const FabricNodeId& fabric_node_id, chan_id_t chan_id, RoutingDirection direction) {
>>>>>>> 5a07cf73
    auto physical_chip_id = this->logical_mesh_chip_id_to_physical_chip_id_mapping_.at(fabric_node_id);
    // TODO: get_fabric_ethernet_channels accounts for down links, but we should manage down links in control plane
    auto fabric_router_channels_on_chip =
        tt::tt_metal::MetalContext::instance().get_cluster().get_fabric_ethernet_channels(physical_chip_id);

    // TODO: add logic here to disable unsed routers, e.g. Mesh on Torus system
    std::string fabric_router_channels_on_chip_vec;
    for (const auto& chan_id : fabric_router_channels_on_chip) {
        fabric_router_channels_on_chip_vec += std::to_string(chan_id) + " ";
    }
    if (fabric_router_channels_on_chip.contains(chan_id)) {
        this->router_port_directions_to_physical_eth_chan_map_.at(fabric_node_id)[direction].push_back(chan_id);
    } else {
        log_debug(
            tt::LogFabric,
            "Control Plane: Disabling router on M{}D{} eth channel {}",
            fabric_node_id.mesh_id,
            fabric_node_id.chip_id,
            chan_id);
    }
}

void ControlPlane::assign_direction_to_fabric_eth_core(
    const FabricNodeId& fabric_node_id, const CoreCoord& eth_core, RoutingDirection direction) {
    auto physical_chip_id = this->logical_mesh_chip_id_to_physical_chip_id_mapping_.at(fabric_node_id);
    auto chan_id = tt::tt_metal::MetalContext::instance()
                       .get_cluster()
                       .get_soc_desc(physical_chip_id)
                       .logical_eth_core_to_chan_map.at(eth_core);
    this->assign_direction_to_fabric_eth_chan(fabric_node_id, chan_id, direction);
}

const MeshGraph& ControlPlane::get_mesh_graph() const { return *routing_table_generator_->mesh_graph; }

std::vector<MeshId> ControlPlane::get_local_mesh_id_bindings() const {
    const auto& mesh_id_bindings = this->local_mesh_binding_.mesh_ids;
    const auto& user_mesh_ids = this->get_user_physical_mesh_ids();
    std::vector<MeshId> local_mesh_ids;
    for (const auto& mesh_id : mesh_id_bindings) {
        if (std::find(user_mesh_ids.begin(), user_mesh_ids.end(), mesh_id) != user_mesh_ids.end()) {
            local_mesh_ids.push_back(mesh_id);
        }
    }
    TT_FATAL(!local_mesh_ids.empty(), "No local mesh ids found");
    return local_mesh_ids;
}

MeshHostRankId ControlPlane::get_local_host_rank_id_binding() const { return this->local_mesh_binding_.host_rank; }

MeshCoordinate ControlPlane::get_local_mesh_offset() const {
    auto coord_range = this->get_coord_range(this->get_local_mesh_id_bindings()[0], MeshScope::LOCAL);
    return coord_range.start_coord();
}

MeshCoordinateRange ControlPlane::get_coord_range(MeshId mesh_id, MeshScope scope) const {
    std::optional<MeshHostRankId> local_host_rank_id =
        MeshScope::LOCAL == scope ? std::make_optional(this->get_local_host_rank_id_binding()) : std::nullopt;
    return this->routing_table_generator_->mesh_graph->get_coord_range(mesh_id, local_host_rank_id);
}

bool ControlPlane::is_local_mesh(MeshId mesh_id) const {
    const auto& local_mesh_ids = local_mesh_binding_.mesh_ids;
    return std::find(local_mesh_ids.begin(), local_mesh_ids.end(), mesh_id) != local_mesh_ids.end();
}

const std::shared_ptr<tt::tt_metal::distributed::multihost::DistributedContext>& ControlPlane::get_distributed_context(
    MeshId mesh_id) const {
    auto distributed_context = distributed_contexts_.find(mesh_id);
    TT_FATAL(distributed_context != distributed_contexts_.end(), "Unknown mesh id: {}", mesh_id);
    return distributed_context->second;
}

const std::shared_ptr<tt::tt_metal::distributed::multihost::DistributedContext>& ControlPlane::get_host_local_context()
    const {
    return host_local_context_;
}

const std::unordered_map<tt_metal::distributed::multihost::Rank, std::pair<MeshId, MeshHostRankId>>&
ControlPlane::get_global_logical_bindings() const {
    return global_logical_bindings_;
}

// Helper function to fill connection info with common fields for fabric router configs
void fill_connection_info_fields(
    tt::tt_fabric::fabric_connection_info_t& connection_info,
    const CoreCoord& virtual_core,
    const FabricEriscDatamoverConfig& config,
    uint32_t sender_channel,
    uint16_t worker_free_slots_stream_id) {
    connection_info.edm_noc_x = static_cast<uint8_t>(virtual_core.x);
    connection_info.edm_noc_y = static_cast<uint8_t>(virtual_core.y);
    connection_info.edm_buffer_base_addr = config.sender_channels_base_address[sender_channel];
    connection_info.num_buffers_per_channel = config.sender_channels_num_buffers[sender_channel];
    connection_info.edm_connection_handshake_addr = config.sender_channels_connection_semaphore_address[sender_channel];
    connection_info.edm_worker_location_info_addr =
        config.sender_channels_worker_conn_info_base_address[sender_channel];
    connection_info.buffer_size_bytes = config.channel_buffer_size_bytes;
    connection_info.buffer_index_semaphore_id = config.sender_channels_buffer_index_semaphore_address[sender_channel];
    connection_info.worker_free_slots_stream_id = worker_free_slots_stream_id;
}

// Helper function to fill tensix connection info with tensix-specific configuration
void fill_tensix_connection_info_fields(
    tt::tt_fabric::fabric_connection_info_t& connection_info,
    const CoreCoord& mux_core_virtual,
    const tt::tt_fabric::FabricTensixDatamoverConfig& tensix_config,
    chip_id_t physical_chip_id,
    chan_id_t eth_channel_id,
    uint32_t sender_channel,
    uint32_t risc_id) {
    connection_info.edm_noc_x = static_cast<uint8_t>(mux_core_virtual.x);
    connection_info.edm_noc_y = static_cast<uint8_t>(mux_core_virtual.y);
    connection_info.edm_buffer_base_addr = tensix_config.get_channels_base_address(risc_id, sender_channel);
    connection_info.num_buffers_per_channel = tensix_config.get_num_buffers_per_channel();
    connection_info.buffer_size_bytes = tensix_config.get_buffer_size_bytes_full_size_channel();
    connection_info.edm_connection_handshake_addr =
        tensix_config.get_connection_semaphore_address(physical_chip_id, eth_channel_id, sender_channel);
    connection_info.edm_worker_location_info_addr =
        tensix_config.get_worker_conn_info_base_address(physical_chip_id, eth_channel_id, sender_channel);
    connection_info.buffer_index_semaphore_id =
        tensix_config.get_buffer_index_semaphore_address(physical_chip_id, eth_channel_id, sender_channel);
    connection_info.worker_free_slots_stream_id =
        tensix_config.get_channel_credits_stream_id(physical_chip_id, eth_channel_id, sender_channel);
}

void ControlPlane::populate_fabric_connection_info(
    tt::tt_fabric::fabric_connection_info_t& worker_connection_info,
    tt::tt_fabric::fabric_connection_info_t& dispatcher_connection_info,
    tt::tt_fabric::fabric_connection_info_t& tensix_connection_info,
    chip_id_t physical_chip_id,
    chan_id_t eth_channel_id,
    eth_chan_directions router_direction) const {
    constexpr uint16_t WORKER_FREE_SLOTS_STREAM_ID = 17;
    const auto& cluster = tt::tt_metal::MetalContext::instance().get_cluster();
    const auto& fabric_context = this->get_fabric_context();
    const bool is_2d_fabric = fabric_context.is_2D_routing_enabled();
    const auto sender_channel = is_2d_fabric ? router_direction : 0;

    const auto& fabric_tensix_config = tt::tt_metal::MetalContext::instance().get_fabric_tensix_config();
    // Always populate fabric router config for normal workers
    const auto& edm_config = fabric_context.get_fabric_router_config(
        tt::tt_fabric::FabricEriscDatamoverType::Default,
        tt::tt_fabric::FabricEriscDatamoverAxis::Short,
        fabric_tensix_config,
        static_cast<eth_chan_directions>(sender_channel));
    CoreCoord fabric_router_virtual_core = cluster.get_virtual_eth_core_from_channel(physical_chip_id, eth_channel_id);

    fill_connection_info_fields(
        worker_connection_info, fabric_router_virtual_core, edm_config, sender_channel, WORKER_FREE_SLOTS_STREAM_ID);

    // Check if fabric tensix config is enabled, if so populate different configs for dispatcher and tensix
    if (fabric_tensix_config != tt::tt_fabric::FabricTensixConfig::DISABLED) {
        // dispatcher uses different fabric router, which still has the default buffer size.
        const auto& default_edm_config = fabric_context.get_fabric_router_config();
        fill_connection_info_fields(
            dispatcher_connection_info,
            fabric_router_virtual_core,
            default_edm_config,
            sender_channel,
            WORKER_FREE_SLOTS_STREAM_ID);

        const auto& tensix_config = fabric_context.get_tensix_config();
        CoreCoord mux_core_logical = tensix_config.get_core_for_channel(physical_chip_id, eth_channel_id);
        CoreCoord mux_core_virtual = cluster.get_virtual_coordinate_from_logical_coordinates(
            physical_chip_id, mux_core_logical, CoreType::WORKER);
        // Get the RISC ID that handles this ethernet channel
        auto risc_id = tensix_config.get_risc_id_for_channel(physical_chip_id, eth_channel_id);

        fill_tensix_connection_info_fields(
            tensix_connection_info,
            mux_core_virtual,
            tensix_config,
            physical_chip_id,
            eth_channel_id,
            sender_channel,
            risc_id);
    } else {
        dispatcher_connection_info = worker_connection_info;
    }
}

void ControlPlane::collect_and_merge_router_port_directions_from_all_hosts() {
    const auto& distributed_context = tt::tt_metal::MetalContext::instance().global_distributed_context();
    if (*distributed_context.size() == 1) {
        // No need to collect from other hosts when running a single process
        return;
    }

    // Create RouterPortDirectionsData from local data
    RouterPortDirectionsData local_data;
    local_data.local_mesh_id = local_mesh_binding_.mesh_ids[0];
    local_data.local_host_rank_id = this->get_local_host_rank_id_binding();
    local_data.router_port_directions_map = router_port_directions_to_physical_eth_chan_map_;

    auto serialized_data = tt::tt_fabric::serialize_router_port_directions_to_bytes(local_data);
    std::vector<uint8_t> serialized_remote_data;
    auto my_rank = *(distributed_context.rank());

    for (std::size_t bcast_root = 0; bcast_root < *(distributed_context.size()); ++bcast_root) {
        if (my_rank == bcast_root) {
            // Issue the broadcast from the current process to all other processes in the world
            int local_data_size_bytes = serialized_data.size();  // Send data size first
            distributed_context.broadcast(
                tt::stl::Span<std::byte>(
                    reinterpret_cast<std::byte*>(&local_data_size_bytes), sizeof(local_data_size_bytes)),
                distributed_context.rank());

            distributed_context.broadcast(
                tt::stl::as_writable_bytes(tt::stl::Span<uint8_t>(serialized_data.data(), serialized_data.size())),
                distributed_context.rank());
        } else {
            // Acknowledge the broadcast issued by the root
            int remote_data_size_bytes = 0;  // Receive the size of the serialized data
            distributed_context.broadcast(
                tt::stl::Span<std::byte>(
                    reinterpret_cast<std::byte*>(&remote_data_size_bytes), sizeof(remote_data_size_bytes)),
                tt::tt_metal::distributed::multihost::Rank{bcast_root});
            serialized_remote_data.clear();
            serialized_remote_data.resize(remote_data_size_bytes);
            distributed_context.broadcast(
                tt::stl::as_writable_bytes(
                    tt::stl::Span<uint8_t>(serialized_remote_data.data(), serialized_remote_data.size())),
                tt::tt_metal::distributed::multihost::Rank{bcast_root});

            RouterPortDirectionsData deserialized_remote_data =
                tt::tt_fabric::deserialize_router_port_directions_from_bytes(serialized_remote_data);

            // Merge remote data into local router_port_directions_to_physical_eth_chan_map_
            for (const auto& [fabric_node_id, direction_map] : deserialized_remote_data.router_port_directions_map) {
                // Only merge if this fabric node is not already in our local map
                if (router_port_directions_to_physical_eth_chan_map_.find(fabric_node_id) ==
                    router_port_directions_to_physical_eth_chan_map_.end()) {
                    router_port_directions_to_physical_eth_chan_map_[fabric_node_id] = direction_map;
                } else {
                    // If fabric node exists, merge direction maps
                    for (const auto& [direction, channels] : direction_map) {
                        auto& local_direction_map = router_port_directions_to_physical_eth_chan_map_[fabric_node_id];
                        if (local_direction_map.find(direction) == local_direction_map.end()) {
                            local_direction_map[direction] = channels;
                        } else {
                            // Merge channels, avoiding duplicates
                            auto& local_channels = local_direction_map[direction];
                            for (const auto& channel : channels) {
                                if (std::find(local_channels.begin(), local_channels.end(), channel) ==
                                    local_channels.end()) {
                                    local_channels.push_back(channel);
                                }
                            }
                        }
                    }
                }
            }
        }
        // Barrier here for safety - Ensure that all ranks have completed the bcast op before proceeding to the next
        // root
        distributed_context.barrier();
    }
}


// Intermesh Connectivity Generation Functions

void ControlPlane::generate_intermesh_connectivity() {
    AnnotatedIntermeshConnections intermesh_connections;
    if (*(tt_metal::MetalContext::instance().global_distributed_context().size()) > 1) {
        // Intermesh Connectivity generation for the multi-host case
        auto exit_node_port_descriptors = this->generate_port_descriptors_for_exit_nodes();
        intermesh_connections = this->convert_port_desciptors_to_intermesh_connections(exit_node_port_descriptors);
    } else {
        // Intermesh Connectivity generation for the single-host case
        intermesh_connections = this->generate_intermesh_connections_on_local_host();
    }
    this->routing_table_generator_->load_intermesh_connections(intermesh_connections);
}

std::vector<PortDescriptor> ControlPlane::assign_logical_ports_to_exit_nodes(
    const std::string& my_host,
    const std::string& neighbor_host,
    bool strict_binding,
    const std::unordered_set<FabricNodeId>& requested_exit_nodes,
    std::unordered_set<port_id_t>& assigned_port_ids) {
    const auto& exit_nodes = physical_system_descriptor_->get_connecting_exit_nodes(my_host, neighbor_host);
    const auto& my_mesh_id = this->local_mesh_binding_.mesh_ids[0];
    const auto& mesh_edge_ports_to_chip_id =
        this->routing_table_generator_->mesh_graph->get_mesh_edge_ports_to_chip_id();

    std::vector<PortDescriptor> ports_to_neighbor;

    std::unordered_map<uint64_t, RoutingDirection> curr_exit_node_direction;
    for (const auto& exit_node : exit_nodes) {
        FabricNodeId exit_node_fabric_node_id = this->get_fabric_node_id_from_asic_id(*exit_node.src_exit_node);

        TT_FATAL(exit_node_fabric_node_id.mesh_id == my_mesh_id, "Exit node is not on my mesh");
        if (strict_binding) {
            if (requested_exit_nodes.find(exit_node_fabric_node_id) == requested_exit_nodes.end()) {
                continue;
            }
        }
        auto assoc_connection_hash = std::hash<tt::tt_metal::ExitNodeConnection>{}(exit_node);
        auto exit_node_hash = (*exit_node.src_exit_node) + (*exit_node.dst_exit_node);
        auto src_eth_chan = exit_node.eth_conn.src_chan;
        auto exit_node_chip = exit_node_fabric_node_id.chip_id;
        for (const auto& [port_id, chip_id] : mesh_edge_ports_to_chip_id[*my_mesh_id]) {
            if (exit_node_chip == chip_id) {
                auto port_direction = port_id.first;
                auto logical_chan_id = port_id.second;
                port_id_t port_id = {port_direction, logical_chan_id};
                // Assign this port id to the exit node if it is not already assigned
                bool valid_direction =
                    curr_exit_node_direction.find(exit_node_hash) == curr_exit_node_direction.end() ||
                    curr_exit_node_direction.at(exit_node_hash) == port_direction;
                if (assigned_port_ids.find(port_id) == assigned_port_ids.end() && valid_direction) {
                    assigned_port_ids.insert(port_id);
                    ports_to_neighbor.push_back(PortDescriptor{port_id, assoc_connection_hash});
                    exit_node_directions_[exit_node_fabric_node_id][src_eth_chan] = port_direction;
                    logical_port_to_eth_chan_[exit_node_fabric_node_id][port_id] = src_eth_chan;
                    curr_exit_node_direction[exit_node_hash] = port_direction;
                    break;
                }
            }
        }
    }
    return ports_to_neighbor;
}

PortDescriptorTable ControlPlane::generate_port_descriptors_for_exit_nodes() {
    const auto& mesh_graph = this->routing_table_generator_->mesh_graph;
    const auto& requested_intermesh_connections = mesh_graph->get_requested_intermesh_connections();
    const auto& requested_intermesh_ports = mesh_graph->get_requested_intermesh_ports();
    const auto& my_host = physical_system_descriptor_->my_host_name();
    const auto my_mesh_id = local_mesh_binding_.mesh_ids[0];

    TT_FATAL(
        !requested_intermesh_connections.empty() || !requested_intermesh_ports.empty(),
        "Mesh Graph Descriptor must specify either RelaxedGraph or Graph connections.");

    bool strict_binding = !requested_intermesh_ports.empty();

    // Track the Logical Ethernet Ports connecting to all neighbors of my_mesh
    PortDescriptorTable port_descriptors;
    // Track Direction and Logical Ports already assigned for intermesh links
    std::unordered_set<port_id_t> assigned_port_ids;
    port_descriptors[my_mesh_id] = {};

    for (const auto& neighbor_host : physical_system_descriptor_->get_host_neighbors(my_host)) {
        auto neighbor_host_rank = physical_system_descriptor_->get_rank_for_hostname(neighbor_host);
        auto neighbor_mesh_id =
            this->global_logical_bindings_.at(tt::tt_metal::distributed::multihost::Rank{neighbor_host_rank}).first;
        bool connection_requested = check_connection_requested(
            my_mesh_id, neighbor_mesh_id, requested_intermesh_connections, requested_intermesh_ports);
        if (!connection_requested) {
            continue;
        }
        const auto& exit_nodes = physical_system_descriptor_->get_connecting_exit_nodes(my_host, neighbor_host);
        std::vector<uint64_t> src_exit_node_chips;
        src_exit_node_chips.reserve(exit_nodes.size());
        std::transform(
            exit_nodes.begin(), exit_nodes.end(), std::back_inserter(src_exit_node_chips), [](const auto& exit_node) {
                return *exit_node.src_exit_node;
            });
        std::unordered_set<FabricNodeId> requested_exit_nodes = this->get_requested_exit_nodes(
            my_mesh_id,
            neighbor_mesh_id,
            requested_intermesh_connections,
            requested_intermesh_ports,
            src_exit_node_chips);
        port_descriptors[my_mesh_id][neighbor_mesh_id] = this->assign_logical_ports_to_exit_nodes(
            my_host, neighbor_host, strict_binding, requested_exit_nodes, assigned_port_ids);
    }
    return port_descriptors;
}

std::unordered_set<FabricNodeId> ControlPlane::get_requested_exit_nodes(
    MeshId my_mesh_id,
    MeshId neighbor_mesh_id,
    const RequestedIntermeshConnections& requested_intermesh_connections,
    const RequestedIntermeshPorts& requested_intermesh_ports,
    const std::vector<uint64_t>& src_exit_node_chips) {
    std::unordered_set<FabricNodeId> requested_exit_nodes;
    if (!requested_intermesh_ports.empty()) {
        for (const auto& port : requested_intermesh_ports.at(*my_mesh_id).at(*neighbor_mesh_id)) {
            auto src_device = std::get<0>(port);
            auto dst_device = std::get<1>(port);
            auto num_chans = std::get<2>(port);
            uint32_t num_physical_chans = 0;
            for (const auto& src_exit_node_chip : src_exit_node_chips) {
                if (this->get_fabric_node_id_from_asic_id(src_exit_node_chip) == FabricNodeId(my_mesh_id, src_device)) {
                    requested_exit_nodes.insert(FabricNodeId(my_mesh_id, src_device));
                    num_physical_chans++;
                }
            }
            TT_FATAL(
                num_physical_chans >= num_chans,
                "Requested {} channels between {} and {}, on devices {} and {}, but only have {} physical channels",
                num_chans,
                *my_mesh_id,
                *neighbor_mesh_id,
                src_device,
                dst_device,
                num_physical_chans);
        }
    } else {
        std::size_t num_requested_chans = requested_intermesh_connections.at(*my_mesh_id).at(*neighbor_mesh_id);
        TT_FATAL(
            src_exit_node_chips.size() >= num_requested_chans,
            "Requested {} channels between {} and {}, but only have {} physical links",
            num_requested_chans,
            *my_mesh_id,
            *neighbor_mesh_id,
            src_exit_node_chips.size());
    }
    return requested_exit_nodes;
}

void ControlPlane::forward_descriptors_to_controller(
    PortDescriptorTable& port_descriptors, uint32_t my_rank, const std::string& my_host) {
    using namespace tt::tt_metal::distributed::multihost;
    constexpr uint32_t CONTROLLER_RANK = 0;
    auto& distributed_context = tt::tt_metal::MetalContext::instance().global_distributed_context();
    const auto& physical_system_descriptor = this->physical_system_descriptor_;
    std::size_t serialized_table_size = 0;
    std::vector<uint8_t> serialized_table;
    if (my_rank != CONTROLLER_RANK) {
        serialized_table = serialize_to_bytes(port_descriptors);
        serialized_table_size = serialized_table.size();
        distributed_context.send(
            tt::stl::Span<std::byte>(
                reinterpret_cast<std::byte*>(&serialized_table_size), sizeof(serialized_table_size)),
            Rank{CONTROLLER_RANK},
            Tag{0});
        distributed_context.send(
            tt::stl::as_writable_bytes(tt::stl::Span<uint8_t>(serialized_table.data(), serialized_table.size())),
            Rank{CONTROLLER_RANK},
            Tag{0});
    } else {
        for (const auto& hostname : physical_system_descriptor->get_all_hostnames()) {
            if (hostname == my_host) {
                continue;
            }
            auto peer_rank = physical_system_descriptor->get_rank_for_hostname(hostname);
            distributed_context.recv(
                tt::stl::Span<std::byte>(
                    reinterpret_cast<std::byte*>(&serialized_table_size), sizeof(serialized_table_size)),
                Rank{peer_rank},
                Tag{0});
            serialized_table.resize(serialized_table_size);
            distributed_context.recv(
                tt::stl::as_writable_bytes(tt::stl::Span<uint8_t>(serialized_table.data(), serialized_table.size())),
                Rank{peer_rank},
                Tag{0});
            auto peer_port_descriptors = deserialize_port_descriptors_from_bytes(serialized_table);
            TT_FATAL(peer_port_descriptors.size() == 1, "Expecting peer port id table to have exactly one mesh");
            port_descriptors[peer_port_descriptors.begin()->first] = std::move(peer_port_descriptors.begin()->second);
        }
    }
    distributed_context.barrier();
}

void ControlPlane::forward_intermesh_connections_from_controller(AnnotatedIntermeshConnections& intermesh_connections) {
    using namespace tt::tt_metal::distributed::multihost;
    auto& distributed_context = tt::tt_metal::MetalContext::instance().global_distributed_context();
    constexpr uint32_t CONTROLLER_RANK = 0;
    const auto& my_host = physical_system_descriptor_->my_host_name();
    auto my_rank = physical_system_descriptor_->get_rank_for_hostname(my_host);
    std::size_t serialized_table_size = 0;
    std::vector<uint8_t> serialized_connections;
    if (my_rank == CONTROLLER_RANK) {
        for (const auto& hostname : physical_system_descriptor_->get_all_hostnames()) {
            if (hostname == my_host) {
                continue;
            }
            auto peer_rank = physical_system_descriptor_->get_rank_for_hostname(hostname);
            serialized_connections = serialize_intermesh_connections_to_bytes(intermesh_connections);
            serialized_table_size = serialized_connections.size();
            distributed_context.send(
                tt::stl::Span<std::byte>(
                    reinterpret_cast<std::byte*>(&serialized_table_size), sizeof(serialized_table_size)),
                Rank{peer_rank},
                Tag{0});
            distributed_context.send(
                tt::stl::as_writable_bytes(
                    tt::stl::Span<uint8_t>(serialized_connections.data(), serialized_connections.size())),
                Rank{peer_rank},
                Tag{0});
        }
    } else {
        distributed_context.recv(
            tt::stl::Span<std::byte>(
                reinterpret_cast<std::byte*>(&serialized_table_size), sizeof(serialized_table_size)),
            Rank{0},
            Tag{0});
        serialized_connections.resize(serialized_table_size);
        distributed_context.recv(
            tt::stl::as_writable_bytes(
                tt::stl::Span<uint8_t>(serialized_connections.data(), serialized_connections.size())),
            Rank{0},
            Tag{0});
        intermesh_connections = deserialize_intermesh_connections_from_bytes(serialized_connections);
    }
    distributed_context.barrier();
}

AnnotatedIntermeshConnections ControlPlane::pair_logical_intermesh_ports(const PortDescriptorTable& port_descriptors) {
    AnnotatedIntermeshConnections intermesh_connections;

    const auto& mesh_graph = this->routing_table_generator_->mesh_graph;
    const auto& requested_intermesh_connections = mesh_graph->get_requested_intermesh_connections();
    const auto& requested_intermesh_ports = mesh_graph->get_requested_intermesh_ports();
    const auto& mesh_edge_ports_to_chip_id = mesh_graph->get_mesh_edge_ports_to_chip_id();

    bool strict_binding = !requested_intermesh_ports.empty();
    std::set<std::pair<uint32_t, uint32_t>> processed_neighbors;

    for (const auto& [src_mesh, port_identifiers] : port_descriptors) {
        for (const auto& [dest_mesh, src_ports] : port_identifiers) {
            if (processed_neighbors.find({*dest_mesh, *src_mesh}) != processed_neighbors.end()) {
                // Connections for these neighbors have already been setup - skip
                continue;
            }
            std::size_t num_ports_assigned = 0;
            std::size_t num_ports_requested = 0;
            std::unordered_map<FabricNodeId, uint32_t> num_ports_requested_at_exit_node;
            std::unordered_map<FabricNodeId, uint32_t> num_ports_assigned_at_exit_node;
            if (strict_binding) {
                for (const auto& port : requested_intermesh_ports.at(*src_mesh).at(*dest_mesh)) {
                    num_ports_requested_at_exit_node[FabricNodeId(src_mesh, std::get<0>(port))] += std::get<2>(port);
                    num_ports_assigned_at_exit_node[FabricNodeId(src_mesh, std::get<0>(port))] = 0;
                }
            } else {
                num_ports_requested = requested_intermesh_connections.at(*src_mesh).at(*dest_mesh);
            }

            const auto& dest_ports = port_descriptors.at(dest_mesh).at(src_mesh);
            // Iterate over src ports. For each src port, determine which dst port it connects to
            for (const auto& src_port : src_ports) {
                const auto& src_port_id = src_port.port_id;
                auto src_chip = mesh_edge_ports_to_chip_id.at(*src_mesh).at(src_port_id);
                if (strict_binding) {
                    if (num_ports_assigned_at_exit_node.at(FabricNodeId(src_mesh, src_chip)) >=
                        num_ports_requested_at_exit_node.at(FabricNodeId(src_mesh, src_chip))) {
                        continue;
                    }
                } else {
                    if (num_ports_assigned == num_ports_requested) {
                        break;
                    }
                }
                const auto& connection_hash = src_port.connection_hash;
                for (const auto& dest_port : dest_ports) {
                    if (dest_port.connection_hash == connection_hash) {
                        auto src_port_id = src_port.port_id;
                        auto dest_port_id = dest_port.port_id;
                        log_debug(
                            tt::LogDistributed,
                            "Connecting Meshes {} {} over Logical Ports {} {}",
                            *src_mesh,
                            *dest_mesh,
                            create_port_tag(src_port_id),
                            create_port_tag(dest_port_id));

                        intermesh_connections.push_back({{*src_mesh, src_port_id}, {*dest_mesh, dest_port_id}});
                        intermesh_connections.push_back({{*dest_mesh, dest_port_id}, {*src_mesh, src_port_id}});
                        num_ports_assigned++;
                        num_ports_assigned_at_exit_node[FabricNodeId(src_mesh, src_chip)]++;
                        break;
                    }
                }
            }
            processed_neighbors.insert({*src_mesh, *dest_mesh});
        }
    }
    return intermesh_connections;
}

AnnotatedIntermeshConnections ControlPlane::convert_port_desciptors_to_intermesh_connections(
    PortDescriptorTable& port_descriptors) {
    const auto& my_host = physical_system_descriptor_->my_host_name();
    auto my_rank = physical_system_descriptor_->get_rank_for_hostname(my_host);

    this->forward_descriptors_to_controller(port_descriptors, my_rank, my_host);

    AnnotatedIntermeshConnections intermesh_connections;
    if (my_rank == 0) {
        intermesh_connections = this->pair_logical_intermesh_ports(port_descriptors);
    }
    this->forward_intermesh_connections_from_controller(intermesh_connections);

    const auto my_mesh_id = local_mesh_binding_.mesh_ids[0];
    // Track all logical ports with active intermesh connections
    std::set<port_id_t> active_logical_ports;
    for (const auto& connection : intermesh_connections) {
        if (std::get<0>(connection).first == *my_mesh_id) {
            active_logical_ports.insert(std::get<0>(connection).second);
        }
    }
    // Remove directions from all logical ports not being actively used
    for (const auto& [exit_node, port] : logical_port_to_eth_chan_) {
        for (const auto& [port_id, physical_chan] : port) {
            if (active_logical_ports.find(port_id) == active_logical_ports.end()) {
                exit_node_directions_.at(exit_node).erase(physical_chan);
            }
        }
    }
    return intermesh_connections;
}

AnnotatedIntermeshConnections ControlPlane::generate_intermesh_connections_on_local_host() {
    const auto& mesh_graph = this->routing_table_generator_->mesh_graph;
    const auto& physical_system_descriptor = this->physical_system_descriptor_;

    std::unordered_map<uint32_t, std::set<port_id_t>> assigned_ports_per_mesh;
    std::set<std::pair<uint32_t, uint32_t>> processed_neighbors;
    AnnotatedIntermeshConnections intermesh_connections;
    std::unordered_map<uint64_t, uint32_t> num_connections;

    const auto& requested_intermesh_connections = mesh_graph->get_requested_intermesh_connections();
    const auto& requested_intermesh_ports = mesh_graph->get_requested_intermesh_ports();

    bool strict_binding = !requested_intermesh_ports.empty();

    auto should_process_direction_for_chip = [&](const FabricNodeId& edge_node,
                                                 chip_id_t candidate_chip_id,
                                                 std::optional<RoutingDirection> current_dir,
                                                 RoutingDirection candidate_dir) -> bool {
        return edge_node.chip_id == candidate_chip_id &&
               ((!current_dir.has_value()) || current_dir.value() == candidate_dir);
    };

    auto compute_mesh_connectivity_hash = [&](MeshId src_mesh_id, MeshId dst_mesh_id) -> uint64_t {
        return (1 << *src_mesh_id) | (1 << *dst_mesh_id);
    };

    for (const auto& local_mesh_id : local_mesh_binding_.mesh_ids) {
        const auto& mesh_edges = mesh_graph->get_mesh_edge_ports_to_chip_id().at(*local_mesh_id);

        std::unordered_set<FabricNodeId> exit_nodes;
        for (const auto& [port_id, edge_chip] : mesh_edges) {
            auto node = FabricNodeId(local_mesh_id, edge_chip);
            exit_nodes.insert(node);
        }
        // Pair the exit nodes from the current mesh with the exit nodes from the neighboring meshes
        for (const auto& node : exit_nodes) {
            auto physical_chip_id = logical_mesh_chip_id_to_physical_chip_id_mapping_.at(node);
            auto asic_id =
                tt::tt_metal::MetalContext::instance().get_cluster().get_unique_chip_ids().at(physical_chip_id);
            const auto& asic_neighbors = physical_system_descriptor->get_asic_neighbors(tt::tt_metal::AsicID{asic_id});

            for (const auto& asic_neighbor : asic_neighbors) {
                auto neighbor_node = this->get_fabric_node_id_from_asic_id(*asic_neighbor);
                if (neighbor_node.mesh_id == local_mesh_id ||
                    processed_neighbors.find({*neighbor_node.mesh_id, *local_mesh_id}) != processed_neighbors.end()) {
                    continue;
                }
                if (!check_connection_requested(
                        local_mesh_id,
                        neighbor_node.mesh_id,
                        requested_intermesh_connections,
                        requested_intermesh_ports)) {
                    continue;
                }
                if (!strict_binding and
                    num_connections[compute_mesh_connectivity_hash(local_mesh_id, neighbor_node.mesh_id)] >=
                        requested_intermesh_connections.at(*local_mesh_id).at(*neighbor_node.mesh_id)) {
                    continue;
                }

                auto connected_eth_chans =
                    physical_system_descriptor_->get_eth_connections(tt::tt_metal::AsicID{asic_id}, asic_neighbor);
                uint32_t num_connections_assigned = 0;
                std::unordered_map<FabricNodeId, uint32_t> num_ports_requested_at_exit_node;
                std::unordered_map<FabricNodeId, uint32_t> num_ports_assigned_at_exit_node;

                if (strict_binding) {
                    for (const auto& port : requested_intermesh_ports.at(*local_mesh_id).at(*neighbor_node.mesh_id)) {
                        num_ports_requested_at_exit_node[node] += std::get<2>(port);
                        num_ports_assigned_at_exit_node[node] = 0;
                    }
                }
                std::optional<RoutingDirection> local_dir = std::nullopt;
                std::optional<RoutingDirection> neighbor_dir = std::nullopt;
                for (const auto& [local_port_id, local_chip_id] : mesh_edges) {
                    if (strict_binding &&
                        num_ports_assigned_at_exit_node[node] >= num_ports_requested_at_exit_node[node]) {
                        continue;
                    } else if (num_connections_assigned >= connected_eth_chans.size()) {
                        break;
                    }
                    // Skip if this port doesn't match our node and direction constraints
                    if (!should_process_direction_for_chip(node, local_chip_id, local_dir, local_port_id.first)) {
                        continue;
                    }

                    // Try to assign local port
                    if (assigned_ports_per_mesh[*local_mesh_id].count(local_port_id)) {
                        continue;
                    }

                    // Local port is available - assign it
                    assigned_ports_per_mesh[*local_mesh_id].insert(local_port_id);

                    // Find matching neighbor port
                    bool found_neighbor = false;
                    for (const auto& [neighbor_port_id, neighbor_chip_id] :
                         mesh_graph->get_mesh_edge_ports_to_chip_id().at(*neighbor_node.mesh_id)) {
                        if (!should_process_direction_for_chip(
                                neighbor_node, neighbor_chip_id, neighbor_dir, neighbor_port_id.first)) {
                            continue;
                        }

                        if (assigned_ports_per_mesh[*neighbor_node.mesh_id].count(neighbor_port_id)) {
                            continue;
                        }

                        // Found available neighbor port - create connection
                        assigned_ports_per_mesh[*neighbor_node.mesh_id].insert(neighbor_port_id);
                        processed_neighbors.insert({*local_mesh_id, *neighbor_node.mesh_id});

                        // Add bidirectional connections
                        intermesh_connections.push_back(
                            {{*local_mesh_id, local_port_id}, {*neighbor_node.mesh_id, neighbor_port_id}});
                        intermesh_connections.push_back(
                            {{*neighbor_node.mesh_id, neighbor_port_id}, {*local_mesh_id, local_port_id}});

                        // Update exit node directions
                        auto& current_eth_conn = connected_eth_chans[num_connections_assigned];
                        exit_node_directions_[node][current_eth_conn.src_chan] = local_port_id.first;
                        exit_node_directions_[neighbor_node][current_eth_conn.dst_chan] = neighbor_port_id.first;

                        // Update counters
                        num_connections[compute_mesh_connectivity_hash(local_mesh_id, neighbor_node.mesh_id)]++;
                        num_connections_assigned++;
                        num_ports_assigned_at_exit_node[node]++;
                        local_dir = local_port_id.first;
                        neighbor_dir = neighbor_port_id.first;
                        found_neighbor = true;
                        break;
                    }

                    if (!found_neighbor) {
                        // No neighbor port found, release the local port
                        assigned_ports_per_mesh[*local_mesh_id].erase(local_port_id);
                    }
                }
            }
        }
    }
    return intermesh_connections;
}

ControlPlane::~ControlPlane() = default;

}  // namespace tt::tt_fabric<|MERGE_RESOLUTION|>--- conflicted
+++ resolved
@@ -149,25 +149,6 @@
         MeshHostRankId{static_cast<std::uint32_t>(encoded_value & 0xFFFFFFFF)}};
 }
 
-<<<<<<< HEAD
-std::string print_peer_intermesh_link_tables(
-    const std::
-        unordered_map<MeshId, std::unordered_map<MeshHostRankId, std::map<EthChanDescriptor, EthChanDescriptor>>>&
-            peer_intermesh_link_tables) {
-    std::stringstream ss;
-    ss << "Peer Intermesh Link Tables:" << std::endl;
-    for (const auto& [mesh_id, mesh_host_rank_id_to_link_table] : peer_intermesh_link_tables) {
-        ss << "Mesh ID: " << *mesh_id << std::endl;
-        for (const auto& [mesh_host_rank_id, link_table] : mesh_host_rank_id_to_link_table) {
-            ss << "Mesh Host Rank ID: " << *mesh_host_rank_id << std::endl;
-            for (const auto& [local_chan, remote_chan] : link_table) {
-                ss << "Local Chan: " << local_chan.board_id << " " << local_chan.chan_id << std::endl;
-                ss << "Remote Chan: " << remote_chan.board_id << " " << remote_chan.chan_id << std::endl;
-            }
-        }
-    }
-    return ss.str();
-=======
 bool check_connection_requested(
     MeshId my_mesh_id,
     MeshId neighbor_mesh_id,
@@ -186,7 +167,6 @@
 
 std::string create_port_tag(port_id_t port_id) {
     return std::string(enchantum::to_string(port_id.first)) + std::to_string(port_id.second);
->>>>>>> 5a07cf73
 }
 
 }  // namespace
@@ -1061,40 +1041,6 @@
                                                       .value();
                     auto unique_chip_id =
                         tt::tt_metal::MetalContext::instance().get_cluster().get_unique_chip_ids().at(physical_chip_id);
-<<<<<<< HEAD
-
-                    // Look up connected chip's intermesh link table and grab local desc channel
-                    // TODO: need to add validate to make sure there is bidrectional traffic
-                    for (const auto& [local_desc, peer_desc] :
-                         peer_intermesh_link_tables_[mesh_id][connected_host_rank_id]) {
-                        if (peer_desc.board_id == unique_chip_id) {
-                            tt::umd::CoreCoord eth_core =
-                                tt::tt_metal::MetalContext::instance()
-                                    .get_cluster()
-                                    .get_soc_desc(physical_chip_id)
-                                    .get_eth_core_for_channel(local_desc.chan_id, CoordSystem::LOGICAL);
-                            this->assign_direction_to_fabric_eth_core(fabric_node_id, eth_core, edge.port_direction);
-                        }
-                    }
-                }
-            }
-        }
-    }
-
-    std::string log_msg;
-    const auto& distributed_context = tt::tt_metal::MetalContext::instance().global_distributed_context();
-    for (std::uint32_t mesh_id_val = 0; mesh_id_val < inter_mesh_connectivity.size(); mesh_id_val++) {
-        MeshId mesh_id{mesh_id_val};
-        if (this->is_local_mesh(mesh_id)) {
-            const auto& local_mesh_chip_id_container =
-                this->routing_table_generator_->mesh_graph->get_chip_ids(mesh_id, host_rank_id);
-            for (const auto& [_, fabric_chip_id] : local_mesh_chip_id_container) {
-                const auto fabric_node_id = FabricNodeId(mesh_id, fabric_chip_id);
-                if (*(distributed_context.size()) > 1) {
-                    this->assign_intermesh_link_directions_to_remote_host(fabric_node_id);
-                } else {
-                    this->assign_intermesh_link_directions_to_local_host(fabric_node_id);
-=======
                     // Iterate over all neighboring hosts
                     // Check if the neighbor belongs to the same mesh and owns the connected chip
                     // If so, iterate over all cross host connections between the neighbors
@@ -1138,17 +1084,21 @@
         for (auto src_mesh : local_mesh_binding_.mesh_ids) {
             for (std::size_t chip_id = 0; chip_id < intermesh_connectivity[*src_mesh].size(); chip_id++) {
                 for (const auto& [dst_mesh, edge] : intermesh_connectivity[*src_mesh][chip_id]) {
-                    auto src_physical_id = this->get_physical_chip_id_from_fabric_node_id(FabricNodeId(src_mesh, chip_id));
-                    const auto src_asic_id = tt::tt_metal::MetalContext::instance().get_cluster().get_unique_chip_ids().at(src_physical_id);
-                    for (const auto& asic_neigbor : physical_system_descriptor_->get_asic_neighbors(tt::tt_metal::AsicID{src_asic_id})) {
+                    auto src_physical_id =
+                        this->get_physical_chip_id_from_fabric_node_id(FabricNodeId(src_mesh, chip_id));
+                    const auto src_asic_id =
+                        tt::tt_metal::MetalContext::instance().get_cluster().get_unique_chip_ids().at(src_physical_id);
+                    for (const auto& asic_neigbor :
+                         physical_system_descriptor_->get_asic_neighbors(tt::tt_metal::AsicID{src_asic_id})) {
                         auto neighbor_fabric_node_id = this->get_fabric_node_id_from_asic_id(*asic_neigbor);
                         if (neighbor_fabric_node_id.mesh_id == dst_mesh) {
-                            for (const auto chan : physical_system_descriptor_->get_eth_connections(tt::tt_metal::AsicID{src_asic_id}, asic_neigbor)) {
-                                this->assign_direction_to_fabric_eth_chan(FabricNodeId(src_mesh, chip_id), chan.src_chan, edge.port_direction);
+                            for (const auto chan : physical_system_descriptor_->get_eth_connections(
+                                     tt::tt_metal::AsicID{src_asic_id}, asic_neigbor)) {
+                                this->assign_direction_to_fabric_eth_chan(
+                                    FabricNodeId(src_mesh, chip_id), chan.src_chan, edge.port_direction);
                             }
                         }
                     }
->>>>>>> 5a07cf73
                 }
             }
         }
@@ -2085,94 +2035,8 @@
     return inactive_ethernet_cores;
 }
 
-<<<<<<< HEAD
-void ControlPlane::generate_local_intermesh_link_table() {
-    // Populate the local to remote mapping for all intermesh links
-    // This cannot be done by UMD, since it has no knowledge of links marked
-    // for intermesh routing (these links are hidden from UMD).
-    const auto& cluster = tt::tt_metal::MetalContext::instance().get_cluster();
-    intermesh_link_table_.local_mesh_id = local_mesh_binding_.mesh_ids[0];
-    intermesh_link_table_.local_host_rank_id = this->get_local_host_rank_id_binding();
-    for (const auto& chip_id : cluster.user_exposed_chip_ids()) {
-        auto local_board_id = cluster.get_unique_chip_ids().find(chip_id);
-        if (local_board_id == cluster.get_unique_chip_ids().end()) {
-            chip_id_to_asic_id_[chip_id] = chip_id;
-            continue;
-        }
-        chip_id_to_asic_id_[chip_id] = local_board_id->second;
-        for (const auto& [eth_core, chan_id] : this->get_intermesh_eth_links(chip_id)) {
-            auto [remote_board_id, remote_chan_id] =
-                cluster.get_ethernet_connections_to_remote_devices().at(chip_id).at(chan_id);
-            auto local_eth_chan_desc = EthChanDescriptor{
-                .board_id = local_board_id->second,
-                .chan_id = chan_id,
-            };
-            auto remote_eth_chan_desc = EthChanDescriptor{
-                .board_id = remote_board_id,
-                .chan_id = remote_chan_id,
-            };
-            intermesh_link_table_.intermesh_links[local_eth_chan_desc] = remote_eth_chan_desc;
-        }
-    }
-}
-
-void ControlPlane::exchange_intermesh_link_tables() {
-    const auto& distributed_context = tt::tt_metal::MetalContext::instance().global_distributed_context();
-    if (*distributed_context.size() == 1) {
-        // No need to exchange intermesh link tables when running a single process
-        return;
-    }
-
-    auto serialized_table = tt::tt_fabric::serialize_to_bytes(intermesh_link_table_);
-    std::vector<uint8_t> serialized_remote_table;
-    auto my_rank = *(distributed_context.rank());
-
-    for (std::size_t bcast_root = 0; bcast_root < *(distributed_context.size()); ++bcast_root) {
-        if (my_rank == bcast_root) {
-            // Issue the broadcast from the current process to all other processes in the world
-            int local_table_size_bytes = serialized_table.size();  // Send txn size first
-            distributed_context.broadcast(
-                tt::stl::Span<std::byte>(
-                    reinterpret_cast<std::byte*>(&local_table_size_bytes), sizeof(local_table_size_bytes)),
-                distributed_context.rank());
-
-            distributed_context.broadcast(
-                tt::stl::as_writable_bytes(tt::stl::Span<uint8_t>(serialized_table.data(), serialized_table.size())),
-                distributed_context.rank());
-
-        } else {
-            // Acknowledge the broadcast issued by the root
-            int remote_table_size_bytes = 0;  // Receive the size of the serialized descriptor
-            distributed_context.broadcast(
-                tt::stl::Span<std::byte>(
-                    reinterpret_cast<std::byte*>(&remote_table_size_bytes), sizeof(remote_table_size_bytes)),
-                tt::tt_metal::distributed::multihost::Rank{bcast_root});
-
-            serialized_remote_table.clear();
-            serialized_remote_table.resize(remote_table_size_bytes);
-            distributed_context.broadcast(
-                tt::stl::as_writable_bytes(
-                    tt::stl::Span<uint8_t>(serialized_remote_table.data(), serialized_remote_table.size())),
-                tt::tt_metal::distributed::multihost::Rank{bcast_root});
-            tt_fabric::IntermeshLinkTable deserialized_remote_table =
-                tt::tt_fabric::deserialize_from_bytes(serialized_remote_table);
-
-            peer_intermesh_link_tables_[deserialized_remote_table.local_mesh_id]
-                                       [deserialized_remote_table.local_host_rank_id] =
-                                           std::move(deserialized_remote_table.intermesh_links);
-        }
-        // Barrier here for safety - Ensure that all ranks have completed the bcast op before proceeding to the next
-        // root
-        distributed_context.barrier();
-    }
-}
-
-void ControlPlane::assign_direction_to_fabric_eth_core(
-    const FabricNodeId& fabric_node_id, const CoreCoord& eth_core, RoutingDirection direction) {
-=======
 void ControlPlane::assign_direction_to_fabric_eth_chan(
     const FabricNodeId& fabric_node_id, chan_id_t chan_id, RoutingDirection direction) {
->>>>>>> 5a07cf73
     auto physical_chip_id = this->logical_mesh_chip_id_to_physical_chip_id_mapping_.at(fabric_node_id);
     // TODO: get_fabric_ethernet_channels accounts for down links, but we should manage down links in control plane
     auto fabric_router_channels_on_chip =
@@ -2431,7 +2295,6 @@
         distributed_context.barrier();
     }
 }
-
 
 // Intermesh Connectivity Generation Functions
 
