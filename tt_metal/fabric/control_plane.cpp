// SPDX-FileCopyrightText: © 2025 Tenstorrent AI ULC
//
// SPDX-License-Identifier: Apache-2.0

#include <iostream>
#include <enchantum/enchantum.hpp>
#include <algorithm>
#include <cstddef>
#include <cstdint>
#include <filesystem>
#include <initializer_list>
#include <iomanip>
#include <limits>
#include <map>
#include <memory>
#include <optional>
#include <ostream>
#include <queue>
#include <set>
#include <string>
#include <tuple>
#include <unordered_map>
#include <unordered_set>
#include <utility>
#include <vector>
#include <yaml-cpp/yaml.h>
#include <tt_stl/assert.hpp>

#include "control_plane.hpp"
#include "core_coord.hpp"
#include "compressed_direction_table.hpp"
#include "compressed_routing_path.hpp"
#include "tools/scaleout/factory_system_descriptor/utils.hpp"
#include "hostdevcommon/fabric_common.h"
#include "distributed_context.hpp"
#include "fabric_types.hpp"
#include "hal_types.hpp"
#include "host_api.hpp"
#include "impl/context/metal_context.hpp"
#include "tt_metal/common/env_lib.hpp"
#include <tt-logger/tt-logger.hpp>
#include "mesh_coord.hpp"
#include "mesh_graph.hpp"
#include "metal_soc_descriptor.h"
#include "routing_table_generator.hpp"
#include <umd/device/types/core_coordinates.hpp>
#include <umd/device/types/cluster_descriptor_types.hpp>
#include <umd/device/types/xy_pair.hpp>
#include <umd/device/cluster.hpp>
#include "tt_metal/fabric/fabric_context.hpp"
#include "tt_metal/fabric/serialization/router_port_directions.hpp"
#include "tt_stl/small_vector.hpp"
#include "tt_metal/fabric/physical_system_descriptor.hpp"
#include "tt_metal/fabric/serialization/port_descriptor_serialization.hpp"
#include "tt_metal/fabric/serialization/intermesh_connections_serialization.hpp"
#include "tt_metal/fabric/topology_mapper.hpp"
#include "tt_metal/fabric/builder/fabric_static_sized_channels_allocator.hpp"

namespace tt::tt_fabric {

namespace {

// Get the physical chip ids for a mesh
std::unordered_map<ChipId, std::vector<CoreCoord>> get_ethernet_cores_grouped_by_connected_chips(ChipId chip_id) {
    return tt::tt_metal::MetalContext::instance().get_cluster().get_ethernet_cores_grouped_by_connected_chips(chip_id);
}

template <typename CONNECTIVITY_MAP_T>
void build_golden_link_counts(
    CONNECTIVITY_MAP_T const& golden_connectivity_map,
    std::unordered_map<MeshId, std::unordered_map<ChipId, std::unordered_map<RoutingDirection, size_t>>>&
        golden_link_counts_out) {
    static_assert(
        std::is_same_v<CONNECTIVITY_MAP_T, IntraMeshConnectivity> ||
            std::is_same_v<CONNECTIVITY_MAP_T, InterMeshConnectivity>,
        "Invalid connectivity map type");
    for (std::uint32_t mesh_id = 0; mesh_id < golden_connectivity_map.size(); mesh_id++) {
        for (std::uint32_t chip_id = 0; chip_id < golden_connectivity_map[mesh_id].size(); chip_id++) {
            for (const auto& [remote_connected_id, router_edge] : golden_connectivity_map[mesh_id][chip_id]) {
                TT_FATAL(
                    golden_link_counts_out[MeshId{mesh_id}][chip_id][router_edge.port_direction] == 0,
                    "Golden link counts already set for chip {} in mesh {}",
                    chip_id,
                    mesh_id);
                golden_link_counts_out[MeshId{mesh_id}][chip_id][router_edge.port_direction] =
                    router_edge.connected_chip_ids.size();
            }
        }
    }
}

std::uint64_t encode_mesh_id_and_rank(MeshId mesh_id, MeshHostRankId host_rank) {
    return (static_cast<uint64_t>(mesh_id.get()) << 32) | static_cast<uint64_t>(host_rank.get());
}

std::pair<MeshId, MeshHostRankId> decode_mesh_id_and_rank(std::uint64_t encoded_value) {
    return {
        MeshId{static_cast<std::uint32_t>(encoded_value >> 32)},
        MeshHostRankId{static_cast<std::uint32_t>(encoded_value & 0xFFFFFFFF)}};
}

bool check_connection_requested(
    MeshId my_mesh_id,
    MeshId neighbor_mesh_id,
    const RequestedIntermeshConnections& requested_intermesh_connections,
    const RequestedIntermeshPorts& requested_intermesh_ports) {
    if (!requested_intermesh_ports.empty()) {
        return requested_intermesh_ports.find(*my_mesh_id) != requested_intermesh_ports.end() &&
               requested_intermesh_ports.at(*my_mesh_id).find(*neighbor_mesh_id) !=
                   requested_intermesh_ports.at(*my_mesh_id).end();
    } else {
        return requested_intermesh_connections.find(*my_mesh_id) != requested_intermesh_connections.end() &&
               requested_intermesh_connections.at(*my_mesh_id).find(*neighbor_mesh_id) !=
                   requested_intermesh_connections.at(*my_mesh_id).end();
    }
}

[[maybe_unused]] std::string create_port_tag(port_id_t port_id) {
    return std::string(enchantum::to_string(port_id.first)) + std::to_string(port_id.second);
}

}  // namespace

const std::unordered_map<tt::ARCH, std::vector<std::uint16_t>> ubb_bus_ids = {
    {tt::ARCH::WORMHOLE_B0, {0xC0, 0x80, 0x00, 0x40}},
    {tt::ARCH::BLACKHOLE, {0x00, 0x40, 0xC0, 0x80}},
};

uint16_t get_bus_id(tt::umd::Cluster& cluster, ChipId chip_id) {
    // Prefer cached value from cluster descriptor (available for silicon and our simulator/mock descriptors)
    auto cluster_desc = cluster.get_cluster_description();
    uint16_t bus_id = cluster_desc->get_bus_id(chip_id);
    return bus_id;
}

UbbId get_ubb_id(tt::umd::Cluster& cluster, ChipId chip_id) {
    auto cluster_desc = cluster.get_cluster_description();
    const auto& tray_bus_ids = ubb_bus_ids.at(cluster_desc->get_arch());
    const auto bus_id = get_bus_id(cluster, chip_id);
    auto tray_bus_id_it = std::find(tray_bus_ids.begin(), tray_bus_ids.end(), bus_id & 0xF0);
    if (tray_bus_id_it != tray_bus_ids.end()) {
        auto ubb_asic_id = bus_id & 0x0F;
        return UbbId{tray_bus_id_it - tray_bus_ids.begin() + 1, ubb_asic_id};
    }
    return UbbId{0, 0};  // Invalid UBB ID if not found
}

void ControlPlane::initialize_dynamic_routing_plane_counts(
    const IntraMeshConnectivity& intra_mesh_connectivity,
    tt_fabric::FabricConfig fabric_config,
    tt_fabric::FabricReliabilityMode reliability_mode) {
    if (fabric_config == tt_fabric::FabricConfig::CUSTOM || fabric_config == tt_fabric::FabricConfig::DISABLED) {
        return;
    }

    this->router_port_directions_to_num_routing_planes_map_.clear();

    auto topology = FabricContext::get_topology_from_config(fabric_config);

    // For TG need to skip the direction on the remote devices directly connected to the MMIO devices as we have only
    // one outgoing eth chan to the mmio device
    // TODO: https://github.com/tenstorrent/tt-metal/issues/24413
    auto skip_direction = [&](const FabricNodeId& node_id, const RoutingDirection direction) -> bool {
        const auto& neighbors = this->get_chip_neighbors(node_id, direction);
        if (neighbors.empty()) {
            return false;
        }

        // The remote devices connected directly to the mmio will have both intra-mesh and inter-mesh neighbors
        if (neighbors.size() > 1 || neighbors.begin()->first != node_id.mesh_id) {
            return true;
        }

        return false;
    };

    auto apply_min =
        [&](FabricNodeId fabric_node_id,
            const std::unordered_map<tt::tt_fabric::RoutingDirection, std::vector<tt::tt_fabric::chan_id_t>>&
                port_direction_eth_chans,
            tt::tt_fabric::RoutingDirection direction,
            const std::unordered_map<tt::tt_fabric::RoutingDirection, size_t>& /*golden_link_counts*/,
            size_t& val) {
            if (skip_direction(fabric_node_id, direction)) {
                return;
            }
            if (auto it = port_direction_eth_chans.find(direction); it != port_direction_eth_chans.end()) {
                val = std::min(val, it->second.size());
            }
        };

    // For each mesh in the system
    auto user_meshes = this->get_user_physical_mesh_ids();
    if (reliability_mode == tt::tt_fabric::FabricReliabilityMode::STRICT_SYSTEM_HEALTH_SETUP_MODE) {
        for (const auto& [fabric_node_id, directions_and_eth_chans] :
             this->router_port_directions_to_physical_eth_chan_map_) {
            for (const auto& [direction, eth_chans] : directions_and_eth_chans) {
                this->router_port_directions_to_num_routing_planes_map_[fabric_node_id][direction] = eth_chans.size();
            }
        }
    }

    std::unordered_map<MeshId, std::unordered_map<ChipId, std::unordered_map<RoutingDirection, size_t>>>
        golden_link_counts;
    TT_FATAL(
        this->routing_table_generator_ != nullptr && this->routing_table_generator_->mesh_graph != nullptr,
        "Routing table generator not initialized");
    build_golden_link_counts(
        this->routing_table_generator_->mesh_graph->get_intra_mesh_connectivity(), golden_link_counts);
    build_golden_link_counts(
        this->routing_table_generator_->mesh_graph->get_inter_mesh_connectivity(), golden_link_counts);

    auto apply_count = [&](FabricNodeId fabric_node_id, RoutingDirection direction, size_t count) {
        if (skip_direction(fabric_node_id, direction)) {
            return;
        }
        if (this->router_port_directions_to_physical_eth_chan_map_.contains(fabric_node_id) &&
            this->router_port_directions_to_physical_eth_chan_map_.at(fabric_node_id).contains(direction) &&
            !this->router_port_directions_to_physical_eth_chan_map_.at(fabric_node_id).at(direction).empty()) {
            this->router_port_directions_to_num_routing_planes_map_[fabric_node_id][direction] = count;
        }
    };

    const auto& distributed_context = tt::tt_metal::MetalContext::instance().global_distributed_context();
    // For each mesh in the system
    for (auto mesh_id : user_meshes) {
        const auto& mesh_shape = this->get_physical_mesh_shape(MeshId{mesh_id});
        TT_FATAL(mesh_shape.dims() == 2, "ControlPlane: Only 2D meshes are supported");
        TT_FATAL(mesh_shape[0] > 0, "ControlPlane: Mesh width must be greater than 0");
        TT_FATAL(mesh_shape[1] > 0, "ControlPlane: Mesh height must be greater than 0");

        std::vector<size_t> row_min_planes(mesh_shape[0], std::numeric_limits<size_t>::max());
        std::vector<size_t> col_min_planes(mesh_shape[1], std::numeric_limits<size_t>::max());

        // First pass: Calculate minimums for each row/column
        size_t num_chips_in_mesh = intra_mesh_connectivity[mesh_id.get()].size();
        bool is_single_chip = num_chips_in_mesh == 1 && user_meshes.size() == 1;
        bool may_have_intra_mesh_connectivity = !is_single_chip;

        if (may_have_intra_mesh_connectivity) {
            const auto& local_mesh_coord_range = this->get_coord_range(mesh_id, MeshScope::LOCAL);
            for (const auto& mesh_coord : local_mesh_coord_range) {
                auto fabric_chip_id =
                    this->routing_table_generator_->mesh_graph->coordinate_to_chip(mesh_id, mesh_coord);
                const auto fabric_node_id = FabricNodeId(mesh_id, fabric_chip_id);
                auto mesh_coord_x = mesh_coord[0];
                auto mesh_coord_y = mesh_coord[1];

                const auto& port_directions = this->router_port_directions_to_physical_eth_chan_map_.at(fabric_node_id);

                const auto& golden_counts = golden_link_counts.at(MeshId{mesh_id}).at(fabric_chip_id);
                apply_min(
                    fabric_node_id,
                    port_directions,
                    RoutingDirection::E,
                    golden_counts,
                    row_min_planes.at(mesh_coord_x));
                apply_min(
                    fabric_node_id,
                    port_directions,
                    RoutingDirection::W,
                    golden_counts,
                    row_min_planes.at(mesh_coord_x));
                apply_min(
                    fabric_node_id,
                    port_directions,
                    RoutingDirection::N,
                    golden_counts,
                    col_min_planes.at(mesh_coord_y));
                apply_min(
                    fabric_node_id,
                    port_directions,
                    RoutingDirection::S,
                    golden_counts,
                    col_min_planes.at(mesh_coord_y));
            }

            // Collect row and column mins from all hosts in a BigMesh
            auto rows_min = *std::min_element(row_min_planes.begin(), row_min_planes.end());
            auto cols_min = *std::min_element(col_min_planes.begin(), col_min_planes.end());
            std::vector<size_t> rows_min_buf(*distributed_context.size());
            std::vector<size_t> cols_min_buf(*distributed_context.size());
            distributed_context.all_gather(
                tt::stl::Span<std::byte>(reinterpret_cast<std::byte*>(&rows_min), sizeof(size_t)),
                tt::stl::as_writable_bytes(tt::stl::Span<size_t>{rows_min_buf.data(), rows_min_buf.size()}));
            distributed_context.all_gather(
                tt::stl::Span<std::byte>(reinterpret_cast<std::byte*>(&cols_min), sizeof(size_t)),
                tt::stl::as_writable_bytes(tt::stl::Span<size_t>{cols_min_buf.data(), cols_min_buf.size()}));
            distributed_context.barrier();
            const auto global_rows_min = std::min_element(rows_min_buf.begin(), rows_min_buf.end());
            const auto global_cols_min = std::min_element(cols_min_buf.begin(), cols_min_buf.end());
            // TODO: specialize by topology for better perf
            if (topology == Topology::Mesh || topology == Topology::Torus) {
                auto global_mesh_min = std::min(*global_rows_min, *global_cols_min);
                std::fill(row_min_planes.begin(), row_min_planes.end(), global_mesh_min);
                std::fill(col_min_planes.begin(), col_min_planes.end(), global_mesh_min);
            } else {
                std::fill(row_min_planes.begin(), row_min_planes.end(), *global_rows_min);
                std::fill(col_min_planes.begin(), col_min_planes.end(), *global_cols_min);
            }

            // Second pass: Apply minimums to each device
            for (const auto& mesh_coord : local_mesh_coord_range) {
                auto fabric_chip_id =
                    this->routing_table_generator_->mesh_graph->coordinate_to_chip(mesh_id, mesh_coord);
                const auto fabric_node_id = FabricNodeId(mesh_id, fabric_chip_id);
                auto mesh_coord_x = mesh_coord[0];
                auto mesh_coord_y = mesh_coord[1];

                apply_count(fabric_node_id, RoutingDirection::E, row_min_planes.at(mesh_coord_x));
                apply_count(fabric_node_id, RoutingDirection::W, row_min_planes.at(mesh_coord_x));
                apply_count(fabric_node_id, RoutingDirection::N, col_min_planes.at(mesh_coord_y));
                apply_count(fabric_node_id, RoutingDirection::S, col_min_planes.at(mesh_coord_y));
            }
        }
    }
}

LocalMeshBinding ControlPlane::initialize_local_mesh_binding() {
    // When unset, assume host rank 0.
    const char* host_rank_str = std::getenv("TT_MESH_HOST_RANK");
    const MeshHostRankId host_rank =
        (host_rank_str == nullptr) ? MeshHostRankId{0} : MeshHostRankId{std::stoi(host_rank_str)};

    // If TT_MESH_ID is unset, assume this host is the only host in the system and owns all Meshes in
    // the MeshGraphDescriptor. Single Host Multi-Mesh is only used for testing purposes.
    const char* mesh_id_str = std::getenv("TT_MESH_ID");
    if (mesh_id_str == nullptr) {
        auto& ctx = tt::tt_metal::MetalContext::instance().global_distributed_context();
        TT_FATAL(
            *ctx.size() == 1 && *ctx.rank() == 0,
            "Not specifying both TT_MESH_ID and TT_MESH_HOST_RANK is only supported for single host systems.");
        std::vector<MeshId> local_mesh_ids;
        for (const auto& mesh_id : this->routing_table_generator_->mesh_graph->get_mesh_ids()) {
            // TODO: #24528 - Move this to use TopologyMapper once Topology mapper works for multi-mesh systems
            const auto& host_ranks = this->routing_table_generator_->mesh_graph->get_host_ranks(mesh_id);
            TT_FATAL(
                host_ranks.size() == 1 && *host_ranks.values().front() == 0,
                "Mesh {} has {} host ranks, expected 1",
                *mesh_id,
                host_ranks.size());
            local_mesh_ids.push_back(mesh_id);
        }
        TT_FATAL(!local_mesh_ids.empty(), "No local meshes found.");
        return LocalMeshBinding{.mesh_ids = std::move(local_mesh_ids), .host_rank = MeshHostRankId{0}};
    }

    // Otherwise, use the value from the environment variable.
    auto local_mesh_binding = LocalMeshBinding{.mesh_ids = {MeshId{std::stoi(mesh_id_str)}}, .host_rank = host_rank};

    log_debug(
        tt::LogDistributed,
        "Local mesh binding: mesh_id: {}, host_rank: {}",
        local_mesh_binding.mesh_ids[0],
        local_mesh_binding.host_rank);

    // Validate the local mesh binding exists in the mesh graph descriptor
    const auto mesh_ids = this->routing_table_generator_->mesh_graph->get_mesh_ids();
    TT_FATAL(
        std::find(mesh_ids.begin(), mesh_ids.end(), local_mesh_binding.mesh_ids[0]) != mesh_ids.end(),
        "Invalid TT_MESH_ID: Local mesh binding mesh_id {} not found in mesh graph descriptor",
        *local_mesh_binding.mesh_ids[0]);

    // Validate host rank (only if mesh_id is valid)
    const auto& host_ranks =
        this->routing_table_generator_->mesh_graph->get_host_ranks(local_mesh_binding.mesh_ids[0]).values();
    if (host_rank_str == nullptr) {
        TT_FATAL(
            host_ranks.size() == 1 && *host_ranks.front() == 0,
            "TT_MESH_HOST_RANK must be set when multiple host ranks are present in the mesh graph descriptor for mesh "
            "ID {}",
            *local_mesh_binding.mesh_ids[0]);
    } else {
        TT_FATAL(
            std::find(host_ranks.begin(), host_ranks.end(), local_mesh_binding.host_rank) != host_ranks.end(),
            "Invalid TT_MESH_HOST_RANK: Local mesh binding host_rank {} not found in mesh graph descriptor",
            *local_mesh_binding.host_rank);
    }

    return local_mesh_binding;
}

void ControlPlane::initialize_distributed_contexts() {
    const auto& global_context = tt::tt_metal::distributed::multihost::DistributedContext::get_current_world();
    if (*global_context->size() == 1) {
        host_local_context_ = global_context;
        std::transform(
            local_mesh_binding_.mesh_ids.begin(),
            local_mesh_binding_.mesh_ids.end(),
            std::inserter(distributed_contexts_, distributed_contexts_.end()),
            [&](const MeshId& mesh_id) { return std::make_pair(mesh_id, global_context); });
        return;
    }

    std::array this_host = {*global_context->rank()};
    host_local_context_ = global_context->create_sub_context(this_host);

    // Find out which MPI ranks manage the same meshes as this host.
    uint64_t this_host_encoded_ids =
        encode_mesh_id_and_rank(local_mesh_binding_.mesh_ids[0], local_mesh_binding_.host_rank);
    std::vector<std::uint64_t> encoded_mesh_ids(*global_context->size());
    global_context->all_gather(
        ttsl::Span<std::byte>(reinterpret_cast<std::byte*>(&this_host_encoded_ids), sizeof(std::uint64_t)),
        ttsl::as_writable_bytes(ttsl::make_span(encoded_mesh_ids)));

    int mpi_rank = 0;
    for (std::uint64_t encoded_value : encoded_mesh_ids) {
        const auto [mesh_id, mesh_host_rank] = decode_mesh_id_and_rank(encoded_value);
        mpi_ranks_[mesh_id][mesh_host_rank] = tt::tt_metal::distributed::multihost::Rank{mpi_rank};
        global_logical_bindings_[tt::tt_metal::distributed::multihost::Rank{mpi_rank++}] = {mesh_id, mesh_host_rank};
    }

    // Create a sub-context for each mesh-host-rank pair.
    for (const auto local_mesh_id : local_mesh_binding_.mesh_ids) {
        auto mesh_host_ranks = mpi_ranks_.find(local_mesh_id);
        TT_FATAL(mesh_host_ranks != mpi_ranks_.end(), "Mesh {} not found in mpi_ranks.", local_mesh_id);
        if (mesh_host_ranks->second.size() == 1) {
            distributed_contexts_.emplace(local_mesh_id, host_local_context_);
        } else {
            std::vector<int> mpi_neighbors;
            std::transform(
                mesh_host_ranks->second.begin(),
                mesh_host_ranks->second.end(),
                std::back_inserter(mpi_neighbors),
                [](const auto& p) { return p.second.get(); });
            std::sort(mpi_neighbors.begin(), mpi_neighbors.end());
            distributed_contexts_.emplace(local_mesh_id, global_context->create_sub_context(mpi_neighbors));
        }
    }

    global_context->barrier();
}

FabricNodeId ControlPlane::get_fabric_node_id_from_asic_id(uint64_t asic_id) const {
    // Check cache first for faster lookup
    auto cache_it = asic_id_to_fabric_node_cache_.find(asic_id);
    if (cache_it != asic_id_to_fabric_node_cache_.end()) {
        return cache_it->second;
    }

    const auto& cluster = tt::tt_metal::MetalContext::instance().get_cluster();
    const auto& chip_unique_ids = cluster.get_unique_chip_ids();

    for (const auto& [physical_chip_id, unique_id] : chip_unique_ids) {
        if (unique_id == asic_id) {
            FabricNodeId fabric_node_id = this->get_fabric_node_id_from_physical_chip_id(physical_chip_id);
            // Cache the result for future lookups
            asic_id_to_fabric_node_cache_.emplace(asic_id, fabric_node_id);
            return fabric_node_id;
        }
    }

    TT_FATAL(false, "FabricNodeId not found for ASIC ID {}", asic_id);
    return FabricNodeId(MeshId{0}, 0);
}

void ControlPlane::init_control_plane(
    const std::string& mesh_graph_desc_file,
    std::optional<std::reference_wrapper<const std::map<FabricNodeId, ChipId>>>
        logical_mesh_chip_id_to_physical_chip_id_mapping) {
    const auto& cluster = tt::tt_metal::MetalContext::instance().get_cluster();
    const auto& driver = cluster.get_driver();
    const auto& distributed_context = tt_metal::distributed::multihost::DistributedContext::get_current_world();
    const auto& rtoptions = tt::tt_metal::MetalContext::instance().rtoptions();
    auto fabric_config = tt::tt_metal::MetalContext::instance().get_fabric_config();
    this->routing_table_generator_ = std::make_unique<RoutingTableGenerator>(mesh_graph_desc_file, fabric_config);
    this->physical_system_descriptor_ = std::make_unique<tt::tt_metal::PhysicalSystemDescriptor>(
        driver, distributed_context, &tt::tt_metal::MetalContext::instance().hal(), rtoptions);
    this->local_mesh_binding_ = this->initialize_local_mesh_binding();

    this->initialize_distributed_contexts();

    if (logical_mesh_chip_id_to_physical_chip_id_mapping.has_value()) {
        // Initialize topology mapper with provided mapping, skipping discovery
        this->topology_mapper_ = std::make_unique<tt::tt_fabric::TopologyMapper>(
            *this->routing_table_generator_->mesh_graph,
            *this->physical_system_descriptor_,
            this->local_mesh_binding_,
            logical_mesh_chip_id_to_physical_chip_id_mapping->get());
        this->load_physical_chip_mapping(logical_mesh_chip_id_to_physical_chip_id_mapping->get());
    } else {
        std::vector<std::pair<AsicPosition, FabricNodeId>> fixed_asic_position_pinnings;

        // Pin start or mesh to match the Galaxy Topology so that external QSFP links align with corner of fabric mesh
        // node ids This is for performance optimizations to make sure that MGD mapping does not bisect a device

        // * * o o < Pinned corners marked with *
        // * o o o
        // o o o o
        // o o o o
        // o o o o
        // o o o o
        // o o o o
        // o o o o
        const bool is_1d = this->routing_table_generator_->mesh_graph->get_mesh_shape(MeshId{0})[0] == 1 ||
                           this->routing_table_generator_->mesh_graph->get_mesh_shape(MeshId{0})[1] == 1;
        const size_t board_size = cluster.get_unique_chip_ids().size();
        if (cluster.is_ubb_galaxy() && !is_1d && board_size == 32) {  // Using full board size for UBB Galaxy
            int y_size = this->routing_table_generator_->mesh_graph->get_mesh_shape(MeshId{0})[1];
            fixed_asic_position_pinnings.push_back({AsicPosition{1, 1}, FabricNodeId(MeshId{0}, 0)});
            fixed_asic_position_pinnings.push_back({AsicPosition{1, 5}, FabricNodeId(MeshId{0}, 1)});
            fixed_asic_position_pinnings.push_back({AsicPosition{1, 2}, FabricNodeId(MeshId{0}, y_size)});
        }

        this->topology_mapper_ = std::make_unique<tt::tt_fabric::TopologyMapper>(
            *this->routing_table_generator_->mesh_graph,
            *this->physical_system_descriptor_,
            this->local_mesh_binding_,
            fixed_asic_position_pinnings);
        this->load_physical_chip_mapping(
            topology_mapper_->get_local_logical_mesh_chip_id_to_physical_chip_id_mapping());
    }
    this->generate_intermesh_connectivity();

    // Printing, only enabled with log_debug
    this->routing_table_generator_->mesh_graph->print_connectivity();
}

ControlPlane::ControlPlane(const std::string& mesh_graph_desc_file) {
    init_control_plane(mesh_graph_desc_file, std::nullopt);
}

ControlPlane::ControlPlane(
    const std::string& mesh_graph_desc_file,
    const std::map<FabricNodeId, ChipId>& logical_mesh_chip_id_to_physical_chip_id_mapping) {
    init_control_plane(mesh_graph_desc_file, logical_mesh_chip_id_to_physical_chip_id_mapping);
}

void ControlPlane::load_physical_chip_mapping(
    const std::map<FabricNodeId, ChipId>& logical_mesh_chip_id_to_physical_chip_id_mapping) {
    this->logical_mesh_chip_id_to_physical_chip_id_mapping_ = logical_mesh_chip_id_to_physical_chip_id_mapping;
    this->validate_mesh_connections();
}

void ControlPlane::validate_mesh_connections(MeshId mesh_id) const {
    MeshShape mesh_shape = routing_table_generator_->mesh_graph->get_mesh_shape(mesh_id);
    auto get_physical_chip_id = [&](const MeshCoordinate& mesh_coord) {
        auto fabric_chip_id = this->routing_table_generator_->mesh_graph->coordinate_to_chip(mesh_id, mesh_coord);
        return logical_mesh_chip_id_to_physical_chip_id_mapping_.at(FabricNodeId(mesh_id, fabric_chip_id));
    };
    auto validate_chip_connections = [&](const MeshCoordinate& mesh_coord, const MeshCoordinate& other_mesh_coord) {
        ChipId physical_chip_id = get_physical_chip_id(mesh_coord);
        ChipId physical_chip_id_other = get_physical_chip_id(other_mesh_coord);
        auto eth_links = get_ethernet_cores_grouped_by_connected_chips(physical_chip_id);
        auto eth_links_to_other = eth_links.find(physical_chip_id_other);
        TT_FATAL(
            eth_links_to_other != eth_links.end(),
            "Chip {} not connected to chip {}",
            physical_chip_id,
            physical_chip_id_other);
    };
    const auto& mesh_coord_range = this->get_coord_range(mesh_id, MeshScope::LOCAL);
    for (const auto& mesh_coord : mesh_coord_range) {
        auto mode = mesh_coord_range.get_boundary_mode();

        auto col_neighbor = mesh_coord.get_neighbor(mesh_shape, 1, 1, mode);
        auto row_neighbor = mesh_coord.get_neighbor(mesh_shape, 1, 0, mode);

        if (col_neighbor.has_value() && mesh_coord_range.contains(*col_neighbor)) {
            validate_chip_connections(mesh_coord, *col_neighbor);
        }
        if (row_neighbor.has_value() && mesh_coord_range.contains(*row_neighbor)) {
            validate_chip_connections(mesh_coord, *row_neighbor);
        }
    }
}

void ControlPlane::validate_mesh_connections() const {
    for (const auto& mesh_id : this->routing_table_generator_->mesh_graph->get_mesh_ids()) {
        if (this->is_local_mesh(mesh_id)) {
            this->validate_mesh_connections(mesh_id);
        }
    }
}

routing_plane_id_t ControlPlane::get_routing_plane_id(
    chan_id_t eth_chan_id, const std::vector<chan_id_t>& eth_chans_in_direction) const {
    auto it = std::find(eth_chans_in_direction.begin(), eth_chans_in_direction.end(), eth_chan_id);
    return std::distance(eth_chans_in_direction.begin(), it);
}

routing_plane_id_t ControlPlane::get_routing_plane_id(FabricNodeId fabric_node_id, chan_id_t eth_chan_id) const {
    TT_FATAL(
        this->router_port_directions_to_physical_eth_chan_map_.contains(fabric_node_id),
        "Mesh {} Chip {} out of bounds",
        fabric_node_id.mesh_id,
        fabric_node_id.chip_id);

    std::optional<std::vector<chan_id_t>> eth_chans_in_direction;
    const auto& chip_eth_chans_map = this->router_port_directions_to_physical_eth_chan_map_.at(fabric_node_id);
    for (const auto& [_, eth_chans] : chip_eth_chans_map) {
        if (std::find(eth_chans.begin(), eth_chans.end(), eth_chan_id) != eth_chans.end()) {
            eth_chans_in_direction = eth_chans;
            break;
        }
    }
    TT_FATAL(
        eth_chans_in_direction.has_value(),
        "Could not find Eth chan ID {} for Chip ID {}, Mesh ID {}",
        eth_chan_id,
        fabric_node_id.chip_id,
        fabric_node_id.mesh_id);

    return get_routing_plane_id(eth_chan_id, eth_chans_in_direction.value());
}

chan_id_t ControlPlane::get_downstream_eth_chan_id(
    routing_plane_id_t src_routing_plane_id, const std::vector<chan_id_t>& candidate_target_chans) const {
    if (candidate_target_chans.empty()) {
        return eth_chan_magic_values::INVALID_DIRECTION;
    }

    for (const auto& target_chan_id : candidate_target_chans) {
        if (src_routing_plane_id == this->get_routing_plane_id(target_chan_id, candidate_target_chans)) {
            return target_chan_id;
        }
    }

    // TODO: for now disable collapsing routing planes until we add the corresponding logic for
    //     connecting the routers on these planes
    // If no match found, return a channel from candidate_target_chans
    // Enabled for TG Dispatch on Fabric
    // TODO: https://github.com/tenstorrent/tt-metal/issues/24413
    if (tt::tt_metal::MetalContext::instance().get_cluster().get_cluster_type() == tt::tt_metal::ClusterType::TG) {
        while (src_routing_plane_id >= candidate_target_chans.size()) {
            src_routing_plane_id = src_routing_plane_id % candidate_target_chans.size();
        }
        return candidate_target_chans[src_routing_plane_id];
    }

    return eth_chan_magic_values::INVALID_DIRECTION;
};

void ControlPlane::convert_fabric_routing_table_to_chip_routing_table() {
    // Routing tables contain direction from chip to chip
    // Convert it to be unique per ethernet channel

    auto host_rank_id = this->get_local_host_rank_id_binding();
    const auto& router_intra_mesh_routing_table = this->routing_table_generator_->get_intra_mesh_table();
    // Get the number of ports per chip from a local mesh
    std::uint32_t num_ports_per_chip = 0;
    for (std::uint32_t mesh_id_val = 0; mesh_id_val < router_intra_mesh_routing_table.size(); mesh_id_val++) {
        MeshId mesh_id{mesh_id_val};
        if (this->is_local_mesh(mesh_id)) {
            // Get the number of ports per chip from any chip in the local mesh
            auto local_mesh_chip_id_container = this->topology_mapper_->get_chip_ids(mesh_id, host_rank_id);

            for (const auto& [_, src_fabric_chip_id] : local_mesh_chip_id_container) {
                const auto src_fabric_node_id = FabricNodeId(mesh_id, src_fabric_chip_id);
                auto physical_chip_id = get_physical_chip_id_from_fabric_node_id(src_fabric_node_id);
                num_ports_per_chip = tt::tt_metal::MetalContext::instance()
                                        .get_cluster()
                                        .get_soc_desc(physical_chip_id)
                                        .get_cores(CoreType::ETH)
                                        .size();
                break;
            }
        }
    }
    for (std::uint32_t mesh_id_val = 0; mesh_id_val < router_intra_mesh_routing_table.size(); mesh_id_val++) {
        MeshId mesh_id{mesh_id_val};
        const auto& global_mesh_chip_id_container = this->routing_table_generator_->mesh_graph->get_chip_ids(mesh_id);
        for (const auto& [_, src_fabric_chip_id] : global_mesh_chip_id_container) {
            const auto src_fabric_node_id = FabricNodeId(mesh_id, src_fabric_chip_id);
            this->intra_mesh_routing_tables_[src_fabric_node_id].resize(
                num_ports_per_chip);  // contains more entries than needed, this size is for all eth channels on chip
            for (int i = 0; i < num_ports_per_chip; i++) {
                // Size the routing table to the number of chips in the mesh
                this->intra_mesh_routing_tables_[src_fabric_node_id][i].resize(
                    router_intra_mesh_routing_table[mesh_id_val][src_fabric_chip_id].size());
            }
            // Dst is looped over all chips in the mesh, regardless of whether they are local or not
            for (ChipId dst_fabric_chip_id = 0;
                 dst_fabric_chip_id < router_intra_mesh_routing_table[mesh_id_val][src_fabric_chip_id].size();
                 dst_fabric_chip_id++) {
                // Target direction is the direction to the destination chip for all ethernet channesl
                const auto& target_direction =
                    router_intra_mesh_routing_table[mesh_id_val][src_fabric_chip_id][dst_fabric_chip_id];
                // We view ethernet channels on one side of the chip as parallel planes. So N[0] talks to S[0], E[0],
                // W[0] and so on For all live ethernet channels on this chip, set the routing table entry to the
                // destination chip as the ethernet channel on the same plane
                for (const auto& [direction, eth_chans_on_side] :
                     this->router_port_directions_to_physical_eth_chan_map_.at(src_fabric_node_id)) {
                    for (const auto& src_chan_id : eth_chans_on_side) {
                        if (src_fabric_chip_id == dst_fabric_chip_id) {
                            TT_ASSERT(
                                (target_direction == RoutingDirection::C),
                                "Expecting same direction for intra mesh routing");
                            // This entry represents chip to itself, should not be used by FW
                            this->intra_mesh_routing_tables_.at(src_fabric_node_id)[src_chan_id][dst_fabric_chip_id] =
                                src_chan_id;
                        } else if (target_direction == direction) {
                            // This entry represents an outgoing eth channel
                            this->intra_mesh_routing_tables_.at(src_fabric_node_id)[src_chan_id][dst_fabric_chip_id] =
                                src_chan_id;
                        } else {
                            const auto& eth_chans_in_target_direction =
                                this->router_port_directions_to_physical_eth_chan_map_.at(
                                    src_fabric_node_id)[target_direction];
                            const auto src_routing_plane_id =
                                this->get_routing_plane_id(src_chan_id, eth_chans_on_side);
                            this->intra_mesh_routing_tables_.at(src_fabric_node_id)[src_chan_id][dst_fabric_chip_id] =
                                this->get_downstream_eth_chan_id(src_routing_plane_id, eth_chans_in_target_direction);
                        }
                    }
                }
            }
        }
    }
    const auto& router_inter_mesh_routing_table = this->routing_table_generator_->get_inter_mesh_table();
    for (std::uint32_t src_mesh_id_val = 0; src_mesh_id_val < router_inter_mesh_routing_table.size();
         src_mesh_id_val++) {
        MeshId src_mesh_id{src_mesh_id_val};
        const auto& global_mesh_chip_id_container =
            this->routing_table_generator_->mesh_graph->get_chip_ids(src_mesh_id);
        for (const auto& [_, src_fabric_chip_id] : global_mesh_chip_id_container) {
            const auto src_fabric_node_id = FabricNodeId(src_mesh_id, src_fabric_chip_id);
            this->inter_mesh_routing_tables_[src_fabric_node_id].resize(
                num_ports_per_chip);  // contains more entries than needed
            for (int i = 0; i < num_ports_per_chip; i++) {
                // Size the routing table to the number of meshes
                this->inter_mesh_routing_tables_[src_fabric_node_id][i].resize(
                    router_inter_mesh_routing_table[src_mesh_id_val][src_fabric_chip_id].size());
            }
            for (ChipId dst_mesh_id_val = 0;
                 dst_mesh_id_val < router_inter_mesh_routing_table[src_mesh_id_val][src_fabric_chip_id].size();
                 dst_mesh_id_val++) {
                // Target direction is the direction to the destination mesh for all ethernet channesl
                const auto& target_direction =
                    router_inter_mesh_routing_table[src_mesh_id_val][src_fabric_chip_id][dst_mesh_id_val];

                // We view ethernet channels on one side of the chip as parallel planes. So N[0] talks to S[0], E[0],
                // W[0] and so on For all live ethernet channels on this chip, set the routing table entry to the
                // destination mesh as the ethernet channel on the same plane
                for (const auto& [direction, eth_chans_on_side] :
                     this->router_port_directions_to_physical_eth_chan_map_.at(src_fabric_node_id)) {
                    for (const auto& src_chan_id : eth_chans_on_side) {
                        if (src_mesh_id_val == dst_mesh_id_val) {
                            TT_ASSERT(
                                (target_direction == RoutingDirection::C),
                                "ControlPlane: Expecting same direction for inter mesh routing");
                            // This entry represents mesh to itself, should not be used by FW
                            this->inter_mesh_routing_tables_.at(src_fabric_node_id)[src_chan_id][dst_mesh_id_val] =
                                src_chan_id;
                        } else if (target_direction == RoutingDirection::NONE) {
                            // This entry represents a mesh to mesh connection that is not reachable
                            // Set to an invalid channel id
                            this->inter_mesh_routing_tables_.at(src_fabric_node_id)[src_chan_id][dst_mesh_id_val] =
                                eth_chan_magic_values::INVALID_DIRECTION;
                        } else if (target_direction == direction) {
                            // This entry represents an outgoing eth channel
                            this->inter_mesh_routing_tables_.at(src_fabric_node_id)[src_chan_id][dst_mesh_id_val] =
                                src_chan_id;
                        } else {
                            const auto& eth_chans_in_target_direction =
                                this->router_port_directions_to_physical_eth_chan_map_.at(
                                    src_fabric_node_id)[target_direction];
                            const auto src_routing_plane_id =
                                this->get_routing_plane_id(src_chan_id, eth_chans_on_side);
                            this->inter_mesh_routing_tables_.at(src_fabric_node_id)[src_chan_id][dst_mesh_id_val] =
                                this->get_downstream_eth_chan_id(src_routing_plane_id, eth_chans_in_target_direction);
                        }
                    }
                }
            }
        }
    }

    // Printing, only enabled with log_debug
    this->print_routing_tables();
}

// order ethernet channels using translated coordinates
void ControlPlane::order_ethernet_channels() {
    for (auto& [fabric_node_id, eth_chans_by_dir] : this->router_port_directions_to_physical_eth_chan_map_) {
        for (auto& [_, eth_chans] : eth_chans_by_dir) {
            auto phys_chip_id = this->get_physical_chip_id_from_fabric_node_id(fabric_node_id);
            const auto& soc_desc = tt::tt_metal::MetalContext::instance().get_cluster().get_soc_desc(phys_chip_id);

            std::sort(eth_chans.begin(), eth_chans.end(), [&soc_desc](const auto& a, const auto& b) {
                auto translated_coords_a = soc_desc.get_eth_core_for_channel(a, CoordSystem::TRANSLATED);
                auto translated_coords_b = soc_desc.get_eth_core_for_channel(b, CoordSystem::TRANSLATED);
                return translated_coords_a.x < translated_coords_b.x;
            });
        }
    }
}

void ControlPlane::trim_ethernet_channels_not_mapped_to_live_routing_planes() {
    auto user_mesh_ids = this->get_user_physical_mesh_ids();
    std::unordered_set<MeshId> user_mesh_ids_set(user_mesh_ids.begin(), user_mesh_ids.end());
    if (tt::tt_metal::MetalContext::instance().get_fabric_config() != tt_fabric::FabricConfig::CUSTOM) {
        for (auto& [fabric_node_id, directional_eth_chans] : this->router_port_directions_to_physical_eth_chan_map_) {
            if (user_mesh_ids_set.count(fabric_node_id.mesh_id) == 0) {
                continue;
            }
            for (auto direction :
                 {RoutingDirection::N, RoutingDirection::S, RoutingDirection::E, RoutingDirection::W}) {
                if (directional_eth_chans.find(direction) != directional_eth_chans.end()) {
                    size_t num_available_routing_planes = this->get_num_live_routing_planes(fabric_node_id, direction);
                    TT_FATAL(
                        directional_eth_chans.at(direction).size() >= num_available_routing_planes,
                        "Expected {} eth channels on M{}D{} in direction {}, but got {}",
                        num_available_routing_planes,
                        fabric_node_id.mesh_id,
                        fabric_node_id.chip_id,
                        direction,
                        directional_eth_chans.at(direction).size());
                    bool trim = directional_eth_chans.at(direction).size() > num_available_routing_planes;
                    auto physical_chip_id = this->logical_mesh_chip_id_to_physical_chip_id_mapping_.at(fabric_node_id);
                    if (trim) {
                        log_warning(
                            tt::LogFabric,
                            "phys {} M{}D{} in direction {} has {} eth channels, but only {} routing planes are "
                            "available",
                            physical_chip_id,
                            fabric_node_id.mesh_id,
                            fabric_node_id.chip_id,
                            direction,
                            directional_eth_chans.at(direction).size(),
                            num_available_routing_planes);
                    }
                    directional_eth_chans.at(direction).resize(num_available_routing_planes);
                }
            }
        }
    }
}

size_t ControlPlane::get_num_live_routing_planes(
    FabricNodeId fabric_node_id, RoutingDirection routing_direction) const {
    TT_FATAL(
        this->router_port_directions_to_num_routing_planes_map_.find(fabric_node_id) !=
            this->router_port_directions_to_num_routing_planes_map_.end(),
        "Fabric node id (mesh={}, chip={}) not found in router port directions to num routing planes map",
        fabric_node_id.mesh_id,
        fabric_node_id.chip_id);
    TT_FATAL(
        this->router_port_directions_to_num_routing_planes_map_.at(fabric_node_id).find(routing_direction) !=
            this->router_port_directions_to_num_routing_planes_map_.at(fabric_node_id).end(),
        "Routing direction {} not found in router port directions to num routing planes map for fabric node id "
        "(mesh={}, chip={})",
        routing_direction,
        fabric_node_id.mesh_id,
        fabric_node_id.chip_id);
    return this->router_port_directions_to_num_routing_planes_map_.at(fabric_node_id).at(routing_direction);
}

// Only builds the routing table representation, does not actually populate the routing tables in memory of the
// fabric routers on device
void ControlPlane::configure_routing_tables_for_fabric_ethernet_channels(
    tt::tt_fabric::FabricConfig fabric_config, tt_fabric::FabricReliabilityMode reliability_mode) {
    this->intra_mesh_routing_tables_.clear();
    this->inter_mesh_routing_tables_.clear();
    this->router_port_directions_to_physical_eth_chan_map_.clear();

    const auto& intra_mesh_connectivity = this->routing_table_generator_->mesh_graph->get_intra_mesh_connectivity();
    // Initialize the bookkeeping for mapping from mesh/chip/direction to physical ethernet channels
    for (const auto& [fabric_node_id, _] : this->logical_mesh_chip_id_to_physical_chip_id_mapping_) {
        if (!this->router_port_directions_to_physical_eth_chan_map_.contains(fabric_node_id)) {
            this->router_port_directions_to_physical_eth_chan_map_[fabric_node_id] = {};
        }
    }

    auto host_rank_id = this->get_local_host_rank_id_binding();
    const auto& my_host = physical_system_descriptor_->my_host_name();
    const auto& neighbor_hosts = physical_system_descriptor_->get_host_neighbors(my_host);

    for (std::uint32_t mesh_id_val = 0; mesh_id_val < intra_mesh_connectivity.size(); mesh_id_val++) {
        // run for all meshes. intra_mesh_connectivity.size() == number of meshes in the system
        // TODO: we can probably remove this check, in general should update these loops to iterate over local meshes
        MeshId mesh_id{mesh_id_val};
        if (!this->is_local_mesh(mesh_id)) {
            continue;
        }
        const auto& local_mesh_coord_range = this->get_coord_range(mesh_id, MeshScope::LOCAL);

        MeshContainer<ChipId> local_mesh_chip_id_container =
            this->topology_mapper_->get_chip_ids(mesh_id, host_rank_id);

        for (const auto& [_, fabric_chip_id] : local_mesh_chip_id_container) {
            const auto fabric_node_id = FabricNodeId(mesh_id, fabric_chip_id);
            auto physical_chip_id = this->get_physical_chip_id_from_fabric_node_id(fabric_node_id);

            for (const auto& [logical_connected_chip_id, edge] : intra_mesh_connectivity[*mesh_id][fabric_chip_id]) {
                auto connected_mesh_coord =
                    this->routing_table_generator_->mesh_graph->chip_to_coordinate(mesh_id, logical_connected_chip_id);
                if (local_mesh_coord_range.contains(connected_mesh_coord)) {
                    // This is a local chip, so we can use the logical chip id directly
                    TT_ASSERT(
                        this->logical_mesh_chip_id_to_physical_chip_id_mapping_.contains(
                            FabricNodeId(mesh_id, logical_connected_chip_id)),
                        "Mesh {} Chip {} not found in logical mesh chip id to physical chip id mapping",
                        mesh_id,
                        logical_connected_chip_id);
                    const auto& physical_connected_chip_id = this->logical_mesh_chip_id_to_physical_chip_id_mapping_.at(
                        FabricNodeId(mesh_id, logical_connected_chip_id));

                    const auto& connected_chips_and_eth_cores =
                        tt::tt_metal::MetalContext::instance().get_cluster().get_ethernet_cores_grouped_by_connected_chips(
                            physical_chip_id);

                    // If connected_chips_and_eth_cores contains physical_connected_chip_id then atleast one connection
                    // exists to physical_connected_chip_id
                    bool connections_exist = connected_chips_and_eth_cores.find(physical_connected_chip_id) !=
                                             connected_chips_and_eth_cores.end();
                    TT_FATAL(
                        connections_exist ||
                            reliability_mode != tt::tt_fabric::FabricReliabilityMode::STRICT_SYSTEM_HEALTH_SETUP_MODE,
                        "Expected connections to exist for M{}D{} to D{}",
                        mesh_id,
                        fabric_chip_id,
                        logical_connected_chip_id);
                    if (!connections_exist) {
                        continue;
                    }

                    const auto& connected_eth_cores = connected_chips_and_eth_cores.at(physical_connected_chip_id);
                    if (reliability_mode == tt::tt_fabric::FabricReliabilityMode::STRICT_SYSTEM_HEALTH_SETUP_MODE) {
                        TT_FATAL(
                            connected_eth_cores.size() >= edge.connected_chip_ids.size(),
                            "Expected {} eth links from physical chip {} to physical chip {}",
                            edge.connected_chip_ids.size(),
                            physical_chip_id,
                            physical_connected_chip_id);
                    }

                    for (const auto& eth_core : connected_eth_cores) {
                        // There could be an optimization here to create entry for both chips here, assuming links are
                        // bidirectional
                        this->assign_direction_to_fabric_eth_core(fabric_node_id, eth_core, edge.port_direction);
                    }
                } else {
                    auto host_rank_for_chip =
                        this->topology_mapper_->get_host_rank_for_chip(mesh_id, logical_connected_chip_id);
                    TT_ASSERT(
                        host_rank_for_chip.has_value(),
                        "Mesh {} Chip {} does not have a host rank associated with it",
                        mesh_id,
                        logical_connected_chip_id);
                    auto connected_host_rank_id = host_rank_for_chip.value();

                    auto unique_chip_id =
                        tt::tt_metal::MetalContext::instance().get_cluster().get_unique_chip_ids().at(physical_chip_id);
                    // Iterate over all neighboring hosts
                    // Check if the neighbor belongs to the same mesh and owns the connected chip
                    // If so, iterate over all cross host connections between the neighbors
                    // Assign this edge to all links on the local chip part of this intramesh connection
                    for (const auto& neighbor_host : neighbor_hosts) {
                        auto neighbor_host_rank = physical_system_descriptor_->get_rank_for_hostname(neighbor_host);
                        auto neighbor_mesh_id = this->global_logical_bindings_
                                                    .at(tt::tt_metal::distributed::multihost::Rank{neighbor_host_rank})
                                                    .first;
                        auto neighbor_mesh_host_rank =
                            this->global_logical_bindings_
                                .at(tt::tt_metal::distributed::multihost::Rank{neighbor_host_rank})
                                .second;
                        if (neighbor_mesh_id == mesh_id && neighbor_mesh_host_rank == connected_host_rank_id) {
                            const auto& neighbor_exit_nodes =
                                physical_system_descriptor_->get_connecting_exit_nodes(my_host, neighbor_host);
                            for (const auto& exit_node : neighbor_exit_nodes) {
                                if (*exit_node.src_exit_node == unique_chip_id) {
                                    this->assign_direction_to_fabric_eth_chan(
                                        fabric_node_id, exit_node.eth_conn.src_chan, edge.port_direction);
                                }
                            }
                        }
                    }
                }
            }
        }
    }
    for (const auto& [exit_node_fabric_node_id, exit_node_directions] : this->exit_node_directions_) {
        for (const auto& [src_eth_chan, port_direction] : exit_node_directions) {
            this->assign_direction_to_fabric_eth_chan(exit_node_fabric_node_id, src_eth_chan, port_direction);
        }
    }

    this->initialize_dynamic_routing_plane_counts(intra_mesh_connectivity, fabric_config, reliability_mode);

    // Order the ethernet channels so that when we use them for deciding connections, indexing into ports per direction
    // is consistent for each each neighbouring chip.
    this->order_ethernet_channels();

    // Trim the ethernet channels that don't map to live fabric routing planes.
    // NOTE: This MUST be called after ordering ethernet channels
    this->trim_ethernet_channels_not_mapped_to_live_routing_planes();

    this->collect_and_merge_router_port_directions_from_all_hosts();

    this->convert_fabric_routing_table_to_chip_routing_table();
    // After this, router_port_directions_to_physical_eth_chan_map_, intra_mesh_routing_tables_,
    // inter_mesh_routing_tables_ should be populated for all hosts in BigMesh
}

FabricNodeId ControlPlane::get_fabric_node_id_from_physical_chip_id(ChipId physical_chip_id) const {
    for (const auto& [fabric_node_id, mapped_physical_chip_id] :
         this->logical_mesh_chip_id_to_physical_chip_id_mapping_) {
        if (mapped_physical_chip_id == physical_chip_id) {
            return fabric_node_id;
        }
    }
    TT_FATAL(
        false,
        "Physical chip id {} not found in control plane chip mapping. You are calling for a chip outside of the fabric "
        "cluster. Check that your mesh graph descriptor specifies the correct topology",
        physical_chip_id);
    return FabricNodeId(MeshId{0}, 0);
}

ChipId ControlPlane::get_physical_chip_id_from_fabric_node_id(const FabricNodeId& fabric_node_id) const {
    TT_ASSERT(logical_mesh_chip_id_to_physical_chip_id_mapping_.contains(fabric_node_id));
    return logical_mesh_chip_id_to_physical_chip_id_mapping_.at(fabric_node_id);
}

std::pair<FabricNodeId, chan_id_t> ControlPlane::get_connected_mesh_chip_chan_ids(
    FabricNodeId fabric_node_id, chan_id_t chan_id) const {
    // TODO: simplify this and use Global Physical Desc in ControlPlane soon
    const auto& intra_mesh_connectivity = this->routing_table_generator_->mesh_graph->get_intra_mesh_connectivity();
    const auto& inter_mesh_connectivity = this->routing_table_generator_->mesh_graph->get_inter_mesh_connectivity();
    RoutingDirection port_direction = RoutingDirection::NONE;
    routing_plane_id_t routing_plane_id = 0;
    for (const auto& [direction, eth_chans] :
         this->router_port_directions_to_physical_eth_chan_map_.at(fabric_node_id)) {
        for (const auto& eth_chan : eth_chans) {
            if (eth_chan == chan_id) {
                port_direction = direction;
                routing_plane_id = this->get_routing_plane_id(eth_chan, eth_chans);
                break;
            }
        }
    }

    // Try to find the connected mesh chip chan ids for the given port direction in intra mesh connectivity
    const auto& intra_mesh_node = intra_mesh_connectivity[*fabric_node_id.mesh_id][fabric_node_id.chip_id];
    for (const auto& [dst_fabric_chip_id, edge] : intra_mesh_node) {
        if (edge.port_direction == port_direction) {
            // Get reverse port direction
            TT_ASSERT(
                intra_mesh_connectivity[*fabric_node_id.mesh_id][dst_fabric_chip_id].contains(fabric_node_id.chip_id),
                "Intra mesh connectivity from {} to {} not found",
                dst_fabric_chip_id,
                fabric_node_id.chip_id);
            RoutingDirection reverse_port_direction =
                intra_mesh_connectivity[*fabric_node_id.mesh_id][dst_fabric_chip_id]
                    .at(fabric_node_id.chip_id)
                    .port_direction;
            // Find the eth chan on connected dst_fabric_chip_id based on routing_plane_id
            const auto& dst_fabric_node = FabricNodeId(fabric_node_id.mesh_id, dst_fabric_chip_id);
            const auto& dst_fabric_chip_eth_chans =
                this->router_port_directions_to_physical_eth_chan_map_.at(dst_fabric_node);
            for (const auto& [direction, eth_chans] : dst_fabric_chip_eth_chans) {
                if (direction == reverse_port_direction) {
                    return std::make_pair(dst_fabric_node, eth_chans[routing_plane_id]);
                }
            }
        }
    }

    // Try to find the connected mesh chip chan ids for the given port direction in inter mesh connectivity
    const auto& inter_mesh_node = inter_mesh_connectivity[*fabric_node_id.mesh_id][fabric_node_id.chip_id];
    for (const auto& [dst_fabric_mesh_id, edge] : inter_mesh_node) {
        if (edge.port_direction == port_direction) {
            // Get reverse port direction
            const auto& dst_connected_fabric_chip_id = edge.connected_chip_ids[0];
            TT_ASSERT(
                inter_mesh_connectivity[*dst_fabric_mesh_id][dst_connected_fabric_chip_id].contains(
                    fabric_node_id.mesh_id),
                "Inter mesh connectivity from {} to {} not found",
                dst_fabric_mesh_id,
                fabric_node_id.mesh_id);
            RoutingDirection reverse_port_direction =
                inter_mesh_connectivity[*dst_fabric_mesh_id][dst_connected_fabric_chip_id]
                    .at(fabric_node_id.mesh_id)
                    .port_direction;
            // Find the eth chan on connected dst_fabric_mesh_id based on routing_plane_id
            const auto& dst_fabric_node = FabricNodeId(dst_fabric_mesh_id, dst_connected_fabric_chip_id);
            const auto& dst_fabric_chip_eth_chans =
                this->router_port_directions_to_physical_eth_chan_map_.at(dst_fabric_node);
            for (const auto& [direction, eth_chans] : dst_fabric_chip_eth_chans) {
                if (direction == reverse_port_direction) {
                    if (routing_plane_id >= eth_chans.size()) {
                        // Only TG non-standard intermesh connections hits this
                        return std::make_pair(dst_fabric_node, eth_chans[0]);
                    }
                    return std::make_pair(dst_fabric_node, eth_chans[routing_plane_id]);
                }
            }
        }
    }
    TT_FATAL(false, "Could not find connected mesh chip chan ids for {} on chan {}", fabric_node_id, chan_id);
    return std::make_pair(FabricNodeId(MeshId{0}, 0), 0);
}

std::vector<chan_id_t> ControlPlane::get_valid_eth_chans_on_routing_plane(
    FabricNodeId fabric_node_id, routing_plane_id_t routing_plane_id) const {
    std::vector<chan_id_t> valid_eth_chans;
    for (const auto& [direction, eth_chans] :
         this->router_port_directions_to_physical_eth_chan_map_.at(fabric_node_id)) {
        for (const auto& eth_chan : eth_chans) {
            if (this->get_routing_plane_id(eth_chan, eth_chans) == routing_plane_id) {
                valid_eth_chans.push_back(eth_chan);
            }
        }
    }
    return valid_eth_chans;
}

eth_chan_directions ControlPlane::routing_direction_to_eth_direction(RoutingDirection direction) const {
    eth_chan_directions dir;
    switch (direction) {
        case RoutingDirection::N: dir = eth_chan_directions::NORTH; break;
        case RoutingDirection::S: dir = eth_chan_directions::SOUTH; break;
        case RoutingDirection::E: dir = eth_chan_directions::EAST; break;
        case RoutingDirection::W: dir = eth_chan_directions::WEST; break;
        default: TT_FATAL(false, "Invalid Routing Direction");
    }
    return dir;
}

std::set<std::pair<chan_id_t, eth_chan_directions>> ControlPlane::get_active_fabric_eth_channels(
    FabricNodeId fabric_node_id) const {
    std::set<std::pair<chan_id_t, eth_chan_directions>> active_fabric_eth_channels;
    for (const auto& [direction, eth_chans] :
         this->router_port_directions_to_physical_eth_chan_map_.at(fabric_node_id)) {
        for (const auto& eth_chan : eth_chans) {
            active_fabric_eth_channels.insert({eth_chan, this->routing_direction_to_eth_direction(direction)});
        }
    }
    return active_fabric_eth_channels;
}

eth_chan_directions ControlPlane::get_eth_chan_direction(FabricNodeId fabric_node_id, int chan) const {
    for (const auto& [direction, eth_chans] :
         this->router_port_directions_to_physical_eth_chan_map_.at(fabric_node_id)) {
        for (const auto& eth_chan : eth_chans) {
            if (chan == eth_chan) {
                return this->routing_direction_to_eth_direction(direction);
            }
        }
    }
    TT_THROW("Cannot Find Ethernet Channel Direction");
}

std::vector<chan_id_t> ControlPlane::get_intermesh_facing_eth_chans(FabricNodeId fabric_node_id) const {
    std::vector<chan_id_t> channels;
    auto it = this->exit_node_directions_.find(fabric_node_id);
    if (it == this->exit_node_directions_.end()) {
        return channels;
    }
    channels.reserve(it->second.size());
    for (const auto& [chan_id, _] : it->second) {
        channels.push_back(chan_id);
    }
    return channels;
}

std::vector<chan_id_t> ControlPlane::get_intramesh_facing_eth_chans(FabricNodeId fabric_node_id) const {
    std::vector<chan_id_t> channels;
    if (!this->router_port_directions_to_physical_eth_chan_map_.contains(fabric_node_id)) {
        return channels;
    }

    std::unordered_set<chan_id_t> intermesh_channels;
    if (auto it = this->exit_node_directions_.find(fabric_node_id); it != this->exit_node_directions_.end()) {
        for (const auto& [chan_id, _] : it->second) {
            intermesh_channels.insert(chan_id);
        }
    }

    const auto& dir_map = this->router_port_directions_to_physical_eth_chan_map_.at(fabric_node_id);
    for (const auto& [_, eth_chans] : dir_map) {
        for (const auto& chan_id : eth_chans) {
            if (intermesh_channels.find(chan_id) == intermesh_channels.end()) {
                channels.push_back(chan_id);
            }
        }
    }

    std::sort(channels.begin(), channels.end());
    channels.erase(std::unique(channels.begin(), channels.end()), channels.end());
    return channels;
}

std::vector<std::pair<FabricNodeId, chan_id_t>> ControlPlane::get_fabric_route(
    FabricNodeId src_fabric_node_id, FabricNodeId dst_fabric_node_id, chan_id_t src_chan_id) const {
    // Query the mesh coord range owned by the current host
    auto host_local_coord_range = this->get_coord_range(this->get_local_mesh_id_bindings()[0], MeshScope::LOCAL);
    auto src_mesh_coord = this->routing_table_generator_->mesh_graph->chip_to_coordinate(
        src_fabric_node_id.mesh_id, src_fabric_node_id.chip_id);
    auto dst_mesh_coord = this->routing_table_generator_->mesh_graph->chip_to_coordinate(
        dst_fabric_node_id.mesh_id, dst_fabric_node_id.chip_id);

    std::vector<std::pair<FabricNodeId, chan_id_t>> route;
    int i = 0;
    while (src_fabric_node_id != dst_fabric_node_id) {
        i++;
        auto src_mesh_id = src_fabric_node_id.mesh_id;
        auto src_chip_id = src_fabric_node_id.chip_id;
        auto dst_mesh_id = dst_fabric_node_id.mesh_id;
        auto dst_chip_id = dst_fabric_node_id.chip_id;
        if (i >= tt::tt_fabric::MAX_MESH_SIZE * tt::tt_fabric::MAX_NUM_MESHES) {
            log_warning(
                tt::LogFabric, "Could not find a route between {} and {}", src_fabric_node_id, dst_fabric_node_id);
            return {};
        }
        chan_id_t next_chan_id = 0;
        if (src_mesh_id != dst_mesh_id) {
            // Inter-mesh routing
            next_chan_id = this->inter_mesh_routing_tables_.at(src_fabric_node_id)[src_chan_id][*dst_mesh_id];
        } else if (src_chip_id != dst_chip_id) {
            // Intra-mesh routing
            next_chan_id = this->intra_mesh_routing_tables_.at(src_fabric_node_id)[src_chan_id][dst_chip_id];
        }
        if (next_chan_id == eth_chan_magic_values::INVALID_DIRECTION) {
            // The complete route b/w src and dst not found, probably some eth cores are reserved along the path
            log_warning(
                tt::LogFabric, "Could not find a route between {} and {}", src_fabric_node_id, dst_fabric_node_id);
            return {};
        }
        if (src_chan_id != next_chan_id) {
            // Chan to chan within chip
            route.push_back({src_fabric_node_id, next_chan_id});
        }
        std::tie(src_fabric_node_id, src_chan_id) =
            this->get_connected_mesh_chip_chan_ids(src_fabric_node_id, next_chan_id);
        route.push_back({src_fabric_node_id, src_chan_id});
    }
    return route;
}

std::optional<RoutingDirection> ControlPlane::get_forwarding_direction(
    FabricNodeId src_fabric_node_id, FabricNodeId dst_fabric_node_id) const {
    auto src_mesh_id = src_fabric_node_id.mesh_id;
    auto src_chip_id = src_fabric_node_id.chip_id;
    auto dst_mesh_id = dst_fabric_node_id.mesh_id;
    auto dst_chip_id = dst_fabric_node_id.chip_id;
    // TODO: remove returning of std::nullopt, and just return NONE value
    // Tests and usage should check for NONE value
    if (src_mesh_id != dst_mesh_id) {
        const auto& inter_mesh_routing_table = this->routing_table_generator_->get_inter_mesh_table();
        if (inter_mesh_routing_table[*src_mesh_id][src_chip_id][*dst_mesh_id] != RoutingDirection::NONE) {
            return inter_mesh_routing_table[*src_mesh_id][src_chip_id][*dst_mesh_id];
        }
    } else if (src_chip_id != dst_chip_id) {
        const auto& intra_mesh_routing_table = this->routing_table_generator_->get_intra_mesh_table();
        if (intra_mesh_routing_table[*src_mesh_id][src_chip_id][dst_chip_id] != RoutingDirection::NONE) {
            return intra_mesh_routing_table[*src_mesh_id][src_chip_id][dst_chip_id];
        }
    }
    return std::nullopt;
}

std::vector<chan_id_t> ControlPlane::get_forwarding_eth_chans_to_chip(
    FabricNodeId src_fabric_node_id, FabricNodeId dst_fabric_node_id) const {
    const auto& forwarding_direction = get_forwarding_direction(src_fabric_node_id, dst_fabric_node_id);
    if (!forwarding_direction.has_value()) {
        return {};
    }

    return this->get_forwarding_eth_chans_to_chip(src_fabric_node_id, dst_fabric_node_id, *forwarding_direction);
}

std::vector<chan_id_t> ControlPlane::get_forwarding_eth_chans_to_chip(
    FabricNodeId src_fabric_node_id, FabricNodeId dst_fabric_node_id, RoutingDirection forwarding_direction) const {
    std::vector<chan_id_t> forwarding_channels;
    const auto& active_channels =
        this->get_active_fabric_eth_channels_in_direction(src_fabric_node_id, forwarding_direction);
    for (const auto& src_chan_id : active_channels) {
        // check for end-to-end route before accepting this channel
        if (this->get_fabric_route(src_fabric_node_id, dst_fabric_node_id, src_chan_id).empty()) {
            continue;
        }
        forwarding_channels.push_back(src_chan_id);
    }

    return forwarding_channels;
}

stl::Span<const ChipId> ControlPlane::get_intra_chip_neighbors(
    FabricNodeId src_fabric_node_id, RoutingDirection routing_direction) const {
    for (const auto& [_, routing_edge] :
         this->routing_table_generator_->mesh_graph
             ->get_intra_mesh_connectivity()[*src_fabric_node_id.mesh_id][src_fabric_node_id.chip_id]) {
        if (routing_edge.port_direction == routing_direction) {
            return routing_edge.connected_chip_ids;
        }
    }
    return {};
}

std::unordered_map<MeshId, std::vector<ChipId>> ControlPlane::get_chip_neighbors(
    FabricNodeId src_fabric_node_id, RoutingDirection routing_direction) const {
    std::unordered_map<MeshId, std::vector<ChipId>> neighbors;
    auto intra_neighbors = this->get_intra_chip_neighbors(src_fabric_node_id, routing_direction);
    auto src_mesh_id = src_fabric_node_id.mesh_id;
    auto src_chip_id = src_fabric_node_id.chip_id;
    if (!intra_neighbors.empty()) {
        neighbors[src_mesh_id].insert(neighbors[src_mesh_id].end(), intra_neighbors.begin(), intra_neighbors.end());
    }
    for (const auto& [mesh_id, routing_edge] :
         this->routing_table_generator_->mesh_graph->get_inter_mesh_connectivity()[*src_mesh_id][src_chip_id]) {
        if (routing_edge.port_direction == routing_direction) {
            neighbors[mesh_id] = routing_edge.connected_chip_ids;
        }
    }
    return neighbors;
}

size_t ControlPlane::get_num_active_fabric_routers(FabricNodeId fabric_node_id) const {
    // Return the number of active fabric routers on the chip
    // Not always all the available FABRIC_ROUTER cores given by Cluster, since some may be disabled
    size_t num_routers = 0;
    for (const auto& [direction, eth_chans] :
         this->router_port_directions_to_physical_eth_chan_map_.at(fabric_node_id)) {
        num_routers += eth_chans.size();
    }
    return num_routers;
}

std::vector<chan_id_t> ControlPlane::get_active_fabric_eth_channels_in_direction(
    FabricNodeId fabric_node_id, RoutingDirection routing_direction) const {
    for (const auto& [direction, eth_chans] :
         this->router_port_directions_to_physical_eth_chan_map_.at(fabric_node_id)) {
        if (routing_direction == direction) {
            return eth_chans;
        }
    }
    return {};
}

void write_to_worker_or_fabric_tensix_cores(
    const void* worker_data,
    const void* dispatcher_data,
    const void* tensix_extension_data,
    size_t size,
    tt::tt_metal::HalL1MemAddrType addr_type,
    ChipId physical_chip_id) {
    TT_FATAL(
        size ==
            tt_metal::MetalContext::instance().hal().get_dev_size(tt_metal::HalProgrammableCoreType::TENSIX, addr_type),
        "ControlPlane: Tensix core data size mismatch expected {} but got {}",
        size,
        tt_metal::MetalContext::instance().hal().get_dev_size(tt_metal::HalProgrammableCoreType::TENSIX, addr_type));

    const auto& soc_desc = tt::tt_metal::MetalContext::instance().get_cluster().get_soc_desc(physical_chip_id);
    const std::vector<tt::umd::CoreCoord>& all_tensix_cores =
        soc_desc.get_cores(CoreType::TENSIX, CoordSystem::TRANSLATED);

    // Check if tensix config is enabled
    bool tensix_config_enabled = tt::tt_metal::MetalContext::instance().get_fabric_tensix_config() !=
                                 tt::tt_fabric::FabricTensixConfig::DISABLED;

    // Get pre-computed translated fabric mux cores from tensix config
    std::unordered_set<CoreCoord> fabric_mux_cores_translated;
    std::unordered_set<CoreCoord> dispatch_mux_cores_translated;
    if (tensix_config_enabled) {
        const auto& fabric_context = tt::tt_metal::MetalContext::instance().get_control_plane().get_fabric_context();
        const auto& tensix_config = fabric_context.get_tensix_config();
        fabric_mux_cores_translated = tensix_config.get_translated_fabric_mux_cores();
        dispatch_mux_cores_translated = tensix_config.get_translated_dispatch_mux_cores();
    }

    enum class CoreType { Worker, FabricTensixExtension, DispatcherMux };

    auto get_core_type = [&](const CoreCoord& core_coord) -> CoreType {
        if (fabric_mux_cores_translated.find(core_coord) != fabric_mux_cores_translated.end()) {
            return CoreType::FabricTensixExtension;
        }
        if (dispatch_mux_cores_translated.find(core_coord) != dispatch_mux_cores_translated.end()) {
            return CoreType::DispatcherMux;
        }
        return CoreType::Worker;
    };

    auto select_data = [&](CoreType core_type) -> const void* {
        if (tensix_config_enabled) {
            switch (core_type) {
                case CoreType::FabricTensixExtension: return worker_data;
                case CoreType::DispatcherMux: return dispatcher_data;
                case CoreType::Worker: return tensix_extension_data;
                default: TT_THROW("unknown core type: {}", core_type);
            }
        } else {
            return worker_data;
        }
    };

    for (const auto& tensix_core : all_tensix_cores) {
        CoreCoord core_coord(tensix_core.x, tensix_core.y);
        CoreType core_type = get_core_type(core_coord);
        const void* data_to_write = select_data(core_type);

        tt::tt_metal::MetalContext::instance().get_cluster().write_core(
            data_to_write,
            size,
            tt_cxy_pair(physical_chip_id, core_coord),
            tt_metal::MetalContext::instance().hal().get_dev_addr(
                tt_metal::HalProgrammableCoreType::TENSIX, addr_type));
    }
}

static void write_to_all_cores(
    const void* data,
    size_t size,
    tt::tt_metal::HalL1MemAddrType addr_type,
    ChipId physical_chip_id,
    tt::tt_metal::HalProgrammableCoreType core_type) {
    const auto& cluster = tt::tt_metal::MetalContext::instance().get_cluster();

    const char* type_label = "Unknown";
    switch (core_type) {
        case tt::tt_metal::HalProgrammableCoreType::TENSIX: type_label = "Tensix"; break;
        case tt::tt_metal::HalProgrammableCoreType::IDLE_ETH: type_label = "Idle ETH"; break;
        case tt::tt_metal::HalProgrammableCoreType::ACTIVE_ETH: type_label = "Active ETH"; break;
        default: break;
    }

    TT_FATAL(
        size == tt::tt_metal::MetalContext::instance().hal().get_dev_size(core_type, addr_type),
        "ControlPlane: {} core data size mismatch expected {} but got {}",
        type_label,
        tt::tt_metal::MetalContext::instance().hal().get_dev_size(core_type, addr_type),
        size);

    switch (core_type) {
        case tt::tt_metal::HalProgrammableCoreType::TENSIX: {
            const auto& soc_desc = cluster.get_soc_desc(physical_chip_id);
            const std::vector<tt::umd::CoreCoord>& tensix_cores =
                soc_desc.get_cores(CoreType::TENSIX, CoordSystem::TRANSLATED);
            for (const auto& tensix_core : tensix_cores) {
                tt::tt_metal::MetalContext::instance().get_cluster().write_core(
                    data,
                    size,
                    tt_cxy_pair(physical_chip_id, CoreCoord(tensix_core.x, tensix_core.y)),
                    tt::tt_metal::MetalContext::instance().hal().get_dev_addr(core_type, addr_type));
            }
            break;
        }
        case tt::tt_metal::HalProgrammableCoreType::IDLE_ETH:
        case tt::tt_metal::HalProgrammableCoreType::ACTIVE_ETH: {
            std::unordered_set<CoreCoord> logical_eth_cores =
                (core_type == tt::tt_metal::HalProgrammableCoreType::IDLE_ETH)
                    ? tt::tt_metal::MetalContext::instance().get_control_plane().get_inactive_ethernet_cores(
                          physical_chip_id)
                    : tt::tt_metal::MetalContext::instance().get_control_plane().get_active_ethernet_cores(
                          physical_chip_id);
            for (const CoreCoord& logical_eth_core : logical_eth_cores) {
                CoreCoord virtual_eth_core = cluster.get_virtual_coordinate_from_logical_coordinates(
                    physical_chip_id, logical_eth_core, CoreType::ETH);
                tt::tt_metal::MetalContext::instance().get_cluster().write_core(
                    data,
                    size,
                    tt_cxy_pair(physical_chip_id, CoreCoord(virtual_eth_core.x, virtual_eth_core.y)),
                    tt::tt_metal::MetalContext::instance().hal().get_dev_addr(core_type, addr_type));
            }
            break;
        }
        default: TT_THROW("Unsupported core type {}", enchantum::to_string(core_type));
    }
}

// Helper functions to compute and embed routing path tables
void ControlPlane::compute_and_embed_1d_routing_path_table(MeshId mesh_id, routing_l1_info_t& routing_info) const {
    auto host_rank_id = this->get_local_host_rank_id_binding();
    const auto& local_mesh_chip_id_container = this->topology_mapper_->get_chip_ids(mesh_id, host_rank_id);
    uint16_t num_chips = MAX_CHIPS_LOWLAT_1D < local_mesh_chip_id_container.size()
                             ? MAX_CHIPS_LOWLAT_1D
                             : static_cast<uint16_t>(local_mesh_chip_id_container.size());

    intra_mesh_routing_path_t<1, false> routing_path_1d;
    routing_path_1d.calculate_chip_to_all_routing_fields(FabricNodeId(mesh_id, 0), num_chips);

    std::memcpy(&routing_info.routing_path_table_1d, &routing_path_1d, sizeof(intra_mesh_routing_path_t<1, false>));
}

void ControlPlane::compute_and_embed_2d_routing_path_table(
    MeshId mesh_id, ChipId chip_id, routing_l1_info_t& routing_info) const {
    auto host_rank_id = this->get_local_host_rank_id_binding();
    auto local_mesh_chip_id_container = this->topology_mapper_->get_chip_ids(mesh_id, host_rank_id);

    bool chip_is_local_to_host = false;
    for (const auto& [_, local_chip_id] : local_mesh_chip_id_container) {
        if (local_chip_id == chip_id) {
            chip_is_local_to_host = true;
            break;
        }
    }
    TT_ASSERT(
        chip_is_local_to_host,
        "2D routing path: chip {} is not owned by local host_rank {} for mesh {}",
        chip_id,
        *host_rank_id,
        *mesh_id);

    // Calculate routing using global mesh geometry (device tables are indexed by global chip ids)
    MeshShape mesh_shape = this->get_physical_mesh_shape(mesh_id, MeshScope::GLOBAL);
    uint16_t num_chips = mesh_shape[0] * mesh_shape[1];
    TT_ASSERT(num_chips <= 256, "Number of chips exceeds 256 for mesh {}", *mesh_id);
    TT_ASSERT(
        mesh_shape[0] <= 16 && mesh_shape[1] <= 16,
        "One or both of mesh axis exceed 16 for mesh {}: {}x{}",
        *mesh_id,
        mesh_shape[0],
        mesh_shape[1]);

    intra_mesh_routing_path_t<2, true> routing_path_2d;
    routing_path_2d.calculate_chip_to_all_routing_fields(FabricNodeId(mesh_id, chip_id), num_chips);

    std::memcpy(&routing_info.routing_path_table_2d, &routing_path_2d, sizeof(intra_mesh_routing_path_t<2, true>));

    // Build per-dst-mesh exit node table (1 byte per mesh) for this src chip
    std::uint8_t exit_table[MAX_NUM_MESHES];
    std::fill_n(exit_table, MAX_NUM_MESHES, eth_chan_magic_values::INVALID_ROUTING_TABLE_ENTRY);
    const auto& inter_mesh_table = this->routing_table_generator_->get_inter_mesh_table();
    for (const auto& dst_mesh_id : this->routing_table_generator_->mesh_graph->get_mesh_ids()) {
        auto direction = inter_mesh_table[*mesh_id][chip_id][*dst_mesh_id];
        if (direction == RoutingDirection::NONE) {
            continue;
        }
        auto exit_node = this->routing_table_generator_->get_exit_node_from_mesh_to_mesh(mesh_id, chip_id, dst_mesh_id);
        exit_table[*dst_mesh_id] = static_cast<std::uint8_t>(exit_node.chip_id);
    }
    std::memcpy(&routing_info.exit_node_table, &exit_table, sizeof(std::uint8_t[MAX_NUM_MESHES]));
}

// Write routing table to Tensix cores' L1 on a specific chip
void ControlPlane::write_routing_info_to_devices(MeshId mesh_id, ChipId chip_id) const {
    FabricNodeId src_fabric_node_id{mesh_id, chip_id};
    auto physical_chip_id = this->logical_mesh_chip_id_to_physical_chip_id_mapping_.at(src_fabric_node_id);

    routing_l1_info_t routing_info = {};
    routing_info.my_mesh_id = *mesh_id;
    routing_info.my_device_id = chip_id;

    // Build intra-mesh routing entries (chip-to-chip routing)
    const auto& router_intra_mesh_routing_table = this->routing_table_generator_->get_intra_mesh_table();
    TT_FATAL(
        router_intra_mesh_routing_table[*mesh_id][chip_id].size() <= tt::tt_fabric::MAX_MESH_SIZE,
        "ControlPlane: Intra mesh routing table size exceeds maximum allowed size");

    // Initialize all entries to INVALID_ROUTING_TABLE_ENTRY first
    for (std::uint32_t i = 0; i < tt::tt_fabric::MAX_MESH_SIZE; i++) {
        routing_info.intra_mesh_direction_table.set_original_direction(
            i, static_cast<std::uint8_t>(eth_chan_magic_values::INVALID_ROUTING_TABLE_ENTRY));
    }

    for (ChipId dst_chip_id = 0; dst_chip_id < router_intra_mesh_routing_table[*mesh_id][chip_id].size();
         dst_chip_id++) {
        if (chip_id == dst_chip_id) {
            routing_info.intra_mesh_direction_table.set_original_direction(
                dst_chip_id, static_cast<std::uint8_t>(eth_chan_magic_values::INVALID_DIRECTION));
            continue;
        }
        auto forwarding_direction = router_intra_mesh_routing_table[*mesh_id][chip_id][dst_chip_id];
        std::uint8_t direction_value =
            forwarding_direction != RoutingDirection::NONE
                ? static_cast<std::uint8_t>(this->routing_direction_to_eth_direction(forwarding_direction))
                : static_cast<std::uint8_t>(eth_chan_magic_values::INVALID_DIRECTION);
        routing_info.intra_mesh_direction_table.set_original_direction(dst_chip_id, direction_value);
    }

    // Build inter-mesh routing entries (mesh-to-mesh routing)
    const auto& router_inter_mesh_routing_table = this->routing_table_generator_->get_inter_mesh_table();
    TT_FATAL(
        router_inter_mesh_routing_table[*mesh_id][chip_id].size() <= tt::tt_fabric::MAX_NUM_MESHES,
        "ControlPlane: Inter mesh routing table size exceeds maximum allowed size");

    // Initialize all entries to INVALID_ROUTING_TABLE_ENTRY first
    for (std::uint32_t i = 0; i < tt::tt_fabric::MAX_NUM_MESHES; i++) {
        routing_info.inter_mesh_direction_table.set_original_direction(
            i, static_cast<std::uint8_t>(eth_chan_magic_values::INVALID_ROUTING_TABLE_ENTRY));
    }

    for (std::uint32_t dst_mesh_id = 0; dst_mesh_id < router_inter_mesh_routing_table[*mesh_id][chip_id].size();
         dst_mesh_id++) {
        if (*mesh_id == dst_mesh_id) {
            routing_info.inter_mesh_direction_table.set_original_direction(
                dst_mesh_id, static_cast<std::uint8_t>(eth_chan_magic_values::INVALID_DIRECTION));
            continue;
        }
        auto forwarding_direction = router_inter_mesh_routing_table[*mesh_id][chip_id][dst_mesh_id];
        std::uint8_t direction_value =
            forwarding_direction != RoutingDirection::NONE
                ? static_cast<std::uint8_t>(this->routing_direction_to_eth_direction(forwarding_direction))
                : static_cast<std::uint8_t>(eth_chan_magic_values::INVALID_DIRECTION);
        routing_info.inter_mesh_direction_table.set_original_direction(dst_mesh_id, direction_value);
    }

    if (this->get_fabric_context().is_2D_routing_enabled()) {
        // Compute and embed 2D routing path table and exit node table (per src chip id)
        compute_and_embed_2d_routing_path_table(mesh_id, chip_id, routing_info);
    } else {
        // Compute and embed 1D routing path table (independent of src chip id)
        compute_and_embed_1d_routing_path_table(mesh_id, routing_info);
    }

    // Finally, write the full routing info to all Tensix cores and mirror to IDLE_ETH routing table
    write_to_all_cores(
        &routing_info,
        sizeof(routing_info),
        tt::tt_metal::HalL1MemAddrType::ROUTING_TABLE,
        physical_chip_id,
        tt::tt_metal::HalProgrammableCoreType::TENSIX);
    write_to_all_cores(
        &routing_info,
        sizeof(routing_info),
        tt::tt_metal::HalL1MemAddrType::ROUTING_TABLE,
        physical_chip_id,
        tt::tt_metal::HalProgrammableCoreType::IDLE_ETH);
    write_to_all_cores(
<<<<<<< HEAD
        &routing_info,
        // TODO: https://github.com/tenstorrent/tt-metal/issues/27881
        //      Active ETH doesn't have enough space (yet)
        sizeof(routing_info) - MAX_NUM_MESHES,
        tt::tt_metal::HalL1MemAddrType::ROUTING_TABLE,
=======
        &tensix_routing_info,
        sizeof(tensix_routing_info),
        tt::tt_metal::HalL1MemAddrType::FABRIC_ROUTING_TABLE,
>>>>>>> 6ccd4deb
        physical_chip_id,
        tt::tt_metal::HalProgrammableCoreType::ACTIVE_ETH);
    tt::tt_metal::MetalContext::instance().get_cluster().l1_barrier(physical_chip_id);
}

// Write connection info to Tensix cores' L1 on a specific chip
void ControlPlane::write_fabric_connections_to_tensix_cores(MeshId mesh_id, ChipId chip_id) const {
    if (this->fabric_context_ == nullptr) {
        log_warning(
            tt::LogFabric,
            "ControlPlane: Fabric context is not set, cannot write fabric connections to Tensix cores for M%dD%d",
            *mesh_id,
            chip_id);
        return;
    }
    FabricNodeId src_fabric_node_id{mesh_id, chip_id};
    auto physical_chip_id = this->logical_mesh_chip_id_to_physical_chip_id_mapping_.at(src_fabric_node_id);

    tt::tt_fabric::tensix_fabric_connections_l1_info_t fabric_worker_connections = {};
    tt::tt_fabric::tensix_fabric_connections_l1_info_t fabric_dispatcher_connections = {};
    tt::tt_fabric::tensix_fabric_connections_l1_info_t fabric_tensix_connections = {};

    // Get all physically connected ethernet channels directly from the cluster
    const auto& cluster = tt::tt_metal::MetalContext::instance().get_cluster();
    const auto& connected_chips_and_eth_cores = cluster.get_ethernet_cores_grouped_by_connected_chips(physical_chip_id);

    size_t num_eth_endpoint = 0;
    for (const auto& [direction, eth_chans] :
         this->router_port_directions_to_physical_eth_chan_map_.at(src_fabric_node_id)) {
        for (auto eth_channel_id : eth_chans) {
            eth_chan_directions router_direction = this->routing_direction_to_eth_direction(direction);
            if (num_eth_endpoint >= tt::tt_fabric::tensix_fabric_connections_l1_info_t::MAX_FABRIC_ENDPOINTS) {
                log_warning(
                    tt::LogFabric,
                    "ControlPlane: Maximum number of fabric endpoints exceeded for M%dD%d, skipping further "
                    "connections",
                    *mesh_id,
                    chip_id);
                break;
            }

            // Populate connection info for regular fabric connections (for tensix mux cores)
            auto& worker_connection_info = fabric_worker_connections.read_only[eth_channel_id];
            worker_connection_info.edm_direction = router_direction;

            // Populate connection info for dispatcher fabric connections
            auto& dispatcher_connection_info = fabric_dispatcher_connections.read_only[eth_channel_id];
            dispatcher_connection_info.edm_direction = router_direction;

            // Populate connection info for tensix mux connections (for normal worker cores)
            auto& tensix_connection_info = fabric_tensix_connections.read_only[eth_channel_id];
            tensix_connection_info.edm_direction = router_direction;

            // Use helper function to populate both connection types
            this->populate_fabric_connection_info(
                worker_connection_info,
                dispatcher_connection_info,
                tensix_connection_info,
                physical_chip_id,
                eth_channel_id);

            // Mark this connection as valid for fabric communication
            fabric_worker_connections.valid_connections_mask |= (1u << eth_channel_id);
            fabric_dispatcher_connections.valid_connections_mask |= (1u << eth_channel_id);
            fabric_tensix_connections.valid_connections_mask |= (1u << eth_channel_id);
            num_eth_endpoint++;
        }
    }

    // Write fabric connections (fabric router config) to mux cores and tensix connections (tensix config) to worker
    // cores
    write_to_worker_or_fabric_tensix_cores(
        &fabric_worker_connections,      // worker_data - goes to mux cores
        &fabric_dispatcher_connections,  // dispatcher_data - goes to dispatcher cores
        &fabric_tensix_connections,      // tensix_extension_data - goes to worker cores
        sizeof(tt::tt_fabric::tensix_fabric_connections_l1_info_t),
        tt::tt_metal::HalL1MemAddrType::TENSIX_FABRIC_CONNECTIONS,
        physical_chip_id);
}

std::vector<chan_id_t> ControlPlane::get_active_fabric_eth_routing_planes_in_direction(
    FabricNodeId fabric_node_id, RoutingDirection routing_direction) const {
    auto eth_chans = get_active_fabric_eth_channels_in_direction(fabric_node_id, routing_direction);
    size_t num_routing_planes = 0;
    if (this->router_port_directions_to_num_routing_planes_map_.contains(fabric_node_id) &&
        this->router_port_directions_to_num_routing_planes_map_.at(fabric_node_id).contains(routing_direction)) {
        num_routing_planes =
            this->router_port_directions_to_num_routing_planes_map_.at(fabric_node_id).at(routing_direction);
        TT_FATAL(
            eth_chans.size() >= num_routing_planes,
            "Not enough active fabric eth channels for node {} in direction {}. Requested {} routing planes but only "
            "have {} eth channels",
            fabric_node_id,
            routing_direction,
            num_routing_planes,
            eth_chans.size());
        eth_chans.resize(num_routing_planes);
    }
    return eth_chans;
}

size_t ControlPlane::get_num_available_routing_planes_in_direction(
    FabricNodeId fabric_node_id, RoutingDirection routing_direction) const {
    if (this->router_port_directions_to_num_routing_planes_map_.contains(fabric_node_id) &&
        this->router_port_directions_to_num_routing_planes_map_.at(fabric_node_id).contains(routing_direction)) {
        return this->router_port_directions_to_num_routing_planes_map_.at(fabric_node_id).at(routing_direction);
    }
    return 0;
}

void ControlPlane::write_routing_tables_to_all_chips() const {
    // Configure the routing tables on the chips
    TT_ASSERT(
        this->intra_mesh_routing_tables_.size() == this->inter_mesh_routing_tables_.size(),
        "Intra mesh routing tables size mismatch with inter mesh routing tables");
    auto user_meshes = this->get_user_physical_mesh_ids();
    for (auto mesh_id : user_meshes) {
        const auto& local_mesh_coord_range = this->get_coord_range(mesh_id, MeshScope::LOCAL);
        for (const auto& mesh_coord : local_mesh_coord_range) {
            auto fabric_chip_id = this->routing_table_generator_->mesh_graph->coordinate_to_chip(mesh_id, mesh_coord);
            auto fabric_node_id = FabricNodeId(mesh_id, fabric_chip_id);
            TT_ASSERT(
                this->inter_mesh_routing_tables_.contains(fabric_node_id),
                "Intra mesh routing tables keys mismatch with inter mesh routing tables");
            this->write_routing_info_to_devices(fabric_node_id.mesh_id, fabric_node_id.chip_id);
            this->write_fabric_connections_to_tensix_cores(fabric_node_id.mesh_id, fabric_node_id.chip_id);
        }
    }
}

// TODO: remove this after TG is deprecated
std::vector<MeshId> ControlPlane::get_user_physical_mesh_ids() const {
    std::vector<MeshId> physical_mesh_ids;
    const auto user_chips = tt::tt_metal::MetalContext::instance().get_cluster().user_exposed_chip_ids();
    for (const auto& [fabric_node_id, physical_chip_id] : this->logical_mesh_chip_id_to_physical_chip_id_mapping_) {
        if (user_chips.find(physical_chip_id) != user_chips.end() and
            std::find(physical_mesh_ids.begin(), physical_mesh_ids.end(), fabric_node_id.mesh_id) ==
                physical_mesh_ids.end()) {
            physical_mesh_ids.push_back(fabric_node_id.mesh_id);
        }
    }
    return physical_mesh_ids;
}

MeshShape ControlPlane::get_physical_mesh_shape(MeshId mesh_id, MeshScope scope) const {
    std::optional<MeshHostRankId> local_host_rank_id =
        MeshScope::LOCAL == scope ? std::make_optional(this->get_local_host_rank_id_binding()) : std::nullopt;

    return this->topology_mapper_->get_mesh_shape(mesh_id, local_host_rank_id);
}

void ControlPlane::print_routing_tables() const {
    this->print_ethernet_channels();

    std::stringstream ss;
    ss << "Control Plane: IntraMesh Routing Tables" << std::endl;
    for (const auto& [fabric_node_id, chip_routing_table] : this->intra_mesh_routing_tables_) {
        ss << fabric_node_id << ":" << std::endl;
        for (int eth_chan = 0; eth_chan < chip_routing_table.size(); eth_chan++) {
            ss << "   Eth Chan " << eth_chan << ": ";
            for (const auto& dst_chan_id : chip_routing_table[eth_chan]) {
                ss << (std::uint16_t)dst_chan_id << " ";
            }
            ss << std::endl;
        }
    }

    log_debug(tt::LogFabric, "{}", ss.str());
    ss.str(std::string());
    ss << "Control Plane: InterMesh Routing Tables" << std::endl;

    for (const auto& [fabric_node_id, chip_routing_table] : this->inter_mesh_routing_tables_) {
        ss << fabric_node_id << ":" << std::endl;
        for (int eth_chan = 0; eth_chan < chip_routing_table.size(); eth_chan++) {
            ss << "   Eth Chan " << eth_chan << ": ";
            for (const auto& dst_chan_id : chip_routing_table[eth_chan]) {
                ss << (std::uint16_t)dst_chan_id << " ";
            }
            ss << std::endl;
        }
    }
    log_debug(tt::LogFabric, "{}", ss.str());
}

void ControlPlane::print_ethernet_channels() const {
    std::stringstream ss;
    ss << "Control Plane: Physical eth channels in each direction" << std::endl;
    for (const auto& [fabric_node_id, fabric_eth_channels] : this->router_port_directions_to_physical_eth_chan_map_) {
        ss << fabric_node_id << ": " << std::endl;
        for (const auto& [direction, eth_chans] : fabric_eth_channels) {
            ss << "   " << enchantum::to_string(direction) << ":";
            for (const auto& eth_chan : eth_chans) {
                ss << " " << (std::uint16_t)eth_chan;
            }
            ss << std::endl;
        }
    }
    log_debug(tt::LogFabric, "{}", ss.str());
}

void ControlPlane::set_routing_mode(uint16_t mode) {
    if (!(this->routing_mode_ == 0 || this->routing_mode_ == mode)) {
        log_warning(
            tt::LogFabric,
            "Control Plane: Routing mode already set to {}. Setting to {}",
            (uint16_t)this->routing_mode_,
            (uint16_t)mode);
    }
    this->routing_mode_ = mode;
}

uint16_t ControlPlane::get_routing_mode() const { return this->routing_mode_; }

void ControlPlane::initialize_fabric_context(tt_fabric::FabricConfig fabric_config) {
    TT_FATAL(this->fabric_context_ == nullptr, "Trying to re-initialize fabric context");
    this->fabric_context_ = std::make_unique<FabricContext>(fabric_config);
}

FabricContext& ControlPlane::get_fabric_context() const {
    TT_FATAL(this->fabric_context_ != nullptr, "Trying to get un-initialized fabric context");
    return *this->fabric_context_;
}

void ControlPlane::clear_fabric_context() {
    this->fabric_context_.reset(nullptr);
    asic_id_to_fabric_node_cache_.clear();
}

void ControlPlane::initialize_fabric_tensix_datamover_config() {
    TT_FATAL(this->fabric_context_ != nullptr, "Fabric context must be initialized first");
    this->fabric_context_->initialize_tensix_config();
}

bool ControlPlane::is_cross_host_eth_link(ChipId chip_id, chan_id_t chan_id) const {
    auto asic_id = tt::tt_metal::MetalContext::instance().get_cluster().get_unique_chip_ids().at(chip_id);
    return this->physical_system_descriptor_->is_cross_host_eth_link(tt::tt_metal::AsicID{asic_id}, chan_id);
}

std::unordered_set<CoreCoord> ControlPlane::get_active_ethernet_cores(ChipId chip_id, bool skip_reserved_cores) const {
    const auto& cluster = tt::tt_metal::MetalContext::instance().get_cluster();

    std::unordered_set<CoreCoord> active_ethernet_cores;
    const auto& cluster_desc = cluster.get_cluster_desc();
    const auto& soc_desc = cluster.get_soc_desc(chip_id);

    // Check if there are any ethernet cores available on this chip
    if (soc_desc.logical_eth_core_to_chan_map.empty()) {
        return active_ethernet_cores;  // Return empty set if no ethernet cores
    }

    if (cluster.arch() == ARCH::BLACKHOLE) {
        // Can't just use `get_ethernet_cores_grouped_by_connected_chips` because there are some active ethernet cores
        // without links. Only risc1 on these cores is available for Metal and should not be classified as idle
        // to ensure that Metal does not try to program both riscs.
        std::set<uint32_t> logical_active_eth_channels = cluster_desc->get_active_eth_channels(chip_id);
        for (auto logical_active_eth_channel : logical_active_eth_channels) {
            tt::umd::CoreCoord logical_active_eth =
                soc_desc.get_eth_core_for_channel(logical_active_eth_channel, CoordSystem::LOGICAL);
            active_ethernet_cores.insert(CoreCoord(logical_active_eth.x, logical_active_eth.y));
        }
    } else {
        std::set<uint32_t> logical_active_eth_channels = cluster_desc->get_active_eth_channels(chip_id);
        const auto& freq_retrain_eth_cores = cluster.get_eth_cores_with_frequent_retraining(chip_id);
        const auto& eth_routing_info = cluster.get_eth_routing_info(chip_id);
        for (const auto& eth_channel : logical_active_eth_channels) {
            tt::umd::CoreCoord eth_core = soc_desc.get_eth_core_for_channel(eth_channel, CoordSystem::LOGICAL);
            const auto& routing_info = eth_routing_info.at(eth_core);
            if (routing_info == EthRouterMode::FABRIC_ROUTER && skip_reserved_cores) {
                continue;
            }
            if (freq_retrain_eth_cores.find(eth_core) != freq_retrain_eth_cores.end()) {
                continue;
            }

            active_ethernet_cores.insert(eth_core);
        }
        // WH has a special case where mmio chips with remote connections must always have certain channels active
        if (cluster.arch() == tt::ARCH::WORMHOLE_B0 && cluster_desc->is_chip_mmio_capable(chip_id) &&
            !cluster.get_tunnels_from_mmio_device(chip_id).empty()) {
            // UMD routing FW uses these cores for base routing
            // channel 15 is used by syseng tools
            std::unordered_set<int> channels_to_skip = {};
            if (cluster.is_galaxy_cluster()) {
                // TODO: This may need to change, if we need additional eth cores for dispatch on Galaxy
                channels_to_skip = {0, 1, 2, 3, 15};
            } else {
                channels_to_skip = {15};
            }
            for (const auto& eth_channel : channels_to_skip) {
                if (logical_active_eth_channels.find(eth_channel) == logical_active_eth_channels.end()) {
                    tt::umd::CoreCoord eth_core = soc_desc.get_eth_core_for_channel(eth_channel, CoordSystem::LOGICAL);
                    active_ethernet_cores.insert(eth_core);
                }
            }
        }
    }
    return active_ethernet_cores;
}

std::unordered_set<CoreCoord> ControlPlane::get_inactive_ethernet_cores(ChipId chip_id) const {
    const auto& cluster = tt::tt_metal::MetalContext::instance().get_cluster();
    std::unordered_set<CoreCoord> active_ethernet_cores = this->get_active_ethernet_cores(chip_id);
    std::unordered_set<CoreCoord> inactive_ethernet_cores;

    for (const auto& [eth_core, chan] : cluster.get_soc_desc(chip_id).logical_eth_core_to_chan_map) {
        if (active_ethernet_cores.find(eth_core) == active_ethernet_cores.end()) {
            inactive_ethernet_cores.insert(eth_core);
        }
    }
    return inactive_ethernet_cores;
}

void ControlPlane::assign_direction_to_fabric_eth_chan(
    const FabricNodeId& fabric_node_id, chan_id_t chan_id, RoutingDirection direction) {
    auto physical_chip_id = this->logical_mesh_chip_id_to_physical_chip_id_mapping_.at(fabric_node_id);
    // TODO: get_fabric_ethernet_channels accounts for down links, but we should manage down links in control plane
    auto fabric_router_channels_on_chip =
        tt::tt_metal::MetalContext::instance().get_cluster().get_fabric_ethernet_channels(physical_chip_id);

    // TODO: add logic here to disable unsed routers, e.g. Mesh on Torus system
    if (fabric_router_channels_on_chip.contains(chan_id)) {
        this->router_port_directions_to_physical_eth_chan_map_.at(fabric_node_id)[direction].push_back(chan_id);
    } else {
        log_debug(
            tt::LogFabric,
            "Control Plane: Disabling router on M{}D{} eth channel {}",
            fabric_node_id.mesh_id,
            fabric_node_id.chip_id,
            chan_id);
    }
}

void ControlPlane::assign_direction_to_fabric_eth_core(
    const FabricNodeId& fabric_node_id, const CoreCoord& eth_core, RoutingDirection direction) {
    auto physical_chip_id = this->logical_mesh_chip_id_to_physical_chip_id_mapping_.at(fabric_node_id);
    auto chan_id = tt::tt_metal::MetalContext::instance()
                       .get_cluster()
                       .get_soc_desc(physical_chip_id)
                       .logical_eth_core_to_chan_map.at(eth_core);
    this->assign_direction_to_fabric_eth_chan(fabric_node_id, chan_id, direction);
}

const MeshGraph& ControlPlane::get_mesh_graph() const { return *routing_table_generator_->mesh_graph; }

std::vector<MeshId> ControlPlane::get_local_mesh_id_bindings() const {
    const auto& mesh_id_bindings = this->local_mesh_binding_.mesh_ids;
    const auto& user_mesh_ids = this->get_user_physical_mesh_ids();
    std::vector<MeshId> local_mesh_ids;
    for (const auto& mesh_id : mesh_id_bindings) {
        if (std::find(user_mesh_ids.begin(), user_mesh_ids.end(), mesh_id) != user_mesh_ids.end()) {
            local_mesh_ids.push_back(mesh_id);
        }
    }
    TT_FATAL(!local_mesh_ids.empty(), "No local mesh ids found");
    return local_mesh_ids;
}

MeshHostRankId ControlPlane::get_local_host_rank_id_binding() const { return this->local_mesh_binding_.host_rank; }

MeshCoordinate ControlPlane::get_local_mesh_offset() const {
    auto coord_range = this->get_coord_range(this->get_local_mesh_id_bindings()[0], MeshScope::LOCAL);
    return coord_range.start_coord();
}

MeshCoordinateRange ControlPlane::get_coord_range(MeshId mesh_id, MeshScope scope) const {
    std::optional<MeshHostRankId> local_host_rank_id =
        MeshScope::LOCAL == scope ? std::make_optional(this->get_local_host_rank_id_binding()) : std::nullopt;

    return this->topology_mapper_->get_coord_range(mesh_id, local_host_rank_id);
}

bool ControlPlane::is_local_mesh(MeshId mesh_id) const {
    const auto& local_mesh_ids = local_mesh_binding_.mesh_ids;
    return std::find(local_mesh_ids.begin(), local_mesh_ids.end(), mesh_id) != local_mesh_ids.end();
}

const std::shared_ptr<tt::tt_metal::distributed::multihost::DistributedContext>& ControlPlane::get_distributed_context(
    MeshId mesh_id) const {
    auto distributed_context = distributed_contexts_.find(mesh_id);
    TT_FATAL(distributed_context != distributed_contexts_.end(), "Unknown mesh id: {}", mesh_id);
    return distributed_context->second;
}

const std::shared_ptr<tt::tt_metal::distributed::multihost::DistributedContext>& ControlPlane::get_host_local_context()
    const {
    return host_local_context_;
}

const std::unordered_map<tt_metal::distributed::multihost::Rank, std::pair<MeshId, MeshHostRankId>>&
ControlPlane::get_global_logical_bindings() const {
    return global_logical_bindings_;
}

// Helper function to fill connection info with common fields for fabric router configs
void fill_connection_info_fields(
    tt::tt_fabric::fabric_connection_info_t& connection_info,
    const CoreCoord& virtual_core,
    const FabricEriscDatamoverConfig& config,
    uint32_t sender_channel,
    uint16_t worker_free_slots_stream_id) {
    auto channel_allocator = config.channel_allocator.get();
    const auto static_channel_allocator =
        dynamic_cast<tt::tt_fabric::FabricStaticSizedChannelsAllocator*>(channel_allocator);
    TT_FATAL(static_channel_allocator != nullptr, "Channel allocator must be a FabricStaticSizedChannelsAllocator.");
    connection_info.edm_noc_x = static_cast<uint8_t>(virtual_core.x);
    connection_info.edm_noc_y = static_cast<uint8_t>(virtual_core.y);
    connection_info.edm_buffer_base_addr = static_channel_allocator->get_sender_channel_base_address(sender_channel);
    connection_info.num_buffers_per_channel =
        static_channel_allocator->get_sender_channel_number_of_slots(sender_channel);
    connection_info.edm_connection_handshake_addr = config.sender_channels_connection_semaphore_address[sender_channel];
    connection_info.edm_worker_location_info_addr =
        config.sender_channels_worker_conn_info_base_address[sender_channel];
    connection_info.buffer_size_bytes = config.channel_buffer_size_bytes;
    connection_info.buffer_index_semaphore_id = config.sender_channels_buffer_index_semaphore_address[sender_channel];
    connection_info.worker_free_slots_stream_id = worker_free_slots_stream_id;
}

// Helper function to fill tensix connection info with tensix-specific configuration
void fill_tensix_connection_info_fields(
    tt::tt_fabric::fabric_connection_info_t& connection_info,
    const CoreCoord& mux_core_virtual,
    const tt::tt_fabric::FabricTensixDatamoverConfig& tensix_config,
    ChipId physical_chip_id,
    chan_id_t eth_channel_id,
    uint32_t sender_channel,
    uint32_t risc_id) {
    connection_info.edm_noc_x = static_cast<uint8_t>(mux_core_virtual.x);
    connection_info.edm_noc_y = static_cast<uint8_t>(mux_core_virtual.y);
    connection_info.edm_buffer_base_addr = tensix_config.get_channels_base_address(risc_id, sender_channel);
    connection_info.num_buffers_per_channel = tensix_config.get_num_buffers_per_channel();
    connection_info.buffer_size_bytes = tensix_config.get_buffer_size_bytes_full_size_channel();
    connection_info.edm_connection_handshake_addr =
        tensix_config.get_connection_semaphore_address(physical_chip_id, eth_channel_id, sender_channel);
    connection_info.edm_worker_location_info_addr =
        tensix_config.get_worker_conn_info_base_address(physical_chip_id, eth_channel_id, sender_channel);
    connection_info.buffer_index_semaphore_id =
        tensix_config.get_buffer_index_semaphore_address(physical_chip_id, eth_channel_id, sender_channel);
    connection_info.worker_free_slots_stream_id =
        tensix_config.get_channel_credits_stream_id(physical_chip_id, eth_channel_id, sender_channel);
}

void ControlPlane::populate_fabric_connection_info(
    tt::tt_fabric::fabric_connection_info_t& worker_connection_info,
    tt::tt_fabric::fabric_connection_info_t& dispatcher_connection_info,
    tt::tt_fabric::fabric_connection_info_t& tensix_connection_info,
    ChipId physical_chip_id,
    chan_id_t eth_channel_id) const {
    constexpr uint16_t WORKER_FREE_SLOTS_STREAM_ID = 17;
    const auto& cluster = tt::tt_metal::MetalContext::instance().get_cluster();
    const auto& fabric_context = this->get_fabric_context();
    // Sender channel 0 is always for local worker in the new design
    const auto sender_channel = 0;

    const auto& fabric_tensix_config = tt::tt_metal::MetalContext::instance().get_fabric_tensix_config();
    // Always populate fabric router config for normal workers
    const auto& edm_config = fabric_context.get_fabric_router_config(
        tt::tt_fabric::FabricEriscDatamoverType::Default,
        tt::tt_fabric::FabricEriscDatamoverAxis::Short,
        fabric_tensix_config,
        static_cast<eth_chan_directions>(sender_channel));
    CoreCoord fabric_router_virtual_core = cluster.get_virtual_eth_core_from_channel(physical_chip_id, eth_channel_id);

    fill_connection_info_fields(
        worker_connection_info, fabric_router_virtual_core, edm_config, sender_channel, WORKER_FREE_SLOTS_STREAM_ID);

    // Check if fabric tensix config is enabled, if so populate different configs for dispatcher and tensix
    if (fabric_tensix_config != tt::tt_fabric::FabricTensixConfig::DISABLED) {
        // dispatcher uses different fabric router, which still has the default buffer size.
        const auto& default_edm_config = fabric_context.get_fabric_router_config();
        fill_connection_info_fields(
            dispatcher_connection_info,
            fabric_router_virtual_core,
            default_edm_config,
            sender_channel,
            WORKER_FREE_SLOTS_STREAM_ID);

        const auto& tensix_config = fabric_context.get_tensix_config();
        CoreCoord mux_core_logical = tensix_config.get_core_for_channel(physical_chip_id, eth_channel_id);
        CoreCoord mux_core_virtual = cluster.get_virtual_coordinate_from_logical_coordinates(
            physical_chip_id, mux_core_logical, CoreType::WORKER);
        // Get the RISC ID that handles this ethernet channel
        auto risc_id = tensix_config.get_risc_id_for_channel(physical_chip_id, eth_channel_id);

        fill_tensix_connection_info_fields(
            tensix_connection_info,
            mux_core_virtual,
            tensix_config,
            physical_chip_id,
            eth_channel_id,
            sender_channel,
            risc_id);
    } else {
        dispatcher_connection_info = worker_connection_info;
    }
}

void ControlPlane::collect_and_merge_router_port_directions_from_all_hosts() {
    const auto& distributed_context = tt::tt_metal::MetalContext::instance().global_distributed_context();
    if (*distributed_context.size() == 1) {
        // No need to collect from other hosts when running a single process
        return;
    }

    // Create RouterPortDirectionsData from local data
    RouterPortDirectionsData local_data;
    local_data.local_mesh_id = local_mesh_binding_.mesh_ids[0];
    local_data.local_host_rank_id = this->get_local_host_rank_id_binding();
    local_data.router_port_directions_map = router_port_directions_to_physical_eth_chan_map_;

    auto serialized_data = tt::tt_fabric::serialize_router_port_directions_to_bytes(local_data);
    std::vector<uint8_t> serialized_remote_data;
    auto my_rank = *(distributed_context.rank());

    for (std::size_t bcast_root = 0; bcast_root < *(distributed_context.size()); ++bcast_root) {
        if (my_rank == bcast_root) {
            // Issue the broadcast from the current process to all other processes in the world
            int local_data_size_bytes = serialized_data.size();  // Send data size first
            distributed_context.broadcast(
                tt::stl::Span<std::byte>(
                    reinterpret_cast<std::byte*>(&local_data_size_bytes), sizeof(local_data_size_bytes)),
                distributed_context.rank());

            distributed_context.broadcast(
                tt::stl::as_writable_bytes(tt::stl::Span<uint8_t>(serialized_data.data(), serialized_data.size())),
                distributed_context.rank());
        } else {
            // Acknowledge the broadcast issued by the root
            int remote_data_size_bytes = 0;  // Receive the size of the serialized data
            distributed_context.broadcast(
                tt::stl::Span<std::byte>(
                    reinterpret_cast<std::byte*>(&remote_data_size_bytes), sizeof(remote_data_size_bytes)),
                tt::tt_metal::distributed::multihost::Rank{bcast_root});
            serialized_remote_data.clear();
            serialized_remote_data.resize(remote_data_size_bytes);
            distributed_context.broadcast(
                tt::stl::as_writable_bytes(
                    tt::stl::Span<uint8_t>(serialized_remote_data.data(), serialized_remote_data.size())),
                tt::tt_metal::distributed::multihost::Rank{bcast_root});

            RouterPortDirectionsData deserialized_remote_data =
                tt::tt_fabric::deserialize_router_port_directions_from_bytes(serialized_remote_data);

            // Merge remote data into local router_port_directions_to_physical_eth_chan_map_
            for (const auto& [fabric_node_id, direction_map] : deserialized_remote_data.router_port_directions_map) {
                // Only merge if this fabric node is not already in our local map
                if (router_port_directions_to_physical_eth_chan_map_.find(fabric_node_id) ==
                    router_port_directions_to_physical_eth_chan_map_.end()) {
                    router_port_directions_to_physical_eth_chan_map_[fabric_node_id] = direction_map;
                } else {
                    // If fabric node exists, merge direction maps
                    for (const auto& [direction, channels] : direction_map) {
                        auto& local_direction_map = router_port_directions_to_physical_eth_chan_map_[fabric_node_id];
                        if (local_direction_map.find(direction) == local_direction_map.end()) {
                            local_direction_map[direction] = channels;
                        } else {
                            // Merge channels, avoiding duplicates
                            auto& local_channels = local_direction_map[direction];
                            for (const auto& channel : channels) {
                                if (std::find(local_channels.begin(), local_channels.end(), channel) ==
                                    local_channels.end()) {
                                    local_channels.push_back(channel);
                                }
                            }
                        }
                    }
                }
            }
        }
        // Barrier here for safety - Ensure that all ranks have completed the bcast op before proceeding to the next
        // root
        distributed_context.barrier();
    }
}


// Intermesh Connectivity Generation Functions

void ControlPlane::generate_intermesh_connectivity() {
    AnnotatedIntermeshConnections intermesh_connections;
    if (*(tt_metal::MetalContext::instance().global_distributed_context().size()) > 1) {
        // Intermesh Connectivity generation for the multi-host case
        auto exit_node_port_descriptors = this->generate_port_descriptors_for_exit_nodes();
        intermesh_connections = this->convert_port_desciptors_to_intermesh_connections(exit_node_port_descriptors);
    } else {
        // Intermesh Connectivity generation for the single-host case
        intermesh_connections = this->generate_intermesh_connections_on_local_host();
    }
    this->routing_table_generator_->load_intermesh_connections(intermesh_connections);
}

std::vector<PortDescriptor> ControlPlane::assign_logical_ports_to_exit_nodes(
    const std::string& my_host,
    const std::string& neighbor_host,
    bool strict_binding,
    const std::unordered_set<FabricNodeId>& requested_exit_nodes,
    std::unordered_set<port_id_t>& assigned_port_ids) {
    const auto& exit_nodes = physical_system_descriptor_->get_connecting_exit_nodes(my_host, neighbor_host);
    const auto& my_mesh_id = this->local_mesh_binding_.mesh_ids[0];
    const auto& mesh_edge_ports_to_chip_id =
        this->routing_table_generator_->mesh_graph->get_mesh_edge_ports_to_chip_id();

    std::vector<PortDescriptor> ports_to_neighbor;

    std::unordered_map<uint64_t, RoutingDirection> curr_exit_node_direction;
    for (const auto& exit_node : exit_nodes) {
        FabricNodeId exit_node_fabric_node_id = this->get_fabric_node_id_from_asic_id(*exit_node.src_exit_node);

        TT_FATAL(exit_node_fabric_node_id.mesh_id == my_mesh_id, "Exit node is not on my mesh");
        if (strict_binding) {
            if (requested_exit_nodes.find(exit_node_fabric_node_id) == requested_exit_nodes.end()) {
                continue;
            }
        }
        auto assoc_connection_hash = std::hash<tt::tt_metal::ExitNodeConnection>{}(exit_node);
        auto exit_node_hash = (*exit_node.src_exit_node) + (*exit_node.dst_exit_node);
        auto src_eth_chan = exit_node.eth_conn.src_chan;
        auto exit_node_chip = exit_node_fabric_node_id.chip_id;
        for (const auto& [port_id, chip_id] : mesh_edge_ports_to_chip_id[*my_mesh_id]) {
            if (exit_node_chip == chip_id) {
                auto port_direction = port_id.first;
                auto logical_chan_id = port_id.second;
                port_id_t port_id = {port_direction, logical_chan_id};
                // Assign this port id to the exit node if it is not already assigned
                bool valid_direction =
                    curr_exit_node_direction.find(exit_node_hash) == curr_exit_node_direction.end() ||
                    curr_exit_node_direction.at(exit_node_hash) == port_direction;
                if (assigned_port_ids.find(port_id) == assigned_port_ids.end() && valid_direction) {
                    assigned_port_ids.insert(port_id);
                    ports_to_neighbor.push_back(PortDescriptor{port_id, assoc_connection_hash});
                    exit_node_directions_[exit_node_fabric_node_id][src_eth_chan] = port_direction;
                    logical_port_to_eth_chan_[exit_node_fabric_node_id][port_id] = src_eth_chan;
                    curr_exit_node_direction[exit_node_hash] = port_direction;
                    break;
                }
            }
        }
    }
    return ports_to_neighbor;
}

PortDescriptorTable ControlPlane::generate_port_descriptors_for_exit_nodes() {
    const auto& mesh_graph = this->routing_table_generator_->mesh_graph;
    const auto& requested_intermesh_connections = mesh_graph->get_requested_intermesh_connections();
    const auto& requested_intermesh_ports = mesh_graph->get_requested_intermesh_ports();
    const auto& my_host = physical_system_descriptor_->my_host_name();
    const auto my_mesh_id = local_mesh_binding_.mesh_ids[0];

    TT_FATAL(
        requested_intermesh_connections.empty() || requested_intermesh_ports.empty(),
        "Mesh Graph Descriptor must specify either RelaxedGraph or Graph connections, not both.");

    bool strict_binding = !requested_intermesh_ports.empty();

    // Track the Logical Ethernet Ports connecting to all neighbors of my_mesh
    PortDescriptorTable port_descriptors;
    // Track Direction and Logical Ports already assigned for intermesh links
    std::unordered_set<port_id_t> assigned_port_ids;
    port_descriptors[my_mesh_id] = {};

    for (const auto& neighbor_host : physical_system_descriptor_->get_host_neighbors(my_host)) {
        auto neighbor_host_rank = physical_system_descriptor_->get_rank_for_hostname(neighbor_host);
        auto neighbor_mesh_id =
            this->global_logical_bindings_.at(tt::tt_metal::distributed::multihost::Rank{neighbor_host_rank}).first;
        bool connection_requested = check_connection_requested(
            my_mesh_id, neighbor_mesh_id, requested_intermesh_connections, requested_intermesh_ports);
        if (!connection_requested) {
            continue;
        }
        const auto& exit_nodes = physical_system_descriptor_->get_connecting_exit_nodes(my_host, neighbor_host);
        std::vector<uint64_t> src_exit_node_chips;
        src_exit_node_chips.reserve(exit_nodes.size());
        std::transform(
            exit_nodes.begin(), exit_nodes.end(), std::back_inserter(src_exit_node_chips), [](const auto& exit_node) {
                return *exit_node.src_exit_node;
            });
        std::unordered_set<FabricNodeId> requested_exit_nodes = this->get_requested_exit_nodes(
            my_mesh_id,
            neighbor_mesh_id,
            requested_intermesh_connections,
            requested_intermesh_ports,
            src_exit_node_chips);
        port_descriptors[my_mesh_id][neighbor_mesh_id] = this->assign_logical_ports_to_exit_nodes(
            my_host, neighbor_host, strict_binding, requested_exit_nodes, assigned_port_ids);
    }
    return port_descriptors;
}

std::unordered_set<FabricNodeId> ControlPlane::get_requested_exit_nodes(
    MeshId my_mesh_id,
    MeshId neighbor_mesh_id,
    const RequestedIntermeshConnections& requested_intermesh_connections,
    const RequestedIntermeshPorts& requested_intermesh_ports,
    const std::vector<uint64_t>& src_exit_node_chips) {
    std::unordered_set<FabricNodeId> requested_exit_nodes;
    if (!requested_intermesh_ports.empty()) {
        for (const auto& port : requested_intermesh_ports.at(*my_mesh_id).at(*neighbor_mesh_id)) {
            auto src_device = std::get<0>(port);
            auto dst_device = std::get<1>(port);
            auto num_chans = std::get<2>(port);
            uint32_t num_physical_chans = 0;
            for (const auto& src_exit_node_chip : src_exit_node_chips) {
                if (this->get_fabric_node_id_from_asic_id(src_exit_node_chip) == FabricNodeId(my_mesh_id, src_device)) {
                    requested_exit_nodes.insert(FabricNodeId(my_mesh_id, src_device));
                    num_physical_chans++;
                }
            }
            TT_FATAL(
                num_physical_chans >= num_chans,
                "Requested {} channels between {} and {}, on devices {} and {}, but only have {} physical channels",
                num_chans,
                *my_mesh_id,
                *neighbor_mesh_id,
                src_device,
                dst_device,
                num_physical_chans);
        }
    } else {
        std::size_t num_requested_chans = requested_intermesh_connections.at(*my_mesh_id).at(*neighbor_mesh_id);
        TT_FATAL(
            src_exit_node_chips.size() >= num_requested_chans,
            "Requested {} channels between {} and {}, but only have {} physical links",
            num_requested_chans,
            *my_mesh_id,
            *neighbor_mesh_id,
            src_exit_node_chips.size());
    }
    return requested_exit_nodes;
}

void ControlPlane::forward_descriptors_to_controller(
    PortDescriptorTable& port_descriptors, uint32_t my_rank, const std::string& my_host) {
    using namespace tt::tt_metal::distributed::multihost;
    constexpr uint32_t CONTROLLER_RANK = 0;
    auto& distributed_context = tt::tt_metal::MetalContext::instance().global_distributed_context();
    const auto& physical_system_descriptor = this->physical_system_descriptor_;
    std::size_t serialized_table_size = 0;
    std::vector<uint8_t> serialized_table;
    if (my_rank != CONTROLLER_RANK) {
        serialized_table = serialize_to_bytes(port_descriptors);
        serialized_table_size = serialized_table.size();
        distributed_context.send(
            tt::stl::Span<std::byte>(
                reinterpret_cast<std::byte*>(&serialized_table_size), sizeof(serialized_table_size)),
            Rank{CONTROLLER_RANK},
            Tag{0});
        distributed_context.send(
            tt::stl::as_writable_bytes(tt::stl::Span<uint8_t>(serialized_table.data(), serialized_table.size())),
            Rank{CONTROLLER_RANK},
            Tag{0});
    } else {
        for (const auto& hostname : physical_system_descriptor->get_all_hostnames()) {
            if (hostname == my_host) {
                continue;
            }
            auto peer_rank = physical_system_descriptor->get_rank_for_hostname(hostname);
            distributed_context.recv(
                tt::stl::Span<std::byte>(
                    reinterpret_cast<std::byte*>(&serialized_table_size), sizeof(serialized_table_size)),
                Rank{peer_rank},
                Tag{0});
            serialized_table.resize(serialized_table_size);
            distributed_context.recv(
                tt::stl::as_writable_bytes(tt::stl::Span<uint8_t>(serialized_table.data(), serialized_table.size())),
                Rank{peer_rank},
                Tag{0});
            auto peer_port_descriptors = deserialize_port_descriptors_from_bytes(serialized_table);
            TT_FATAL(peer_port_descriptors.size() == 1, "Expecting peer port id table to have exactly one mesh");
            port_descriptors[peer_port_descriptors.begin()->first] = std::move(peer_port_descriptors.begin()->second);
        }
    }
    distributed_context.barrier();
}

void ControlPlane::forward_intermesh_connections_from_controller(AnnotatedIntermeshConnections& intermesh_connections) {
    using namespace tt::tt_metal::distributed::multihost;
    auto& distributed_context = tt::tt_metal::MetalContext::instance().global_distributed_context();
    constexpr uint32_t CONTROLLER_RANK = 0;
    const auto& my_host = physical_system_descriptor_->my_host_name();
    auto my_rank = physical_system_descriptor_->get_rank_for_hostname(my_host);
    std::size_t serialized_table_size = 0;
    std::vector<uint8_t> serialized_connections;
    if (my_rank == CONTROLLER_RANK) {
        for (const auto& hostname : physical_system_descriptor_->get_all_hostnames()) {
            if (hostname == my_host) {
                continue;
            }
            auto peer_rank = physical_system_descriptor_->get_rank_for_hostname(hostname);
            serialized_connections = serialize_intermesh_connections_to_bytes(intermesh_connections);
            serialized_table_size = serialized_connections.size();
            distributed_context.send(
                tt::stl::Span<std::byte>(
                    reinterpret_cast<std::byte*>(&serialized_table_size), sizeof(serialized_table_size)),
                Rank{peer_rank},
                Tag{0});
            distributed_context.send(
                tt::stl::as_writable_bytes(
                    tt::stl::Span<uint8_t>(serialized_connections.data(), serialized_connections.size())),
                Rank{peer_rank},
                Tag{0});
        }
    } else {
        distributed_context.recv(
            tt::stl::Span<std::byte>(
                reinterpret_cast<std::byte*>(&serialized_table_size), sizeof(serialized_table_size)),
            Rank{0},
            Tag{0});
        serialized_connections.resize(serialized_table_size);
        distributed_context.recv(
            tt::stl::as_writable_bytes(
                tt::stl::Span<uint8_t>(serialized_connections.data(), serialized_connections.size())),
            Rank{0},
            Tag{0});
        intermesh_connections = deserialize_intermesh_connections_from_bytes(serialized_connections);
    }
    distributed_context.barrier();
}

AnnotatedIntermeshConnections ControlPlane::pair_logical_intermesh_ports(const PortDescriptorTable& port_descriptors) {
    AnnotatedIntermeshConnections intermesh_connections;

    const auto& mesh_graph = this->routing_table_generator_->mesh_graph;
    const auto& requested_intermesh_connections = mesh_graph->get_requested_intermesh_connections();
    const auto& requested_intermesh_ports = mesh_graph->get_requested_intermesh_ports();
    const auto& mesh_edge_ports_to_chip_id = mesh_graph->get_mesh_edge_ports_to_chip_id();

    bool strict_binding = !requested_intermesh_ports.empty();
    std::set<std::pair<uint32_t, uint32_t>> processed_neighbors;

    for (const auto& [src_mesh, port_identifiers] : port_descriptors) {
        for (const auto& [dest_mesh, src_ports] : port_identifiers) {
            if (processed_neighbors.find({*dest_mesh, *src_mesh}) != processed_neighbors.end()) {
                // Connections for these neighbors have already been setup - skip
                continue;
            }
            std::size_t num_ports_assigned = 0;
            std::size_t num_ports_requested = 0;
            std::unordered_map<FabricNodeId, uint32_t> num_ports_requested_at_exit_node;
            std::unordered_map<FabricNodeId, uint32_t> num_ports_assigned_at_exit_node;
            if (strict_binding) {
                for (const auto& port : requested_intermesh_ports.at(*src_mesh).at(*dest_mesh)) {
                    num_ports_requested_at_exit_node[FabricNodeId(src_mesh, std::get<0>(port))] += std::get<2>(port);
                    num_ports_assigned_at_exit_node[FabricNodeId(src_mesh, std::get<0>(port))] = 0;
                }
            } else {
                num_ports_requested = requested_intermesh_connections.at(*src_mesh).at(*dest_mesh);
            }

            const auto& dest_ports = port_descriptors.at(dest_mesh).at(src_mesh);
            // Iterate over src ports. For each src port, determine which dst port it connects to
            for (const auto& src_port : src_ports) {
                const auto& src_port_id = src_port.port_id;
                auto src_chip = mesh_edge_ports_to_chip_id.at(*src_mesh).at(src_port_id);
                if (strict_binding) {
                    if (num_ports_assigned_at_exit_node.at(FabricNodeId(src_mesh, src_chip)) >=
                        num_ports_requested_at_exit_node.at(FabricNodeId(src_mesh, src_chip))) {
                        continue;
                    }
                } else {
                    if (num_ports_assigned == num_ports_requested) {
                        break;
                    }
                }
                const auto& connection_hash = src_port.connection_hash;
                for (const auto& dest_port : dest_ports) {
                    if (dest_port.connection_hash == connection_hash) {
                        auto src_port_id = src_port.port_id;
                        auto dest_port_id = dest_port.port_id;
                        log_debug(
                            tt::LogDistributed,
                            "Connecting Meshes {} {} over Logical Ports {} {}",
                            *src_mesh,
                            *dest_mesh,
                            create_port_tag(src_port_id),
                            create_port_tag(dest_port_id));

                        intermesh_connections.push_back({{*src_mesh, src_port_id}, {*dest_mesh, dest_port_id}});
                        intermesh_connections.push_back({{*dest_mesh, dest_port_id}, {*src_mesh, src_port_id}});
                        num_ports_assigned++;
                        num_ports_assigned_at_exit_node[FabricNodeId(src_mesh, src_chip)]++;
                        break;
                    }
                }
            }
            processed_neighbors.insert({*src_mesh, *dest_mesh});
        }
    }
    return intermesh_connections;
}

AnnotatedIntermeshConnections ControlPlane::convert_port_desciptors_to_intermesh_connections(
    PortDescriptorTable& port_descriptors) {
    const auto& my_host = physical_system_descriptor_->my_host_name();
    auto my_rank = physical_system_descriptor_->get_rank_for_hostname(my_host);

    this->forward_descriptors_to_controller(port_descriptors, my_rank, my_host);

    AnnotatedIntermeshConnections intermesh_connections;
    if (my_rank == 0) {
        intermesh_connections = this->pair_logical_intermesh_ports(port_descriptors);
    }
    this->forward_intermesh_connections_from_controller(intermesh_connections);

    const auto my_mesh_id = local_mesh_binding_.mesh_ids[0];
    // Track all logical ports with active intermesh connections
    std::set<port_id_t> active_logical_ports;
    for (const auto& connection : intermesh_connections) {
        if (std::get<0>(connection).first == *my_mesh_id) {
            active_logical_ports.insert(std::get<0>(connection).second);
        }
    }
    // Remove directions from all logical ports not being actively used
    for (const auto& [exit_node, port] : logical_port_to_eth_chan_) {
        for (const auto& [port_id, physical_chan] : port) {
            if (active_logical_ports.find(port_id) == active_logical_ports.end()) {
                exit_node_directions_.at(exit_node).erase(physical_chan);
            }
        }
    }
    return intermesh_connections;
}

AnnotatedIntermeshConnections ControlPlane::generate_intermesh_connections_on_local_host() {
    const auto& mesh_graph = this->routing_table_generator_->mesh_graph;
    const auto& physical_system_descriptor = this->physical_system_descriptor_;

    std::unordered_map<uint32_t, std::set<port_id_t>> assigned_ports_per_mesh;
    std::set<std::pair<uint32_t, uint32_t>> processed_neighbors;
    AnnotatedIntermeshConnections intermesh_connections;
    std::unordered_map<uint64_t, uint32_t> num_connections;

    const auto& requested_intermesh_connections = mesh_graph->get_requested_intermesh_connections();
    const auto& requested_intermesh_ports = mesh_graph->get_requested_intermesh_ports();

    TT_FATAL(
        requested_intermesh_connections.empty() || requested_intermesh_ports.empty(),
        "Mesh Graph Descriptor must specify either RelaxedGraph or Graph connections, not both.");

    bool strict_binding = !requested_intermesh_ports.empty();

    auto should_process_direction_for_chip = [&](const FabricNodeId& edge_node,
                                                 ChipId candidate_chip_id,
                                                 std::optional<RoutingDirection> current_dir,
                                                 RoutingDirection candidate_dir) -> bool {
        return edge_node.chip_id == candidate_chip_id &&
               ((!current_dir.has_value()) || current_dir.value() == candidate_dir);
    };

    auto compute_mesh_connectivity_hash = [&](MeshId src_mesh_id, MeshId dst_mesh_id) -> uint64_t {
        return (1 << *src_mesh_id) | (1 << *dst_mesh_id);
    };

    for (const auto& local_mesh_id : local_mesh_binding_.mesh_ids) {
        const auto& mesh_edges = mesh_graph->get_mesh_edge_ports_to_chip_id().at(*local_mesh_id);

        std::unordered_set<FabricNodeId> exit_nodes;
        for (const auto& [port_id, edge_chip] : mesh_edges) {
            auto node = FabricNodeId(local_mesh_id, edge_chip);
            exit_nodes.insert(node);
        }
        // Pair the exit nodes from the current mesh with the exit nodes from the neighboring meshes
        for (const auto& node : exit_nodes) {
            auto physical_chip_id = logical_mesh_chip_id_to_physical_chip_id_mapping_.at(node);
            auto asic_id =
                tt::tt_metal::MetalContext::instance().get_cluster().get_unique_chip_ids().at(physical_chip_id);
            const auto& asic_neighbors = physical_system_descriptor->get_asic_neighbors(tt::tt_metal::AsicID{asic_id});

            for (const auto& asic_neighbor : asic_neighbors) {
                auto neighbor_node = this->get_fabric_node_id_from_asic_id(*asic_neighbor);
                if (neighbor_node.mesh_id == local_mesh_id ||
                    processed_neighbors.find({*neighbor_node.mesh_id, *local_mesh_id}) != processed_neighbors.end()) {
                    continue;
                }
                if (!check_connection_requested(
                        local_mesh_id,
                        neighbor_node.mesh_id,
                        requested_intermesh_connections,
                        requested_intermesh_ports)) {
                    continue;
                }
                if (!strict_binding and
                    num_connections[compute_mesh_connectivity_hash(local_mesh_id, neighbor_node.mesh_id)] >=
                        requested_intermesh_connections.at(*local_mesh_id).at(*neighbor_node.mesh_id)) {
                    continue;
                }

                auto connected_eth_chans =
                    physical_system_descriptor_->get_eth_connections(tt::tt_metal::AsicID{asic_id}, asic_neighbor);
                uint32_t num_connections_assigned = 0;
                std::unordered_map<FabricNodeId, uint32_t> num_ports_requested_at_exit_node;
                std::unordered_map<FabricNodeId, uint32_t> num_ports_assigned_at_exit_node;

                if (strict_binding) {
                    for (const auto& port : requested_intermesh_ports.at(*local_mesh_id).at(*neighbor_node.mesh_id)) {
                        num_ports_requested_at_exit_node[node] += std::get<2>(port);
                        num_ports_assigned_at_exit_node[node] = 0;
                    }
                }
                std::optional<RoutingDirection> local_dir = std::nullopt;
                std::optional<RoutingDirection> neighbor_dir = std::nullopt;
                for (const auto& [local_port_id, local_chip_id] : mesh_edges) {
                    if (strict_binding &&
                        num_ports_assigned_at_exit_node[node] >= num_ports_requested_at_exit_node[node]) {
                        continue;
                    } else if (num_connections_assigned >= connected_eth_chans.size()) {
                        break;
                    }
                    // Skip if this port doesn't match our node and direction constraints
                    if (!should_process_direction_for_chip(node, local_chip_id, local_dir, local_port_id.first)) {
                        continue;
                    }

                    // Try to assign local port
                    if (assigned_ports_per_mesh[*local_mesh_id].count(local_port_id)) {
                        continue;
                    }

                    // Local port is available - assign it
                    assigned_ports_per_mesh[*local_mesh_id].insert(local_port_id);

                    // Find matching neighbor port
                    bool found_neighbor = false;
                    for (const auto& [neighbor_port_id, neighbor_chip_id] :
                         mesh_graph->get_mesh_edge_ports_to_chip_id().at(*neighbor_node.mesh_id)) {
                        if (!should_process_direction_for_chip(
                                neighbor_node, neighbor_chip_id, neighbor_dir, neighbor_port_id.first)) {
                            continue;
                        }

                        if (assigned_ports_per_mesh[*neighbor_node.mesh_id].count(neighbor_port_id)) {
                            continue;
                        }

                        // Found available neighbor port - create connection
                        assigned_ports_per_mesh[*neighbor_node.mesh_id].insert(neighbor_port_id);
                        processed_neighbors.insert({*local_mesh_id, *neighbor_node.mesh_id});

                        // Add bidirectional connections
                        intermesh_connections.push_back(
                            {{*local_mesh_id, local_port_id}, {*neighbor_node.mesh_id, neighbor_port_id}});
                        intermesh_connections.push_back(
                            {{*neighbor_node.mesh_id, neighbor_port_id}, {*local_mesh_id, local_port_id}});

                        // Update exit node directions
                        auto& current_eth_conn = connected_eth_chans[num_connections_assigned];
                        exit_node_directions_[node][current_eth_conn.src_chan] = local_port_id.first;
                        exit_node_directions_[neighbor_node][current_eth_conn.dst_chan] = neighbor_port_id.first;

                        // Update counters
                        num_connections[compute_mesh_connectivity_hash(local_mesh_id, neighbor_node.mesh_id)]++;
                        num_connections_assigned++;
                        num_ports_assigned_at_exit_node[node]++;
                        local_dir = local_port_id.first;
                        neighbor_dir = neighbor_port_id.first;
                        found_neighbor = true;
                        break;
                    }

                    if (!found_neighbor) {
                        // No neighbor port found, release the local port
                        assigned_ports_per_mesh[*local_mesh_id].erase(local_port_id);
                    }
                }
            }
        }
    }
    return intermesh_connections;
}

bool ControlPlane::is_fabric_config_valid(tt::tt_fabric::FabricConfig fabric_config) const {
    if (fabric_config == tt::tt_fabric::FabricConfig::DISABLED) {
        return false;
    }

    static const std::unordered_set<tt::tt_fabric::FabricConfig> torus_fabric_configs = {
        tt::tt_fabric::FabricConfig::FABRIC_2D_TORUS_X,
        tt::tt_fabric::FabricConfig::FABRIC_2D_TORUS_Y,
        tt::tt_fabric::FabricConfig::FABRIC_2D_TORUS_XY,
    };

    if (torus_fabric_configs.count(fabric_config)) {
        validate_torus_setup(fabric_config);
        return true;  // Validation passed if no exception was thrown
    }

    // Non-torus configurations are valid by default since we always have at least mesh topology,
    // and mesh configurations don't require special validation like torus does
    return true;
}

void ControlPlane::validate_torus_setup(tt::tt_fabric::FabricConfig fabric_config) const {
    TT_ASSERT(physical_system_descriptor_ != nullptr, "Physical system descriptor not initialized");

    auto all_hostnames = physical_system_descriptor_->get_all_hostnames();
    auto cabling_descriptor_path = get_galaxy_cabling_descriptor_path(fabric_config);
    // Check if the cabling descriptor file exists
    TT_ASSERT(std::filesystem::exists(cabling_descriptor_path),
              "Cabling descriptor file not found: {}", cabling_descriptor_path);

    // Generate GSD YAML from the current physical system descriptor
    YAML::Node gsd_yaml = physical_system_descriptor_->generate_yaml_node();

    // Use the new validation function that handles CablingGenerator internally
    tt::scaleout_tools::validate_cabling_descriptor_against_gsd(
        cabling_descriptor_path,
        all_hostnames,
        gsd_yaml,
        false,                      // strict_validation
        false                       // assert_on_connection_mismatch
    );

    log_debug(tt::LogFabric, "Torus validation passed for configuration: {}", enchantum::to_string(fabric_config));
}

std::string ControlPlane::get_galaxy_cabling_descriptor_path(tt::tt_fabric::FabricConfig fabric_config) const {
    auto cluster_type = tt::tt_metal::MetalContext::instance().get_cluster().get_cluster_type();
    TT_FATAL(
        cluster_type == tt::tt_metal::ClusterType::GALAXY,
        "get_galaxy_cabling_descriptor_path is only supported on Galaxy systems, but cluster type is {}",
        enchantum::to_string(cluster_type));

    static constexpr std::string_view X_TORUS_PATH =
        "tools/tests/scaleout/cabling_descriptors/wh_galaxy_x_torus_superpod.textproto";
    static constexpr std::string_view Y_TORUS_PATH =
        "tools/tests/scaleout/cabling_descriptors/wh_galaxy_y_torus_superpod.textproto";
    static constexpr std::string_view XY_TORUS_PATH =
        "tools/tests/scaleout/cabling_descriptors/wh_galaxy_xy_torus_superpod.textproto";

    // Get fabric type from config and map to cabling descriptor paths
    FabricType fabric_type = get_fabric_type(fabric_config);

    static constexpr std::array<std::pair<FabricType, std::string_view>, 3> cabling_map = {
        {{FabricType::TORUS_X, X_TORUS_PATH},
         {FabricType::TORUS_Y, Y_TORUS_PATH},
         {FabricType::TORUS_XY, XY_TORUS_PATH}}};

    auto it = std::find_if(
        cabling_map.begin(), cabling_map.end(), [fabric_type](const auto& pair) { return pair.first == fabric_type; });
    TT_FATAL(it != cabling_map.end(), "Unknown torus configuration: {}", enchantum::to_string(fabric_config));

    const auto& root_dir = tt::tt_metal::MetalContext::instance().rtoptions().get_root_dir();
    return root_dir + std::string(it->second);
}

ControlPlane::~ControlPlane() = default;

}  // namespace tt::tt_fabric<|MERGE_RESOLUTION|>--- conflicted
+++ resolved
@@ -1609,17 +1609,9 @@
         physical_chip_id,
         tt::tt_metal::HalProgrammableCoreType::IDLE_ETH);
     write_to_all_cores(
-<<<<<<< HEAD
         &routing_info,
-        // TODO: https://github.com/tenstorrent/tt-metal/issues/27881
-        //      Active ETH doesn't have enough space (yet)
-        sizeof(routing_info) - MAX_NUM_MESHES,
+        sizeof(routing_info),
         tt::tt_metal::HalL1MemAddrType::ROUTING_TABLE,
-=======
-        &tensix_routing_info,
-        sizeof(tensix_routing_info),
-        tt::tt_metal::HalL1MemAddrType::FABRIC_ROUTING_TABLE,
->>>>>>> 6ccd4deb
         physical_chip_id,
         tt::tt_metal::HalProgrammableCoreType::ACTIVE_ETH);
     tt::tt_metal::MetalContext::instance().get_cluster().l1_barrier(physical_chip_id);
@@ -2715,8 +2707,10 @@
     auto all_hostnames = physical_system_descriptor_->get_all_hostnames();
     auto cabling_descriptor_path = get_galaxy_cabling_descriptor_path(fabric_config);
     // Check if the cabling descriptor file exists
-    TT_ASSERT(std::filesystem::exists(cabling_descriptor_path),
-              "Cabling descriptor file not found: {}", cabling_descriptor_path);
+    TT_ASSERT(
+        std::filesystem::exists(cabling_descriptor_path),
+        "Cabling descriptor file not found: {}",
+        cabling_descriptor_path);
 
     // Generate GSD YAML from the current physical system descriptor
     YAML::Node gsd_yaml = physical_system_descriptor_->generate_yaml_node();
@@ -2726,8 +2720,8 @@
         cabling_descriptor_path,
         all_hostnames,
         gsd_yaml,
-        false,                      // strict_validation
-        false                       // assert_on_connection_mismatch
+        false,  // strict_validation
+        false   // assert_on_connection_mismatch
     );
 
     log_debug(tt::LogFabric, "Torus validation passed for configuration: {}", enchantum::to_string(fabric_config));
