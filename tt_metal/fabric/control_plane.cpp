--- conflicted
+++ resolved
@@ -1931,10 +1931,7 @@
     // Populate the local to remote mapping for all intermesh links
     // This cannot be done by UMD, since it has no knowledge of links marked
     // for intermesh routing (these links are hidden from UMD).
-<<<<<<< HEAD
-=======
     const auto& distributed_context = tt::tt_metal::MetalContext::instance().global_distributed_context();
->>>>>>> b4c83a17
     const auto& cluster = tt::tt_metal::MetalContext::instance().get_cluster();
     intermesh_link_table_.local_mesh_id = local_mesh_binding_.mesh_ids[0];
     intermesh_link_table_.local_host_rank_id = this->get_local_host_rank_id_binding();
