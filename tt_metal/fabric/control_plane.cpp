--- conflicted
+++ resolved
@@ -531,7 +531,8 @@
     const auto& user_chip_ids = tt::tt_metal::MetalContext::instance().get_cluster().user_exposed_chip_ids();
     TT_FATAL(
         user_chip_ids.size() >= mesh_container.size(),
-        "Number of chips visible ({}) is less than the number of chips specified in mesh graph descriptor ({}), check system status with tt-smi that all chips are visible.",
+        "Number of chips visible ({}) is less than the number of chips specified in mesh graph descriptor ({}), check "
+        "system status with tt-smi that all chips are visible.",
         user_chip_ids.size(),
         mesh_container.size());
 
@@ -712,10 +713,10 @@
                 const auto src_fabric_node_id = FabricNodeId(mesh_id, src_fabric_chip_id);
                 auto physical_chip_id = get_physical_chip_id_from_fabric_node_id(src_fabric_node_id);
                 num_ports_per_chip = tt::tt_metal::MetalContext::instance()
-                                        .get_cluster()
-                                        .get_soc_desc(physical_chip_id)
-                                        .get_cores(CoreType::ETH)
-                                        .size();
+                                         .get_cluster()
+                                         .get_soc_desc(physical_chip_id)
+                                         .get_cores(CoreType::ETH)
+                                         .size();
                 break;
             }
         }
@@ -1153,7 +1154,11 @@
             return fabric_node_id;
         }
     }
-    TT_FATAL(false, "Physical chip id {} not found in control plane chip mapping. You are calling for a chip outside of the fabric cluster. Check that your mesh graph descriptor specifies the correct topology", physical_chip_id);
+    TT_FATAL(
+        false,
+        "Physical chip id {} not found in control plane chip mapping. You are calling for a chip outside of the fabric "
+        "cluster. Check that your mesh graph descriptor specifies the correct topology",
+        physical_chip_id);
     return FabricNodeId(MeshId{0}, 0);
 }
 
@@ -1299,29 +1304,6 @@
         src_fabric_node_id.mesh_id, src_fabric_node_id.chip_id);
     auto dst_mesh_coord = this->routing_table_generator_->mesh_graph->chip_to_coordinate(
         dst_fabric_node_id.mesh_id, dst_fabric_node_id.chip_id);
-<<<<<<< HEAD
-    // The src node is considered valid in this API if its owned by the current host. This requires the node to be in a
-    // mesh on this host.
-    bool valid_src = this->is_local_mesh(src_fabric_node_id.mesh_id);
-    // Fabric Route will terminate at the exit node if the host does not own the destination node. i.e. dest is not on a
-    // mesh or coordinate range owned by the host.
-    bool end_route_at_exit_node =
-        ((dst_fabric_node_id.mesh_id != src_fabric_node_id.mesh_id) and
-         !(this->is_local_mesh(dst_fabric_node_id.mesh_id)) and (host_local_coord_range.contains(dst_mesh_coord)));
-    // If getting route within mesh, but the dest is not local, we stop at the last local node in the mesh.
-    bool end_route_at_edge_of_local_mesh =
-        ((dst_fabric_node_id.mesh_id == src_fabric_node_id.mesh_id) and
-         !(host_local_coord_range.contains(dst_mesh_coord)));
-
-    TT_FATAL(
-        valid_src,
-        "Cannot generate the fabric route between {} and {} on host {}, since M {} is not local to the host.",
-        src_fabric_node_id,
-        dst_fabric_node_id,
-        this->local_mesh_binding_.host_rank,
-        src_fabric_node_id.mesh_id);
-=======
->>>>>>> c5340c23
 
     std::vector<std::pair<FabricNodeId, chan_id_t>> route;
     int i = 0;
@@ -1367,14 +1349,6 @@
     auto src_chip_id = src_fabric_node_id.chip_id;
     auto dst_mesh_id = dst_fabric_node_id.mesh_id;
     auto dst_chip_id = dst_fabric_node_id.chip_id;
-<<<<<<< HEAD
-    if (src_mesh_id != dst_mesh_id) {
-        const auto& inter_mesh_routing_table = this->routing_table_generator_->get_inter_mesh_table();
-        return inter_mesh_routing_table[*src_mesh_id][src_chip_id][*dst_mesh_id];
-    } else if (src_chip_id != dst_chip_id) {
-        const auto& intra_mesh_routing_table = this->routing_table_generator_->get_intra_mesh_table();
-        return intra_mesh_routing_table[*src_mesh_id][src_chip_id][dst_chip_id];
-=======
     // TODO: remove returning of std::nullopt, and just return NONE value
     // Tests and usage should check for NONE value
     if (src_mesh_id != dst_mesh_id) {
@@ -1387,7 +1361,6 @@
         if (intra_mesh_routing_table[*src_mesh_id][src_chip_id][dst_chip_id] != RoutingDirection::NONE) {
             return intra_mesh_routing_table[*src_mesh_id][src_chip_id][dst_chip_id];
         }
->>>>>>> c5340c23
     }
     return std::nullopt;
 }
