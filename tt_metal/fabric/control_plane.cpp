--- conflicted
+++ resolved
@@ -381,8 +381,8 @@
 
     // Use mesh_graph to get all (mesh_id, host_rank) pairs (this follows topology_mapper's mesh_rank_bindings),
     // then use topology_mapper's helper function to get the MPI rank for each (mesh_id, host_rank) pair.
-    for (const auto& mesh_id : this->routing_table_generator_->mesh_graph->get_mesh_ids()) {
-        const auto& host_ranks = this->routing_table_generator_->mesh_graph->get_host_ranks(mesh_id);
+    for (const auto& mesh_id : this->mesh_graph_->get_mesh_ids()) {
+        const auto& host_ranks = this->mesh_graph_->get_host_ranks(mesh_id);
         for (const auto& [_, mesh_host_rank] : host_ranks) {
             int mpi_rank = topology_mapper_->get_mpi_rank_for_mesh_host_rank(mesh_id, mesh_host_rank);
             mpi_ranks_[mesh_id][mesh_host_rank] = tt::tt_metal::distributed::multihost::Rank{mpi_rank};
@@ -457,39 +457,6 @@
 
     if (logical_mesh_chip_id_to_physical_chip_id_mapping.has_value()) {
         // Initialize topology mapper with provided mapping, skipping discovery
-<<<<<<< HEAD
-        this->topology_mapper_ = std::make_unique<tt::tt_fabric::TopologyMapper>(
-            *this->mesh_graph_,
-            *this->physical_system_descriptor_,
-            this->local_mesh_binding_,
-            logical_mesh_chip_id_to_physical_chip_id_mapping->get());
-        this->load_physical_chip_mapping(logical_mesh_chip_id_to_physical_chip_id_mapping->get());
-    } else {
-        std::vector<std::pair<AsicPosition, FabricNodeId>> fixed_asic_position_pinnings;
-
-        // Pin start or mesh to match the Galaxy Topology so that external QSFP links align with corner of fabric mesh
-        // node ids This is for performance optimizations to make sure that MGD mapping does not bisect a device
-
-        // * * o o < Pinned corners marked with *
-        // * o o o
-        // o o o o
-        // o o o o
-        // o o o o
-        // o o o o
-        // o o o o
-        // o o o o
-        const bool is_1d = this->mesh_graph_->get_mesh_shape(MeshId{0})[0] == 1 ||
-                           this->mesh_graph_->get_mesh_shape(MeshId{0})[1] == 1;
-        const size_t board_size = cluster.get_unique_chip_ids().size();
-        if (cluster.is_ubb_galaxy() && !is_1d && board_size == 32) {  // Using full board size for UBB Galaxy
-            int y_size = this->mesh_graph_->get_mesh_shape(MeshId{0})[1];
-            fixed_asic_position_pinnings.push_back({AsicPosition{1, 1}, FabricNodeId(MeshId{0}, 0)});
-            fixed_asic_position_pinnings.push_back({AsicPosition{1, 5}, FabricNodeId(MeshId{0}, 1)});
-            fixed_asic_position_pinnings.push_back({AsicPosition{1, 2}, FabricNodeId(MeshId{0}, y_size)});
-        }
-
-=======
->>>>>>> c1d07a6c
         this->topology_mapper_ = std::make_unique<tt::tt_fabric::TopologyMapper>(
             *this->mesh_graph_,
             *this->physical_system_descriptor_,
@@ -498,19 +465,16 @@
         this->load_physical_chip_mapping(logical_mesh_chip_id_to_physical_chip_id_mapping->get());
     } else {
         this->topology_mapper_ = std::make_unique<tt::tt_fabric::TopologyMapper>(
-            *this->routing_table_generator_->mesh_graph, *this->physical_system_descriptor_, this->local_mesh_binding_);
+            *this->mesh_graph_, *this->physical_system_descriptor_, this->local_mesh_binding_);
         this->load_physical_chip_mapping(
             topology_mapper_->get_local_logical_mesh_chip_id_to_physical_chip_id_mapping());
     }
 
-<<<<<<< HEAD
-    // Create routing table generator with topology mapper
+    // Initialize routing table generator after topology_mapper is created
     this->routing_table_generator_ = std::make_unique<RoutingTableGenerator>(*this->topology_mapper_);
 
-=======
     // Initialize distributed contexts after topology_mapper is created so we can use its helper function
     this->initialize_distributed_contexts();
->>>>>>> c1d07a6c
     this->generate_intermesh_connectivity();
 
     // Printing, only enabled with log_debug
@@ -977,13 +941,10 @@
                 } else {
                     auto host_rank_for_chip =
                         this->topology_mapper_->get_host_rank_for_chip(mesh_id, logical_connected_chip_id);
-<<<<<<< HEAD
-=======
 
                     auto neighbor_host = this->topology_mapper_->get_hostname_for_fabric_node_id(
                         FabricNodeId(mesh_id, logical_connected_chip_id));
 
->>>>>>> c1d07a6c
                     TT_ASSERT(
                         host_rank_for_chip.has_value(),
                         "Mesh {} Chip {} does not have a host rank associated with it",
@@ -1042,101 +1003,6 @@
     // inter_mesh_routing_tables_ should be populated for all hosts in BigMesh
 }
 
-<<<<<<< HEAD
-void ControlPlane::write_routing_tables_to_eth_cores(MeshId mesh_id, ChipId chip_id) const {
-    FabricNodeId fabric_node_id{mesh_id, chip_id};
-    const auto& chip_intra_mesh_routing_tables = this->intra_mesh_routing_tables_.at(fabric_node_id);
-    const auto& chip_inter_mesh_routing_tables = this->inter_mesh_routing_tables_.at(fabric_node_id);
-    auto physical_chip_id = this->logical_mesh_chip_id_to_physical_chip_id_mapping_.at(fabric_node_id);
-    // Loop over ethernet channels to only write to cores with ethernet links
-    // Looping over chip_intra/inter_mesh_routing_tables will write to all cores, even if they don't have ethernet links
-    const auto& chip_eth_chans_map = this->router_port_directions_to_physical_eth_chan_map_.at(fabric_node_id);
-    for (const auto& [direction, eth_chans] : chip_eth_chans_map) {
-        for (const auto& eth_chan : eth_chans) {
-            // eth_chans are the active ethernet channels on this chip
-            const auto& eth_chan_intra_mesh_routing_table = chip_intra_mesh_routing_tables[eth_chan];
-            const auto& eth_chan_inter_mesh_routing_table = chip_inter_mesh_routing_tables[eth_chan];
-            tt::tt_fabric::fabric_router_l1_config_t fabric_router_config{};
-            std::fill_n(
-                fabric_router_config.intra_mesh_table.dest_entry,
-                tt::tt_fabric::MAX_MESH_SIZE,
-                eth_chan_magic_values::INVALID_ROUTING_TABLE_ENTRY);
-            std::fill_n(
-                fabric_router_config.inter_mesh_table.dest_entry,
-                tt::tt_fabric::MAX_NUM_MESHES,
-                eth_chan_magic_values::INVALID_ROUTING_TABLE_ENTRY);
-            for (uint32_t i = 0; i < eth_chan_intra_mesh_routing_table.size(); i++) {
-                fabric_router_config.intra_mesh_table.dest_entry[i] = eth_chan_intra_mesh_routing_table[i];
-            }
-            for (uint32_t i = 0; i < eth_chan_inter_mesh_routing_table.size(); i++) {
-                fabric_router_config.inter_mesh_table.dest_entry[i] = eth_chan_inter_mesh_routing_table[i];
-            }
-
-            const auto src_routing_plane_id = this->get_routing_plane_id(eth_chan, eth_chans);
-            if (chip_eth_chans_map.find(RoutingDirection::N) != chip_eth_chans_map.end()) {
-                fabric_router_config.port_direction.directions[eth_chan_directions::NORTH] =
-                    this->get_downstream_eth_chan_id(src_routing_plane_id, chip_eth_chans_map.at(RoutingDirection::N));
-            } else {
-                fabric_router_config.port_direction.directions[eth_chan_directions::NORTH] =
-                    eth_chan_magic_values::INVALID_DIRECTION;
-            }
-            if (chip_eth_chans_map.find(RoutingDirection::S) != chip_eth_chans_map.end()) {
-                fabric_router_config.port_direction.directions[eth_chan_directions::SOUTH] =
-                    this->get_downstream_eth_chan_id(src_routing_plane_id, chip_eth_chans_map.at(RoutingDirection::S));
-            } else {
-                fabric_router_config.port_direction.directions[eth_chan_directions::SOUTH] =
-                    eth_chan_magic_values::INVALID_DIRECTION;
-            }
-            if (chip_eth_chans_map.find(RoutingDirection::E) != chip_eth_chans_map.end()) {
-                fabric_router_config.port_direction.directions[eth_chan_directions::EAST] =
-                    this->get_downstream_eth_chan_id(src_routing_plane_id, chip_eth_chans_map.at(RoutingDirection::E));
-            } else {
-                fabric_router_config.port_direction.directions[eth_chan_directions::EAST] =
-                    eth_chan_magic_values::INVALID_DIRECTION;
-            }
-            if (chip_eth_chans_map.find(RoutingDirection::W) != chip_eth_chans_map.end()) {
-                fabric_router_config.port_direction.directions[eth_chan_directions::WEST] =
-                    this->get_downstream_eth_chan_id(src_routing_plane_id, chip_eth_chans_map.at(RoutingDirection::W));
-            } else {
-                fabric_router_config.port_direction.directions[eth_chan_directions::WEST] =
-                    eth_chan_magic_values::INVALID_DIRECTION;
-            }
-
-            fabric_router_config.my_mesh_id = *mesh_id;
-            fabric_router_config.my_device_id = chip_id;
-            MeshShape fabric_mesh_shape = this->mesh_graph_->get_mesh_shape(mesh_id);
-            fabric_router_config.north_dim = fabric_mesh_shape[0];
-            fabric_router_config.east_dim = fabric_mesh_shape[1];
-
-            // Write data to physical eth core
-            CoreCoord virtual_eth_core =
-                tt::tt_metal::MetalContext::instance().get_cluster().get_virtual_eth_core_from_channel(
-                    physical_chip_id, eth_chan);
-
-            TT_ASSERT(
-                tt_metal::MetalContext::instance().hal().get_dev_size(
-                    tt_metal::HalProgrammableCoreType::ACTIVE_ETH, tt_metal::HalL1MemAddrType::FABRIC_ROUTER_CONFIG) ==
-                    sizeof(tt::tt_fabric::fabric_router_l1_config_t),
-                "ControlPlane: Fabric router config size mismatch");
-            log_debug(
-                tt::LogFabric,
-                "ControlPlane: Writing routing table to on M{}D{} eth channel {}",
-                mesh_id,
-                chip_id,
-                eth_chan);
-            tt::tt_metal::MetalContext::instance().get_cluster().write_core(
-                (void*)&fabric_router_config,
-                sizeof(tt::tt_fabric::fabric_router_l1_config_t),
-                tt_cxy_pair(physical_chip_id, virtual_eth_core),
-                tt_metal::MetalContext::instance().hal().get_dev_addr(
-                    tt_metal::HalProgrammableCoreType::ACTIVE_ETH, tt_metal::HalL1MemAddrType::FABRIC_ROUTER_CONFIG));
-        }
-    }
-    tt::tt_metal::MetalContext::instance().get_cluster().l1_barrier(physical_chip_id);
-}
-
-=======
->>>>>>> c1d07a6c
 FabricNodeId ControlPlane::get_fabric_node_id_from_physical_chip_id(ChipId physical_chip_id) const {
     for (const auto& [fabric_node_id, mapped_physical_chip_id] :
          this->logical_mesh_chip_id_to_physical_chip_id_mapping_) {
@@ -2121,12 +1987,7 @@
     std::optional<MeshHostRankId> local_host_rank_id =
         MeshScope::LOCAL == scope ? std::make_optional(this->get_local_host_rank_id_binding()) : std::nullopt;
 
-<<<<<<< HEAD
     return this->topology_mapper_->get_coord_range(mesh_id, local_host_rank_id);
-=======
-    // TODO: Change this to topology mapper
-    return this->routing_table_generator_->mesh_graph->get_coord_range(mesh_id, local_host_rank_id);
->>>>>>> c1d07a6c
 }
 
 bool ControlPlane::is_local_mesh(MeshId mesh_id) const {
@@ -2338,9 +2199,8 @@
 void ControlPlane::generate_intermesh_connectivity() {
     AnnotatedIntermeshConnections intermesh_connections;
 
-    auto generate_mapping_locally_ =
-        (this->routing_table_generator_->mesh_graph->get_mesh_ids().size() == 1) &&
-        (this->routing_table_generator_->mesh_graph->get_host_ranks(local_mesh_binding_.mesh_ids[0]).size() == 1);
+    auto generate_mapping_locally_ = (this->mesh_graph_->get_mesh_ids().size() == 1) &&
+                                     (this->mesh_graph_->get_host_ranks(local_mesh_binding_.mesh_ids[0]).size() == 1);
 
     if (!generate_mapping_locally_ && *(tt_metal::MetalContext::instance().global_distributed_context().size()) > 1) {
         // Intermesh Connectivity generation for the multi-host case
