--- conflicted
+++ resolved
@@ -1130,80 +1130,7 @@
 
             // There are some cases, mainly for performance, where we don't want to switch between sender channels
             // so we interoduce this to provide finer grain control over when we disable the automatic switching
-<<<<<<< HEAD
             if constexpr (is_sender_channel_serviced[0]) {
-=======
-            run_sender_channel_step<
-                enable_packet_header_recording,
-                enable_fabric_counters,
-                RECEIVER_NUM_BUFFERS,
-                SENDER_NUM_BUFFERS,
-                to_receiver_packets_sent_streams[VC0_RECEIVER_CHANNEL],
-                sender_ch_live_check_skip[0]>(
-                local_sender_channels[0],
-                local_sender_channel_worker_interfaces[0],
-                outbound_to_receiver_channel_pointers[VC0_RECEIVER_CHANNEL],
-                remote_receiver_channels[VC0_RECEIVER_CHANNEL],
-                sender_channel_counters_ptrs[0],
-                sender_channel_packet_recorders[0],
-                channel_connection_established[0],
-                0);
-            if constexpr (!dateline_connection) {
-                run_receiver_channel_step<
-                    enable_packet_header_recording,
-                    enable_fabric_counters,
-                    RECEIVER_NUM_BUFFERS,
-                    SENDER_NUM_BUFFERS,
-                    NUM_SENDER_CHANNELS,
-                    to_receiver_packets_sent_streams[0],
-                    0>(
-                    local_receiver_channels[0],
-                    remote_sender_channels,
-                    downstream_edm_noc_interfaces,
-                    receiver_channel_counters_ptrs[0],
-                    receiver_channel_pointers[0],
-                    receiver_channel_packet_recorders[0],
-                    receiver_channel_0_trid_tracker,
-                    0,
-                    port_direction_table);
-            }
-            if constexpr (enable_ring_support) {
-                run_receiver_channel_step<
-                    enable_packet_header_recording,
-                    enable_fabric_counters,
-                    RECEIVER_NUM_BUFFERS,
-                    SENDER_NUM_BUFFERS,
-                    NUM_SENDER_CHANNELS,
-                    to_receiver_packets_sent_streams[1],
-                    1>(
-                    local_receiver_channels[1],
-                    remote_sender_channels,
-                    downstream_edm_noc_interfaces,
-                    receiver_channel_counters_ptrs[1],
-                    receiver_channel_pointers[1],
-                    receiver_channel_packet_recorders[1],
-                    receiver_channel_1_trid_tracker,
-                    1,
-                    port_direction_table);
-            }
-
-            run_sender_channel_step<
-                enable_packet_header_recording,
-                enable_fabric_counters,
-                RECEIVER_NUM_BUFFERS,
-                SENDER_NUM_BUFFERS,
-                to_receiver_packets_sent_streams[VC0_RECEIVER_CHANNEL],
-                sender_ch_live_check_skip[1]>(
-                local_sender_channels[1],
-                local_sender_channel_worker_interfaces[1],
-                outbound_to_receiver_channel_pointers[VC0_RECEIVER_CHANNEL],
-                remote_receiver_channels[VC0_RECEIVER_CHANNEL],
-                sender_channel_counters_ptrs[1],
-                sender_channel_packet_recorders[1],
-                channel_connection_established[1],
-                1);
-            if constexpr (is_2d_fabric) {
->>>>>>> e7ca84a8
                 run_sender_channel_step<
                     enable_packet_header_recording,
                     enable_fabric_counters,
@@ -1237,7 +1164,8 @@
                         receiver_channel_pointers[0],
                         receiver_channel_packet_recorders[0],
                         receiver_channel_0_trid_tracker,
-                        0);
+                        0,
+                        port_direction_table);
                 }
             }
             if constexpr (is_receiver_channel_serviced[1]) {
@@ -1257,7 +1185,8 @@
                         receiver_channel_pointers[1],
                         receiver_channel_packet_recorders[1],
                         receiver_channel_1_trid_tracker,
-                        1);
+                        1,
+                        port_direction_table);
                 }
             }
 
