// SPDX-FileCopyrightText: © 2024 Tenstorrent AI ULC
//
// SPDX-License-Identifier: Apache-2.0

#include "dataflow_api.h"
#include "debug/assert.h"
#include "tt_metal/hw/inc/ethernet/tunneling.h"

#include "tt_metal/api/tt-metalium/fabric_edm_packet_header.hpp"
#include "tt_metal/api/tt-metalium/edm_fabric_counters.hpp"
#include "tt_metal/api/tt-metalium/fabric_edm_types.hpp"

#include "tt_metal/fabric/hw/inc/edm_fabric/1d_fabric_constants.hpp"
#include "tt_metal/fabric/hw/inc/edm_fabric/edm_handshake.hpp"
#include "tt_metal/fabric/hw/inc/edm_fabric/edm_fabric_worker_adapters.hpp"
#include "tt_metal/fabric/hw/inc/edm_fabric/fabric_edm_packet_header_validate.hpp"
#include "tt_metal/fabric/hw/inc/edm_fabric/fabric_edm_packet_transmission.hpp"
#include "tt_metal/fabric/hw/inc/edm_fabric/fabric_erisc_datamover_channels.hpp"
#include "tt_metal/fabric/hw/inc/edm_fabric/edm_fabric_utils.hpp"
#include "tt_metal/fabric/hw/inc/edm_fabric/1d_fabric_transaction_id_tracker.hpp"
#include "tt_metal/fabric/hw/inc/edm_fabric/fabric_stream_regs.hpp"
#include "tt_metal/fabric/hw/inc/tt_fabric_utils.h"

#include "noc_overlay_parameters.h"
#include "tt_metal/hw/inc/utils/utils.h"
#include <fabric_host_interface.h>

#include <array>
#include <cstddef>
#include <cstdint>

using namespace tt::tt_fabric;

/*

The fabric Erisc Data Mover (EDM) is a component that can be used to build *very* simple linear topology fabrics.
One of these EDMs can be instantiated on each ethernet link. It is built from 3 "channels" (though the definition
of channel here is a little loose since two of the 3 will merge traffic, so this setup could be interpreted as a
two channel setup.). This EDM implements packet based packets only - concepts like sockets are not supported.

## EDM Structure

There are two sender channels and one receiver channel. "Sender" and "receiver" are relative to the Ethernet link,
not the chip. Sender sends over the link and receiver receives from the link.

Each sender channel serves a different purpose:
- Sender channel 0 : Accepts packets from a workers on the local chip
- Sender channel 1: accepts packets from an upstream EDM (i.e. an upstream
  EDM receiver channel on the same chip but different core)

The receiver channel accepts packets from the Ethernet link and can do one (or both) of:
- Write the packet to local chip if it is the intended destination (unicast or mcast)
- Forward the packet to the next chip in the line if:
  - Unicast and not the target chip
  - Multicast and this chip is in the multicast target range

Sender channels will merge traffic into the remote EDM's receiver channel.

Below is a diagram that shows how EDMs can be connected over an ethernet link. In this case, the two
EDM kernels are run on separate, but connected ethernet link cores.

 ┌───────────────────────┐           ┌───────────────────────┐
 │    Sender Channel 0   │           │    Receiver Channel   │
 │   ┌────────────────┐  │           │   ┌────────────────┐  │
 │   │                ┼──┼───┬───────┼───►                │  │
 │   │                │  │   │       │   │                │  │
 │   └────────────────┘  │   │       │   └────────────────┘  │
 │    Sender Channel 1   │   │       │    Sender Channel 1   │
 │   ┌────────────────┐  │   │       │   ┌────────────────┐  │
 │   │                ┼──┼───┘       │   │                │  │
 │   │                │  │         ┌─┼───┼                │  │
 │   └────────────────┘  │         │ │   └────────────────┘  │
 │    Receiver Channel   │         │ │    Sender Channel 0   │
 │   ┌────────────────┐  │         │ │   ┌────────────────┐  │
 │   │                │  │         │ │   │                │  │
 │   │                ◄──┼─────────┴─┼───┼                │  │
 │   └────────────────┘  │           │   └────────────────┘  │
 │                       │           │                       │
 │                       │           │                       │
 └───────────────────────┘           └───────────────────────┘


## Building a "Fabric"

At present, only linear topologies are supported, and one per ethernet link along that given line.
Below shows the intended connectivity of EDMs across chips in a hypothetical 3-chip fabric. For longer
lines, the pattern would be extended.

           CHIP 0                              CHIP 1                             CHIP 2
     ┌─────────────────┐                ┌─────────────────┐                ┌─────────────────┐
     │                 │                │                 │                │                 │
┌────┴─────┐ ▲   ┌─────┴────┐      ┌────┴─────┐ ▲   ┌─────┴────┐      ┌────┴─────┐ ▲   ┌─────┴────┐
│   EDM    │ │   │   EDM    │      │   EDM    │ │   │   EDM    │      │   EDM    │ │   │   EDM    │
│ ┌──────┐ │ │   │ ┌──────┐ │      │ ┌──────┐ │ │   │ ┌──────┐ │      │ ┌──────┐ │ │   │ ┌──────┐ │
│ │ Rx   ┼─┼─┴───┼─► S1   ┼─┼─┬────┼─► Rx   ┼─┼─┴───┼─► S1   ┼─┼┬─────┼─► Rx   ┼─┼─┘   | | S1   │ │
│ └──────┘ │     │ └──────┘ │ │    │ └──────┘ │     │ └──────┘ ││     │ └──────┘ │     │ └──────┘ │
│ ┌──────┐ │     │ ┌──────┐ │ │    │ ┌──────┐ │     │ ┌──────┐ ││     │ ┌──────┐ │     │ ┌──────┐ │
│ │ S0   ◄─┼──┬──┼─► S0   ┼─┼─┘   ┌┼─┼ S0   ◄─┼──┬──┼─► S0   ┼─┼┘    ┌┼─┼ S0   ◄─┼──┬──┼─► S0   │ │
│ └──────┘ │  │  │ └──────┘ │     ││ └──────┘ │  │  │ └──────┘ │     ││ └──────┘ │  │  │ └──────┘ │
│ ┌──────┐ │  │  │ ┌──────┐ │     ││ ┌──────┐ │  │  │ ┌──────┐ │     ││ ┌──────┐ │  │  │ ┌──────┐ │
│ │ S1   | |  │ ┌┼─┼ Rx   ◄─┼─────┴┼─┼ S1   ◄─┼─┐│ ┌┼─┼ Rx   ◄─┼─────┴┼─┼ S1   ◄─┼─┐│ ┌┼─┼ Rx   │ │
│ └──────┘ │  | |│ └──────┘ │      │ └──────┘ │ └┼─┤│ └──────┘ │      │ └──────┘ │ └┼─┤│ └──────┘ │
└────┬─────┘  │ │└─────┬────┘      └────┬─────┘  │ │└─────┬────┘      └────┬─────┘  │ │└─────┬────┘
     │          ▼      │                │          ▼      │                │          ▼      │
     └─────────────────┘                └─────────────────┘                └─────────────────┘


## Connecting Workers to Channels

As mentioned, only one worker can push to a given EDM sender channel at a time. In order to send to an EDM
sender channel, the worker must establish a connection. The connection protocol is as follows and is started
by the worker (the EDM is a subordinate in this protocol).

*NOTE*: If multiple workers try to connect to the same EDM sender channel at the same time, the behavior is undefined.
*NOTE*: Additionally, if a worker pushes packets to a channel it isn't connected to, behaviour is undefined.
*NOTE*: Undefined == likely hang

The `EdmToEdmSender` from `edm_fabric_worker_adapters.hpp`
provides an implementation of the connection protocol. `EdmToEdmSender` also acts as a wrapper around that
protocol so workers can simply call `open()` to execute the connection protocol without having to manually reimplement
for each kernel.

### Protocol
Worker:
- Read from EDM sender channel buffer_index address
  - Required so that the worker knows where to write its first packet (since the channel may already contain packets
from a previous connection)
- Write worker core X/Y (NOC 0 based)
- Write worker flow control semaphore L1 address

EDM Sender Channel:
- Check local connection valid semaphore for new established connection
  - When the connection semaphore indicates an active connection, the channel assumes all other relevant fields were
    correctly populated by the worker:
    - Worker core_x (on NOC 0)
    - Worker core_y (on NOC 0)
    - Worker flow control semaphore L1 address


## Tearing Down Connections

Every worker is required to explicitly teardown its connection with the EDM before terminating. To do this, the worker
must simply write a `0` to the EDM sender channel's connection semaphore address. As long as the worker has sent all
of its packets to the EDM before this, then the EDM will guarantee to forward the messages correctly.

At this point, it is safe for another kernel to establish a connection.

## Packet Structure

Workers are responsible for populating packet headers before sending to the EDM. The packet header structure is defined
in `fabric_edm_packet_header.hpp`.

## Channel structure

Each EDM channel is built from one or more buffers. Each buffer is the same size and can hold atmost one packet.
Neighbouring packets occupy nehighouring buffers - with the exception of the last buffer index. The next packet after a
write into the last buffer index will wrap around to the first buffer index. Even if packets do not occupy the full
buffer, subsequent packets will always be written into the next logical buffer. A gap will exist in memory but the EDM
will not send that padded data (unless it is more performant - which is possible in some special cases)

 Example channel with 8 buffers
┌───────┬───────┬───────┬───────┬───────┬───────┬───────┬───────┐
│       │       │       │       │       │       │       │       │
│       │       │       │       │       │       │       │       │
└───────┴───────┴───────┴───────┴───────┴───────┴───────┴───────┘
 buf 0   buf 1   buf 2   buf 3   buf 4   buf 5   buf 6   buf 7


Here we have an example of a channel with 4 buffers, filled with some number of packets. Each packet is a different
size. Packets 0, 2, and 3 are smaller than the full buffer size, while packet 1 is the full buffer size.

┌───────────────┬───────────────┬───────────────┬───────────────┐
│H|Payload| / / │H|Payload      │H|Pyld| / / / /│H|Payload  |/ /│
│ |       |/ / /│ |             │ |    |/ / / / │ |         | / │
└───────────────┴───────────────┴───────────────┴───────────────┘
  buf 0           buf 1           buf 2           buf 3




## Sending Packets
Sending a packet is done as follows:

1) Worker waits for flow control semaphore increment from EDM sender channel
  - Indicates there is space at the next buffer index for a packet
2) Worker performs a noc write of its packet to the EDM sender channel at the buffer index

*NOTE*: !!!ALL PACKETS MUST CONTAIN DESTINATION NOC X/Y AS NOC 0 COORDINATES, REGARDLESS OF THE `noc_index` OF THE
SENDER!!!


## EDM <-> EDM Channel Flow Control
The flow control protocol between EDM channels is built on a rd/wr ptr based protocol where pointers are
to buffer slots within the channel (as opposed so something else like byte or word offset). Ptrs are
free to advance independently from each other as long as there is no overflow or underflow.

The flow control is implemented through the use of several stream registers: one per conceptual pointer being tracked.
In total there are 5 such counters:
1) to receiver channel packets sent
  - Incremented by sender (via eth_reg_write) by the number of buffer slots written. In practice, this means it is
    incremented once per packet
2) to sender 0 packets acked
  - Incremented by receiver for every new packet from channel 0 that it sees
3) to sender 1 packets acked
  - Incremented by receiver for every new packet from channel 1 that it sees
4) to sender 0 packets completed
  - Incremented by receiver for every packet from channel 0 that it completes processing for
5) to sender 1 packets completed
  - Incremented by receiver for every packet from channel 1 that it completes processing for

See calls to `increment_local_update_ptr_val`, `remote_update_ptr_val`, `init_ptr_val` for more on implementation.

### Sender Channel Flow Control
Both sender channels share the same flow control view into the receiver channel. This is because both channels
write to the same receiver channel.
* wrptr:
  * points to next buffer slot to write to into the remote (over Ethernet) receiver channel.
  * leads other pointers
  * writer updates for every new packet
  * `has_data_to_send(): local_wrptr != remote_sender_wrptr`
* ackptr
  * trails `wrptr`
  * advances as the channel receives acknowledgements from the receiver
    * as this advances, the sender channel can notify the upstream worker of additional space in sender channel buffer
* completion_ptr:
  * trails `local_wrptr`
  * "rdptr" from remote sender's perspective
  * advances as packets completed by receiver
    * as this advances, the sender channel can write additional packets to the receiver at this slot

### Receiver Channel Flow Control
* ackptr/rdptr:
  * leads all pointers
  * indicates the next buffer slot we expect data to arrive (from remote sender) at
    * advances as packets are received (and acked)
  * make sure not to overlap completion pointer
* wr_sent_ptr:
  * trails `ackptr`
  * indicates the buffer slot currently being processed, written out
    * advances after all forwding writes (to noc or downstream EDM) are initiated
* wr_flush_ptr:
  * trails `wr_sent_ptr`
  * advances as writes are flushed
* completion_ptr:
  * trails `wr_flush_ptr`
  * indicates the next receiver buffer slot in the receiver channel to send completion acks for
*/

////////////////////////////////////////////////
// Data structures, types, enums, and constants
////////////////////////////////////////////////

// Defined here because sender_channel_0_free_slots_stream_id does not come from
// 1d_fabric_constants.hpp
static constexpr std::array<uint32_t, MAX_NUM_SENDER_CHANNELS> sender_channel_free_slots_stream_ids = {
    WorkerToFabricEdmSenderImpl<0>::sender_channel_0_free_slots_stream_id,
    sender_channel_1_free_slots_stream_id,
    sender_channel_2_free_slots_stream_id,
    sender_channel_3_free_slots_stream_id,
    sender_channel_4_free_slots_stream_id};
static_assert(sender_channel_free_slots_stream_ids[0] == 17);
static_assert(sender_channel_free_slots_stream_ids[1] == 18);
static_assert(sender_channel_free_slots_stream_ids[2] == 19);
static_assert(sender_channel_free_slots_stream_ids[3] == 20);
static_assert(sender_channel_free_slots_stream_ids[4] == 21);

static constexpr std::array<uint32_t, NUM_ROUTER_CARDINAL_DIRECTIONS> receiver_channel_free_slots_stream_ids = {
    receiver_channel_0_free_slots_from_east_stream_id,
    receiver_channel_0_free_slots_from_west_stream_id,
    receiver_channel_0_free_slots_from_north_stream_id,
    receiver_channel_0_free_slots_from_south_stream_id};

/*
 * Tracks receiver channel pointers (from sender side)
 */
template <uint8_t RECEIVER_NUM_BUFFERS>
struct OutboundReceiverChannelPointers {
    uint32_t num_free_slots = RECEIVER_NUM_BUFFERS;
    BufferIndex remote_receiver_buffer_index{0};
    size_t cached_next_buffer_slot_addr = 0;

    FORCE_INLINE bool has_space_for_packet() const { return num_free_slots; }
};

/*
 * Tracks receiver channel pointers (from receiver side)
 */
template <uint8_t RECEIVER_NUM_BUFFERS>
struct ReceiverChannelPointers {
    ChannelCounter<RECEIVER_NUM_BUFFERS> wr_sent_counter;
    ChannelCounter<RECEIVER_NUM_BUFFERS> wr_flush_counter;
    ChannelCounter<RECEIVER_NUM_BUFFERS> ack_counter;
    ChannelCounter<RECEIVER_NUM_BUFFERS> completion_counter;
    std::array<uint8_t, RECEIVER_NUM_BUFFERS> src_chan_ids;

    FORCE_INLINE void set_src_chan_id(BufferIndex buffer_index, uint8_t src_chan_id) {
        src_chan_ids[buffer_index.get()] = src_chan_id;
    }

    FORCE_INLINE uint8_t get_src_chan_id(BufferIndex buffer_index) const { return src_chan_ids[buffer_index.get()]; }
};

struct PacketHeaderRecorder {
    volatile uint32_t* buffer_ptr;
    size_t buffer_n_headers;
    size_t buffer_index;

    PacketHeaderRecorder(volatile uint32_t* buffer_ptr, size_t buffer_n_headers) :
        buffer_ptr(buffer_ptr), buffer_n_headers(buffer_n_headers), buffer_index(0) {}

    void record_packet_header(volatile uint32_t* packet_header_ptr) {
        uint32_t dest_l1_addr = (uint32_t)buffer_ptr + buffer_index * sizeof(PACKET_HEADER_TYPE);
        noc_async_write(
            (uint32_t)packet_header_ptr,
            get_noc_addr(my_x[0], my_y[0], dest_l1_addr),
            sizeof(PACKET_HEADER_TYPE),
            1 - noc_index  // avoid the contention on main noc
        );
        buffer_index++;
        if (buffer_index == buffer_n_headers) {
            buffer_index = 0;
        }
    }
};

enum PacketLocalForwardType : uint8_t {
    PACKET_FORWARD_INVALID = 0x0,
    PACKET_FORWARD_LOCAL_ONLY = 0x1,
    PACKET_FORWARD_REMOTE_ONLY = 0x2,
    PACKET_FORWARD_LOCAL_AND_REMOTE = 0x3
};

// tracks if the main loop made any progress. If many loop iterations were completed without
// did_something=true (i.e. no progress was made), then we allow for context switch in case
// the link is down
bool did_something;

/////////////////////////////////////////////
//   SENDER SIDE HELPERS
/////////////////////////////////////////////

<<<<<<< HEAD
template <uint8_t VC_RECEIVER_CHANNEL, uint8_t SENDER_NUM_BUFFERS, uint8_t RECEIVER_NUM_BUFFERS>
=======
template <uint8_t SENDER_NUM_BUFFERS, uint8_t RECEIVER_NUM_BUFFERS, uint8_t to_receiver_pkts_sent_id, bool SKIP_CONNECTION_LIVENESS_CHECK>
>>>>>>> c7005e85
FORCE_INLINE void send_next_data(
    tt::tt_fabric::EthChannelBuffer<SENDER_NUM_BUFFERS>& sender_buffer_channel,
    tt::tt_fabric::EdmChannelWorkerInterface<SENDER_NUM_BUFFERS>& sender_worker_interface,
    OutboundReceiverChannelPointers<RECEIVER_NUM_BUFFERS>& outbound_to_receiver_channel_pointers,
    tt::tt_fabric::EthChannelBuffer<RECEIVER_NUM_BUFFERS>& receiver_buffer_channel,
    uint8_t sender_channel_index) {
    auto& remote_receiver_buffer_index = outbound_to_receiver_channel_pointers.remote_receiver_buffer_index;
    auto& remote_receiver_num_free_slots = outbound_to_receiver_channel_pointers.num_free_slots;
    auto& local_sender_write_counter = sender_worker_interface.local_write_counter;

    // TODO: TUNING - experiment with only conditionally breaking the transfer up into multiple packets if we are
    //       a certain threshold less than full packet
    //       we can precompute this value even on host and pass it in so we can get away with a single integer
    //       compare
    //       NOTE: if we always send full packet, then we don't need the second branch below dedicated for
    //             channel sync

    uint32_t src_addr = sender_buffer_channel.get_cached_next_buffer_slot_addr();

    volatile auto* pkt_header = reinterpret_cast<volatile PACKET_HEADER_TYPE*>(src_addr);
    size_t payload_size_bytes = pkt_header->get_payload_size_including_header();
    auto dest_addr = receiver_buffer_channel.get_cached_next_buffer_slot_addr();
    pkt_header->src_ch_id = sender_channel_index;

    if constexpr (ETH_TXQ_SPIN_WAIT_SEND_NEXT_DATA) {
        while (internal_::eth_txq_is_busy(sender_txq_id)) {
        };
    }
    internal_::eth_send_packet_bytes_unsafe(sender_txq_id, src_addr, dest_addr, payload_size_bytes);

    // Note: We can only advance to the next buffer index if we have fully completed the send (both the payload and sync
    // messages)
    if constexpr (SKIP_CONNECTION_LIVENESS_CHECK) {
        // For persistent connections, we don't need to increment the counter, we only care about the
        // buffer index, so we only increment it directly
        local_sender_write_counter.index = BufferIndex{wrap_increment<SENDER_NUM_BUFFERS>(local_sender_write_counter.index.get())};
    } else {
        local_sender_write_counter.increment();
    }

    // TODO: Put in fn
    remote_receiver_buffer_index =
        BufferIndex{wrap_increment<RECEIVER_NUM_BUFFERS>(remote_receiver_buffer_index.get())};
    receiver_buffer_channel.set_cached_next_buffer_slot_addr(
        receiver_buffer_channel.get_buffer_address(remote_receiver_buffer_index));
    sender_buffer_channel.set_cached_next_buffer_slot_addr(
        sender_buffer_channel.get_buffer_address(local_sender_write_counter.get_buffer_index()));
    remote_receiver_num_free_slots--;
    // update the remote reg
    static constexpr uint32_t packets_to_forward = 1;
    while (internal_::eth_txq_is_busy(sender_txq_id)) {
    };
<<<<<<< HEAD
    remote_update_ptr_val<to_receiver_packets_sent_streams[VC_RECEIVER_CHANNEL], sender_txq_id>(words_to_forward);
=======
    remote_update_ptr_val<to_receiver_pkts_sent_id, sender_txq_id>(packets_to_forward);
>>>>>>> c7005e85
}

/////////////////////////////////////////////
//   RECEIVER SIDE HELPERS
/////////////////////////////////////////////

/*
 * Acting the receiver, we are looking at our receiver channel and acking the sender who sent us the latest packet.
 * Doesn't check to see if indeed a new message is available. It's assumed the caller has handled that separately.
 * MUST CHECK !is_eth_txq_busy() before calling
 */
template <uint8_t RECEIVER_NUM_BUFFERS>
FORCE_INLINE void receiver_send_received_ack(
    // currently the pointer is working multiple jobs (ack, completion, read) because we haven't implemented the
    // decoupling of those jobs yet to separate pointrers
    BufferIndex receiver_buffer_index,
    const tt::tt_fabric::EthChannelBuffer<RECEIVER_NUM_BUFFERS>& local_receiver_buffer_channel) {
    // Set the acknowledgement bits
    volatile tt_l1_ptr auto* pkt_header = reinterpret_cast<volatile tt_l1_ptr PACKET_HEADER_TYPE*>(
        local_receiver_buffer_channel.get_buffer_address(receiver_buffer_index));
    const auto src_id = pkt_header->src_ch_id;
    while (internal_::eth_txq_is_busy(receiver_txq_id)) {
    };
    remote_update_ptr_val<receiver_txq_id>(to_sender_packets_acked_streams[src_id], 1);
}

// MUST CHECK !is_eth_txq_busy() before calling
FORCE_INLINE void receiver_send_completion_ack(uint8_t src_id) {
    if constexpr (ETH_TXQ_SPIN_WAIT_RECEIVER_SEND_COMPLETION_ACK) {
        while (internal_::eth_txq_is_busy(receiver_txq_id)) {
        };
    }
    remote_update_ptr_val<receiver_txq_id>(to_sender_packets_completed_streams[src_id], 1);
}

template <uint8_t SENDER_NUM_BUFFERS>
FORCE_INLINE bool can_forward_packet_completely(
    ROUTING_FIELDS_TYPE cached_routing_fields,
    tt::tt_fabric::EdmToEdmSender<SENDER_NUM_BUFFERS>& downstream_edm_interface) {
    // We always check if it is the terminal mcast packet value. We can do this because all unicast packets have the
    // mcast terminal value masked in to the routing field. This simplifies the check here to a single compare.
    bool deliver_locally_only;
    if constexpr (std::is_same_v<ROUTING_FIELDS_TYPE, tt::tt_fabric::RoutingFields>) {
        deliver_locally_only = cached_routing_fields.value == tt::tt_fabric::RoutingFields::LAST_MCAST_VAL;
    } else if constexpr (std::is_same_v<ROUTING_FIELDS_TYPE, tt::tt_fabric::LowLatencyRoutingFields>) {
        deliver_locally_only = (cached_routing_fields.value & tt::tt_fabric::LowLatencyRoutingFields::FIELD_MASK) ==
                               tt::tt_fabric::LowLatencyRoutingFields::WRITE_ONLY;
    }
    return deliver_locally_only || downstream_edm_interface.edm_has_space_for_packet();
}

template <uint8_t SENDER_NUM_BUFFERS>
FORCE_INLINE bool can_forward_packet_completely(
    tt_l1_ptr MeshPacketHeader* packet_header,
    std::array<tt::tt_fabric::EdmToEdmSender<SENDER_NUM_BUFFERS>, NUM_USED_RECEIVER_CHANNELS>& downstream_edm_interface,
    std::array<uint8_t, num_eth_ports>& port_direction_table) {
    if (packet_header->is_mcast_active) {
        // mcast downstream needs to check if downstream has space (lookup from set direction field)
        // forward to local and remote
        bool has_space = true;
        // If the current chip is part of an mcast group, stall until all downstream mcast receivers have
        // space
        for (size_t i = eth_chan_directions::EAST; i < eth_chan_directions::COUNT; i++) {
            if (packet_header->mcast_params[i] and i != my_direction) {
                has_space &= downstream_edm_interface[i].edm_has_space_for_packet();
            }
        }
        return has_space;
    } else {
        // check if header matches curr. If so, check mcast fields, set mcast true and forward to specific direction
        auto dest_chip_id = packet_header->dst_start_chip_id;
        auto dest_mesh_id = packet_header->dst_start_mesh_id;
        tt_l1_ptr fabric_router_l1_config_t* routing_table =
            reinterpret_cast<tt_l1_ptr fabric_router_l1_config_t*>(eth_l1_mem::address_map::FABRIC_ROUTER_CONFIG_BASE);

        if (dest_mesh_id != routing_table->my_mesh_id) {
            uint32_t downstream_channel = routing_table->inter_mesh_table.dest_entry[dest_mesh_id];
            ASSERT(downstream_channel != INVALID_DIRECTION);
            auto downstream_direction = port_direction_table[downstream_channel];
            return downstream_edm_interface[downstream_direction].edm_has_space_for_packet();
        } else {
            if (dest_chip_id == routing_table->my_device_id) {
                // Packet has reached its intended chip. Check if this is an mcast or unicast txn.
                // If mcast, this packet needs to be forwarded to remote and unicasted locally.
                bool mcast_active = false;
                bool has_space = true;
                for (size_t i = eth_chan_directions::EAST; i < eth_chan_directions::COUNT; i++) {
                    if (packet_header->mcast_params[i]) {
                        mcast_active = true;
                        has_space &= downstream_edm_interface[i].edm_has_space_for_packet();
                    }
                }
                // Set mcast mode if a valid mcast directions are specified
                packet_header->is_mcast_active = mcast_active;
                return has_space;
            } else {
                // Unicast packet needs to be forwarded
                auto downstream_channel = routing_table->intra_mesh_table.dest_entry[(uint8_t)dest_chip_id];
                ASSERT(downstream_channel != INVALID_DIRECTION);
                auto downstream_direction = port_direction_table[downstream_channel];
                return downstream_edm_interface[downstream_direction].edm_has_space_for_packet();
            }
        }
    }
}

template <uint8_t SENDER_NUM_BUFFERS>
FORCE_INLINE __attribute__((optimize("jump-tables"))) bool can_forward_packet_completely(
    uint32_t hop_cmd,
    std::array<tt::tt_fabric::EdmToEdmSender<SENDER_NUM_BUFFERS>, NUM_USED_RECEIVER_CHANNELS>&
        downstream_edm_interface) {
    bool ret_val = false;
    switch (hop_cmd) {
        case LowLatencyMeshRoutingFields::NOOP: break;
        case LowLatencyMeshRoutingFields::FORWARD_EAST:
            if constexpr (my_direction == eth_chan_directions::EAST) {  // packet dest
                ret_val = true;
            } else {  // W/N/S forward East
                ret_val = downstream_edm_interface[eth_chan_directions::EAST].edm_has_space_for_packet();
            }
            break;
        case LowLatencyMeshRoutingFields::FORWARD_WEST:
            if constexpr (my_direction == eth_chan_directions::WEST) {  // packet dest
                ret_val = true;
            } else {  // E/N/S forward West
                ret_val = downstream_edm_interface[eth_chan_directions::WEST].edm_has_space_for_packet();
            }
            break;
        case LowLatencyMeshRoutingFields::WRITE_AND_FORWARD_EW:
            // Line Mcast East<->West
            if constexpr (my_direction == eth_chan_directions::WEST) {  // packet dest + forward East
                ret_val = downstream_edm_interface[eth_chan_directions::EAST].edm_has_space_for_packet();
            } else {  // packet dest + forward West
                ret_val = downstream_edm_interface[eth_chan_directions::WEST].edm_has_space_for_packet();
            }
            break;
        case LowLatencyMeshRoutingFields::FORWARD_NORTH:
            if constexpr (my_direction == eth_chan_directions::NORTH) {  // packet dest
                ret_val = true;
            } else {  // E/W/S forward North
                ret_val = downstream_edm_interface[eth_chan_directions::NORTH].edm_has_space_for_packet();
            }
            break;
        case LowLatencyMeshRoutingFields::FORWARD_SOUTH:
            if constexpr (my_direction == eth_chan_directions::SOUTH) {  // packet dest
                ret_val = true;
            } else {  // E/W/N forward South
                ret_val = downstream_edm_interface[eth_chan_directions::SOUTH].edm_has_space_for_packet();
            }
            break;
        case LowLatencyMeshRoutingFields::WRITE_AND_FORWARD_NS:
            // Line Mcast North<->South
            if constexpr (my_direction == eth_chan_directions::SOUTH) {  // packet dest + forward North
                ret_val = downstream_edm_interface[eth_chan_directions::NORTH].edm_has_space_for_packet();
            } else {  // packet dest + forward South
                ret_val = downstream_edm_interface[eth_chan_directions::SOUTH].edm_has_space_for_packet();
            }
            break;
        default: __builtin_unreachable();
    }
    return ret_val;
}

// !!!WARNING!!! - MAKE SURE CONSUMER HAS SPACE BEFORE CALLING
template <uint8_t rx_channel_id, uint8_t SENDER_NUM_BUFFERS>
FORCE_INLINE void receiver_forward_packet(
    // TODO: have a separate cached copy of the packet header to save some additional L1 loads
    tt_l1_ptr PACKET_HEADER_TYPE* packet_start,
    ROUTING_FIELDS_TYPE cached_routing_fields,
    tt::tt_fabric::EdmToEdmSender<SENDER_NUM_BUFFERS>& downstream_edm_interface,
<<<<<<< HEAD
    uint8_t transaction_id) {
=======
    uint8_t transaction_id,
    uint8_t rx_channel_id) {
    constexpr bool ENABLE_STATEFUL_NOC_APIS =
#if !defined(DEBUG_PRINT_ENABLED) and !defined(WATCHER_ENABLED)
        true;
#else
        false;
#endif
>>>>>>> c7005e85
    if constexpr (std::is_same_v<ROUTING_FIELDS_TYPE, tt::tt_fabric::RoutingFields>) {
        // If the packet is a terminal packet, then we can just deliver it locally
        bool start_distance_is_terminal_value =
            (cached_routing_fields.value & tt::tt_fabric::RoutingFields::HOP_DISTANCE_MASK) ==
            tt::tt_fabric::RoutingFields::LAST_HOP_DISTANCE_VAL;
        uint16_t payload_size_bytes = packet_start->payload_size_bytes;
        bool not_last_destination_device = cached_routing_fields.value != tt::tt_fabric::RoutingFields::LAST_MCAST_VAL;
        // disable when dprint enabled due to noc cmd buf usage of DPRINT
        if (not_last_destination_device) {
<<<<<<< HEAD
            forward_payload_to_downstream_edm<enable_ring_support, true>(
=======
            forward_payload_to_downstream_edm<SENDER_NUM_BUFFERS, enable_ring_support, ENABLE_STATEFUL_NOC_APIS>(
>>>>>>> c7005e85
                packet_start, payload_size_bytes, cached_routing_fields, downstream_edm_interface, transaction_id);
        }
        if (start_distance_is_terminal_value) {
            execute_chip_unicast_to_local_chip(packet_start, payload_size_bytes, transaction_id, rx_channel_id);
        }
    } else if constexpr (std::is_same_v<ROUTING_FIELDS_TYPE, tt::tt_fabric::LowLatencyRoutingFields>) {
        uint32_t routing = cached_routing_fields.value & tt::tt_fabric::LowLatencyRoutingFields::FIELD_MASK;
        uint16_t payload_size_bytes = packet_start->payload_size_bytes;
        switch (routing) {
            case tt::tt_fabric::LowLatencyRoutingFields::WRITE_ONLY:
                execute_chip_unicast_to_local_chip(packet_start, payload_size_bytes, transaction_id, rx_channel_id);
                break;
            case tt::tt_fabric::LowLatencyRoutingFields::FORWARD_ONLY:
<<<<<<< HEAD
                forward_payload_to_downstream_edm<enable_ring_support, true>(
                    packet_start, payload_size_bytes, cached_routing_fields, downstream_edm_interface, transaction_id);
                break;
            case tt::tt_fabric::LowLatencyRoutingFields::WRITE_AND_FORWARD:
                forward_payload_to_downstream_edm<enable_ring_support, true>(
=======
                forward_payload_to_downstream_edm<SENDER_NUM_BUFFERS, enable_ring_support, ENABLE_STATEFUL_NOC_APIS>(
                    packet_start, payload_size_bytes, cached_routing_fields, downstream_edm_interface, transaction_id);
                break;
            case tt::tt_fabric::LowLatencyRoutingFields::WRITE_AND_FORWARD:
                forward_payload_to_downstream_edm<SENDER_NUM_BUFFERS, enable_ring_support, ENABLE_STATEFUL_NOC_APIS>(
>>>>>>> c7005e85
                    packet_start, payload_size_bytes, cached_routing_fields, downstream_edm_interface, transaction_id);
                execute_chip_unicast_to_local_chip(packet_start, payload_size_bytes, transaction_id, rx_channel_id);
                break;
            default: {
                ASSERT(false);
            }
        }
    }
}

#if defined(FABRIC_2D) && defined(DYNAMIC_ROUTING_ENABLED)
// !!!WARNING!!! - MAKE SURE CONSUMER HAS SPACE BEFORE CALLING
template <uint8_t rx_channel_id, uint8_t SENDER_NUM_BUFFERS>
FORCE_INLINE __attribute__((optimize("jump-tables"))) void receiver_forward_packet(
    tt_l1_ptr PACKET_HEADER_TYPE* packet_start,
    ROUTING_FIELDS_TYPE cached_routing_fields,
    std::array<tt::tt_fabric::EdmToEdmSender<SENDER_NUM_BUFFERS>, NUM_USED_RECEIVER_CHANNELS>& downstream_edm_interface,
    uint8_t transaction_id,
    std::array<uint8_t, num_eth_ports>& port_direction_table) {
    auto dest_mesh_id = packet_start->dst_start_mesh_id;
    auto dest_chip_id = packet_start->dst_start_chip_id;
    auto mcast_active = packet_start->is_mcast_active;

    uint16_t payload_size_bytes = packet_start->payload_size_bytes;
    tt_l1_ptr fabric_router_l1_config_t* routing_table =
        reinterpret_cast<tt_l1_ptr fabric_router_l1_config_t*>(eth_l1_mem::address_map::FABRIC_ROUTER_CONFIG_BASE);

    if (dest_mesh_id != routing_table->my_mesh_id) {
        uint32_t downstream_channel = routing_table->inter_mesh_table.dest_entry[dest_mesh_id];
        ASSERT(downstream_channel != INVALID_DIRECTION);
        auto downstream_direction = port_direction_table[downstream_channel];
        forward_payload_to_downstream_edm<enable_ring_support, false>(
            packet_start,
            payload_size_bytes,
            cached_routing_fields,
            downstream_edm_interface[downstream_direction],
            transaction_id);
    } else {
        if (dest_chip_id == routing_table->my_device_id || mcast_active) {
            execute_chip_unicast_to_local_chip(packet_start, payload_size_bytes, transaction_id, rx_channel_id);
            if (mcast_active) {
                // This packet is in an active mcast
                for (size_t i = eth_chan_directions::EAST; i < eth_chan_directions::COUNT; i++) {
                    if (packet_start->mcast_params[i] and i != my_direction) {
                        packet_start->mcast_params[i]--;
                        forward_payload_to_downstream_edm<enable_ring_support, false>(
                            packet_start,
                            payload_size_bytes,
                            cached_routing_fields,
                            downstream_edm_interface[i],
                            transaction_id);
                    }
                }
            }
        } else {
            // Unicast forward packet to downstream
            auto downstream_channel = routing_table->intra_mesh_table.dest_entry[dest_chip_id];
            ASSERT(downstream_channel != INVALID_DIRECTION);
            auto downstream_direction = port_direction_table[downstream_channel];
            forward_payload_to_downstream_edm<enable_ring_support, false>(
                packet_start,
                payload_size_bytes,
                cached_routing_fields,
                downstream_edm_interface[downstream_direction],
                transaction_id);
        }
    }
}
#endif

// !!!WARNING!!! - MAKE SURE CONSUMER HAS SPACE BEFORE CALLING
template <uint8_t rx_channel_id, uint8_t SENDER_NUM_BUFFERS>
FORCE_INLINE __attribute__((optimize("jump-tables"))) void receiver_forward_packet(
    tt_l1_ptr PACKET_HEADER_TYPE* packet_start,
    ROUTING_FIELDS_TYPE cached_routing_fields,
    std::array<tt::tt_fabric::EdmToEdmSender<SENDER_NUM_BUFFERS>, NUM_USED_RECEIVER_CHANNELS>& downstream_edm_interface,
    uint8_t transaction_id,
    uint32_t hop_cmd) {
    uint16_t payload_size_bytes = packet_start->payload_size_bytes;

    switch (hop_cmd) {
        case LowLatencyMeshRoutingFields::NOOP: break;
        case LowLatencyMeshRoutingFields::FORWARD_EAST:
            if constexpr (my_direction == eth_chan_directions::EAST) {
                execute_chip_unicast_to_local_chip(packet_start, payload_size_bytes, transaction_id, rx_channel_id);
            } else {
                forward_payload_to_downstream_edm<enable_ring_support, false>(
                    packet_start,
                    payload_size_bytes,
                    cached_routing_fields,
                    downstream_edm_interface[eth_chan_directions::EAST],
                    transaction_id);
            }
            break;
        case LowLatencyMeshRoutingFields::FORWARD_WEST:
            if constexpr (my_direction == eth_chan_directions::WEST) {
                execute_chip_unicast_to_local_chip(packet_start, payload_size_bytes, transaction_id, rx_channel_id);
            } else {
                forward_payload_to_downstream_edm<enable_ring_support, false>(
                    packet_start,
                    payload_size_bytes,
                    cached_routing_fields,
                    downstream_edm_interface[eth_chan_directions::WEST],
                    transaction_id);
            }
            break;
        case LowLatencyMeshRoutingFields::WRITE_AND_FORWARD_EW:
            if constexpr (my_direction == eth_chan_directions::WEST) {
                forward_payload_to_downstream_edm<enable_ring_support, false>(
                    packet_start,
                    payload_size_bytes,
                    cached_routing_fields,
                    downstream_edm_interface[eth_chan_directions::EAST],
                    transaction_id);
            } else {
                forward_payload_to_downstream_edm<enable_ring_support, false>(
                    packet_start,
                    payload_size_bytes,
                    cached_routing_fields,
                    downstream_edm_interface[eth_chan_directions::WEST],
                    transaction_id);
            }
            execute_chip_unicast_to_local_chip(packet_start, payload_size_bytes, transaction_id, rx_channel_id);
            break;
        case LowLatencyMeshRoutingFields::FORWARD_NORTH:
            if constexpr (my_direction == eth_chan_directions::NORTH) {
                execute_chip_unicast_to_local_chip(packet_start, payload_size_bytes, transaction_id, rx_channel_id);
            } else {
                forward_payload_to_downstream_edm<enable_ring_support, false>(
                    packet_start,
                    payload_size_bytes,
                    cached_routing_fields,
                    downstream_edm_interface[eth_chan_directions::NORTH],
                    transaction_id);
            }
            break;
        case LowLatencyMeshRoutingFields::FORWARD_SOUTH:
            if constexpr (my_direction == eth_chan_directions::SOUTH) {
                execute_chip_unicast_to_local_chip(packet_start, payload_size_bytes, transaction_id, rx_channel_id);
            } else {
                forward_payload_to_downstream_edm<enable_ring_support, false>(
                    packet_start,
                    payload_size_bytes,
                    cached_routing_fields,
                    downstream_edm_interface[eth_chan_directions::SOUTH],
                    transaction_id);
            }
            break;
        case LowLatencyMeshRoutingFields::WRITE_AND_FORWARD_NS:
            if constexpr (my_direction == eth_chan_directions::SOUTH) {
                forward_payload_to_downstream_edm<enable_ring_support, false>(
                    packet_start,
                    payload_size_bytes,
                    cached_routing_fields,
                    downstream_edm_interface[eth_chan_directions::NORTH],
                    transaction_id);
            } else {
                forward_payload_to_downstream_edm<enable_ring_support, false>(
                    packet_start,
                    payload_size_bytes,
                    cached_routing_fields,
                    downstream_edm_interface[eth_chan_directions::SOUTH],
                    transaction_id);
            }
            execute_chip_unicast_to_local_chip(packet_start, payload_size_bytes, transaction_id, rx_channel_id);
            break;
        default: __builtin_unreachable();
    }
}

FORCE_INLINE void establish_edm_connection(
    tt::tt_fabric::EdmChannelWorkerInterface<SENDER_NUM_BUFFERS>& local_sender_channel_worker_interface,
    uint32_t stream_id) {
    local_sender_channel_worker_interface.cache_producer_noc_addr();
}

////////////////////////////////////
////////////////////////////////////
//  Main Control Loop
////////////////////////////////////
////////////////////////////////////
template <
    bool enable_packet_header_recording,
    uint8_t VC_RECEIVER_CHANNEL,
    uint8_t sender_channel_index,
    uint8_t RECEIVER_NUM_BUFFERS,
    uint8_t SENDER_NUM_BUFFERS>
void run_sender_channel_step_impl(
    tt::tt_fabric::EthChannelBuffer<SENDER_NUM_BUFFERS>& local_sender_channel,
    tt::tt_fabric::EdmChannelWorkerInterface<SENDER_NUM_BUFFERS>& local_sender_channel_worker_interface,
    OutboundReceiverChannelPointers<RECEIVER_NUM_BUFFERS>& outbound_to_receiver_channel_pointers,
    tt::tt_fabric::EthChannelBuffer<RECEIVER_NUM_BUFFERS>& remote_receiver_channel,
    volatile tt::tt_fabric::EdmFabricSenderChannelCounters* sender_channel_counters,
    PacketHeaderRecorder& packet_header_recorder,
<<<<<<< HEAD
    bool& channel_connection_established) {
=======
    bool& channel_connection_established,
    uint8_t sender_channel_index,
    uint32_t sender_channel_free_slots_stream_id) {
>>>>>>> c7005e85
    // If the receiver has space, and we have one or more packets unsent from producer, then send one
    // TODO: convert to loop to send multiple packets back to back (or support sending multiple packets in one shot)
    //       when moving to stream regs to manage rd/wr ptrs
    // TODO: update to be stream reg based. Initialize to space available and simply check for non-zero
    bool receiver_has_space_for_packet = outbound_to_receiver_channel_pointers.has_space_for_packet();
    uint32_t free_slots = get_ptr_val(sender_channel_free_slots_stream_id);
    bool has_unsent_packet = free_slots != SENDER_NUM_BUFFERS;
    bool can_send = receiver_has_space_for_packet && has_unsent_packet;
    if constexpr (!ETH_TXQ_SPIN_WAIT_SEND_NEXT_DATA) {
        can_send = can_send && !internal_::eth_txq_is_busy(DEFAULT_ETH_TXQ);
    }
    if constexpr (enable_first_level_ack) {
        bool sender_backpressured_from_sender_side = free_slots == 0;
        can_send = can_send && !sender_backpressured_from_sender_side;
    }
    if (can_send) {
        did_something = true;
        if constexpr (enable_packet_header_recording) {
            auto packet_header = reinterpret_cast<PACKET_HEADER_TYPE*>(local_sender_channel.get_buffer_address(
                local_sender_channel_worker_interface.local_write_counter.get_buffer_index()));
            tt::tt_fabric::validate(*packet_header);
            packet_header_recorder.record_packet_header(reinterpret_cast<volatile uint32_t*>(packet_header));
        }
<<<<<<< HEAD
        send_next_data<VC_RECEIVER_CHANNEL>(
=======
        send_next_data<SENDER_NUM_BUFFERS, RECEIVER_NUM_BUFFERS, to_receiver_pkts_sent_id,SKIP_CONNECTION_LIVENESS_CHECK>(
>>>>>>> c7005e85
            local_sender_channel,
            local_sender_channel_worker_interface,
            outbound_to_receiver_channel_pointers,
            remote_receiver_channel,
            sender_channel_index);
        increment_local_update_ptr_val(sender_channel_free_slots_stream_id, 1);
    }

    // Process COMPLETIONs from receiver
    int32_t completions_since_last_check = get_ptr_val(to_sender_packets_completed_streams[sender_channel_index]);
    if (completions_since_last_check) {
        outbound_to_receiver_channel_pointers.num_free_slots += completions_since_last_check;
        increment_local_update_ptr_val(
            to_sender_packets_completed_streams[sender_channel_index], -completions_since_last_check);
        if constexpr (!enable_first_level_ack) {
<<<<<<< HEAD
            if constexpr (sender_ch_live_check_skip[sender_channel_index]) {
                local_sender_channel_worker_interface.template update_worker_copy_of_read_ptr<enable_ring_support>(
                    sender_rdptr.get_ptr());
=======
            if constexpr (SKIP_CONNECTION_LIVENESS_CHECK) {
                local_sender_channel_worker_interface.template update_persistent_connection_copy_of_free_slots<enable_ring_support>(
                    completions_since_last_check);
>>>>>>> c7005e85
            } else {
                // Connection liveness checks are only done for connections that are not persistent
                // For those connections, it's unsafe to use free-slots counters held in stream registers
                // due to the lack of race avoidant connection protocol. Therefore, we update our read counter
                // instead because these connections will be read/write counter based instead
                local_sender_channel_worker_interface.increment_local_read_counter(completions_since_last_check);
                if (channel_connection_established) {
                    local_sender_channel_worker_interface.notify_worker_of_read_counter_update();
                } else {
                    local_sender_channel_worker_interface.copy_read_counter_to_worker_location_info();
                    // If not connected, we update the read counter in L1 as well so the next connecting worker
                    // is more likely to see space available as soon as it tries connecting
                }
            }
        }
    }

    // Process ACKs from receiver
    // ACKs are processed second to avoid any sort of races. If we process acks second,
    // we are guaranteed to see equal to or greater the number of acks than completions
    if constexpr (enable_first_level_ack) {
        ASSERT(false);
        auto acks_since_last_check = get_ptr_val(to_sender_packets_acked_streams[sender_channel_index]);
        if (acks_since_last_check > 0) {
<<<<<<< HEAD
            sender_ackptr.increment_n(acks_since_last_check);
            if constexpr (sender_ch_live_check_skip[sender_channel_index]) {
                local_sender_channel_worker_interface.template update_worker_copy_of_read_ptr<enable_ring_support>(
                    sender_ackptr.get_ptr());
=======
            if constexpr (SKIP_CONNECTION_LIVENESS_CHECK) {
                local_sender_channel_worker_interface.template update_persistent_connection_copy_of_free_slots<enable_ring_support>();
>>>>>>> c7005e85
            } else {
                if (channel_connection_established) {
                    local_sender_channel_worker_interface.notify_worker_of_read_counter_update();
                } else {
                    ASSERT(
                        local_sender_channel_worker_interface.local_write_counter.counter >
                        (SENDER_NUM_BUFFERS - get_ptr_val(sender_channel_free_slots_stream_id)));
                    ASSERT(SENDER_NUM_BUFFERS >= get_ptr_val(sender_channel_free_slots_stream_id));
                    auto new_val = local_sender_channel_worker_interface.local_write_counter.counter -
                                   (SENDER_NUM_BUFFERS - get_ptr_val(sender_channel_free_slots_stream_id));
                    local_sender_channel_worker_interface.worker_location_info_ptr->edm_local_write_counter = new_val;
                }
            }
            increment_local_update_ptr_val(
                to_sender_packets_acked_streams[sender_channel_index], -acks_since_last_check);
        }
    }

    if constexpr (!sender_ch_live_check_skip[sender_channel_index]) {
        auto check_connection_status =
            !channel_connection_established || local_sender_channel_worker_interface.has_worker_teardown_request();
        if (check_connection_status) {
            check_worker_connections(
                local_sender_channel_worker_interface,
                channel_connection_established,
                sender_channel_free_slots_stream_id);
        }
    }
};

template <
    bool enable_packet_header_recording,
    uint8_t VC_RECEIVER_CHANNEL,
    uint8_t sender_channel_index,
    uint8_t RECEIVER_NUM_BUFFERS,
    uint8_t SENDER_NUM_BUFFERS,
    size_t NUM_SENDER_CHANNELS,
    size_t NUM_RECEIVER_CHANNELS,
    size_t MAX_NUM_SENDER_CHANNELS>
FORCE_INLINE void run_sender_channel_step(
    std::array<tt::tt_fabric::EthChannelBuffer<SENDER_NUM_BUFFERS>, NUM_SENDER_CHANNELS>& local_sender_channels,
    std::array<tt::tt_fabric::EdmChannelWorkerInterface<SENDER_NUM_BUFFERS>, NUM_SENDER_CHANNELS>&
        local_sender_channel_worker_interfaces,
    std::array<OutboundReceiverChannelPointers<RECEIVER_NUM_BUFFERS>, NUM_RECEIVER_CHANNELS>&
        outbound_to_receiver_channel_pointers,
    std::array<tt::tt_fabric::EthChannelBuffer<RECEIVER_NUM_BUFFERS>, NUM_RECEIVER_CHANNELS>& remote_receiver_channels,
    std::array<volatile tt::tt_fabric::EdmFabricSenderChannelCounters*, MAX_NUM_SENDER_CHANNELS>&
        sender_channel_counters_ptrs,
    std::array<PacketHeaderRecorder, MAX_NUM_SENDER_CHANNELS>& sender_channel_packet_recorders,
    std::array<bool, NUM_SENDER_CHANNELS>& channel_connection_established) {
    if constexpr (is_sender_channel_serviced[sender_channel_index]) {
        run_sender_channel_step_impl<enable_packet_header_recording, VC_RECEIVER_CHANNEL, sender_channel_index>(
            local_sender_channels[sender_channel_index],
            local_sender_channel_worker_interfaces[sender_channel_index],
            outbound_to_receiver_channel_pointers[VC_RECEIVER_CHANNEL],
            remote_receiver_channels[VC_RECEIVER_CHANNEL],
            sender_channel_counters_ptrs[sender_channel_index],
            sender_channel_packet_recorders[sender_channel_index],
            channel_connection_established[sender_channel_index]);
    }
}

template <uint8_t receiver_channel, typename WriteTridTracker, uint8_t RECEIVER_NUM_BUFFERS, uint8_t SENDER_NUM_BUFFERS>
void run_receiver_channel_step_impl(
    tt::tt_fabric::EthChannelBuffer<RECEIVER_NUM_BUFFERS>& local_receiver_channel,
    std::array<tt::tt_fabric::EdmToEdmSender<SENDER_NUM_BUFFERS>, NUM_USED_RECEIVER_CHANNELS>& downstream_edm_interface,
    ReceiverChannelPointers<RECEIVER_NUM_BUFFERS>& receiver_channel_pointers,
    WriteTridTracker& receiver_channel_trid_tracker,
    std::array<uint8_t, num_eth_ports>& port_direction_table) {
    auto& ack_counter = receiver_channel_pointers.ack_counter;
    auto pkts_received_since_last_check = get_ptr_val<to_receiver_packets_sent_streams[receiver_channel]>();
    if constexpr (enable_first_level_ack) {
        bool pkts_received = pkts_received_since_last_check > 0;
        ASSERT(receiver_channel_pointers.completion_counter - ack_counter < RECEIVER_NUM_BUFFERS);
        if (pkts_received) {
            // currently only support processing one packet at a time, so we only decrement by 1
            increment_local_update_ptr_val<to_receiver_packets_sent_streams[receiver_channel]>(-1);
            receiver_send_received_ack(ack_counter.get_buffer_index(), local_receiver_channel);
            ack_counter.increment();
        }
    } else {
<<<<<<< HEAD
        increment_local_update_ptr_val<to_receiver_packets_sent_streams[receiver_channel]>(
            -pkts_received_since_last_check);
        ack_counter.increment_n(pkts_received_since_last_check);
=======
        increment_local_update_ptr_val<to_receiver_pkts_sent_id>(-pkts_received_since_last_check);
        // Ack counter does not get used to index a buffer slot, so we skip the buffer index increment
        // and only increment the counter
        ack_counter.counter += pkts_received_since_last_check;
>>>>>>> c7005e85
    }

    auto& wr_sent_counter = receiver_channel_pointers.wr_sent_counter;
    bool unwritten_packets = !wr_sent_counter.is_caught_up_to(ack_counter);
    if (unwritten_packets) {
        auto receiver_buffer_index = wr_sent_counter.get_buffer_index();
        tt_l1_ptr PACKET_HEADER_TYPE* packet_header = const_cast<PACKET_HEADER_TYPE*>(
            local_receiver_channel.template get_packet_header<PACKET_HEADER_TYPE>(receiver_buffer_index));

        ROUTING_FIELDS_TYPE cached_routing_fields;
#if !defined(FABRIC_2D) || !defined(DYNAMIC_ROUTING_ENABLED)
        cached_routing_fields = packet_header->routing_fields;
#endif

        receiver_channel_pointers.set_src_chan_id(receiver_buffer_index, packet_header->src_ch_id);
        uint32_t hop_cmd;
        bool can_send_to_all_local_chip_receivers;
        if constexpr (is_2d_fabric) {
            // read in the hop command from route buffer.
            // Hop command is 4 bits. Each of the 4 bits signal one of the 4 possible outcomes for a packet.
            // [0]->Forward East
            // [1]->Forward West
            // [2]->Forward North
            // [3]->Forward South
            // The hop command (4-bits) gets decoded as a local write and/or forward to the "other" 3 directions.
            // Other 3 directions depend on the direction of fabric router.
            // For example, a router that is connected West can write locally or forard East, North or South.
            // A local write is encoded by setting the bit corresponding to fabric router's own direction to 1.
            // For a West facing fabric router:
            //  - Hop command of [0010] instructs fabric router to write the packet locally.
            //  - Hop command of [0011] instructs fabric router to write the packet locally AND forward East (a line
            //  mcast)
#if defined(FABRIC_2D) && defined(DYNAMIC_ROUTING_ENABLED)
            // need this ifdef since the 2D dynamic routing packet header contains unique fields
            can_send_to_all_local_chip_receivers =
                can_forward_packet_completely(packet_header, downstream_edm_interface, port_direction_table);
#elif defined(FABRIC_2D)
            // need this ifdef since the packet header for 1D does not have router_buffer field in it.
            hop_cmd = packet_header->route_buffer[cached_routing_fields.value];
            can_send_to_all_local_chip_receivers = can_forward_packet_completely(hop_cmd, downstream_edm_interface);
#endif
        } else {
            can_send_to_all_local_chip_receivers =
                can_forward_packet_completely(cached_routing_fields, downstream_edm_interface[receiver_channel]);
        }
        bool trid_flushed = receiver_channel_trid_tracker.transaction_flushed(receiver_buffer_index);
        if (can_send_to_all_local_chip_receivers && trid_flushed) {
            did_something = true;
            uint8_t trid = receiver_channel_trid_tracker.update_buffer_slot_to_next_trid_and_advance_trid_counter(
                receiver_buffer_index);
            if constexpr (is_2d_fabric) {
#if defined(DYNAMIC_ROUTING_ENABLED)
                receiver_forward_packet<receiver_channel>(
                    packet_header, cached_routing_fields, downstream_edm_interface, trid, port_direction_table);
#else
                receiver_forward_packet<receiver_channel>(
                    packet_header, cached_routing_fields, downstream_edm_interface, trid, hop_cmd);
#endif
            } else {
                receiver_forward_packet<receiver_channel>(
                    packet_header, cached_routing_fields, downstream_edm_interface[receiver_channel], trid);
            }
            wr_sent_counter.increment();
        }
    }

    if constexpr (!fuse_receiver_flush_and_completion_ptr) {
        auto& wr_flush_counter = receiver_channel_pointers.wr_flush_counter;
        bool unflushed_writes = !wr_flush_counter.is_caught_up_to(wr_sent_counter);
        if (unflushed_writes) {
            auto receiver_buffer_index = wr_flush_counter.get_buffer_index();
            bool next_trid_flushed = receiver_channel_trid_tracker.transaction_flushed(receiver_buffer_index);
            if (next_trid_flushed) {
                wr_flush_counter.increment();
                receiver_channel_trid_tracker.clear_trid_at_buffer_slot(receiver_buffer_index);
            }
        }

        auto& completion_counter = receiver_channel_pointers.completion_counter;
        bool unsent_completions = !completion_counter.is_caught_up_to(completion_counter, wr_flush_counter);
        if constexpr (!ETH_TXQ_SPIN_WAIT_RECEIVER_SEND_COMPLETION_ACK) {
            unsent_completions = unsent_completions && !internal_::eth_txq_is_busy(DEFAULT_ETH_TXQ);
        }
        if (unsent_completions) {
            // completion ptr incremented in callee
            auto receiver_buffer_index = wr_flush_counter.get_buffer_index();
            receiver_send_completion_ack(receiver_channel_pointers.get_src_chan_id(receiver_buffer_index));
            completion_counter.increment();
        }
    } else {
        // flush and completion are fused, so we only need to update one of the counters
        // update completion since other parts of the code check against completion
        auto& completion_counter = receiver_channel_pointers.completion_counter;
        // Currently unclear if it's better to loop here or not...
        bool unflushed_writes = !completion_counter.is_caught_up_to(wr_sent_counter);
        auto receiver_buffer_index = completion_counter.get_buffer_index();
        bool next_trid_flushed = receiver_channel_trid_tracker.transaction_flushed(receiver_buffer_index);
        bool can_send_completion = unflushed_writes && next_trid_flushed;
        if constexpr (!ETH_TXQ_SPIN_WAIT_RECEIVER_SEND_COMPLETION_ACK) {
            can_send_completion = can_send_completion && !internal_::eth_txq_is_busy(DEFAULT_ETH_TXQ);
        }
        if (can_send_completion) {
            DPRINT << "RX completion\n";
            receiver_send_completion_ack(receiver_channel_pointers.get_src_chan_id(receiver_buffer_index));
            receiver_channel_trid_tracker.clear_trid_at_buffer_slot(receiver_buffer_index);
            completion_counter.increment();
        }
    }
};

template <
    uint8_t receiver_channel,
    typename WriteTridTracker,
    uint8_t RECEIVER_NUM_BUFFERS,
    uint8_t SENDER_NUM_BUFFERS,
    size_t NUM_RECEIVER_CHANNELS>
FORCE_INLINE void run_receiver_channel_step(
    std::array<tt::tt_fabric::EthChannelBuffer<RECEIVER_NUM_BUFFERS>, NUM_RECEIVER_CHANNELS>& local_receiver_channels,
    std::array<tt::tt_fabric::EdmToEdmSender<SENDER_NUM_BUFFERS>, NUM_USED_RECEIVER_CHANNELS>& downstream_edm_interface,
    std::array<ReceiverChannelPointers<RECEIVER_NUM_BUFFERS>, NUM_RECEIVER_CHANNELS>& receiver_channel_pointers,
    WriteTridTracker& receiver_channel_trid_tracker,
    std::array<uint8_t, num_eth_ports>& port_direction_table) {
    if (is_receiver_channel_serviced[receiver_channel]) {
        run_receiver_channel_step_impl<receiver_channel>(
            local_receiver_channels[receiver_channel],
            downstream_edm_interface,
            receiver_channel_pointers[receiver_channel],
            receiver_channel_trid_tracker,
            port_direction_table);
    }
}

template <
    uint8_t RECEIVER_NUM_BUFFERS,
    size_t NUM_RECEIVER_CHANNELS,
    uint8_t SENDER_NUM_BUFFERS,
    size_t NUM_SENDER_CHANNELS>
bool all_channels_drained(
    std::array<tt::tt_fabric::EthChannelBuffer<RECEIVER_NUM_BUFFERS>, NUM_RECEIVER_CHANNELS>& local_receiver_channels,
    std::array<tt::tt_fabric::EthChannelBuffer<SENDER_NUM_BUFFERS>, NUM_SENDER_CHANNELS>& local_sender_channels,
    std::array<tt::tt_fabric::EdmChannelWorkerInterface<SENDER_NUM_BUFFERS>, NUM_SENDER_CHANNELS>&
        local_sender_channel_worker_interfaces,
    std::array<ReceiverChannelPointers<RECEIVER_NUM_BUFFERS>, NUM_RECEIVER_CHANNELS>& receiver_channel_pointers) {
    bool eth_buffers_drained = get_ptr_val<sender_channel_free_slots_stream_ids[0]>() == SENDER_NUM_BUFFERS &&
                               get_ptr_val<sender_channel_free_slots_stream_ids[1]>() == SENDER_NUM_BUFFERS &&
                               get_ptr_val<to_sender_packets_acked_streams[0]>() == 0 &&
                               get_ptr_val<to_sender_packets_acked_streams[1]>() == 0 &&
                               get_ptr_val<to_sender_packets_completed_streams[0]>() == 0 &&
                               get_ptr_val<to_sender_packets_completed_streams[1]>() == 0;
    // Receiver 0 enabled
    if constexpr (!dateline_connection) {
        eth_buffers_drained =
            eth_buffers_drained &&
            (get_ptr_val<to_receiver_packets_sent_streams[0]>() == 0 &&
             receiver_channel_pointers[0].completion_counter.is_caught_up_to(receiver_channel_pointers[0].ack_counter));
    }
    // Receiver 1 enabled
    if constexpr (enable_ring_support) {
        eth_buffers_drained =
            eth_buffers_drained &&
            (get_ptr_val<to_receiver_packets_sent_streams[1]>() == 0 &&
             receiver_channel_pointers[1].completion_counter.is_caught_up_to(receiver_channel_pointers[1].ack_counter));
    }
    // Sender 2 enabled
    if constexpr (enable_ring_support && !dateline_connection) {
        eth_buffers_drained =
            eth_buffers_drained && (get_ptr_val<sender_channel_free_slots_stream_ids[2]>() == SENDER_NUM_BUFFERS &&
                                    get_ptr_val<to_sender_packets_acked_streams[2]>() == 0 &&
                                    get_ptr_val<to_sender_packets_completed_streams[2]>() == 0);
    }
    if constexpr (is_2d_fabric) {
        eth_buffers_drained = eth_buffers_drained &&
                              get_ptr_val<sender_channel_free_slots_stream_ids[3]>() == SENDER_NUM_BUFFERS &&
                              get_ptr_val<sender_channel_free_slots_stream_ids[4]>() == SENDER_NUM_BUFFERS;
    }
    return eth_buffers_drained;
}

/*
 * Main control loop for fabric EDM. Run indefinitely until a termination signal is received
 *
 * Every loop iteration visit a sender channel and the receiver channel. Switch between sender
 * channels every iteration unless it is unsafe/undesirable to do so (e.g. for performance reasons).
 */
template <
    bool enable_packet_header_recording,
    uint8_t RECEIVER_NUM_BUFFERS,
    size_t NUM_RECEIVER_CHANNELS,
    uint8_t SENDER_NUM_BUFFERS,
    size_t NUM_SENDER_CHANNELS,
    size_t MAX_NUM_SENDER_CHANNELS,
    size_t MAX_NUM_RECEIVER_CHANNELS>
void run_fabric_edm_main_loop(
    std::array<tt::tt_fabric::EthChannelBuffer<RECEIVER_NUM_BUFFERS>, NUM_RECEIVER_CHANNELS>& local_receiver_channels,
    std::array<tt::tt_fabric::EthChannelBuffer<SENDER_NUM_BUFFERS>, NUM_SENDER_CHANNELS>& local_sender_channels,
    std::array<tt::tt_fabric::EdmChannelWorkerInterface<SENDER_NUM_BUFFERS>, NUM_SENDER_CHANNELS>&
        local_sender_channel_worker_interfaces,
    std::array<tt::tt_fabric::EdmToEdmSender<SENDER_NUM_BUFFERS>, NUM_USED_RECEIVER_CHANNELS>&
        downstream_edm_noc_interfaces,
    std::array<tt::tt_fabric::EthChannelBuffer<SENDER_NUM_BUFFERS>, NUM_SENDER_CHANNELS>& remote_sender_channels,
    std::array<tt::tt_fabric::EthChannelBuffer<RECEIVER_NUM_BUFFERS>, NUM_RECEIVER_CHANNELS>& remote_receiver_channels,
    volatile tt::tt_fabric::TerminationSignal* termination_signal_ptr,
    std::array<volatile tt::tt_fabric::EdmFabricReceiverChannelCounters*, MAX_NUM_RECEIVER_CHANNELS>
        receiver_channel_counters_ptrs,
    std::array<volatile tt::tt_fabric::EdmFabricSenderChannelCounters*, MAX_NUM_SENDER_CHANNELS>
        sender_channel_counters_ptrs,
    std::array<PacketHeaderRecorder, MAX_NUM_RECEIVER_CHANNELS>& receiver_channel_packet_recorders,
    std::array<PacketHeaderRecorder, MAX_NUM_SENDER_CHANNELS>& sender_channel_packet_recorders,
    WriteTransactionIdTracker<RECEIVER_NUM_BUFFERS, NUM_TRANSACTION_IDS, 0>& receiver_channel_0_trid_tracker,
    WriteTransactionIdTracker<RECEIVER_NUM_BUFFERS, NUM_TRANSACTION_IDS, NUM_TRANSACTION_IDS>&
        receiver_channel_1_trid_tracker,
    std::array<uint8_t, num_eth_ports>& port_direction_table,
    std::array<uint32_t, NUM_SENDER_CHANNELS>& local_sender_channel_free_slots_stream_ids_ordered) {
    size_t did_nothing_count = 0;
    *termination_signal_ptr = tt::tt_fabric::TerminationSignal::KEEP_RUNNING;

    // May want to promote to part of the handshake but for now we just initialize in this standalone way
    // TODO: flatten all of these arrays into a single object (one array lookup) OR
    //       (probably better) pack most of these into single words (e.g. we could hold a read, write, and ackptr in a
    //       single word) this way - especially if power of 2 wraps, we can handle both channels literally at once with
    //       math ops on single individual words (or half words)
    std::array<OutboundReceiverChannelPointers<RECEIVER_NUM_BUFFERS>, NUM_RECEIVER_CHANNELS>
        outbound_to_receiver_channel_pointers;
    std::array<ReceiverChannelPointers<RECEIVER_NUM_BUFFERS>, NUM_RECEIVER_CHANNELS> receiver_channel_pointers;
    std::array<bool, NUM_SENDER_CHANNELS> channel_connection_established =
        initialize_array<NUM_SENDER_CHANNELS, bool, false>();

    // This value defines the number of loop iterations we perform of the main control sequence before exiting
    // to check for termination and context switch. Removing the these checks from the inner loop can drastically
    // improve performance. The value of 32 was chosen somewhat empirically and then raised up slightly.

    while (!got_immediate_termination_signal(termination_signal_ptr)) {
        bool got_graceful_termination = got_graceful_termination_signal(termination_signal_ptr);
        if (got_graceful_termination) {
            DPRINT << "EDM Graceful termination\n";
            bool all_drained = all_channels_drained(
                local_receiver_channels,
                local_sender_channels,
                local_sender_channel_worker_interfaces,
                receiver_channel_pointers);

            if (all_drained) {
                return;
            }
        }
        did_something = false;
        for (size_t i = 0; i < iterations_between_ctx_switch_and_teardown_checks; i++) {
            // Capture these to see if we made progress

            // There are some cases, mainly for performance, where we don't want to switch between sender channels
            // so we interoduce this to provide finer grain control over when we disable the automatic switching
<<<<<<< HEAD
            run_sender_channel_step<enable_packet_header_recording, VC0_RECEIVER_CHANNEL, 0>(
                local_sender_channels,
                local_sender_channel_worker_interfaces,
                outbound_to_receiver_channel_pointers,
                remote_receiver_channels,
                sender_channel_counters_ptrs,
                sender_channel_packet_recorders,
                channel_connection_established);

            if constexpr (!dateline_connection) {
                run_receiver_channel_step<0>(
                    local_receiver_channels,
                    downstream_edm_noc_interfaces,
                    receiver_channel_pointers,
                    receiver_channel_0_trid_tracker,
                    port_direction_table);
=======
            if constexpr (is_sender_channel_serviced[0]) {
                run_sender_channel_step<
                    enable_packet_header_recording,
                    enable_fabric_counters,
                    RECEIVER_NUM_BUFFERS,
                    SENDER_NUM_BUFFERS,
                    to_receiver_packets_sent_streams[VC0_RECEIVER_CHANNEL],
                    sender_ch_live_check_skip[0]>(
                    local_sender_channels[0],
                    local_sender_channel_worker_interfaces[0],
                    outbound_to_receiver_channel_pointers[VC0_RECEIVER_CHANNEL],
                    remote_receiver_channels[VC0_RECEIVER_CHANNEL],
                    sender_channel_counters_ptrs[0],
                    sender_channel_packet_recorders[0],
                    channel_connection_established[0],
                    0,
                    local_sender_channel_free_slots_stream_ids_ordered[0]);
            }
            if constexpr (is_receiver_channel_serviced[0]) {
                if constexpr (!dateline_connection) {
                    run_receiver_channel_step<
                        enable_packet_header_recording,
                        enable_fabric_counters,
                        RECEIVER_NUM_BUFFERS,
                        SENDER_NUM_BUFFERS,
                        NUM_SENDER_CHANNELS,
                        to_receiver_packets_sent_streams[0],
                        0>(
                        local_receiver_channels[0],
                        remote_sender_channels,
                        downstream_edm_noc_interfaces,
                        receiver_channel_counters_ptrs[0],
                        receiver_channel_pointers[0],
                        receiver_channel_packet_recorders[0],
                        receiver_channel_0_trid_tracker,
                        0,
                        port_direction_table);
                }
>>>>>>> c7005e85
            }
            if constexpr (enable_ring_support) {
                run_receiver_channel_step<1>(
                    local_receiver_channels,
                    downstream_edm_noc_interfaces,
                    receiver_channel_pointers,
                    receiver_channel_1_trid_tracker,
                    port_direction_table);
            }

<<<<<<< HEAD
            run_sender_channel_step<enable_packet_header_recording, VC0_RECEIVER_CHANNEL, 1>(
                local_sender_channels,
                local_sender_channel_worker_interfaces,
                outbound_to_receiver_channel_pointers,
                remote_receiver_channels,
                sender_channel_counters_ptrs,
                sender_channel_packet_recorders,
                channel_connection_established);
            if constexpr (is_2d_fabric) {
                run_sender_channel_step<enable_packet_header_recording, VC0_RECEIVER_CHANNEL, 2>(
                    local_sender_channels,
                    local_sender_channel_worker_interfaces,
                    outbound_to_receiver_channel_pointers,
                    remote_receiver_channels,
                    sender_channel_counters_ptrs,
                    sender_channel_packet_recorders,
                    channel_connection_established);
                run_sender_channel_step<enable_packet_header_recording, VC0_RECEIVER_CHANNEL, 3>(
                    local_sender_channels,
                    local_sender_channel_worker_interfaces,
                    outbound_to_receiver_channel_pointers,
                    remote_receiver_channels,
                    sender_channel_counters_ptrs,
                    sender_channel_packet_recorders,
                    channel_connection_established);
            }
            if constexpr (enable_ring_support && !dateline_connection) {
                run_sender_channel_step<enable_packet_header_recording, VC1_RECEIVER_CHANNEL, NUM_SENDER_CHANNELS - 1>(
                    local_sender_channels,
                    local_sender_channel_worker_interfaces,
                    outbound_to_receiver_channel_pointers,
                    remote_receiver_channels,
                    sender_channel_counters_ptrs,
                    sender_channel_packet_recorders,
                    channel_connection_established);
=======
            if constexpr (is_sender_channel_serviced[1]) {
                run_sender_channel_step<
                    enable_packet_header_recording,
                    enable_fabric_counters,
                    RECEIVER_NUM_BUFFERS,
                    SENDER_NUM_BUFFERS,
                    to_receiver_packets_sent_streams[VC0_RECEIVER_CHANNEL],
                    sender_ch_live_check_skip[1]>(
                    local_sender_channels[1],
                    local_sender_channel_worker_interfaces[1],
                    outbound_to_receiver_channel_pointers[VC0_RECEIVER_CHANNEL],
                    remote_receiver_channels[VC0_RECEIVER_CHANNEL],
                    sender_channel_counters_ptrs[1],
                    sender_channel_packet_recorders[1],
                    channel_connection_established[1],
                    1,
                    local_sender_channel_free_slots_stream_ids_ordered[1]);
            }
            if constexpr (is_2d_fabric) {
                if constexpr (is_sender_channel_serviced[2]) {
                    run_sender_channel_step<
                        enable_packet_header_recording,
                        enable_fabric_counters,
                        RECEIVER_NUM_BUFFERS,
                        SENDER_NUM_BUFFERS,
                        to_receiver_packets_sent_streams[VC0_RECEIVER_CHANNEL],
                        sender_ch_live_check_skip[2]>(
                        local_sender_channels[2],
                        local_sender_channel_worker_interfaces[2],
                        outbound_to_receiver_channel_pointers[VC0_RECEIVER_CHANNEL],
                        remote_receiver_channels[VC0_RECEIVER_CHANNEL],
                        sender_channel_counters_ptrs[2],
                        sender_channel_packet_recorders[2],
                        channel_connection_established[2],
                        2,
                        local_sender_channel_free_slots_stream_ids_ordered[2]);
                }
                if constexpr (is_sender_channel_serviced[3]) {
                    run_sender_channel_step<
                        enable_packet_header_recording,
                        enable_fabric_counters,
                        RECEIVER_NUM_BUFFERS,
                        SENDER_NUM_BUFFERS,
                        to_receiver_packets_sent_streams[VC0_RECEIVER_CHANNEL],
                        sender_ch_live_check_skip[3]>(
                        local_sender_channels[3],
                        local_sender_channel_worker_interfaces[3],
                        outbound_to_receiver_channel_pointers[VC0_RECEIVER_CHANNEL],
                        remote_receiver_channels[VC0_RECEIVER_CHANNEL],
                        sender_channel_counters_ptrs[3],
                        sender_channel_packet_recorders[3],
                        channel_connection_established[3],
                        3,
                        local_sender_channel_free_slots_stream_ids_ordered[3]);
                }
            }
            if constexpr (enable_ring_support && !dateline_connection) {
                if constexpr (is_sender_channel_serviced[NUM_SENDER_CHANNELS - 1]) {
                    run_sender_channel_step<
                        enable_packet_header_recording,
                        enable_fabric_counters,
                        RECEIVER_NUM_BUFFERS,
                        SENDER_NUM_BUFFERS,
                        to_receiver_packets_sent_streams[VC1_RECEIVER_CHANNEL],
                        sender_ch_live_check_skip[NUM_SENDER_CHANNELS - 1]>(
                        local_sender_channels[NUM_SENDER_CHANNELS - 1],
                        local_sender_channel_worker_interfaces[NUM_SENDER_CHANNELS - 1],
                        outbound_to_receiver_channel_pointers[VC1_RECEIVER_CHANNEL],
                        remote_receiver_channels[VC1_RECEIVER_CHANNEL],
                        sender_channel_counters_ptrs[NUM_SENDER_CHANNELS - 1],
                        sender_channel_packet_recorders[NUM_SENDER_CHANNELS - 1],
                        channel_connection_established[NUM_SENDER_CHANNELS - 1],
                        NUM_SENDER_CHANNELS - 1,
                        local_sender_channel_free_slots_stream_ids_ordered[NUM_SENDER_CHANNELS - 1]);
                }
>>>>>>> c7005e85
            }
        }

        if constexpr (enable_context_switch) {
            if (did_something) {
                did_nothing_count = 0;
            } else {
                if (did_nothing_count++ > SWITCH_INTERVAL) {
                    did_nothing_count = 0;
                    // shouldn't do noc counter sync since we are not incrementing them
                    run_routing_without_noc_sync();
                }
            }
        }
    }
    DPRINT << "EDM Terminating\n";
}

template <size_t NUM_SENDER_CHANNELS, uint8_t SENDER_NUM_BUFFERS>
void __attribute__((noinline)) wait_for_static_connection_to_ready(
    std::array<tt::tt_fabric::EdmChannelWorkerInterface<SENDER_NUM_BUFFERS>, NUM_SENDER_CHANNELS>&
        local_sender_channel_worker_interfaces,
    std::array<uint32_t, NUM_SENDER_CHANNELS>& local_sender_channel_free_slots_stream_ids_ordered) {
    for (size_t i = 0; i < NUM_SENDER_CHANNELS; i++) {
        if (sender_ch_live_check_skip[i]) {
            while (!connect_is_requested(*local_sender_channel_worker_interfaces[i].connection_live_semaphore));
            establish_edm_connection(
                local_sender_channel_worker_interfaces[i], local_sender_channel_free_slots_stream_ids_ordered[i]);
        }
    }
}

// Returns the number of starting credits for the specified sender channel `i`
// Generally, we will always start with `SENDER_NUM_BUFFERS` of credits,
// except for channels which service transient/worker connections. Those
// sender channels use counter based credit schemes so they are initialized
// to 0.
template <size_t i>
constexpr size_t get_credits_init_val() {
    if constexpr (is_2d_fabric) {
        return i == my_direction ? 0 : SENDER_NUM_BUFFERS;
    } else {
        return i == 0 ? 0 : SENDER_NUM_BUFFERS;
    }
};

template <size_t NUM_SENDER_CHANNELS, uint8_t SENDER_NUM_BUFFERS>
void __attribute__((noinline)) init_local_sender_channel_worker_interfaces(
    std::array<size_t, NUM_SENDER_CHANNELS>& local_sender_connection_live_semaphore_addresses,
    std::array<size_t, NUM_SENDER_CHANNELS>& local_sender_connection_info_addresses,
    std::array<tt::tt_fabric::EdmChannelWorkerInterface<SENDER_NUM_BUFFERS>, NUM_SENDER_CHANNELS>&
        local_sender_channel_worker_interfaces,
    std::array<size_t, NUM_SENDER_CHANNELS>& local_sender_flow_control_semaphores) {
    // manual unrol because previously, going from having this in a loop to unrolling this would
    // lead to a performance regression. Having these unrolled is needed to enable some performance optimizations
    // because setup will differ in that each will be a different type. Keeping them unrolled here let's us
    // stay safe from perf regression due to weirdness of codegen.
    {
        auto connection_live_semaphore_ptr =
            reinterpret_cast<volatile tt_l1_ptr uint32_t* const>(local_sender_connection_live_semaphore_addresses[0]);
        auto connection_worker_info_ptr = reinterpret_cast<volatile tt::tt_fabric::EDMChannelWorkerLocationInfo*>(
            local_sender_connection_info_addresses[0]);
        new (&local_sender_channel_worker_interfaces[0]) tt::tt_fabric::EdmChannelWorkerInterface<SENDER_NUM_BUFFERS>(
            connection_worker_info_ptr,
            reinterpret_cast<volatile tt_l1_ptr uint32_t* const>(local_sender_flow_control_semaphores[0]),
            reinterpret_cast<volatile tt_l1_ptr uint32_t* const>(connection_live_semaphore_ptr),
            sender_channel_ack_cmd_buf_ids[0],
            get_credits_init_val<0>());
    }
    {
        auto connection_live_semaphore_ptr =
            reinterpret_cast<volatile tt_l1_ptr uint32_t* const>(local_sender_connection_live_semaphore_addresses[1]);
        auto connection_worker_info_ptr = reinterpret_cast<volatile tt::tt_fabric::EDMChannelWorkerLocationInfo*>(
            local_sender_connection_info_addresses[1]);
        new (&local_sender_channel_worker_interfaces[1]) tt::tt_fabric::EdmChannelWorkerInterface<SENDER_NUM_BUFFERS>(
            connection_worker_info_ptr,
            reinterpret_cast<volatile tt_l1_ptr uint32_t* const>(local_sender_flow_control_semaphores[1]),
            reinterpret_cast<volatile tt_l1_ptr uint32_t* const>(connection_live_semaphore_ptr),
            sender_channel_ack_cmd_buf_ids[1],
            get_credits_init_val<1>());
    }
#ifdef FABRIC_2D
    {
        auto connection_live_semaphore_ptr =
            reinterpret_cast<volatile tt_l1_ptr uint32_t* const>(local_sender_connection_live_semaphore_addresses[2]);
        auto connection_worker_info_ptr = reinterpret_cast<volatile tt::tt_fabric::EDMChannelWorkerLocationInfo*>(
            local_sender_connection_info_addresses[2]);
        new (&local_sender_channel_worker_interfaces[2]) tt::tt_fabric::EdmChannelWorkerInterface<SENDER_NUM_BUFFERS>(
            connection_worker_info_ptr,
            reinterpret_cast<volatile tt_l1_ptr uint32_t* const>(local_sender_flow_control_semaphores[2]),
            reinterpret_cast<volatile tt_l1_ptr uint32_t* const>(connection_live_semaphore_ptr),
            sender_channel_ack_cmd_buf_ids[2],
            get_credits_init_val<2>());
    }
    {
        auto connection_live_semaphore_ptr =
            reinterpret_cast<volatile tt_l1_ptr uint32_t* const>(local_sender_connection_live_semaphore_addresses[3]);
        auto connection_worker_info_ptr = reinterpret_cast<volatile tt::tt_fabric::EDMChannelWorkerLocationInfo*>(
            local_sender_connection_info_addresses[3]);
        new (&local_sender_channel_worker_interfaces[3]) tt::tt_fabric::EdmChannelWorkerInterface<SENDER_NUM_BUFFERS>(
            connection_worker_info_ptr,
            reinterpret_cast<volatile tt_l1_ptr uint32_t* const>(local_sender_flow_control_semaphores[3]),
            reinterpret_cast<volatile tt_l1_ptr uint32_t* const>(connection_live_semaphore_ptr),
            sender_channel_ack_cmd_buf_ids[3],
            get_credits_init_val<3>());
    }
#endif
    if constexpr (NUM_SENDER_CHANNELS == 3 || NUM_SENDER_CHANNELS == 5) {
        {
            static_assert(NUM_SENDER_CHANNELS > VC1_SENDER_CHANNEL);
            auto connection_live_semaphore_ptr = reinterpret_cast<volatile tt_l1_ptr uint32_t* const>(
                local_sender_connection_live_semaphore_addresses[VC1_SENDER_CHANNEL]);
            auto connection_worker_info_ptr = reinterpret_cast<volatile tt::tt_fabric::EDMChannelWorkerLocationInfo*>(
                local_sender_connection_info_addresses[VC1_SENDER_CHANNEL]);
            new (&local_sender_channel_worker_interfaces[VC1_SENDER_CHANNEL])
                tt::tt_fabric::EdmChannelWorkerInterface<SENDER_NUM_BUFFERS>(
                    connection_worker_info_ptr,
                    reinterpret_cast<volatile tt_l1_ptr uint32_t* const>(
                        local_sender_flow_control_semaphores[VC1_SENDER_CHANNEL]),
                    reinterpret_cast<volatile tt_l1_ptr uint32_t* const>(connection_live_semaphore_ptr),
                    sender_channel_ack_cmd_buf_ids[VC1_SENDER_CHANNEL],
                    get_credits_init_val<VC1_SENDER_CHANNEL>());
        }
    }
}

constexpr uint32_t get_vc0_downstream_sender_channel_free_slots_stream_id() {
    return sender_channel_free_slots_stream_ids[1 + my_direction];
}
constexpr uint32_t get_vc1_downstream_sender_channel_free_slots_stream_id() {
    return sender_channel_free_slots_stream_ids[sender_channel_free_slots_stream_ids.size() - 1];
}

void populate_local_sender_channel_free_slots_stream_id_ordered_map(
    uint32_t has_downstream_edm_vc0_buffer_connection,
    std::array<uint32_t, NUM_SENDER_CHANNELS>& local_sender_channel_free_slots_stream_ids_ordered) {
    if constexpr (is_2d_fabric) {
        for (size_t i = 0; i < NUM_SENDER_CHANNELS; i++) {
            local_sender_channel_free_slots_stream_ids_ordered[i] = sender_channel_free_slots_stream_ids[i + 1];
        }
        local_sender_channel_free_slots_stream_ids_ordered[my_direction] = sender_channel_free_slots_stream_ids[0];
    } else {
        for (size_t i = 0; i < NUM_SENDER_CHANNELS; i++) {
            local_sender_channel_free_slots_stream_ids_ordered[i] = sender_channel_free_slots_stream_ids[i];
        }
    }
}

void kernel_main() {
    eth_txq_reg_write(sender_txq_id, ETH_TXQ_DATA_PACKET_ACCEPT_AHEAD, DEFAULT_NUM_ETH_TXQ_DATA_PACKET_ACCEPT_AHEAD);
    if constexpr (receiver_txq_id != sender_txq_id) {
        eth_txq_reg_write(
            receiver_txq_id, ETH_TXQ_DATA_PACKET_ACCEPT_AHEAD, DEFAULT_NUM_ETH_TXQ_DATA_PACKET_ACCEPT_AHEAD);
    }
    //
    // COMMON CT ARGS (not specific to sender or receiver)
    //
    *reinterpret_cast<volatile uint32_t*>(handshake_addr) = 0;
    auto eth_transaction_ack_word_addr = handshake_addr + sizeof(eth_channel_sync_t);

    // Initialize stream register state for credit management across the Ethernet link.
    // We make sure to do this before we handshake to guarantee that the registers are
    // initialized before the other side has any possibility of modifying them.
    init_ptr_val<to_receiver_packets_sent_streams[0]>(0);
    init_ptr_val<to_receiver_packets_sent_streams[1]>(0);
    init_ptr_val<to_sender_packets_acked_streams[0]>(0);
    init_ptr_val<to_sender_packets_acked_streams[1]>(0);
    init_ptr_val<to_sender_packets_acked_streams[2]>(0);
    init_ptr_val<to_sender_packets_completed_streams[0]>(0);
    init_ptr_val<to_sender_packets_completed_streams[1]>(0);
    init_ptr_val<to_sender_packets_completed_streams[2]>(0);
    init_ptr_val<sender_channel_free_slots_stream_ids[0]>(SENDER_NUM_BUFFERS);
    init_ptr_val<sender_channel_free_slots_stream_ids[1]>(SENDER_NUM_BUFFERS);
    init_ptr_val<sender_channel_free_slots_stream_ids[2]>(SENDER_NUM_BUFFERS);
    init_ptr_val<receiver_channel_0_free_slots_from_east_stream_id>(SENDER_NUM_BUFFERS);
    init_ptr_val<receiver_channel_0_free_slots_from_west_stream_id>(SENDER_NUM_BUFFERS);
    init_ptr_val<receiver_channel_0_free_slots_from_north_stream_id>(SENDER_NUM_BUFFERS);
    init_ptr_val<receiver_channel_0_free_slots_from_south_stream_id>(SENDER_NUM_BUFFERS);
    init_ptr_val<receiver_channel_1_free_slots_from_downstream_stream_id>(SENDER_NUM_BUFFERS);

    if constexpr (is_2d_fabric) {
        init_ptr_val<sender_channel_free_slots_stream_ids[3]>(SENDER_NUM_BUFFERS);
        init_ptr_val<sender_channel_free_slots_stream_ids[4]>(SENDER_NUM_BUFFERS);
        init_ptr_val<vc1_sender_channel_free_slots_stream_id>(SENDER_NUM_BUFFERS);
        init_ptr_val<to_sender_packets_acked_streams[3]>(0);
        init_ptr_val<to_sender_packets_acked_streams[4]>(0);
        init_ptr_val<to_sender_packets_completed_streams[3]>(0);
        init_ptr_val<to_sender_packets_completed_streams[4]>(0);
    }

    if constexpr (enable_ethernet_handshake) {
        if constexpr (is_handshake_sender) {
            erisc::datamover::handshake::sender_side_start(handshake_addr, DEFAULT_HANDSHAKE_CONTEXT_SWITCH_TIMEOUT);
        } else {
            erisc::datamover::handshake::receiver_side_start(handshake_addr);
        }
    }

    // TODO: CONVERT TO SEMAPHORE
    volatile auto termination_signal_ptr =
        reinterpret_cast<volatile tt::tt_fabric::TerminationSignal*>(termination_signal_addr);
    volatile auto edm_local_sync_ptr = reinterpret_cast<volatile tt_l1_ptr uint32_t*>(edm_local_sync_ptr_addr);
    volatile auto edm_status_ptr = reinterpret_cast<volatile tt_l1_ptr tt::tt_fabric::EDMStatus*>(edm_status_ptr_addr);

    // In persistent mode, we must rely on static addresses for our local semaphores that are locally
    // initialized, rather than metal device APIs. This way different subdevice programs can reliably
    // resolve the semaphore addresses on the EDM core

    std::array<PacketHeaderRecorder, MAX_NUM_SENDER_CHANNELS> sender_channel_packet_recorders{
        PacketHeaderRecorder(
            reinterpret_cast<volatile uint32_t*>(sender_0_completed_packet_header_cb_address),
            sender_0_completed_packet_header_cb_size_headers),
        PacketHeaderRecorder(
            reinterpret_cast<volatile uint32_t*>(sender_1_completed_packet_header_cb_address),
            sender_1_completed_packet_header_cb_size_headers),
        PacketHeaderRecorder(
            reinterpret_cast<volatile uint32_t*>(sender_2_completed_packet_header_cb_address),
            sender_2_completed_packet_header_cb_size_headers),
        PacketHeaderRecorder(
            reinterpret_cast<volatile uint32_t*>(sender_3_completed_packet_header_cb_address),
            sender_3_completed_packet_header_cb_size_headers),
        PacketHeaderRecorder(
            reinterpret_cast<volatile uint32_t*>(sender_4_completed_packet_header_cb_address),
            sender_4_completed_packet_header_cb_size_headers)
    };
    std::array<PacketHeaderRecorder, MAX_NUM_RECEIVER_CHANNELS> receiver_channel_packet_recorders{
        PacketHeaderRecorder(
            reinterpret_cast<volatile uint32_t*>(receiver_0_completed_packet_header_cb_address),
            receiver_0_completed_packet_header_cb_size_headers),
        PacketHeaderRecorder(
            reinterpret_cast<volatile uint32_t*>(receiver_1_completed_packet_header_cb_address),
            receiver_1_completed_packet_header_cb_size_headers)};

    static_assert(SENDER_NUM_BUFFERS > 0, "compile time argument [1]: SENDER_NUM_BUFFERS must be > 0");
    static_assert(RECEIVER_NUM_BUFFERS > 0, "compile time argument [2]: RECEIVER_NUM_BUFFERS must be > 0");

    volatile tt::tt_fabric::EdmFabricReceiverChannelCounters* receiver_0_channel_counters_ptr = nullptr;
    volatile tt::tt_fabric::EdmFabricReceiverChannelCounters* receiver_1_channel_counters_ptr = nullptr;
    volatile tt::tt_fabric::EdmFabricSenderChannelCounters* sender_channel_0_counters_ptr = nullptr;
    volatile tt::tt_fabric::EdmFabricSenderChannelCounters* sender_channel_1_counters_ptr = nullptr;
    volatile tt::tt_fabric::EdmFabricSenderChannelCounters* sender_channel_2_counters_ptr = nullptr;
    volatile tt::tt_fabric::EdmFabricSenderChannelCounters* sender_channel_3_counters_ptr = nullptr;
    volatile tt::tt_fabric::EdmFabricSenderChannelCounters* sender_channel_4_counters_ptr = nullptr;

    if constexpr (enable_fabric_counters) {
        new (const_cast<tt::tt_fabric::EdmFabricReceiverChannelCounters*>(receiver_0_channel_counters_ptr))
            tt::tt_fabric::EdmFabricReceiverChannelCounters();
        new (const_cast<tt::tt_fabric::EdmFabricReceiverChannelCounters*>(receiver_1_channel_counters_ptr))
            tt::tt_fabric::EdmFabricReceiverChannelCounters();
        new (const_cast<tt::tt_fabric::EdmFabricSenderChannelCounters*>(sender_channel_0_counters_ptr))
            tt::tt_fabric::EdmFabricSenderChannelCounters();
        new (const_cast<tt::tt_fabric::EdmFabricSenderChannelCounters*>(sender_channel_1_counters_ptr))
            tt::tt_fabric::EdmFabricSenderChannelCounters();
        new (const_cast<tt::tt_fabric::EdmFabricSenderChannelCounters*>(sender_channel_2_counters_ptr))
            tt::tt_fabric::EdmFabricSenderChannelCounters();
        new (const_cast<tt::tt_fabric::EdmFabricSenderChannelCounters*>(sender_channel_3_counters_ptr))
            tt::tt_fabric::EdmFabricSenderChannelCounters();
        new (const_cast<tt::tt_fabric::EdmFabricSenderChannelCounters*>(sender_channel_4_counters_ptr))
            tt::tt_fabric::EdmFabricSenderChannelCounters();
    }

    size_t arg_idx = 0;
    ///////////////////////
    // Common runtime args:
    ///////////////////////
    const size_t local_sender_channel_0_connection_semaphore_addr =
        persistent_mode ? get_arg_val<uint32_t>(arg_idx++)
                        : get_semaphore<ProgrammableCoreType::ACTIVE_ETH>(get_arg_val<uint32_t>(arg_idx++));
    const size_t local_sender_channel_1_connection_semaphore_addr =
        is_2d_fabric ? get_arg_val<uint32_t>(arg_idx++)
                     : get_semaphore<ProgrammableCoreType::ACTIVE_ETH>(get_arg_val<uint32_t>(arg_idx++));
    const size_t local_sender_channel_2_connection_semaphore_addr =
        is_2d_fabric ? get_arg_val<uint32_t>(arg_idx++)
                     : get_semaphore<ProgrammableCoreType::ACTIVE_ETH>(get_arg_val<uint32_t>(arg_idx++));
    const size_t local_sender_channel_3_connection_semaphore_addr = get_arg_val<uint32_t>(arg_idx++);
    const size_t local_sender_channel_4_connection_semaphore_addr = get_arg_val<uint32_t>(arg_idx++);
    const size_t local_sender_channel_0_connection_buffer_index_id = get_arg_val<uint32_t>(arg_idx++);
    const size_t local_sender_channel_1_connection_buffer_index_id = get_arg_val<uint32_t>(arg_idx++);
    const size_t local_sender_channel_2_connection_buffer_index_id = get_arg_val<uint32_t>(arg_idx++);
    const size_t local_sender_channel_3_connection_buffer_index_id = get_arg_val<uint32_t>(arg_idx++);
    const size_t local_sender_channel_4_connection_buffer_index_id = get_arg_val<uint32_t>(arg_idx++);

    // downstream EDM semaphore location
    const auto has_downstream_edm_vc0_buffer_connection = get_arg_val<uint32_t>(arg_idx++);
    const auto downstream_edm_vc0_buffer_base_address = get_arg_val<uint32_t>(arg_idx++);
    const auto downstream_edm_vc0_noc_x = get_arg_val<uint32_t>(arg_idx++);
    const auto downstream_edm_vc0_noc_y = get_arg_val<uint32_t>(arg_idx++);

    // remote address for flow control
    const auto downstream_edm_vc0_semaphore_id = get_arg_val<uint32_t>(arg_idx++);  // TODO: Convert to semaphore ID
    const auto downstream_edm_vc0_worker_registration_id = get_arg_val<uint32_t>(arg_idx++);
    const auto downstream_edm_vc0_worker_location_info_address = get_arg_val<uint32_t>(arg_idx++);
    const auto downstream_vc0_noc_interface_buffer_index_local_addr = get_arg_val<uint32_t>(arg_idx++);

    // downstream EDM semaphore location
    const auto has_downstream_edm_vc1_buffer_connection = get_arg_val<uint32_t>(arg_idx++);
    const auto downstream_edm_vc1_buffer_base_address = get_arg_val<uint32_t>(arg_idx++);
    const auto downstream_edm_vc1_noc_x = get_arg_val<uint32_t>(arg_idx++);
    const auto downstream_edm_vc1_noc_y = get_arg_val<uint32_t>(arg_idx++);

    // remote address for flow control
    const auto downstream_edm_vc1_semaphore_id = get_arg_val<uint32_t>(arg_idx++);  // TODO: Convert to semaphore ID
    const auto downstream_edm_vc1_worker_registration_id = get_arg_val<uint32_t>(arg_idx++);
    const auto downstream_edm_vc1_worker_location_info_address = get_arg_val<uint32_t>(arg_idx++);
    const auto downstream_vc1_noc_interface_buffer_index_local_addr = get_arg_val<uint32_t>(arg_idx++);

    // Receiver channels local semaphore for managing flow control with the downstream EDM.
    // The downstream EDM should be sending semaphore updates to this address any time it can
    // accept a new message
    // 1D has 1 downstream EDM for line and 2 downstream EDMs for ring.
    // 2D has 3 downstream EDMs for mesh but we allocate 4 to simplify connectivity. 1 corresponding to router's own
    // direction stays unused. 2D torus has 4 downstream EDMs but we allocate 5 with one unused.
    const auto my_sem_for_ack_from_downstream_edm_0 = get_arg_val<uint32_t>(arg_idx++);
    const auto my_sem_for_ack_from_downstream_edm_1 = get_arg_val<uint32_t>(arg_idx++);
    const auto my_sem_for_ack_from_downstream_edm_2 = get_arg_val<uint32_t>(arg_idx++);
    const auto my_sem_for_ack_from_downstream_edm_3 = get_arg_val<uint32_t>(arg_idx++);
    const auto my_sem_for_ack_from_downstream_edm_4 = get_arg_val<uint32_t>(arg_idx++);

    const auto my_sem_for_teardown_from_edm_0 = get_arg_val<uint32_t>(arg_idx++);
    const auto my_sem_for_teardown_from_edm_1 = get_arg_val<uint32_t>(arg_idx++);
    const auto my_sem_for_teardown_from_edm_2 = get_arg_val<uint32_t>(arg_idx++);
    const auto my_sem_for_teardown_from_edm_3 = get_arg_val<uint32_t>(arg_idx++);
    const auto my_sem_for_teardown_from_edm_4 = get_arg_val<uint32_t>(arg_idx++);

    ////////////////////////
    // Sender runtime args
    ////////////////////////
    auto sender0_worker_semaphore_ptr = reinterpret_cast<volatile uint32_t*>(
        persistent_mode ? get_arg_val<uint32_t>(arg_idx++)
                        : get_semaphore<ProgrammableCoreType::ACTIVE_ETH>(get_arg_val<uint32_t>(arg_idx++)));
    auto sender1_worker_semaphore_ptr = reinterpret_cast<volatile uint32_t*>(
        is_2d_fabric ? get_arg_val<uint32_t>(arg_idx++)
                     : get_semaphore<ProgrammableCoreType::ACTIVE_ETH>(get_arg_val<uint32_t>(arg_idx++)));
    auto sender2_worker_semaphore_ptr = reinterpret_cast<volatile uint32_t*>(
        is_2d_fabric ? get_arg_val<uint32_t>(arg_idx++)
                     : get_semaphore<ProgrammableCoreType::ACTIVE_ETH>(get_arg_val<uint32_t>(arg_idx++)));
    auto sender3_worker_semaphore_ptr = reinterpret_cast<volatile uint32_t*>(get_arg_val<uint32_t>(arg_idx++));
    auto sender4_worker_semaphore_ptr = reinterpret_cast<volatile uint32_t*>(get_arg_val<uint32_t>(arg_idx++));

    const size_t local_sender_channel_0_connection_buffer_index_addr =
        persistent_mode ? local_sender_channel_0_connection_buffer_index_id
                        : get_semaphore<ProgrammableCoreType::ACTIVE_ETH>(
                              get_arg_val<uint32_t>(local_sender_channel_0_connection_buffer_index_id));
    if constexpr (persistent_mode) {
        //  initialize the statically allocated "semaphores"
        *reinterpret_cast<volatile uint32_t*>(local_sender_channel_0_connection_semaphore_addr) = 0;
        *reinterpret_cast<volatile uint32_t*>(local_sender_channel_0_connection_buffer_index_addr) = 0;
        *sender0_worker_semaphore_ptr = 0;
        if constexpr (is_2d_fabric) {
            *reinterpret_cast<volatile uint32_t*>(local_sender_channel_1_connection_semaphore_addr) = 0;
            *reinterpret_cast<volatile uint32_t*>(local_sender_channel_1_connection_buffer_index_id) = 0;
            *sender1_worker_semaphore_ptr = 0;
            *reinterpret_cast<volatile uint32_t*>(local_sender_channel_2_connection_semaphore_addr) = 0;
            *reinterpret_cast<volatile uint32_t*>(local_sender_channel_2_connection_buffer_index_id) = 0;
            *sender2_worker_semaphore_ptr = 0;
            *reinterpret_cast<volatile uint32_t*>(local_sender_channel_3_connection_semaphore_addr) = 0;
            *reinterpret_cast<volatile uint32_t*>(local_sender_channel_3_connection_buffer_index_id) = 0;
            *sender3_worker_semaphore_ptr = 0;
            *reinterpret_cast<volatile uint32_t*>(local_sender_channel_4_connection_semaphore_addr) = 0;
            *reinterpret_cast<volatile uint32_t*>(local_sender_channel_4_connection_buffer_index_id) = 0;
            *sender4_worker_semaphore_ptr = 0;
        }
    }

    *edm_status_ptr = tt::tt_fabric::EDMStatus::STARTED;

    //////////////////////////////
    //////////////////////////////
    //        Object Setup
    //////////////////////////////
    //////////////////////////////

    std::array<uint32_t, NUM_SENDER_CHANNELS> local_sender_channel_free_slots_stream_ids_ordered;

    const auto& local_sender_buffer_addresses =
        take_first_n_elements<NUM_SENDER_CHANNELS, MAX_NUM_SENDER_CHANNELS, size_t>(
            std::array<size_t, MAX_NUM_SENDER_CHANNELS>{
                local_sender_0_channel_address, local_sender_1_channel_address, local_sender_2_channel_address, local_sender_3_channel_address, local_sender_4_channel_address});
    const auto& remote_sender_buffer_addresses =
        take_first_n_elements<NUM_SENDER_CHANNELS, MAX_NUM_SENDER_CHANNELS, size_t>(
            std::array<size_t, MAX_NUM_SENDER_CHANNELS>{
                remote_sender_0_channel_address, remote_sender_1_channel_address, remote_sender_2_channel_address, remote_sender_3_channel_address, remote_sender_4_channel_address});
    const auto& local_receiver_buffer_addresses =
        take_first_n_elements<NUM_RECEIVER_CHANNELS, MAX_NUM_RECEIVER_CHANNELS, size_t>(
            std::array<size_t, MAX_NUM_RECEIVER_CHANNELS>{
                local_receiver_0_channel_buffer_address, local_receiver_1_channel_buffer_address});
    const auto& remote_receiver_buffer_addresses =
        take_first_n_elements<NUM_RECEIVER_CHANNELS, MAX_NUM_RECEIVER_CHANNELS, size_t>(
            std::array<size_t, MAX_NUM_RECEIVER_CHANNELS>{
                remote_receiver_0_channel_buffer_address, remote_receiver_1_channel_buffer_address});

    const auto& local_sender_channel_connection_buffer_index_id =
        take_first_n_elements<NUM_SENDER_CHANNELS, MAX_NUM_SENDER_CHANNELS, size_t>(
            std::array<size_t, MAX_NUM_SENDER_CHANNELS>{
                local_sender_channel_0_connection_buffer_index_id,
                local_sender_channel_1_connection_buffer_index_id,
                local_sender_channel_2_connection_buffer_index_id,
                local_sender_channel_3_connection_buffer_index_id,
                local_sender_channel_4_connection_buffer_index_id});

    const auto& local_sem_for_acks_from_downstream_edm =
        take_first_n_elements<NUM_USED_RECEIVER_CHANNELS, MAX_NUM_SENDER_CHANNELS, size_t>(
            std::array<size_t, MAX_NUM_SENDER_CHANNELS>{
                my_sem_for_ack_from_downstream_edm_0,
                my_sem_for_ack_from_downstream_edm_1,
                my_sem_for_ack_from_downstream_edm_2,
                my_sem_for_ack_from_downstream_edm_3,
                my_sem_for_ack_from_downstream_edm_4});

    const auto& local_sem_for_teardown_from_downstream_edm =
        take_first_n_elements<NUM_USED_RECEIVER_CHANNELS, MAX_NUM_SENDER_CHANNELS, size_t>(
            std::array<size_t, MAX_NUM_SENDER_CHANNELS>{
                my_sem_for_teardown_from_edm_0,
                my_sem_for_teardown_from_edm_1,
                my_sem_for_teardown_from_edm_2,
                my_sem_for_teardown_from_edm_3,
                my_sem_for_teardown_from_edm_4});

    std::array<tt::tt_fabric::EthChannelBuffer<RECEIVER_NUM_BUFFERS>, NUM_RECEIVER_CHANNELS> remote_receiver_channels;
    std::array<tt::tt_fabric::EthChannelBuffer<RECEIVER_NUM_BUFFERS>, NUM_RECEIVER_CHANNELS> local_receiver_channels;
    std::array<tt::tt_fabric::EthChannelBuffer<SENDER_NUM_BUFFERS>, NUM_SENDER_CHANNELS> remote_sender_channels;
    std::array<tt::tt_fabric::EthChannelBuffer<SENDER_NUM_BUFFERS>, NUM_SENDER_CHANNELS> local_sender_channels;
    std::array<tt::tt_fabric::EdmChannelWorkerInterface<SENDER_NUM_BUFFERS>, NUM_SENDER_CHANNELS>
        local_sender_channel_worker_interfaces;
    std::array<size_t, NUM_SENDER_CHANNELS> local_sender_flow_control_semaphores =
        take_first_n_elements<NUM_SENDER_CHANNELS, MAX_NUM_SENDER_CHANNELS, size_t>(
            std::array<size_t, MAX_NUM_SENDER_CHANNELS>{
                reinterpret_cast<size_t>(sender0_worker_semaphore_ptr),
                reinterpret_cast<size_t>(sender1_worker_semaphore_ptr),
                reinterpret_cast<size_t>(sender2_worker_semaphore_ptr),
                reinterpret_cast<size_t>(sender3_worker_semaphore_ptr),
                reinterpret_cast<size_t>(sender4_worker_semaphore_ptr)});
    std::array<size_t, NUM_SENDER_CHANNELS> local_sender_connection_live_semaphore_addresses =
        take_first_n_elements<NUM_SENDER_CHANNELS, MAX_NUM_SENDER_CHANNELS, size_t>(
            std::array<size_t, MAX_NUM_SENDER_CHANNELS>{
                local_sender_channel_0_connection_semaphore_addr,
                local_sender_channel_1_connection_semaphore_addr,
                local_sender_channel_2_connection_semaphore_addr,
                local_sender_channel_3_connection_semaphore_addr,
                local_sender_channel_4_connection_semaphore_addr});
    std::array<size_t, NUM_SENDER_CHANNELS> local_sender_connection_info_addresses =
        take_first_n_elements<NUM_SENDER_CHANNELS, MAX_NUM_SENDER_CHANNELS, size_t>(
            std::array<size_t, MAX_NUM_SENDER_CHANNELS>{
                local_sender_channel_0_connection_info_addr,
                local_sender_channel_1_connection_info_addr,
                local_sender_channel_2_connection_info_addr,
                local_sender_channel_3_connection_info_addr,
                local_sender_channel_4_connection_info_addr});

    for (size_t i = 0; i < NUM_SENDER_CHANNELS; i++) {
        auto connection_worker_info_ptr = reinterpret_cast<volatile tt::tt_fabric::EDMChannelWorkerLocationInfo*>(
            local_sender_connection_info_addresses[i]);
        connection_worker_info_ptr->edm_read_counter = 0;
    }

    std::array<tt::tt_fabric::EdmToEdmSender<SENDER_NUM_BUFFERS>, NUM_USED_RECEIVER_CHANNELS>
        downstream_edm_noc_interfaces;
    populate_local_sender_channel_free_slots_stream_id_ordered_map(
        has_downstream_edm_vc0_buffer_connection, local_sender_channel_free_slots_stream_ids_ordered);
    constexpr auto worker_sender_channel_id = my_direction;
    size_t next_available_sender_channel_free_slots_stream_index = 1;
    if (has_downstream_edm_vc0_buffer_connection) {
        // Only bit 0 is set for 1D
        // upto 3 bits set for 2D. 0, 1, 2, 3 for East, West, North, South downstream connections.
        uint32_t has_downstream_edm = has_downstream_edm_vc0_buffer_connection & 0xF;
        uint32_t edm_index = 0;
        while (has_downstream_edm) {
            if (has_downstream_edm & 0x1) {
                // Receiver channels local semaphore for managing flow control with the downstream EDM.
                // The downstream EDM should be sending semaphore updates to this address any time it can
                // accept a new message
                const auto local_sem_address_for_acks = is_2d_fabric
                                                            ? local_sem_for_acks_from_downstream_edm[edm_index]
                                                            : get_semaphore<ProgrammableCoreType::ACTIVE_ETH>(
                                                                  local_sem_for_acks_from_downstream_edm[edm_index]);
                const auto teardown_sem_address = is_2d_fabric
                                                      ? local_sem_for_teardown_from_downstream_edm[edm_index]
                                                      : get_semaphore<ProgrammableCoreType::ACTIVE_ETH>(
                                                            local_sem_for_teardown_from_downstream_edm[edm_index]);
                if constexpr (is_2d_fabric) {
                    // reset the handshake addresses to 0 (this is for router -> router handshake for connections over noc)
                    *reinterpret_cast<volatile uint32_t* const>(local_sem_address_for_acks) = 0;
                    *reinterpret_cast<volatile uint32_t* const>(teardown_sem_address) = 0;
                }
                auto downstream_direction = edm_index;
                auto receiver_channel_free_slots_stream_id =
                    is_2d_fabric ? StreamId{receiver_channel_free_slots_stream_ids[downstream_direction]}
                                 : StreamId{receiver_channel_free_slots_stream_ids[0]};
                new (&downstream_edm_noc_interfaces[edm_index]) tt::tt_fabric::EdmToEdmSender<SENDER_NUM_BUFFERS>(
                    // persistent_mode -> hardcode to false for 1D because for 1D, EDM -> EDM
                    // connections we must always use semaphore lookup
                    // For 2D, downstream_edm_vc0_semaphore_id is an address.
                    is_2d_fabric,
                    0,  // Unused in routers. Used by workers to get edm direction for 2D.
                    (downstream_edm_vc0_noc_x >> (edm_index * 8)) & 0xFF,
                    (downstream_edm_vc0_noc_y >> (edm_index * 8)) & 0xFF,
                    downstream_edm_vc0_buffer_base_address,
                    SENDER_NUM_BUFFERS,
                    downstream_edm_vc0_semaphore_id,
                    downstream_edm_vc0_worker_registration_id,
                    downstream_edm_vc0_worker_location_info_address,
                    channel_buffer_size,
#ifdef FABRIC_2D
                    local_sender_channel_connection_buffer_index_id[edm_index],
#else
                    local_sender_channel_1_connection_buffer_index_id,
#endif
                    reinterpret_cast<volatile uint32_t* const>(local_sem_address_for_acks),
                    reinterpret_cast<volatile uint32_t* const>(teardown_sem_address),
                    downstream_vc0_noc_interface_buffer_index_local_addr,  // keep common, since its a scratch noc read
                                                                           // dest.
                    // Since we are the same direction, we're always going to send to the same stream
                    // reg for each downstream router because we are allocating sender channels by
                    // producer direction.
                    //
                    // We add 1 because sender_channel[0] is for (non-forwarded) traffic from our local chip's NoC, so
                    // we skip that first one. The first forwarded direction is the next one so we start there.
                    is_2d_fabric
                        ? get_vc0_downstream_sender_channel_free_slots_stream_id()  // local_sender_channel_free_slots_stream_ids_ordered[my_direction]//edm_index]
                        : local_sender_channel_free_slots_stream_ids_ordered[1],

                    // This is our local stream register for the copy of the downstream router's
                    // free slots
                    receiver_channel_free_slots_stream_id,
                    receiver_channel_forwarding_data_cmd_buf_ids[0],
                    receiver_channel_forwarding_sync_cmd_buf_ids[0]);
                downstream_edm_noc_interfaces[edm_index]
                    .template setup_edm_noc_cmd_buf<
                        tt::tt_fabric::edm_to_downstream_noc,
                        tt::tt_fabric::forward_and_local_write_noc_vc>();
            }
            edm_index++;
            has_downstream_edm >>= 1;
        }
    }

    static_assert(!enable_ring_support || !is_2d_fabric, "2D mode does not yet support ring/torus");
    if constexpr (enable_ring_support) {
        if (has_downstream_edm_vc1_buffer_connection) {
            const auto local_sem_address_for_acks =
                is_2d_fabric ? local_sem_for_acks_from_downstream_edm[NUM_USED_RECEIVER_CHANNELS - 1]
                             : get_semaphore<ProgrammableCoreType::ACTIVE_ETH>(
                                   local_sem_for_acks_from_downstream_edm[NUM_USED_RECEIVER_CHANNELS - 1]);
            const auto teardown_sem_address =
                is_2d_fabric ? local_sem_for_teardown_from_downstream_edm[NUM_USED_RECEIVER_CHANNELS - 1]
                             : get_semaphore<ProgrammableCoreType::ACTIVE_ETH>(
                                   local_sem_for_teardown_from_downstream_edm[NUM_USED_RECEIVER_CHANNELS - 1]);
            if constexpr (is_2d_fabric) {
                // reset the handshake addresses to 0
                *reinterpret_cast<volatile uint32_t* const>(local_sem_address_for_acks) = 0;
                *reinterpret_cast<volatile uint32_t* const>(teardown_sem_address) = 0;
            }

            auto downstream_sender_channel_credit_stream_id =
                is_2d_fabric ? StreamId{vc1_sender_channel_free_slots_stream_id}
                             : StreamId{local_sender_channel_free_slots_stream_ids_ordered[2]};
            new (&downstream_edm_noc_interfaces[NUM_USED_RECEIVER_CHANNELS - 1])
                tt::tt_fabric::EdmToEdmSender<SENDER_NUM_BUFFERS>(
                    // persistent_mode -> hardcode to false because for EDM -> EDM
                    //  connections we must always use semaphore lookup
                    is_2d_fabric,
                    0,  // Unused in routers. Used by workers to get edm direction for 2D.
                    downstream_edm_vc1_noc_x,
                    downstream_edm_vc1_noc_y,
                    downstream_edm_vc1_buffer_base_address,
                    SENDER_NUM_BUFFERS,
                    downstream_edm_vc1_semaphore_id,
                    downstream_edm_vc1_worker_registration_id,
                    downstream_edm_vc1_worker_location_info_address,
                    channel_buffer_size,
#ifdef FABRIC_2D
                    local_sender_channel_connection_buffer_index_id[NUM_USED_RECEIVER_CHANNELS - 1],
#else
                    local_sender_channel_2_connection_buffer_index_id,
#endif
                    reinterpret_cast<volatile uint32_t* const>(local_sem_address_for_acks),
                    reinterpret_cast<volatile uint32_t* const>(teardown_sem_address),
                    downstream_vc1_noc_interface_buffer_index_local_addr,

                    // remote (downstream) sender channel credits stream ID
                    downstream_sender_channel_credit_stream_id,
                    // This is our local stream register for the copy of the downstream router's
                    // free slots
                    StreamId{receiver_channel_1_free_slots_from_downstream_stream_id},
                    receiver_channel_forwarding_data_cmd_buf_ids[1],
                    receiver_channel_forwarding_sync_cmd_buf_ids[1]);
            downstream_edm_noc_interfaces[NUM_USED_RECEIVER_CHANNELS - 1]
                .template setup_edm_noc_cmd_buf<
                    tt::tt_fabric::edm_to_downstream_noc,
                    tt::tt_fabric::forward_and_local_write_noc_vc>();
        }
    }

    for (uint8_t i = 0; i < NUM_RECEIVER_CHANNELS; i++) {
        new (&local_receiver_channels[i]) tt::tt_fabric::EthChannelBuffer<RECEIVER_NUM_BUFFERS>(
            local_receiver_buffer_addresses[i],
            channel_buffer_size,
            sizeof(PACKET_HEADER_TYPE),
            eth_transaction_ack_word_addr,  // Unused, otherwise probably need to have unique ack word per channel
            receiver_channel_base_id + i);
        new (&remote_receiver_channels[i]) tt::tt_fabric::EthChannelBuffer<RECEIVER_NUM_BUFFERS>(
            remote_receiver_buffer_addresses[i],
            channel_buffer_size,
            sizeof(PACKET_HEADER_TYPE),
            eth_transaction_ack_word_addr,  // Unused, otherwise probably need to have unique ack word per channel
            receiver_channel_base_id + i);
    }

    for (uint8_t i = 0; i < NUM_SENDER_CHANNELS; i++) {
        new (&local_sender_channels[i]) tt::tt_fabric::EthChannelBuffer<SENDER_NUM_BUFFERS>(
            local_sender_buffer_addresses[i],
            channel_buffer_size,
            sizeof(PACKET_HEADER_TYPE),
            0,  // For sender channels there is no eth_transaction_ack_word_addr because they don't send acks
            i);
        new (&remote_sender_channels[i]) tt::tt_fabric::EthChannelBuffer<SENDER_NUM_BUFFERS>(
            remote_sender_buffer_addresses[i],
            channel_buffer_size,
            sizeof(PACKET_HEADER_TYPE),
            0,  // For sender channels there is no eth_transaction_ack_word_addr because they don't send acks
            i);
    }

    init_local_sender_channel_worker_interfaces(
        local_sender_connection_live_semaphore_addresses,
        local_sender_connection_info_addresses,
        local_sender_channel_worker_interfaces,
        local_sender_flow_control_semaphores);

    WriteTransactionIdTracker<RECEIVER_NUM_BUFFERS, NUM_TRANSACTION_IDS, 0> receiver_channel_0_trid_tracker;
    WriteTransactionIdTracker<RECEIVER_NUM_BUFFERS, NUM_TRANSACTION_IDS, NUM_TRANSACTION_IDS>
        receiver_channel_1_trid_tracker;

    if constexpr (!is_2d_fabric) {
        const size_t start = !has_downstream_edm_vc0_buffer_connection;
        const size_t end = has_downstream_edm_vc1_buffer_connection + 1;
        for (size_t i = start; i < end; i++) {
            downstream_edm_noc_interfaces[i].template open<true, tt::tt_fabric::worker_handshake_noc>();
            ASSERT(get_ptr_val(downstream_edm_noc_interfaces[i].worker_credits_stream_id) == SENDER_NUM_BUFFERS);
        }
    }

    if constexpr (enable_ethernet_handshake) {
        if constexpr (is_handshake_sender) {
            erisc::datamover::handshake::sender_side_finish(handshake_addr, DEFAULT_HANDSHAKE_CONTEXT_SWITCH_TIMEOUT);
        } else {
            erisc::datamover::handshake::receiver_side_finish(handshake_addr, DEFAULT_HANDSHAKE_CONTEXT_SWITCH_TIMEOUT);
        }

        *edm_status_ptr = tt::tt_fabric::EDMStatus::REMOTE_HANDSHAKE_COMPLETE;

        if constexpr (wait_for_host_signal) {
            if constexpr (is_local_handshake_master) {
                wait_for_notification((uint32_t)edm_local_sync_ptr, num_local_edms - 1);
                notify_subordinate_routers(
                    edm_channels_mask, local_handshake_master_eth_chan, (uint32_t)edm_local_sync_ptr, num_local_edms);
            } else {
                notify_master_router(local_handshake_master_eth_chan, (uint32_t)edm_local_sync_ptr);
                wait_for_notification((uint32_t)edm_local_sync_ptr, num_local_edms);
            }

            *edm_status_ptr = tt::tt_fabric::EDMStatus::LOCAL_HANDSHAKE_COMPLETE;

            wait_for_notification((uint32_t)edm_status_ptr, tt::tt_fabric::EDMStatus::READY_FOR_TRAFFIC);

            if constexpr (is_local_handshake_master) {
                notify_subordinate_routers(
                    edm_channels_mask,
                    local_handshake_master_eth_chan,
                    (uint32_t)edm_status_ptr,
                    tt::tt_fabric::EDMStatus::READY_FOR_TRAFFIC);
            }
        }
    }

    if constexpr (is_2d_fabric) {
        uint32_t has_downstream_edm = has_downstream_edm_vc0_buffer_connection & 0xF;
        uint32_t edm_index = 0;
        while (has_downstream_edm) {
            if (has_downstream_edm & 0x1) {
                // open connections with available downstream edms
                downstream_edm_noc_interfaces[edm_index].template open<true, tt::tt_fabric::worker_handshake_noc>();
                *downstream_edm_noc_interfaces[edm_index].from_remote_buffer_free_slots_ptr = 0;
            }
            edm_index++;
            has_downstream_edm >>= 1;
        }
        if constexpr (enable_ring_support) {
            bool connect_ring = false;
            if constexpr (my_direction == eth_chan_directions::EAST) {
                connect_ring = (has_downstream_edm_vc0_buffer_connection & (0x1 << eth_chan_directions::WEST)) != 0;
            } else if constexpr (my_direction == eth_chan_directions::WEST) {
                connect_ring = (has_downstream_edm_vc0_buffer_connection & (0x1 << eth_chan_directions::EAST)) != 0;
            } else if constexpr (my_direction == eth_chan_directions::NORTH) {
                connect_ring = (has_downstream_edm_vc0_buffer_connection & (0x1 << eth_chan_directions::SOUTH)) != 0;
            } else if constexpr (my_direction == eth_chan_directions::SOUTH) {
                connect_ring = (has_downstream_edm_vc0_buffer_connection & (0x1 << eth_chan_directions::NORTH)) != 0;
            }
            if (connect_ring) {
                downstream_edm_noc_interfaces[NUM_USED_RECEIVER_CHANNELS - 1]
                    .template open<true, tt::tt_fabric::worker_handshake_noc>();
                *downstream_edm_noc_interfaces[NUM_USED_RECEIVER_CHANNELS - 1].from_remote_buffer_free_slots_ptr = 0;
            }
        }
    }
    std::array<uint8_t, num_eth_ports> port_direction_table;
#if defined(FABRIC_2D) && defined(DYNAMIC_ROUTING_ENABLED)
    tt_l1_ptr fabric_router_l1_config_t* routing_table =
        reinterpret_cast<tt_l1_ptr fabric_router_l1_config_t*>(eth_l1_mem::address_map::FABRIC_ROUTER_CONFIG_BASE);

    for (uint32_t i = eth_chan_directions::EAST; i < eth_chan_directions::COUNT; i++) {
        auto forwarding_channel = routing_table->port_direction.directions[i];
        if (forwarding_channel != INVALID_DIRECTION) {
            // A valid port/eth channel was found for this direction. Specify the port to direction lookup
            port_direction_table[forwarding_channel] = i;
        }
    }
#endif

    wait_for_static_connection_to_ready(
        local_sender_channel_worker_interfaces, local_sender_channel_free_slots_stream_ids_ordered);

    //////////////////////////////
    //////////////////////////////
    //        MAIN LOOP
    //////////////////////////////
    //////////////////////////////
    run_fabric_edm_main_loop<enable_packet_header_recording>(
        local_receiver_channels,
        local_sender_channels,
        local_sender_channel_worker_interfaces,
        downstream_edm_noc_interfaces,
        remote_sender_channels,
        remote_receiver_channels,
        termination_signal_ptr,
        {receiver_0_channel_counters_ptr, receiver_1_channel_counters_ptr},
        {sender_channel_0_counters_ptr,
         sender_channel_1_counters_ptr,
         sender_channel_2_counters_ptr,
         sender_channel_3_counters_ptr,
         sender_channel_4_counters_ptr},
        receiver_channel_packet_recorders,
        sender_channel_packet_recorders,
        receiver_channel_0_trid_tracker,
        receiver_channel_1_trid_tracker,
        port_direction_table,
        local_sender_channel_free_slots_stream_ids_ordered);

    if constexpr (persistent_mode) {
        // we force these values to a non-zero value so that if we run the fabric back to back,
        // and we can reliably probe from host that this kernel has initialized properly.
        if constexpr (is_2d_fabric) {
            *reinterpret_cast<volatile uint32_t*>(local_sender_connection_live_semaphore_addresses[my_direction]) = 99;
            *reinterpret_cast<volatile uint32_t*>(local_sender_channel_connection_buffer_index_id[my_direction]) = 99;
            *reinterpret_cast<volatile uint32_t*>(local_sender_flow_control_semaphores[my_direction]) = 99;
        } else {
            *reinterpret_cast<volatile uint32_t*>(local_sender_channel_0_connection_semaphore_addr) = 99;
            *reinterpret_cast<volatile uint32_t*>(local_sender_channel_0_connection_buffer_index_addr) = 99;
            *sender0_worker_semaphore_ptr = 99;
        }
    }

    // make sure all the noc transactions are acked before re-init the noc counters
    receiver_channel_0_trid_tracker.all_buffer_slot_transactions_acked();
    receiver_channel_1_trid_tracker.all_buffer_slot_transactions_acked();

    // re-init the noc counters as the noc api used is not incrementing them
    ncrisc_noc_counters_init();

    if constexpr (wait_for_host_signal) {
        if constexpr (is_local_handshake_master) {
            notify_subordinate_routers(
                edm_channels_mask,
                local_handshake_master_eth_chan,
                (uint32_t)termination_signal_ptr,
                *termination_signal_ptr);
        }
    }
    noc_async_write_barrier();
    noc_async_atomic_barrier();

    *edm_status_ptr = tt::tt_fabric::EDMStatus::TERMINATED;

    DPRINT << "EDM DONE\n";
    WAYPOINT("DONE");
}<|MERGE_RESOLUTION|>--- conflicted
+++ resolved
@@ -339,17 +339,16 @@
 //   SENDER SIDE HELPERS
 /////////////////////////////////////////////
 
-<<<<<<< HEAD
-template <uint8_t VC_RECEIVER_CHANNEL, uint8_t SENDER_NUM_BUFFERS, uint8_t RECEIVER_NUM_BUFFERS>
-=======
-template <uint8_t SENDER_NUM_BUFFERS, uint8_t RECEIVER_NUM_BUFFERS, uint8_t to_receiver_pkts_sent_id, bool SKIP_CONNECTION_LIVENESS_CHECK>
->>>>>>> c7005e85
+template <
+    uint8_t VC_RECEIVER_CHANNEL,
+    uint8_t sender_channel_index,
+    uint8_t SENDER_NUM_BUFFERS,
+    uint8_t RECEIVER_NUM_BUFFERS>
 FORCE_INLINE void send_next_data(
     tt::tt_fabric::EthChannelBuffer<SENDER_NUM_BUFFERS>& sender_buffer_channel,
     tt::tt_fabric::EdmChannelWorkerInterface<SENDER_NUM_BUFFERS>& sender_worker_interface,
     OutboundReceiverChannelPointers<RECEIVER_NUM_BUFFERS>& outbound_to_receiver_channel_pointers,
-    tt::tt_fabric::EthChannelBuffer<RECEIVER_NUM_BUFFERS>& receiver_buffer_channel,
-    uint8_t sender_channel_index) {
+    tt::tt_fabric::EthChannelBuffer<RECEIVER_NUM_BUFFERS>& receiver_buffer_channel) {
     auto& remote_receiver_buffer_index = outbound_to_receiver_channel_pointers.remote_receiver_buffer_index;
     auto& remote_receiver_num_free_slots = outbound_to_receiver_channel_pointers.num_free_slots;
     auto& local_sender_write_counter = sender_worker_interface.local_write_counter;
@@ -376,10 +375,11 @@
 
     // Note: We can only advance to the next buffer index if we have fully completed the send (both the payload and sync
     // messages)
-    if constexpr (SKIP_CONNECTION_LIVENESS_CHECK) {
+    if constexpr (sender_ch_live_check_skip[sender_channel_index]) {
         // For persistent connections, we don't need to increment the counter, we only care about the
         // buffer index, so we only increment it directly
-        local_sender_write_counter.index = BufferIndex{wrap_increment<SENDER_NUM_BUFFERS>(local_sender_write_counter.index.get())};
+        local_sender_write_counter.index =
+            BufferIndex{wrap_increment<SENDER_NUM_BUFFERS>(local_sender_write_counter.index.get())};
     } else {
         local_sender_write_counter.increment();
     }
@@ -396,11 +396,7 @@
     static constexpr uint32_t packets_to_forward = 1;
     while (internal_::eth_txq_is_busy(sender_txq_id)) {
     };
-<<<<<<< HEAD
-    remote_update_ptr_val<to_receiver_packets_sent_streams[VC_RECEIVER_CHANNEL], sender_txq_id>(words_to_forward);
-=======
-    remote_update_ptr_val<to_receiver_pkts_sent_id, sender_txq_id>(packets_to_forward);
->>>>>>> c7005e85
+    remote_update_ptr_val<to_receiver_packets_sent_streams[VC_RECEIVER_CHANNEL], sender_txq_id>(packets_to_forward);
 }
 
 /////////////////////////////////////////////
@@ -571,18 +567,13 @@
     tt_l1_ptr PACKET_HEADER_TYPE* packet_start,
     ROUTING_FIELDS_TYPE cached_routing_fields,
     tt::tt_fabric::EdmToEdmSender<SENDER_NUM_BUFFERS>& downstream_edm_interface,
-<<<<<<< HEAD
     uint8_t transaction_id) {
-=======
-    uint8_t transaction_id,
-    uint8_t rx_channel_id) {
     constexpr bool ENABLE_STATEFUL_NOC_APIS =
 #if !defined(DEBUG_PRINT_ENABLED) and !defined(WATCHER_ENABLED)
         true;
 #else
         false;
 #endif
->>>>>>> c7005e85
     if constexpr (std::is_same_v<ROUTING_FIELDS_TYPE, tt::tt_fabric::RoutingFields>) {
         // If the packet is a terminal packet, then we can just deliver it locally
         bool start_distance_is_terminal_value =
@@ -592,11 +583,7 @@
         bool not_last_destination_device = cached_routing_fields.value != tt::tt_fabric::RoutingFields::LAST_MCAST_VAL;
         // disable when dprint enabled due to noc cmd buf usage of DPRINT
         if (not_last_destination_device) {
-<<<<<<< HEAD
-            forward_payload_to_downstream_edm<enable_ring_support, true>(
-=======
-            forward_payload_to_downstream_edm<SENDER_NUM_BUFFERS, enable_ring_support, ENABLE_STATEFUL_NOC_APIS>(
->>>>>>> c7005e85
+            forward_payload_to_downstream_edm<enable_ring_support, ENABLE_STATEFUL_NOC_APIS>(
                 packet_start, payload_size_bytes, cached_routing_fields, downstream_edm_interface, transaction_id);
         }
         if (start_distance_is_terminal_value) {
@@ -610,19 +597,11 @@
                 execute_chip_unicast_to_local_chip(packet_start, payload_size_bytes, transaction_id, rx_channel_id);
                 break;
             case tt::tt_fabric::LowLatencyRoutingFields::FORWARD_ONLY:
-<<<<<<< HEAD
-                forward_payload_to_downstream_edm<enable_ring_support, true>(
+                forward_payload_to_downstream_edm<enable_ring_support, ENABLE_STATEFUL_NOC_APIS>(
                     packet_start, payload_size_bytes, cached_routing_fields, downstream_edm_interface, transaction_id);
                 break;
             case tt::tt_fabric::LowLatencyRoutingFields::WRITE_AND_FORWARD:
-                forward_payload_to_downstream_edm<enable_ring_support, true>(
-=======
-                forward_payload_to_downstream_edm<SENDER_NUM_BUFFERS, enable_ring_support, ENABLE_STATEFUL_NOC_APIS>(
-                    packet_start, payload_size_bytes, cached_routing_fields, downstream_edm_interface, transaction_id);
-                break;
-            case tt::tt_fabric::LowLatencyRoutingFields::WRITE_AND_FORWARD:
-                forward_payload_to_downstream_edm<SENDER_NUM_BUFFERS, enable_ring_support, ENABLE_STATEFUL_NOC_APIS>(
->>>>>>> c7005e85
+                forward_payload_to_downstream_edm<enable_ring_support, ENABLE_STATEFUL_NOC_APIS>(
                     packet_start, payload_size_bytes, cached_routing_fields, downstream_edm_interface, transaction_id);
                 execute_chip_unicast_to_local_chip(packet_start, payload_size_bytes, transaction_id, rx_channel_id);
                 break;
@@ -817,13 +796,8 @@
     tt::tt_fabric::EthChannelBuffer<RECEIVER_NUM_BUFFERS>& remote_receiver_channel,
     volatile tt::tt_fabric::EdmFabricSenderChannelCounters* sender_channel_counters,
     PacketHeaderRecorder& packet_header_recorder,
-<<<<<<< HEAD
-    bool& channel_connection_established) {
-=======
     bool& channel_connection_established,
-    uint8_t sender_channel_index,
     uint32_t sender_channel_free_slots_stream_id) {
->>>>>>> c7005e85
     // If the receiver has space, and we have one or more packets unsent from producer, then send one
     // TODO: convert to loop to send multiple packets back to back (or support sending multiple packets in one shot)
     //       when moving to stream regs to manage rd/wr ptrs
@@ -847,16 +821,11 @@
             tt::tt_fabric::validate(*packet_header);
             packet_header_recorder.record_packet_header(reinterpret_cast<volatile uint32_t*>(packet_header));
         }
-<<<<<<< HEAD
-        send_next_data<VC_RECEIVER_CHANNEL>(
-=======
-        send_next_data<SENDER_NUM_BUFFERS, RECEIVER_NUM_BUFFERS, to_receiver_pkts_sent_id,SKIP_CONNECTION_LIVENESS_CHECK>(
->>>>>>> c7005e85
+        send_next_data<VC_RECEIVER_CHANNEL, sender_channel_index>(
             local_sender_channel,
             local_sender_channel_worker_interface,
             outbound_to_receiver_channel_pointers,
-            remote_receiver_channel,
-            sender_channel_index);
+            remote_receiver_channel);
         increment_local_update_ptr_val(sender_channel_free_slots_stream_id, 1);
     }
 
@@ -867,15 +836,10 @@
         increment_local_update_ptr_val(
             to_sender_packets_completed_streams[sender_channel_index], -completions_since_last_check);
         if constexpr (!enable_first_level_ack) {
-<<<<<<< HEAD
             if constexpr (sender_ch_live_check_skip[sender_channel_index]) {
-                local_sender_channel_worker_interface.template update_worker_copy_of_read_ptr<enable_ring_support>(
-                    sender_rdptr.get_ptr());
-=======
-            if constexpr (SKIP_CONNECTION_LIVENESS_CHECK) {
-                local_sender_channel_worker_interface.template update_persistent_connection_copy_of_free_slots<enable_ring_support>(
-                    completions_since_last_check);
->>>>>>> c7005e85
+                local_sender_channel_worker_interface
+                    .template update_persistent_connection_copy_of_free_slots<enable_ring_support>(
+                        completions_since_last_check);
             } else {
                 // Connection liveness checks are only done for connections that are not persistent
                 // For those connections, it's unsafe to use free-slots counters held in stream registers
@@ -900,15 +864,9 @@
         ASSERT(false);
         auto acks_since_last_check = get_ptr_val(to_sender_packets_acked_streams[sender_channel_index]);
         if (acks_since_last_check > 0) {
-<<<<<<< HEAD
-            sender_ackptr.increment_n(acks_since_last_check);
             if constexpr (sender_ch_live_check_skip[sender_channel_index]) {
-                local_sender_channel_worker_interface.template update_worker_copy_of_read_ptr<enable_ring_support>(
-                    sender_ackptr.get_ptr());
-=======
-            if constexpr (SKIP_CONNECTION_LIVENESS_CHECK) {
-                local_sender_channel_worker_interface.template update_persistent_connection_copy_of_free_slots<enable_ring_support>();
->>>>>>> c7005e85
+                local_sender_channel_worker_interface
+                    .template update_persistent_connection_copy_of_free_slots<enable_ring_support>();
             } else {
                 if (channel_connection_established) {
                     local_sender_channel_worker_interface.notify_worker_of_read_counter_update();
@@ -958,7 +916,8 @@
     std::array<volatile tt::tt_fabric::EdmFabricSenderChannelCounters*, MAX_NUM_SENDER_CHANNELS>&
         sender_channel_counters_ptrs,
     std::array<PacketHeaderRecorder, MAX_NUM_SENDER_CHANNELS>& sender_channel_packet_recorders,
-    std::array<bool, NUM_SENDER_CHANNELS>& channel_connection_established) {
+    std::array<bool, NUM_SENDER_CHANNELS>& channel_connection_established,
+    std::array<uint32_t, NUM_SENDER_CHANNELS>& local_sender_channel_free_slots_stream_ids_ordered) {
     if constexpr (is_sender_channel_serviced[sender_channel_index]) {
         run_sender_channel_step_impl<enable_packet_header_recording, VC_RECEIVER_CHANNEL, sender_channel_index>(
             local_sender_channels[sender_channel_index],
@@ -967,7 +926,8 @@
             remote_receiver_channels[VC_RECEIVER_CHANNEL],
             sender_channel_counters_ptrs[sender_channel_index],
             sender_channel_packet_recorders[sender_channel_index],
-            channel_connection_established[sender_channel_index]);
+            channel_connection_established[sender_channel_index],
+            local_sender_channel_free_slots_stream_ids_ordered[sender_channel_index]);
     }
 }
 
@@ -990,16 +950,11 @@
             ack_counter.increment();
         }
     } else {
-<<<<<<< HEAD
         increment_local_update_ptr_val<to_receiver_packets_sent_streams[receiver_channel]>(
             -pkts_received_since_last_check);
-        ack_counter.increment_n(pkts_received_since_last_check);
-=======
-        increment_local_update_ptr_val<to_receiver_pkts_sent_id>(-pkts_received_since_last_check);
         // Ack counter does not get used to index a buffer slot, so we skip the buffer index increment
         // and only increment the counter
         ack_counter.counter += pkts_received_since_last_check;
->>>>>>> c7005e85
     }
 
     auto& wr_sent_counter = receiver_channel_pointers.wr_sent_counter;
@@ -1251,7 +1206,6 @@
 
             // There are some cases, mainly for performance, where we don't want to switch between sender channels
             // so we interoduce this to provide finer grain control over when we disable the automatic switching
-<<<<<<< HEAD
             run_sender_channel_step<enable_packet_header_recording, VC0_RECEIVER_CHANNEL, 0>(
                 local_sender_channels,
                 local_sender_channel_worker_interfaces,
@@ -1259,7 +1213,8 @@
                 remote_receiver_channels,
                 sender_channel_counters_ptrs,
                 sender_channel_packet_recorders,
-                channel_connection_established);
+                channel_connection_established,
+                local_sender_channel_free_slots_stream_ids_ordered);
 
             if constexpr (!dateline_connection) {
                 run_receiver_channel_step<0>(
@@ -1268,46 +1223,6 @@
                     receiver_channel_pointers,
                     receiver_channel_0_trid_tracker,
                     port_direction_table);
-=======
-            if constexpr (is_sender_channel_serviced[0]) {
-                run_sender_channel_step<
-                    enable_packet_header_recording,
-                    enable_fabric_counters,
-                    RECEIVER_NUM_BUFFERS,
-                    SENDER_NUM_BUFFERS,
-                    to_receiver_packets_sent_streams[VC0_RECEIVER_CHANNEL],
-                    sender_ch_live_check_skip[0]>(
-                    local_sender_channels[0],
-                    local_sender_channel_worker_interfaces[0],
-                    outbound_to_receiver_channel_pointers[VC0_RECEIVER_CHANNEL],
-                    remote_receiver_channels[VC0_RECEIVER_CHANNEL],
-                    sender_channel_counters_ptrs[0],
-                    sender_channel_packet_recorders[0],
-                    channel_connection_established[0],
-                    0,
-                    local_sender_channel_free_slots_stream_ids_ordered[0]);
-            }
-            if constexpr (is_receiver_channel_serviced[0]) {
-                if constexpr (!dateline_connection) {
-                    run_receiver_channel_step<
-                        enable_packet_header_recording,
-                        enable_fabric_counters,
-                        RECEIVER_NUM_BUFFERS,
-                        SENDER_NUM_BUFFERS,
-                        NUM_SENDER_CHANNELS,
-                        to_receiver_packets_sent_streams[0],
-                        0>(
-                        local_receiver_channels[0],
-                        remote_sender_channels,
-                        downstream_edm_noc_interfaces,
-                        receiver_channel_counters_ptrs[0],
-                        receiver_channel_pointers[0],
-                        receiver_channel_packet_recorders[0],
-                        receiver_channel_0_trid_tracker,
-                        0,
-                        port_direction_table);
-                }
->>>>>>> c7005e85
             }
             if constexpr (enable_ring_support) {
                 run_receiver_channel_step<1>(
@@ -1318,7 +1233,6 @@
                     port_direction_table);
             }
 
-<<<<<<< HEAD
             run_sender_channel_step<enable_packet_header_recording, VC0_RECEIVER_CHANNEL, 1>(
                 local_sender_channels,
                 local_sender_channel_worker_interfaces,
@@ -1326,7 +1240,8 @@
                 remote_receiver_channels,
                 sender_channel_counters_ptrs,
                 sender_channel_packet_recorders,
-                channel_connection_established);
+                channel_connection_established,
+                local_sender_channel_free_slots_stream_ids_ordered);
             if constexpr (is_2d_fabric) {
                 run_sender_channel_step<enable_packet_header_recording, VC0_RECEIVER_CHANNEL, 2>(
                     local_sender_channels,
@@ -1335,7 +1250,8 @@
                     remote_receiver_channels,
                     sender_channel_counters_ptrs,
                     sender_channel_packet_recorders,
-                    channel_connection_established);
+                    channel_connection_established,
+                    local_sender_channel_free_slots_stream_ids_ordered);
                 run_sender_channel_step<enable_packet_header_recording, VC0_RECEIVER_CHANNEL, 3>(
                     local_sender_channels,
                     local_sender_channel_worker_interfaces,
@@ -1343,7 +1259,8 @@
                     remote_receiver_channels,
                     sender_channel_counters_ptrs,
                     sender_channel_packet_recorders,
-                    channel_connection_established);
+                    channel_connection_established,
+                    local_sender_channel_free_slots_stream_ids_ordered);
             }
             if constexpr (enable_ring_support && !dateline_connection) {
                 run_sender_channel_step<enable_packet_header_recording, VC1_RECEIVER_CHANNEL, NUM_SENDER_CHANNELS - 1>(
@@ -1353,84 +1270,8 @@
                     remote_receiver_channels,
                     sender_channel_counters_ptrs,
                     sender_channel_packet_recorders,
-                    channel_connection_established);
-=======
-            if constexpr (is_sender_channel_serviced[1]) {
-                run_sender_channel_step<
-                    enable_packet_header_recording,
-                    enable_fabric_counters,
-                    RECEIVER_NUM_BUFFERS,
-                    SENDER_NUM_BUFFERS,
-                    to_receiver_packets_sent_streams[VC0_RECEIVER_CHANNEL],
-                    sender_ch_live_check_skip[1]>(
-                    local_sender_channels[1],
-                    local_sender_channel_worker_interfaces[1],
-                    outbound_to_receiver_channel_pointers[VC0_RECEIVER_CHANNEL],
-                    remote_receiver_channels[VC0_RECEIVER_CHANNEL],
-                    sender_channel_counters_ptrs[1],
-                    sender_channel_packet_recorders[1],
-                    channel_connection_established[1],
-                    1,
-                    local_sender_channel_free_slots_stream_ids_ordered[1]);
-            }
-            if constexpr (is_2d_fabric) {
-                if constexpr (is_sender_channel_serviced[2]) {
-                    run_sender_channel_step<
-                        enable_packet_header_recording,
-                        enable_fabric_counters,
-                        RECEIVER_NUM_BUFFERS,
-                        SENDER_NUM_BUFFERS,
-                        to_receiver_packets_sent_streams[VC0_RECEIVER_CHANNEL],
-                        sender_ch_live_check_skip[2]>(
-                        local_sender_channels[2],
-                        local_sender_channel_worker_interfaces[2],
-                        outbound_to_receiver_channel_pointers[VC0_RECEIVER_CHANNEL],
-                        remote_receiver_channels[VC0_RECEIVER_CHANNEL],
-                        sender_channel_counters_ptrs[2],
-                        sender_channel_packet_recorders[2],
-                        channel_connection_established[2],
-                        2,
-                        local_sender_channel_free_slots_stream_ids_ordered[2]);
-                }
-                if constexpr (is_sender_channel_serviced[3]) {
-                    run_sender_channel_step<
-                        enable_packet_header_recording,
-                        enable_fabric_counters,
-                        RECEIVER_NUM_BUFFERS,
-                        SENDER_NUM_BUFFERS,
-                        to_receiver_packets_sent_streams[VC0_RECEIVER_CHANNEL],
-                        sender_ch_live_check_skip[3]>(
-                        local_sender_channels[3],
-                        local_sender_channel_worker_interfaces[3],
-                        outbound_to_receiver_channel_pointers[VC0_RECEIVER_CHANNEL],
-                        remote_receiver_channels[VC0_RECEIVER_CHANNEL],
-                        sender_channel_counters_ptrs[3],
-                        sender_channel_packet_recorders[3],
-                        channel_connection_established[3],
-                        3,
-                        local_sender_channel_free_slots_stream_ids_ordered[3]);
-                }
-            }
-            if constexpr (enable_ring_support && !dateline_connection) {
-                if constexpr (is_sender_channel_serviced[NUM_SENDER_CHANNELS - 1]) {
-                    run_sender_channel_step<
-                        enable_packet_header_recording,
-                        enable_fabric_counters,
-                        RECEIVER_NUM_BUFFERS,
-                        SENDER_NUM_BUFFERS,
-                        to_receiver_packets_sent_streams[VC1_RECEIVER_CHANNEL],
-                        sender_ch_live_check_skip[NUM_SENDER_CHANNELS - 1]>(
-                        local_sender_channels[NUM_SENDER_CHANNELS - 1],
-                        local_sender_channel_worker_interfaces[NUM_SENDER_CHANNELS - 1],
-                        outbound_to_receiver_channel_pointers[VC1_RECEIVER_CHANNEL],
-                        remote_receiver_channels[VC1_RECEIVER_CHANNEL],
-                        sender_channel_counters_ptrs[NUM_SENDER_CHANNELS - 1],
-                        sender_channel_packet_recorders[NUM_SENDER_CHANNELS - 1],
-                        channel_connection_established[NUM_SENDER_CHANNELS - 1],
-                        NUM_SENDER_CHANNELS - 1,
-                        local_sender_channel_free_slots_stream_ids_ordered[NUM_SENDER_CHANNELS - 1]);
-                }
->>>>>>> c7005e85
+                    channel_connection_established,
+                    local_sender_channel_free_slots_stream_ids_ordered);
             }
         }
 
