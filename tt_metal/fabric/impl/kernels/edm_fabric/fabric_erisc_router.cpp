// SPDX-FileCopyrightText: © 2025 Tenstorrent AI ULC
//
// SPDX-License-Identifier: Apache-2.0

#include "dataflow_api.h"
#include "debug/assert.h"
#include "tt_metal/hw/inc/ethernet/tunneling.h"

#include "fabric/fabric_edm_packet_header.hpp"
#include <tt-metalium/experimental/fabric/edm_fabric_counters.hpp>
#include <tt-metalium/experimental/fabric/fabric_edm_types.hpp>

#include "tt_metal/fabric/hw/inc/edm_fabric/fabric_erisc_router_ct_args.hpp"
#include "tt_metal/fabric/hw/inc/edm_fabric/edm_handshake.hpp"
#include "tt_metal/fabric/hw/inc/edm_fabric/fabric_router_adapter.hpp"
#include "tt_metal/fabric/hw/inc/edm_fabric/fabric_edm_packet_header_validate.hpp"
#include "tt_metal/fabric/hw/inc/edm_fabric/fabric_edm_packet_transmission.hpp"
#include "tt_metal/fabric/hw/inc/edm_fabric/fabric_erisc_datamover_channels.hpp"
#include "tt_metal/fabric/hw/inc/edm_fabric/edm_fabric_utils.hpp"
#include "tt_metal/fabric/hw/inc/edm_fabric/fabric_erisc_router_transaction_id_tracker.hpp"
#include "tt_metal/fabric/hw/inc/edm_fabric/fabric_stream_regs.hpp"
#include "tt_metal/fabric/hw/inc/tt_fabric_utils.h"
#include "tt_metal/fabric/hw/inc/edm_fabric/edm_fabric_tmp_utils.hpp"
#include "tt_metal/fabric/hw/inc/edm_fabric/fabric_router_flow_control.hpp"
#include "tt_metal/fabric/hw/inc/edm_fabric/edm_fabric_flow_control_helpers.hpp"
#include "tt_metal/fabric/hw/inc/edm_fabric/fabric_packet_recorder.hpp"
#include "tt_metal/fabric/hw/inc/edm_fabric/telemetry/fabric_bandwidth_telemetry.hpp"
#include "tt_metal/fabric/hw/inc/edm_fabric/telemetry/fabric_code_profiling.hpp"
#include "tt_metal/fabric/hw/inc/edm_fabric/fabric_channel_traits.hpp"

#include "noc_overlay_parameters.h"
#include "tt_metal/hw/inc/utils/utils.h"
#include "tt_metal/fabric/hw/inc/edm_fabric/fabric_txq_setup.h"
#include "hostdevcommon/fabric_common.h"
#include "fabric_telemetry_msgs.h"
#ifdef FABRIC_2D
#include "tt_metal/fabric/hw/inc/edm_fabric/fabric_edge_node_router.hpp"
#endif

#include <array>
#include <cstddef>
#include <cstdint>
#include <type_traits>

using namespace tt::tt_fabric;

/*

The fabric Erisc Data Mover (EDM) is a component that can be used to build *very* simple linear topology fabrics.
One of these EDMs can be instantiated on each ethernet link. It is built from 3 "channels" (though the definition
of channel here is a little loose since two of the 3 will merge traffic, so this setup could be interpreted as a
two channel setup.). This EDM implements packet based packets only - concepts like sockets are not supported.

## EDM Structure

There are two sender channels and one receiver channel. "Sender" and "receiver" are relative to the Ethernet link,
not the chip. Sender sends over the link and receiver receives from the link.

Each sender channel serves a different purpose:
- Sender channel 0 : Accepts packets from a workers on the local chip
- Sender channel 1: accepts packets from an upstream EDM (i.e. an upstream
  EDM receiver channel on the same chip but different core)

The receiver channel accepts packets from the Ethernet link and can do one (or both) of:
- Write the packet to local chip if it is the intended destination (unicast or mcast)
- Forward the packet to the next chip in the line if:
  - Unicast and not the target chip
  - Multicast and this chip is in the multicast target range

Sender channels will merge traffic into the remote EDM's receiver channel.

Below is a diagram that shows how EDMs can be connected over an ethernet link. In this case, the two
EDM kernels are run on separate, but connected ethernet link cores.

 ┌───────────────────────┐           ┌───────────────────────┐
 │    Sender Channel 0   │           │    Receiver Channel   │
 │   ┌────────────────┐  │           │   ┌────────────────┐  │
 │   │                ┼──┼───┬───────┼───►                │  │
 │   │                │  │   │       │   │                │  │
 │   └────────────────┘  │   │       │   └────────────────┘  │
 │    Sender Channel 1   │   │       │    Sender Channel 1   │
 │   ┌────────────────┐  │   │       │   ┌────────────────┐  │
 │   │                ┼──┼───┘       │   │                │  │
 │   │                │  │         ┌─┼───┼                │  │
 │   └────────────────┘  │         │ │   └────────────────┘  │
 │    Receiver Channel   │         │ │    Sender Channel 0   │
 │   ┌────────────────┐  │         │ │   ┌────────────────┐  │
 │   │                │  │         │ │   │                │  │
 │   │                ◄──┼─────────┴─┼───┼                │  │
 │   └────────────────┘  │           │   └────────────────┘  │
 │                       │           │                       │
 │                       │           │                       │
 └───────────────────────┘           └───────────────────────┘


## Building a "Fabric"

At present, only linear topologies are supported, and one per ethernet link along that given line.
Below shows the intended connectivity of EDMs across chips in a hypothetical 3-chip fabric. For longer
lines, the pattern would be extended.

           CHIP 0                              CHIP 1                             CHIP 2
     ┌─────────────────┐                ┌─────────────────┐                ┌─────────────────┐
     │                 │                │                 │                │                 │
┌────┴─────┐ ▲   ┌─────┴────┐      ┌────┴─────┐ ▲   ┌─────┴────┐      ┌────┴─────┐ ▲   ┌─────┴────┐
│   EDM    │ │   │   EDM    │      │   EDM    │ │   │   EDM    │      │   EDM    │ │   │   EDM    │
│ ┌──────┐ │ │   │ ┌──────┐ │      │ ┌──────┐ │ │   │ ┌──────┐ │      │ ┌──────┐ │ │   │ ┌──────┐ │
│ │ Rx   ┼─┼─┴───┼─► S1   ┼─┼─┬────┼─► Rx   ┼─┼─┴───┼─► S1   ┼─┼┬─────┼─► Rx   ┼─┼─┘   | | S1   │ │
│ └──────┘ │     │ └──────┘ │ │    │ └──────┘ │     │ └──────┘ ││     │ └──────┘ │     │ └──────┘ │
│ ┌──────┐ │     │ ┌──────┐ │ │    │ ┌──────┐ │     │ ┌──────┐ ││     │ ┌──────┐ │     │ ┌──────┐ │
│ │ S0   ◄─┼──┬──┼─► S0   ┼─┼─┘   ┌┼─┼ S0   ◄─┼──┬──┼─► S0   ┼─┼┘    ┌┼─┼ S0   ◄─┼──┬──┼─► S0   │ │
│ └──────┘ │  │  │ └──────┘ │     ││ └──────┘ │  │  │ └──────┘ │     ││ └──────┘ │  │  │ └──────┘ │
│ ┌──────┐ │  │  │ ┌──────┐ │     ││ ┌──────┐ │  │  │ ┌──────┐ │     ││ ┌──────┐ │  │  │ ┌──────┐ │
│ │ S1   | |  │ ┌┼─┼ Rx   ◄─┼─────┴┼─┼ S1   ◄─┼─┐│ ┌┼─┼ Rx   ◄─┼─────┴┼─┼ S1   ◄─┼─┐│ ┌┼─┼ Rx   │ │
│ └──────┘ │  | |│ └──────┘ │      │ └──────┘ │ └┼─┤│ └──────┘ │      │ └──────┘ │ └┼─┤│ └──────┘ │
└────┬─────┘  │ │└─────┬────┘      └────┬─────┘  │ │└─────┬────┘      └────┬─────┘  │ │└─────┬────┘
     │          ▼      │                │          ▼      │                │          ▼      │
     └─────────────────┘                └─────────────────┘                └─────────────────┘


## Connecting Workers to Channels

As mentioned, only one worker can push to a given EDM sender channel at a time. In order to send to an EDM
sender channel, the worker must establish a connection. The connection protocol is as follows and is started
by the worker (the EDM is a subordinate in this protocol).

*NOTE*: If multiple workers try to connect to the same EDM sender channel at the same time, the behavior is undefined.
*NOTE*: Additionally, if a worker pushes packets to a channel it isn't connected to, behaviour is undefined.
*NOTE*: Undefined == likely hang

The `EdmToEdmSender` from `edm_fabric_worker_adapters.hpp`
provides an implementation of the connection protocol. `EdmToEdmSender` also acts as a wrapper around that
protocol so workers can simply call `open()` to execute the connection protocol without having to manually reimplement
for each kernel.

### Protocol
Worker:
- Read from EDM sender channel buffer_index address
  - Required so that the worker knows where to write its first packet (since the channel may already contain packets
from a previous connection)
- Write worker core X/Y (NOC 0 based)
- Write worker flow control semaphore L1 address

EDM Sender Channel:
- Check local connection valid semaphore for new established connection
  - When the connection semaphore indicates an active connection, the channel assumes all other relevant fields were
    correctly populated by the worker:
    - Worker core_x (on NOC 0)
    - Worker core_y (on NOC 0)
    - Worker flow control semaphore L1 address


## Tearing Down Connections

Every worker is required to explicitly teardown its connection with the EDM before terminating. To do this, the worker
must simply write a `0` to the EDM sender channel's connection semaphore address. As long as the worker has sent all
of its packets to the EDM before this, then the EDM will guarantee to forward the messages correctly.

At this point, it is safe for another kernel to establish a connection.

## Packet Structure

Workers are responsible for populating packet headers before sending to the EDM. The packet header structure is defined
in `fabric_edm_packet_header.hpp`.

## Channel structure

Each EDM channel is built from one or more buffers. Each buffer is the same size and can hold at most one packet.
Neighbouring packets occupy nehighouring buffers - with the exception of the last buffer index. The next packet after a
write into the last buffer index will wrap around to the first buffer index. Even if packets do not occupy the full
buffer, subsequent packets will always be written into the next logical buffer. A gap will exist in memory but the EDM
will not send that padded data (unless it is more performant - which is possible in some special cases)

 Example channel with 8 buffers
┌───────┬───────┬───────┬───────┬───────┬───────┬───────┬───────┐
│       │       │       │       │       │       │       │       │
│       │       │       │       │       │       │       │       │
└───────┴───────┴───────┴───────┴───────┴───────┴───────┴───────┘
 buf 0   buf 1   buf 2   buf 3   buf 4   buf 5   buf 6   buf 7


Here we have an example of a channel with 4 buffers, filled with some number of packets. Each packet is a different
size. Packets 0, 2, and 3 are smaller than the full buffer size, while packet 1 is the full buffer size.

┌───────────────┬───────────────┬───────────────┬───────────────┐
│H|Payload| / / │H|Payload      │H|Pyld| / / / /│H|Payload  |/ /│
│ |       |/ / /│ |             │ |    |/ / / / │ |         | / │
└───────────────┴───────────────┴───────────────┴───────────────┘
  buf 0           buf 1           buf 2           buf 3




## Sending Packets
Sending a packet is done as follows:

1) Worker waits for flow control semaphore increment from EDM sender channel
  - Indicates there is space at the next buffer index for a packet
2) Worker performs a noc write of its packet to the EDM sender channel at the buffer index

*NOTE*: !!!ALL PACKETS MUST CONTAIN DESTINATION NOC X/Y AS NOC 0 COORDINATES, REGARDLESS OF THE `noc_index` OF THE
SENDER!!!


## EDM <-> EDM Channel Flow Control
The flow control protocol between EDM channels is built on a rd/wr ptr based protocol where pointers are
to buffer slots within the channel (as opposed so something else like byte or word offset). Ptrs are
free to advance independently from each other as long as there is no overflow or underflow.

The flow control is implemented through the use of several stream registers: one per conceptual pointer being tracked.
In total there are 5 such counters:
1) to receiver channel packets sent
  - Incremented by sender (via eth_reg_write) by the number of buffer slots written. In practice, this means it is
    incremented once per packet
2) to sender 0 packets acked
  - Incremented by receiver for every new packet from channel 0 that it sees
3) to sender 1 packets acked
  - Incremented by receiver for every new packet from channel 1 that it sees
4) to sender 0 packets completed
  - Incremented by receiver for every packet from channel 0 that it completes processing for
5) to sender 1 packets completed
  - Incremented by receiver for every packet from channel 1 that it completes processing for

See calls to `increment_local_update_ptr_val`, `remote_update_ptr_val`, `init_ptr_val` for more on implementation.

### Sender Channel Flow Control
Both sender channels share the same flow control view into the receiver channel. This is because both channels
write to the same receiver channel.
* wrptr:
  * points to next buffer slot to write to into the remote (over Ethernet) receiver channel.
  * leads other pointers
  * writer updates for every new packet
  * `has_data_to_send(): local_wrptr != remote_sender_wrptr`
* ackptr
  * trails `wrptr`
  * advances as the channel receives acknowledgements from the receiver
    * as this advances, the sender channel can notify the upstream worker of additional space in sender channel buffer
* completion_ptr:
  * trails `local_wrptr`
  * "rdptr" from remote sender's perspective
  * advances as packets completed by receiver
    * as this advances, the sender channel can write additional packets to the receiver at this slot

### Receiver Channel Flow Control
* ackptr/rdptr:
  * leads all pointers
  * indicates the next buffer slot we expect data to arrive (from remote sender) at
    * advances as packets are received (and acked)
  * make sure not to overlap completion pointer
* wr_sent_ptr:
  * trails `ackptr`
  * indicates the buffer slot currently being processed, written out
    * advances after all forwding writes (to noc or downstream EDM) are initiated
* wr_flush_ptr:
  * trails `wr_sent_ptr`
  * advances as writes are flushed
* completion_ptr:
  * trails `wr_flush_ptr`
  * indicates the next receiver buffer slot in the receiver channel to send completion acks for
*/

////////////////////////////////////////////////
// Data structures, types, enums, and constants
////////////////////////////////////////////////

template <typename HEADER_TYPE, uint8_t NUM_BUFFERS>
using SenderEthChannel = StaticSizedSenderEthChannel<HEADER_TYPE, NUM_BUFFERS>;

static constexpr bool PERF_TELEMETRY_DISABLED = perf_telemetry_mode == PerfTelemetryRecorderType::NONE;
static constexpr bool PERF_TELEMETRY_LOW_RESOLUTION_BANDWIDTH =
    perf_telemetry_mode == PerfTelemetryRecorderType::LOW_RESOLUTION_BANDWIDTH;
using PerfTelemetryRecorder = std::conditional_t<
    PERF_TELEMETRY_LOW_RESOLUTION_BANDWIDTH,
    LowResolutionBandwidthTelemetry,
    std::conditional_t<PERF_TELEMETRY_DISABLED, bool, std::nullptr_t>>;

// Currently, we enable elastic channels in an all-or-nothing manner for router -> router
// connections.

constexpr bool ANY_SENDER_CHANNELS_ARE_ELASTIC() {
    for (size_t i = 0; i < NUM_SENDER_CHANNELS; i++) {
        if (IS_ELASTIC_SENDER_CHANNEL[i]) {
            return true;
        }
    }
    return false;
}

constexpr bool PERSISTENT_SENDER_CHANNELS_ARE_ELASTIC = ANY_SENDER_CHANNELS_ARE_ELASTIC();

// Stubbed out the elastic channel writer adapter until elastic channels implemented
// Issue: https://github.com/tenstorrent/tt-metal/issues/26311
template <uint8_t SLOTS_PER_CHUNK, uint16_t CHUNK_SIZE_BYTES>
struct RouterElasticChannelWriterAdapter {};

template <uint8_t SENDER_NUM_BUFFERS>
using RouterToRouterSender = std::conditional_t<
    PERSISTENT_SENDER_CHANNELS_ARE_ELASTIC,
    tt::tt_fabric::RouterElasticChannelWriterAdapter<CHUNK_N_PKTS, channel_buffer_size>,
    tt::tt_fabric::EdmToEdmSender<SENDER_NUM_BUFFERS>>;

constexpr bool is_spine_direction(eth_chan_directions direction) {
    return direction == eth_chan_directions::NORTH || direction == eth_chan_directions::SOUTH;
}

// Defined here because sender_channel_0_free_slots_stream_id does not come from
// fabric_erisc_router_ct_args.hpp
static constexpr std::array<uint32_t, MAX_NUM_SENDER_CHANNELS> sender_channel_free_slots_stream_ids = {
    tt::tt_fabric::connection_interface::sender_channel_0_free_slots_stream_id,
    sender_channel_1_free_slots_stream_id,
    sender_channel_2_free_slots_stream_id,
    sender_channel_3_free_slots_stream_id,
    sender_channel_4_free_slots_stream_id};
static_assert(sender_channel_free_slots_stream_ids[0] == 17);
static_assert(sender_channel_free_slots_stream_ids[1] == 18);
static_assert(sender_channel_free_slots_stream_ids[2] == 19);
static_assert(sender_channel_free_slots_stream_ids[3] == 20);
static_assert(sender_channel_free_slots_stream_ids[4] == 21);

// For 2D fabric: maps compact index to downstream direction for each my_direction
// For 1D fabric: only 1 downstream direction per router (EAST forwards to WEST in 1D linear topology)
#if defined(FABRIC_2D)
constexpr uint32_t edm_index_to_edm_direction[eth_chan_directions::COUNT][NUM_DOWNSTREAM_SENDERS_VC0] = {
    {eth_chan_directions::WEST, eth_chan_directions::NORTH, eth_chan_directions::SOUTH},  // EAST router
    {eth_chan_directions::EAST, eth_chan_directions::NORTH, eth_chan_directions::SOUTH},  // WEST router
    {eth_chan_directions::EAST, eth_chan_directions::WEST, eth_chan_directions::SOUTH},   // NORTH router
    {eth_chan_directions::EAST, eth_chan_directions::WEST, eth_chan_directions::NORTH},   // SOUTH router
};

// sender_channel_free_slots_stream_ids[] mapping:
//   [0] → Local worker (always uses sender channel 0 on the outgoing router).
//   [1–3] → Sender channels 1–3 on the outgoing router, corresponding to
//           inbound traffic from neighboring routers.
//
// The mapping is relative to the outgoing router's direction:
//
//   • East-outbound router:
//         sender channel 1 (idx 0) ← West inbound
//         sender channel 2 (idx 1) ← North inbound
//         sender channel 3 (idx 2) ← South inbound
//
//   • West-outbound router:
//         sender channel 1 (idx 0) ← East inbound
//         sender channel 2 (idx 1) ← North inbound
//         sender channel 3 (idx 2) ← South inbound
//
//   • North-outbound router:
//         sender channel 1 (idx 0) ← East inbound
//         sender channel 2 (idx 1) ← West inbound
//         sender channel 3 (idx 2) ← South inbound
//
//   • South-outbound router:
//         sender channel 1 (idx 0) ← East inbound
//         sender channel 2 (idx 1) ← West inbound
//         sender channel 3 (idx 2) ← North inbound
constexpr uint32_t get_vc0_downstream_sender_channel_free_slots_stream_id(uint32_t compact_index) {
    auto ds_edm_direction = edm_index_to_edm_direction[my_direction][compact_index];
    if (my_direction > ds_edm_direction) {
        // downstream sender channel = my_direction
        // stream id = sender_channel_free_slots_stream_ids[downstream sender channel]
        return sender_channel_free_slots_stream_ids[my_direction];
    } else {
        // downstream sender channel = my_direction + 1
        // stream id = sender_channel_free_slots_stream_ids[downstream sender channel]
        return sender_channel_free_slots_stream_ids[(1 + my_direction)];
    }
}
#endif

FORCE_INLINE constexpr eth_chan_directions map_compact_index_to_direction(size_t compact_index) {
#if defined(FABRIC_2D)
    return static_cast<eth_chan_directions>(edm_index_to_edm_direction[my_direction][compact_index]);
#else
    return static_cast<eth_chan_directions>(compact_index);
#endif
}

// Determine which sender channels are "turn" channels (i.e., north/south for east/west routers)
// Channel 0 is always for local workers, so it's never a turn channel
// For 2D fabric, channels 1-3 correspond to compact indices 0-2, which map to actual directions
constexpr auto get_sender_channel_turn_statuses() -> std::array<bool, MAX_NUM_SENDER_CHANNELS> {
    std::array<bool, MAX_NUM_SENDER_CHANNELS> turn_statuses = {};  // Initialize to false

    // Channel 0 is always for local workers, never a turn channel
    // Only non-spine routers (EAST/WEST) have turn channels
    if constexpr (!is_spine_direction(static_cast<eth_chan_directions>(my_direction))) {
        // Check each sender channel (1-3) to see if it goes to a spine direction (NORTH/SOUTH)
        // Sender channel i (for i=1,2,3) corresponds to compact index (i-1)
        for (size_t sender_channel = 1; sender_channel < MAX_NUM_SENDER_CHANNELS - 1; sender_channel++) {
            size_t compact_index = sender_channel - 1;
            eth_chan_directions actual_direction = map_compact_index_to_direction(compact_index);
            turn_statuses[sender_channel] = is_spine_direction(actual_direction);
        }
        // this is to ignore the dateline vc for the turn status calculation.
        turn_statuses[MAX_NUM_SENDER_CHANNELS - 1] = false;
    }

    return turn_statuses;
}

// Map downstream direction to compact array index [0-2], excluding my_direction
// This function assumes 2D fabric where routers don't forward to themselves
// Examples:
// - EAST router (my_direction=0): WEST(1)→0, NORTH(2)→1, SOUTH(3)→2
// - WEST router (my_direction=1): EAST(0)→0, NORTH(2)→1, SOUTH(3)→2
// - NORTH router (my_direction=2): EAST(0)→0, WEST(1)→1, SOUTH(3)→2
// - SOUTH router (my_direction=3): EAST(0)→0, WEST(1)→1, NORTH(2)→2
constexpr size_t direction_to_compact_index_map[eth_chan_directions::COUNT][eth_chan_directions::COUNT] = {
    {0, 0, 1, 2},  // EAST router -> WEST, NORTH, SOUTH
    {0, 0, 1, 2},  // WEST router -> EAST, NORTH, SOUTH
    {0, 1, 0, 2},  // NORTH router -> EAST, WEST, SOUTH
    {0, 1, 2, 0},  // SOUTH router -> EAST, WEST, NORTH
};

template <eth_chan_directions downstream_direction>
FORCE_INLINE constexpr size_t map_downstream_direction_to_compact_index() {
    return direction_to_compact_index_map[my_direction][downstream_direction];
}

FORCE_INLINE constexpr size_t map_downstream_direction_to_compact_index(eth_chan_directions downstream_direction) {
    return direction_to_compact_index_map[my_direction][downstream_direction];
}

static constexpr std::array<bool, MAX_NUM_SENDER_CHANNELS> sender_channels_turn_status =
    get_sender_channel_turn_statuses();

static constexpr std::array<uint32_t, NUM_ROUTER_CARDINAL_DIRECTIONS> vc_0_free_slots_stream_ids = {
    vc_0_free_slots_from_downstream_edge_1_stream_id,
    vc_0_free_slots_from_downstream_edge_2_stream_id,
    vc_0_free_slots_from_downstream_edge_3_stream_id,
    0};

enum PacketLocalForwardType : uint8_t {
    PACKET_FORWARD_INVALID = 0x0,
    PACKET_FORWARD_LOCAL_ONLY = 0x1,
    PACKET_FORWARD_REMOTE_ONLY = 0x2,
    PACKET_FORWARD_LOCAL_AND_REMOTE = 0x3
};

// tracks if the main loop made any progress. If many loop iterations were completed without
// did_something=true (i.e. no progress was made), then we allow for context switch in case
// the link is down
bool did_something;

/////////////////////////////////////////////
//   SENDER SIDE HELPERS
/////////////////////////////////////////////

// Add helper function
template <uint8_t SENDER_CHANNEL_INDEX>
FORCE_INLINE void update_packet_header_before_eth_send(volatile tt_l1_ptr PACKET_HEADER_TYPE* packet_header) {
#if defined(FABRIC_2D)
    constexpr bool IS_FORWARDED_TRAFFIC_FROM_ROUTER = SENDER_CHANNEL_INDEX != 0;
    constexpr bool IS_TURN = sender_channels_turn_status[SENDER_CHANNEL_INDEX];
    static_assert(
        my_direction == eth_chan_directions::EAST || my_direction == eth_chan_directions::WEST ||
        my_direction == eth_chan_directions::NORTH || my_direction == eth_chan_directions::SOUTH);
    static_assert(
        is_spine_direction(eth_chan_directions::NORTH) || is_spine_direction(eth_chan_directions::SOUTH),
        "Only spine direction of NORTH and SOUTH is supported with this code. If additional spine directions are being "
        "added, please update the code below to support them.");
    if constexpr (IS_FORWARDED_TRAFFIC_FROM_ROUTER) {
        ROUTING_FIELDS_TYPE cached_routing_fields;
        cached_routing_fields.value = packet_header->routing_fields.value;

        if constexpr (IS_TURN) {
            if constexpr (my_direction == eth_chan_directions::EAST) {
                cached_routing_fields.hop_index = cached_routing_fields.branch_east_offset;
            } else {
                cached_routing_fields.hop_index = cached_routing_fields.branch_west_offset;
            }
        } else {
            cached_routing_fields.value = cached_routing_fields.value + 1;
        }
        packet_header->routing_fields.value = cached_routing_fields.value;
    }
#endif
}

template <
    uint8_t sender_channel_index,
    uint8_t to_receiver_pkts_sent_id,
    bool SKIP_CONNECTION_LIVENESS_CHECK,
    typename SenderChannelT,
    typename WorkerInterfaceT,
    typename ReceiverPointersT,
    typename ReceiverChannelT>
FORCE_INLINE void send_next_data(
    SenderChannelT& sender_buffer_channel,
    WorkerInterfaceT& sender_worker_interface,
    ReceiverPointersT& outbound_to_receiver_channel_pointers,
    ReceiverChannelT& receiver_buffer_channel,
    PerfTelemetryRecorder& perf_telemetry_recorder) {
    auto& remote_receiver_buffer_index = outbound_to_receiver_channel_pointers.remote_receiver_buffer_index;
    auto& remote_receiver_num_free_slots = outbound_to_receiver_channel_pointers.num_free_slots;

    uint32_t src_addr = sender_buffer_channel.get_cached_next_buffer_slot_addr();

    volatile auto* pkt_header = reinterpret_cast<volatile PACKET_HEADER_TYPE*>(src_addr);
    size_t payload_size_bytes = pkt_header->get_payload_size_including_header();
    auto dest_addr = receiver_buffer_channel.get_cached_next_buffer_slot_addr();
    if constexpr (!skip_src_ch_id_update) {
        pkt_header->src_ch_id = sender_channel_index;
    }

    if constexpr (ETH_TXQ_SPIN_WAIT_SEND_NEXT_DATA) {
        while (internal_::eth_txq_is_busy(sender_txq_id)) {
        };
    }
    internal_::eth_send_packet_bytes_unsafe(sender_txq_id, src_addr, dest_addr, payload_size_bytes);

    // Note: We can only advance to the next buffer index if we have fully completed the send (both the payload and sync
    // messages)
    sender_worker_interface.template update_write_counter_for_send<SKIP_CONNECTION_LIVENESS_CHECK>();

    // Advance receiver buffer pointers
    outbound_to_receiver_channel_pointers.advance_remote_receiver_buffer_index();
    receiver_buffer_channel.set_cached_next_buffer_slot_addr(
        receiver_buffer_channel.get_buffer_address(remote_receiver_buffer_index));
    sender_buffer_channel.advance_to_next_cached_buffer_slot_addr();
    remote_receiver_num_free_slots--;
    // update the remote reg
    static constexpr uint32_t packets_to_forward = 1;

    record_packet_send(perf_telemetry_recorder, sender_channel_index, payload_size_bytes);

    while (internal_::eth_txq_is_busy(sender_txq_id)) {
    };
    remote_update_ptr_val<to_receiver_pkts_sent_id, sender_txq_id>(packets_to_forward);
}

/////////////////////////////////////////////
//   RECEIVER SIDE HELPERS
/////////////////////////////////////////////


template <typename DownstreamSenderT>
FORCE_INLINE bool can_forward_packet_completely(
    ROUTING_FIELDS_TYPE cached_routing_fields, DownstreamSenderT& downstream_edm_interface) {
    // We always check if it is the terminal mcast packet value. We can do this because all unicast packets have the
    // mcast terminal value masked in to the routing field. This simplifies the check here to a single compare.
    bool deliver_locally_only;
    if constexpr (std::is_same_v<ROUTING_FIELDS_TYPE, tt::tt_fabric::RoutingFields>) {
        deliver_locally_only = cached_routing_fields.value == tt::tt_fabric::RoutingFields::LAST_MCAST_VAL;
    } else if constexpr (std::is_same_v<ROUTING_FIELDS_TYPE, tt::tt_fabric::LowLatencyRoutingFields>) {
        deliver_locally_only = (cached_routing_fields.value & tt::tt_fabric::LowLatencyRoutingFields::FIELD_MASK) ==
                               tt::tt_fabric::LowLatencyRoutingFields::WRITE_ONLY;
    }
    return deliver_locally_only || downstream_edm_interface.edm_has_space_for_packet();
}

template <uint8_t rx_channel_id, eth_chan_directions downstream_direction>
FORCE_INLINE constexpr size_t get_downstream_edm_interface_index() {
    // Map downstream direction to compact array index (excluding router's own direction)
    size_t downstream_edm_interface_index = map_downstream_direction_to_compact_index<downstream_direction>();

    if constexpr (enable_deadlock_avoidance) {
        if constexpr (rx_channel_id == 1) {
            // when we are on VC1, we need stay on VC1 if traffic does not make turns
            // we only need to change VCs when making a turn from major dim to minor dim
            if constexpr (
                ((my_direction == eth_chan_directions::NORTH || my_direction == eth_chan_directions::SOUTH) &&
                 (downstream_direction == eth_chan_directions::NORTH ||
                  downstream_direction == eth_chan_directions::SOUTH)) ||
                ((my_direction == eth_chan_directions::EAST || my_direction == eth_chan_directions::WEST) &&
                 (downstream_direction == eth_chan_directions::EAST ||
                  downstream_direction == eth_chan_directions::WEST))) {
                // stay on VC1
                downstream_edm_interface_index = NUM_DOWNSTREAM_CHANNELS - 1;
            }
        }
    }

    return downstream_edm_interface_index;
}

template <uint8_t rx_channel_id>
FORCE_INLINE size_t get_downstream_edm_interface_index(eth_chan_directions downstream_direction) {
    // Map downstream direction to compact array index (excluding router's own direction)
    size_t downstream_edm_interface_index = map_downstream_direction_to_compact_index(downstream_direction);

    if constexpr (enable_deadlock_avoidance) {
        if constexpr (rx_channel_id == 1) {
            // when we are on VC1, we need stay on VC1 if traffic does not make turns
            // we only need to change VCs when making a turn from major dim to minor dim
            if (((my_direction == eth_chan_directions::NORTH || my_direction == eth_chan_directions::SOUTH) &&
                 (downstream_direction == eth_chan_directions::NORTH ||
                  downstream_direction == eth_chan_directions::SOUTH)) ||
                ((my_direction == eth_chan_directions::EAST || my_direction == eth_chan_directions::WEST) &&
                 (downstream_direction == eth_chan_directions::EAST ||
                  downstream_direction == eth_chan_directions::WEST))) {
                // stay on VC1
                downstream_edm_interface_index = NUM_DOWNSTREAM_CHANNELS - 1;
            }
        }
    }

    return downstream_edm_interface_index;
}

template <typename DownstreamSenderVC0T, typename DownstreamSenderVC1T>
FORCE_INLINE bool check_downstream_interface_has_space_runtime(
    size_t edm_index,
    std::array<DownstreamSenderVC0T, NUM_DOWNSTREAM_SENDERS_VC0>& downstream_edm_interfaces_vc0,
    DownstreamSenderVC1T& downstream_edm_interface_vc1) {
    if constexpr (enable_deadlock_avoidance) {
        if (edm_index == NUM_DOWNSTREAM_CHANNELS - 1) {
            return downstream_edm_interface_vc1.edm_has_space_for_packet();
        } else {
            return downstream_edm_interfaces_vc0[edm_index].edm_has_space_for_packet();
        }
    } else {
        return downstream_edm_interfaces_vc0[edm_index].edm_has_space_for_packet();
    }
}

template <
    uint8_t rx_channel_id,
    typename DownstreamSenderVC0T,
    typename DownstreamSenderVC1T,
    typename LocalRelayInterfaceT,
    eth_chan_directions DIRECTION>
FORCE_INLINE bool check_downstream_has_space(
    std::array<DownstreamSenderVC0T, NUM_DOWNSTREAM_SENDERS_VC0>& downstream_edm_interfaces_vc0,
    DownstreamSenderVC1T& downstream_edm_interface_vc1,
    LocalRelayInterfaceT& local_relay_interface) {
    if constexpr (DIRECTION == my_direction) {
        if constexpr (udm_mode) {
            return local_relay_interface.edm_has_space_for_packet();
        } else {
            return true;
        }
    } else {
        constexpr auto edm_index = get_downstream_edm_interface_index<rx_channel_id, DIRECTION>();
        if constexpr (enable_deadlock_avoidance) {
            if constexpr (edm_index == NUM_DOWNSTREAM_CHANNELS - 1) {
                return downstream_edm_interface_vc1.edm_has_space_for_packet();
            } else {
                return downstream_edm_interfaces_vc0[edm_index].edm_has_space_for_packet();
            }
        } else {
            return downstream_edm_interfaces_vc0[edm_index].edm_has_space_for_packet();
        }
    }
}

template <
    uint8_t rx_channel_id,
    typename DownstreamSenderVC0T,
    typename DownstreamSenderVC1T,
    typename LocalRelayInterfaceT,
    eth_chan_directions... DIRECTIONS>
FORCE_INLINE bool downstreams_have_space(
    std::array<DownstreamSenderVC0T, NUM_DOWNSTREAM_SENDERS_VC0>& downstream_edm_interfaces_vc0,
    DownstreamSenderVC1T& downstream_edm_interface_vc1,
    LocalRelayInterfaceT& local_relay_interface) {
    return (
        ... && check_downstream_has_space<
                   rx_channel_id,
                   DownstreamSenderVC0T,
                   DownstreamSenderVC1T,
                   LocalRelayInterfaceT,
                   DIRECTIONS>(downstream_edm_interfaces_vc0, downstream_edm_interface_vc1, local_relay_interface));
}

#ifdef FABRIC_2D
template <
    uint8_t rx_channel_id,
    typename DownstreamSenderVC0T,
    typename DownstreamSenderVC1T,
    typename LocalRelayInterfaceT>
FORCE_INLINE __attribute__((optimize("jump-tables"))) bool can_forward_packet_completely(
    uint32_t hop_cmd,
    std::array<DownstreamSenderVC0T, NUM_DOWNSTREAM_SENDERS_VC0>& downstream_edm_interfaces_vc0,
    DownstreamSenderVC1T& downstream_edm_interface_vc1,
    LocalRelayInterfaceT& local_relay_interface) {
    bool ret_val = false;

    using eth_chan_directions::EAST;
    using eth_chan_directions::NORTH;
    using eth_chan_directions::SOUTH;
    using eth_chan_directions::WEST;

    switch (hop_cmd) {
        case LowLatencyMeshRoutingFields::NOOP: break;
        case LowLatencyMeshRoutingFields::FORWARD_EAST:
            ret_val = downstreams_have_space<
                rx_channel_id,
                DownstreamSenderVC0T,
                DownstreamSenderVC1T,
                LocalRelayInterfaceT,
                EAST>(downstream_edm_interfaces_vc0, downstream_edm_interface_vc1, local_relay_interface);
            break;
        case LowLatencyMeshRoutingFields::FORWARD_WEST:
            ret_val = downstreams_have_space<
                rx_channel_id,
                DownstreamSenderVC0T,
                DownstreamSenderVC1T,
                LocalRelayInterfaceT,
                WEST>(downstream_edm_interfaces_vc0, downstream_edm_interface_vc1, local_relay_interface);
            break;
        case LowLatencyMeshRoutingFields::WRITE_AND_FORWARD_EW:
            // Line Mcast East<->West
            ret_val = downstreams_have_space<
                rx_channel_id,
                DownstreamSenderVC0T,
                DownstreamSenderVC1T,
                LocalRelayInterfaceT,
                EAST,
                WEST>(downstream_edm_interfaces_vc0, downstream_edm_interface_vc1, local_relay_interface);
            break;
        case LowLatencyMeshRoutingFields::FORWARD_NORTH:
            ret_val = downstreams_have_space<
                rx_channel_id,
                DownstreamSenderVC0T,
                DownstreamSenderVC1T,
                LocalRelayInterfaceT,
                NORTH>(downstream_edm_interfaces_vc0, downstream_edm_interface_vc1, local_relay_interface);
            break;
        case LowLatencyMeshRoutingFields::FORWARD_SOUTH:
            ret_val = downstreams_have_space<
                rx_channel_id,
                DownstreamSenderVC0T,
                DownstreamSenderVC1T,
                LocalRelayInterfaceT,
                SOUTH>(downstream_edm_interfaces_vc0, downstream_edm_interface_vc1, local_relay_interface);
            break;
        case LowLatencyMeshRoutingFields::WRITE_AND_FORWARD_NS:
            // Line Mcast North<->South
            ret_val = downstreams_have_space<
                rx_channel_id,
                DownstreamSenderVC0T,
                DownstreamSenderVC1T,
                LocalRelayInterfaceT,
                NORTH,
                SOUTH>(downstream_edm_interfaces_vc0, downstream_edm_interface_vc1, local_relay_interface);
            break;
        case LowLatencyMeshRoutingFields::WRITE_AND_FORWARD_NSEW:
            // 2D Mcast Trunk: North<->South
            // 2D Mcast Branch: East and West
            ret_val = downstreams_have_space<
                rx_channel_id,
                DownstreamSenderVC0T,
                DownstreamSenderVC1T,
                LocalRelayInterfaceT,
                EAST,
                WEST,
                NORTH,
                SOUTH>(downstream_edm_interfaces_vc0, downstream_edm_interface_vc1, local_relay_interface);
            break;
        case LowLatencyMeshRoutingFields::WRITE_AND_FORWARD_NSE:
            // 2D Mcast Trunk: North<->South
            // 2D Mcast Branch: East
            ret_val = downstreams_have_space<
                rx_channel_id,
                DownstreamSenderVC0T,
                DownstreamSenderVC1T,
                LocalRelayInterfaceT,
                EAST,
                NORTH,
                SOUTH>(downstream_edm_interfaces_vc0, downstream_edm_interface_vc1, local_relay_interface);
            break;
        case LowLatencyMeshRoutingFields::WRITE_AND_FORWARD_NSW:
            // 2D Mcast Trunk: North<->South
            // 2D Mcast Branch: West
            ret_val = downstreams_have_space<
                rx_channel_id,
                DownstreamSenderVC0T,
                DownstreamSenderVC1T,
                LocalRelayInterfaceT,
                WEST,
                NORTH,
                SOUTH>(downstream_edm_interfaces_vc0, downstream_edm_interface_vc1, local_relay_interface);
            break;
        case LowLatencyMeshRoutingFields::WRITE_AND_FORWARD_SEW:
            // 2D Mcast Trunk: Last hop North
            // 2D Mcast Branch: East and West
            ret_val = downstreams_have_space<
                rx_channel_id,
                DownstreamSenderVC0T,
                DownstreamSenderVC1T,
                LocalRelayInterfaceT,
                EAST,
                WEST,
                SOUTH>(downstream_edm_interfaces_vc0, downstream_edm_interface_vc1, local_relay_interface);
            break;
        case LowLatencyMeshRoutingFields::WRITE_AND_FORWARD_NEW:
            // 2D Mcast Trunk: Last hop South
            // 2D Mcast Branch: East and West
            ret_val = downstreams_have_space<
                rx_channel_id,
                DownstreamSenderVC0T,
                DownstreamSenderVC1T,
                LocalRelayInterfaceT,
                EAST,
                WEST,
                NORTH>(downstream_edm_interfaces_vc0, downstream_edm_interface_vc1, local_relay_interface);
            break;
        case LowLatencyMeshRoutingFields::WRITE_AND_FORWARD_SE:
            // 2D Mcast Trunk: Last hop North
            // 2D Mcast Branch: East
            ret_val = downstreams_have_space<
                rx_channel_id,
                DownstreamSenderVC0T,
                DownstreamSenderVC1T,
                LocalRelayInterfaceT,
                EAST,
                SOUTH>(downstream_edm_interfaces_vc0, downstream_edm_interface_vc1, local_relay_interface);
            break;
        case LowLatencyMeshRoutingFields::WRITE_AND_FORWARD_SW:
            // 2D Mcast Trunk: Last hop North
            // 2D Mcast Branch: West
            ret_val = downstreams_have_space<
                rx_channel_id,
                DownstreamSenderVC0T,
                DownstreamSenderVC1T,
                LocalRelayInterfaceT,
                WEST,
                SOUTH>(downstream_edm_interfaces_vc0, downstream_edm_interface_vc1, local_relay_interface);
            break;
        case LowLatencyMeshRoutingFields::WRITE_AND_FORWARD_NE:
            // 2D Mcast Trunk: Last hop South
            // 2D Mcast Branch: East
            ret_val = downstreams_have_space<
                rx_channel_id,
                DownstreamSenderVC0T,
                DownstreamSenderVC1T,
                LocalRelayInterfaceT,
                EAST,
                NORTH>(downstream_edm_interfaces_vc0, downstream_edm_interface_vc1, local_relay_interface);
            break;
        case LowLatencyMeshRoutingFields::WRITE_AND_FORWARD_NW:
            // 2D Mcast Trunk: Last hop South
            // 2D Mcast Branch: West
            ret_val = downstreams_have_space<
                rx_channel_id,
                DownstreamSenderVC0T,
                DownstreamSenderVC1T,
                LocalRelayInterfaceT,
                WEST,
                NORTH>(downstream_edm_interfaces_vc0, downstream_edm_interface_vc1, local_relay_interface);
            break;
        default: __builtin_unreachable();
    }
    return ret_val;
}

#else

// !!!WARNING!!! - MAKE SURE CONSUMER HAS SPACE BEFORE CALLING
template <uint8_t rx_channel_id, typename DownstreamSenderT>
FORCE_INLINE void receiver_forward_packet(
    // TODO: have a separate cached copy of the packet header to save some additional L1 loads
    tt_l1_ptr PACKET_HEADER_TYPE* packet_start,
    ROUTING_FIELDS_TYPE cached_routing_fields,
    DownstreamSenderT& downstream_edm_interface,
    uint8_t transaction_id) {
    constexpr bool ENABLE_STATEFUL_NOC_APIS =
#if !defined(DEBUG_PRINT_ENABLED) and !defined(WATCHER_ENABLED)
        !FORCE_ALL_PATHS_TO_USE_SAME_NOC && true;
#else
        false;
#endif
    invalidate_l1_cache();  // Make sure we have the latest packet header in L1
    if constexpr (std::is_same_v<ROUTING_FIELDS_TYPE, tt::tt_fabric::RoutingFields>) {
        // If the packet is a terminal packet, then we can just deliver it locally
        bool start_distance_is_terminal_value =
            (cached_routing_fields.value & tt::tt_fabric::RoutingFields::HOP_DISTANCE_MASK) ==
            tt::tt_fabric::RoutingFields::LAST_HOP_DISTANCE_VAL;
        uint16_t payload_size_bytes = packet_start->payload_size_bytes;
        bool not_last_destination_device = cached_routing_fields.value != tt::tt_fabric::RoutingFields::LAST_MCAST_VAL;
        // disable when dprint enabled due to noc cmd buf usage of DPRINT
        if (not_last_destination_device) {
            forward_payload_to_downstream_edm<
                enable_deadlock_avoidance,
                vc1_has_different_downstream_dest,
                ENABLE_STATEFUL_NOC_APIS>(
                packet_start, payload_size_bytes, cached_routing_fields, downstream_edm_interface, transaction_id);
        }
        if (start_distance_is_terminal_value) {
            execute_chip_unicast_to_local_chip(packet_start, payload_size_bytes, transaction_id, rx_channel_id);
        }
    } else if constexpr (std::is_same_v<ROUTING_FIELDS_TYPE, tt::tt_fabric::LowLatencyRoutingFields>) {
        uint32_t routing = cached_routing_fields.value & tt::tt_fabric::LowLatencyRoutingFields::FIELD_MASK;
        uint16_t payload_size_bytes = packet_start->payload_size_bytes;
        switch (routing) {
            case tt::tt_fabric::LowLatencyRoutingFields::WRITE_ONLY:
                execute_chip_unicast_to_local_chip(packet_start, payload_size_bytes, transaction_id, rx_channel_id);
                break;
            case tt::tt_fabric::LowLatencyRoutingFields::FORWARD_ONLY:
                forward_payload_to_downstream_edm<
                    enable_deadlock_avoidance,
                    vc1_has_different_downstream_dest,
                    ENABLE_STATEFUL_NOC_APIS>(
                    packet_start, payload_size_bytes, cached_routing_fields, downstream_edm_interface, transaction_id);
                break;
            case tt::tt_fabric::LowLatencyRoutingFields::WRITE_AND_FORWARD:
                forward_payload_to_downstream_edm<
                    enable_deadlock_avoidance,
                    vc1_has_different_downstream_dest,
                    ENABLE_STATEFUL_NOC_APIS>(
                    packet_start, payload_size_bytes, cached_routing_fields, downstream_edm_interface, transaction_id);
                execute_chip_unicast_to_local_chip(packet_start, payload_size_bytes, transaction_id, rx_channel_id);
                break;
            default: {
                ASSERT(false);
            }
        }
    }
}

#endif

#if defined(FABRIC_2D)

// Helper to forward packet to local destination
// (relay in UDM mode, or local chip directly in non-UDM mode)
template <uint8_t rx_channel_id, typename LocalRelayInterfaceT>
FORCE_INLINE void forward_to_local_destination(
    LocalRelayInterfaceT& local_relay_interface,
    tt_l1_ptr PACKET_HEADER_TYPE* packet_start,
    uint16_t payload_size_bytes,
    uint8_t transaction_id) {
    if constexpr (udm_mode) {
        execute_chip_unicast_to_relay(
            local_relay_interface, packet_start, payload_size_bytes, transaction_id, rx_channel_id);
    } else {
        execute_chip_unicast_to_local_chip(packet_start, payload_size_bytes, transaction_id, rx_channel_id);
    }
}

// !!!WARNING!!! - MAKE SURE CONSUMER HAS SPACE BEFORE CALLING
template <
    uint8_t rx_channel_id,
    typename DownstreamSenderVC0T,
    typename DownstreamSenderVC1T,
    typename LocalRelayInterfaceT>
FORCE_INLINE __attribute__((optimize("jump-tables"))) void receiver_forward_packet(
    tt_l1_ptr PACKET_HEADER_TYPE* packet_start,
    ROUTING_FIELDS_TYPE cached_routing_fields,
    std::array<DownstreamSenderVC0T, NUM_DOWNSTREAM_SENDERS_VC0>& downstream_edm_interfaces_vc0,
    DownstreamSenderVC1T& downstream_edm_interface_vc1,
    LocalRelayInterfaceT& local_relay_interface,
    uint8_t transaction_id,
    uint32_t hop_cmd) {
    uint16_t payload_size_bytes = packet_start->payload_size_bytes;

    using eth_chan_directions::EAST;
    using eth_chan_directions::NORTH;
    using eth_chan_directions::SOUTH;
    using eth_chan_directions::WEST;

    // Template version for constexpr edm_index
    auto get_downstream_interface = [&]<size_t edm_index>() -> auto& {
        if constexpr (enable_deadlock_avoidance) {
            if constexpr (edm_index == NUM_DOWNSTREAM_CHANNELS - 1) {
                return downstream_edm_interface_vc1;
            } else {
                return downstream_edm_interfaces_vc0[edm_index];
            }
        } else {
            return downstream_edm_interfaces_vc0[edm_index];
        }
    };

    switch (hop_cmd) {
        case LowLatencyMeshRoutingFields::NOOP: break;
        case LowLatencyMeshRoutingFields::FORWARD_EAST:
            if constexpr (my_direction == EAST) {
                forward_to_local_destination<rx_channel_id>(
                    local_relay_interface, packet_start, payload_size_bytes, transaction_id);
            } else {
                constexpr auto edm_index = get_downstream_edm_interface_index<rx_channel_id, EAST>();
                forward_payload_to_downstream_edm<enable_deadlock_avoidance, vc1_has_different_downstream_dest, false>(
                    packet_start,
                    payload_size_bytes,
                    cached_routing_fields,
                    get_downstream_interface.template operator()<edm_index>(),
                    transaction_id);
            }
            break;
        case LowLatencyMeshRoutingFields::FORWARD_WEST:
            if constexpr (my_direction == WEST) {
                forward_to_local_destination<rx_channel_id>(
                    local_relay_interface, packet_start, payload_size_bytes, transaction_id);
            } else {
                constexpr auto edm_index = get_downstream_edm_interface_index<rx_channel_id, WEST>();
                forward_payload_to_downstream_edm<enable_deadlock_avoidance, vc1_has_different_downstream_dest, false>(
                    packet_start,
                    payload_size_bytes,
                    cached_routing_fields,
                    get_downstream_interface.template operator()<edm_index>(),
                    transaction_id);
            }
            break;
        case LowLatencyMeshRoutingFields::WRITE_AND_FORWARD_EW:
            if constexpr (my_direction == WEST) {
                constexpr auto edm_index = get_downstream_edm_interface_index<rx_channel_id, EAST>();
                forward_payload_to_downstream_edm<enable_deadlock_avoidance, vc1_has_different_downstream_dest, false>(
                    packet_start,
                    payload_size_bytes,
                    cached_routing_fields,
                    get_downstream_interface.template operator()<edm_index>(),
                    transaction_id);
            } else {
                constexpr auto edm_index = get_downstream_edm_interface_index<rx_channel_id, WEST>();
                forward_payload_to_downstream_edm<enable_deadlock_avoidance, vc1_has_different_downstream_dest, false>(
                    packet_start,
                    payload_size_bytes,
                    cached_routing_fields,
                    get_downstream_interface.template operator()<edm_index>(),
                    transaction_id);
            }
            forward_to_local_destination<rx_channel_id>(
                local_relay_interface, packet_start, payload_size_bytes, transaction_id);
            break;
        case LowLatencyMeshRoutingFields::FORWARD_NORTH:
            if constexpr (my_direction == NORTH) {
                forward_to_local_destination<rx_channel_id>(
                    local_relay_interface, packet_start, payload_size_bytes, transaction_id);
            } else {
                constexpr auto edm_index = get_downstream_edm_interface_index<rx_channel_id, NORTH>();
                forward_payload_to_downstream_edm<enable_deadlock_avoidance, vc1_has_different_downstream_dest, false>(
                    packet_start,
                    payload_size_bytes,
                    cached_routing_fields,
                    get_downstream_interface.template operator()<edm_index>(),
                    transaction_id);
            }
            break;
        case LowLatencyMeshRoutingFields::FORWARD_SOUTH:
            if constexpr (my_direction == SOUTH) {
                forward_to_local_destination<rx_channel_id>(
                    local_relay_interface, packet_start, payload_size_bytes, transaction_id);
            } else {
                constexpr auto edm_index = get_downstream_edm_interface_index<rx_channel_id, SOUTH>();
                forward_payload_to_downstream_edm<enable_deadlock_avoidance, vc1_has_different_downstream_dest, false>(
                    packet_start,
                    payload_size_bytes,
                    cached_routing_fields,
                    get_downstream_interface.template operator()<edm_index>(),
                    transaction_id);
            }
            break;
        case LowLatencyMeshRoutingFields::WRITE_AND_FORWARD_NS:
            if constexpr (my_direction == SOUTH) {
                constexpr auto edm_index = get_downstream_edm_interface_index<rx_channel_id, NORTH>();
                forward_payload_to_downstream_edm<enable_deadlock_avoidance, vc1_has_different_downstream_dest, false>(
                    packet_start,
                    payload_size_bytes,
                    cached_routing_fields,
                    get_downstream_interface.template operator()<edm_index>(),
                    transaction_id);
            } else {
                constexpr auto edm_index = get_downstream_edm_interface_index<rx_channel_id, SOUTH>();
                forward_payload_to_downstream_edm<enable_deadlock_avoidance, vc1_has_different_downstream_dest, false>(
                    packet_start,
                    payload_size_bytes,
                    cached_routing_fields,
                    get_downstream_interface.template operator()<edm_index>(),
                    transaction_id);
            }
            forward_to_local_destination<rx_channel_id>(
                local_relay_interface, packet_start, payload_size_bytes, transaction_id);
            break;
        case LowLatencyMeshRoutingFields::WRITE_AND_FORWARD_NSEW:
            if constexpr (UPDATE_PKT_HDR_ON_RX_CH) {
                cached_routing_fields.value++;
            }
            if constexpr (my_direction == SOUTH) {
                constexpr auto edm_index = get_downstream_edm_interface_index<rx_channel_id, NORTH>();
                forward_payload_to_downstream_edm<
                    enable_deadlock_avoidance,
                    vc1_has_different_downstream_dest,
                    false,
                    !UPDATE_PKT_HDR_ON_RX_CH>(
                    packet_start,
                    payload_size_bytes,
                    cached_routing_fields,
                    get_downstream_interface.template operator()<edm_index>(),
                    transaction_id);
            } else {
                constexpr auto edm_index = get_downstream_edm_interface_index<rx_channel_id, SOUTH>();
                forward_payload_to_downstream_edm<
                    enable_deadlock_avoidance,
                    vc1_has_different_downstream_dest,
                    false,
                    !UPDATE_PKT_HDR_ON_RX_CH>(
                    packet_start,
                    payload_size_bytes,
                    cached_routing_fields,
                    get_downstream_interface.template operator()<edm_index>(),
                    transaction_id);
            }
            if constexpr (UPDATE_PKT_HDR_ON_RX_CH) {
                cached_routing_fields.hop_index = cached_routing_fields.branch_east_offset;
            }
            {
                constexpr auto edm_index = get_downstream_edm_interface_index<rx_channel_id, EAST>();
                forward_payload_to_downstream_edm<
                    enable_deadlock_avoidance,
                    vc1_has_different_downstream_dest,
                    false,
                    !UPDATE_PKT_HDR_ON_RX_CH>(
                    packet_start,
                    payload_size_bytes,
                    cached_routing_fields,
                    get_downstream_interface.template operator()<edm_index>(),
                    transaction_id);
            }
            if constexpr (UPDATE_PKT_HDR_ON_RX_CH) {
                cached_routing_fields.hop_index = cached_routing_fields.branch_west_offset;
            }
            {
                constexpr auto edm_index = get_downstream_edm_interface_index<rx_channel_id, WEST>();
                forward_payload_to_downstream_edm<
                    enable_deadlock_avoidance,
                    vc1_has_different_downstream_dest,
                    false,
                    !UPDATE_PKT_HDR_ON_RX_CH>(
                    packet_start,
                    payload_size_bytes,
                    cached_routing_fields,
                    get_downstream_interface.template operator()<edm_index>(),
                    transaction_id);
            }
            forward_to_local_destination<rx_channel_id>(
                local_relay_interface, packet_start, payload_size_bytes, transaction_id);
            break;
        case LowLatencyMeshRoutingFields::WRITE_AND_FORWARD_NSE:
            if constexpr (UPDATE_PKT_HDR_ON_RX_CH) {
                cached_routing_fields.value++;
            }
            if constexpr (my_direction == SOUTH) {
                constexpr auto edm_index = get_downstream_edm_interface_index<rx_channel_id, NORTH>();
                forward_payload_to_downstream_edm<
                    enable_deadlock_avoidance,
                    vc1_has_different_downstream_dest,
                    false,
                    !UPDATE_PKT_HDR_ON_RX_CH>(
                    packet_start,
                    payload_size_bytes,
                    cached_routing_fields,
                    get_downstream_interface.template operator()<edm_index>(),
                    transaction_id);
            } else {
                constexpr auto edm_index = get_downstream_edm_interface_index<rx_channel_id, SOUTH>();
                forward_payload_to_downstream_edm<
                    enable_deadlock_avoidance,
                    vc1_has_different_downstream_dest,
                    false,
                    !UPDATE_PKT_HDR_ON_RX_CH>(
                    packet_start,
                    payload_size_bytes,
                    cached_routing_fields,
                    get_downstream_interface.template operator()<edm_index>(),
                    transaction_id);
            }
            if constexpr (UPDATE_PKT_HDR_ON_RX_CH) {
                cached_routing_fields.hop_index = cached_routing_fields.branch_east_offset;
            }
            {
                constexpr auto edm_index = get_downstream_edm_interface_index<rx_channel_id, EAST>();
                forward_payload_to_downstream_edm<
                    enable_deadlock_avoidance,
                    vc1_has_different_downstream_dest,
                    false,
                    !UPDATE_PKT_HDR_ON_RX_CH>(
                    packet_start,
                    payload_size_bytes,
                    cached_routing_fields,
                    get_downstream_interface.template operator()<edm_index>(),
                    transaction_id);
            }
            forward_to_local_destination<rx_channel_id>(
                local_relay_interface, packet_start, payload_size_bytes, transaction_id);
            break;
        case LowLatencyMeshRoutingFields::WRITE_AND_FORWARD_NSW:
            if constexpr (UPDATE_PKT_HDR_ON_RX_CH) {
                cached_routing_fields.value++;
            }
            if constexpr (my_direction == SOUTH) {
                constexpr auto edm_index = get_downstream_edm_interface_index<rx_channel_id, NORTH>();
                forward_payload_to_downstream_edm<
                    enable_deadlock_avoidance,
                    vc1_has_different_downstream_dest,
                    false,
                    !UPDATE_PKT_HDR_ON_RX_CH>(
                    packet_start,
                    payload_size_bytes,
                    cached_routing_fields,
                    get_downstream_interface.template operator()<edm_index>(),
                    transaction_id);
            } else {
                constexpr auto edm_index = get_downstream_edm_interface_index<rx_channel_id, SOUTH>();
                forward_payload_to_downstream_edm<
                    enable_deadlock_avoidance,
                    vc1_has_different_downstream_dest,
                    false,
                    !UPDATE_PKT_HDR_ON_RX_CH>(
                    packet_start,
                    payload_size_bytes,
                    cached_routing_fields,
                    get_downstream_interface.template operator()<edm_index>(),
                    transaction_id);
            }
            if constexpr (UPDATE_PKT_HDR_ON_RX_CH) {
                cached_routing_fields.hop_index = cached_routing_fields.branch_west_offset;
            }
            {
                constexpr auto edm_index = get_downstream_edm_interface_index<rx_channel_id, WEST>();
                forward_payload_to_downstream_edm<
                    enable_deadlock_avoidance,
                    vc1_has_different_downstream_dest,
                    false,
                    !UPDATE_PKT_HDR_ON_RX_CH>(
                    packet_start,
                    payload_size_bytes,
                    cached_routing_fields,
                    get_downstream_interface.template operator()<edm_index>(),
                    transaction_id);
            }
            forward_to_local_destination<rx_channel_id>(
                local_relay_interface, packet_start, payload_size_bytes, transaction_id);
            break;
        case LowLatencyMeshRoutingFields::WRITE_AND_FORWARD_NEW:
            if constexpr (my_direction == SOUTH) {
                if constexpr (UPDATE_PKT_HDR_ON_RX_CH) {
                    cached_routing_fields.value++;
                }
                constexpr auto edm_index = get_downstream_edm_interface_index<rx_channel_id, NORTH>();
                forward_payload_to_downstream_edm<
                    enable_deadlock_avoidance,
                    vc1_has_different_downstream_dest,
                    false,
                    !UPDATE_PKT_HDR_ON_RX_CH>(
                    packet_start,
                    payload_size_bytes,
                    cached_routing_fields,
                    get_downstream_interface.template operator()<edm_index>(),
                    transaction_id);
            } else {
                forward_to_local_destination<rx_channel_id>(
                    local_relay_interface, packet_start, payload_size_bytes, transaction_id);
            }
            if constexpr (UPDATE_PKT_HDR_ON_RX_CH) {
                cached_routing_fields.hop_index = cached_routing_fields.branch_east_offset;
            }
            {
                constexpr auto edm_index = get_downstream_edm_interface_index<rx_channel_id, EAST>();
                forward_payload_to_downstream_edm<
                    enable_deadlock_avoidance,
                    vc1_has_different_downstream_dest,
                    false,
                    !UPDATE_PKT_HDR_ON_RX_CH>(
                    packet_start,
                    payload_size_bytes,
                    cached_routing_fields,
                    get_downstream_interface.template operator()<edm_index>(),
                    transaction_id);
            }
            if constexpr (UPDATE_PKT_HDR_ON_RX_CH) {
                cached_routing_fields.hop_index = cached_routing_fields.branch_west_offset;
            }
            {
                constexpr auto edm_index = get_downstream_edm_interface_index<rx_channel_id, WEST>();
                forward_payload_to_downstream_edm<
                    enable_deadlock_avoidance,
                    vc1_has_different_downstream_dest,
                    false,
                    !UPDATE_PKT_HDR_ON_RX_CH>(
                    packet_start,
                    payload_size_bytes,
                    cached_routing_fields,
                    get_downstream_interface.template operator()<edm_index>(),
                    transaction_id);
            }
            break;
        case LowLatencyMeshRoutingFields::WRITE_AND_FORWARD_SEW:
            if constexpr (my_direction == NORTH) {
                if constexpr (UPDATE_PKT_HDR_ON_RX_CH) {
                    cached_routing_fields.value++;
                }
                constexpr auto edm_index = get_downstream_edm_interface_index<rx_channel_id, SOUTH>();
                forward_payload_to_downstream_edm<
                    enable_deadlock_avoidance,
                    vc1_has_different_downstream_dest,
                    false,
                    !UPDATE_PKT_HDR_ON_RX_CH>(
                    packet_start,
                    payload_size_bytes,
                    cached_routing_fields,
                    get_downstream_interface.template operator()<edm_index>(),
                    transaction_id);
            } else {
                forward_to_local_destination<rx_channel_id>(
                    local_relay_interface, packet_start, payload_size_bytes, transaction_id);
            }
            if constexpr (UPDATE_PKT_HDR_ON_RX_CH) {
                cached_routing_fields.hop_index = cached_routing_fields.branch_east_offset;
            }
            {
                constexpr auto edm_index = get_downstream_edm_interface_index<rx_channel_id, EAST>();
                forward_payload_to_downstream_edm<
                    enable_deadlock_avoidance,
                    vc1_has_different_downstream_dest,
                    false,
                    !UPDATE_PKT_HDR_ON_RX_CH>(
                    packet_start,
                    payload_size_bytes,
                    cached_routing_fields,
                    get_downstream_interface.template operator()<edm_index>(),
                    transaction_id);
            }
            if constexpr (UPDATE_PKT_HDR_ON_RX_CH) {
                cached_routing_fields.hop_index = cached_routing_fields.branch_west_offset;
            }
            {
                constexpr auto edm_index = get_downstream_edm_interface_index<rx_channel_id, WEST>();
                forward_payload_to_downstream_edm<
                    enable_deadlock_avoidance,
                    vc1_has_different_downstream_dest,
                    false,
                    !UPDATE_PKT_HDR_ON_RX_CH>(
                    packet_start,
                    payload_size_bytes,
                    cached_routing_fields,
                    get_downstream_interface.template operator()<edm_index>(),
                    transaction_id);
            }
            break;
        case LowLatencyMeshRoutingFields::WRITE_AND_FORWARD_NE:
            if constexpr (my_direction == SOUTH) {
                if constexpr (UPDATE_PKT_HDR_ON_RX_CH) {
                    cached_routing_fields.value++;
                }
                constexpr auto edm_index = get_downstream_edm_interface_index<rx_channel_id, NORTH>();
                forward_payload_to_downstream_edm<
                    enable_deadlock_avoidance,
                    vc1_has_different_downstream_dest,
                    false,
                    !UPDATE_PKT_HDR_ON_RX_CH>(
                    packet_start,
                    payload_size_bytes,
                    cached_routing_fields,
                    get_downstream_interface.template operator()<edm_index>(),
                    transaction_id);
            } else {
                forward_to_local_destination<rx_channel_id>(
                    local_relay_interface, packet_start, payload_size_bytes, transaction_id);
            }
            if constexpr (UPDATE_PKT_HDR_ON_RX_CH) {
                cached_routing_fields.hop_index = cached_routing_fields.branch_east_offset;
            }
            {
                constexpr auto edm_index = get_downstream_edm_interface_index<rx_channel_id, EAST>();
                forward_payload_to_downstream_edm<
                    enable_deadlock_avoidance,
                    vc1_has_different_downstream_dest,
                    false,
                    !UPDATE_PKT_HDR_ON_RX_CH>(
                    packet_start,
                    payload_size_bytes,
                    cached_routing_fields,
                    get_downstream_interface.template operator()<edm_index>(),
                    transaction_id);
            }
            break;
        case LowLatencyMeshRoutingFields::WRITE_AND_FORWARD_NW:
            if constexpr (my_direction == SOUTH) {
                if constexpr (UPDATE_PKT_HDR_ON_RX_CH) {
                    cached_routing_fields.value++;
                }
                constexpr auto edm_index = get_downstream_edm_interface_index<rx_channel_id, NORTH>();
                forward_payload_to_downstream_edm<
                    enable_deadlock_avoidance,
                    vc1_has_different_downstream_dest,
                    false,
                    !UPDATE_PKT_HDR_ON_RX_CH>(
                    packet_start,
                    payload_size_bytes,
                    cached_routing_fields,
                    get_downstream_interface.template operator()<edm_index>(),
                    transaction_id);
            } else {
                forward_to_local_destination<rx_channel_id>(
                    local_relay_interface, packet_start, payload_size_bytes, transaction_id);
            }
            if constexpr (UPDATE_PKT_HDR_ON_RX_CH) {
                cached_routing_fields.hop_index = cached_routing_fields.branch_west_offset;
            }
            {
                constexpr auto edm_index = get_downstream_edm_interface_index<rx_channel_id, WEST>();
                forward_payload_to_downstream_edm<
                    enable_deadlock_avoidance,
                    vc1_has_different_downstream_dest,
                    false,
                    !UPDATE_PKT_HDR_ON_RX_CH>(
                    packet_start,
                    payload_size_bytes,
                    cached_routing_fields,
                    get_downstream_interface.template operator()<edm_index>(),
                    transaction_id);
            }
            break;
        case LowLatencyMeshRoutingFields::WRITE_AND_FORWARD_SE:
            if constexpr (my_direction == NORTH) {
                if constexpr (UPDATE_PKT_HDR_ON_RX_CH) {
                    cached_routing_fields.value++;
                }
                constexpr auto edm_index = get_downstream_edm_interface_index<rx_channel_id, SOUTH>();
                forward_payload_to_downstream_edm<
                    enable_deadlock_avoidance,
                    vc1_has_different_downstream_dest,
                    false,
                    !UPDATE_PKT_HDR_ON_RX_CH>(
                    packet_start,
                    payload_size_bytes,
                    cached_routing_fields,
                    get_downstream_interface.template operator()<edm_index>(),
                    transaction_id);
            } else {
                forward_to_local_destination<rx_channel_id>(
                    local_relay_interface, packet_start, payload_size_bytes, transaction_id);
            }
            if constexpr (UPDATE_PKT_HDR_ON_RX_CH) {
                cached_routing_fields.hop_index = cached_routing_fields.branch_east_offset;
            }
            {
                constexpr auto edm_index = get_downstream_edm_interface_index<rx_channel_id, EAST>();
                forward_payload_to_downstream_edm<
                    enable_deadlock_avoidance,
                    vc1_has_different_downstream_dest,
                    false,
                    !UPDATE_PKT_HDR_ON_RX_CH>(
                    packet_start,
                    payload_size_bytes,
                    cached_routing_fields,
                    get_downstream_interface.template operator()<edm_index>(),
                    transaction_id);
            }
            break;
        case LowLatencyMeshRoutingFields::WRITE_AND_FORWARD_SW:
            if constexpr (my_direction == NORTH) {
                if constexpr (UPDATE_PKT_HDR_ON_RX_CH) {
                    cached_routing_fields.value++;
                }
                constexpr auto edm_index = get_downstream_edm_interface_index<rx_channel_id, SOUTH>();
                forward_payload_to_downstream_edm<
                    enable_deadlock_avoidance,
                    vc1_has_different_downstream_dest,
                    false,
                    !UPDATE_PKT_HDR_ON_RX_CH>(
                    packet_start,
                    payload_size_bytes,
                    cached_routing_fields,
                    get_downstream_interface.template operator()<edm_index>(),
                    transaction_id);
            } else {
                forward_to_local_destination<rx_channel_id>(
                    local_relay_interface, packet_start, payload_size_bytes, transaction_id);
            }
            if constexpr (UPDATE_PKT_HDR_ON_RX_CH) {
                cached_routing_fields.hop_index = cached_routing_fields.branch_west_offset;
            }
            {
                constexpr auto edm_index = get_downstream_edm_interface_index<rx_channel_id, WEST>();
                forward_payload_to_downstream_edm<
                    enable_deadlock_avoidance,
                    vc1_has_different_downstream_dest,
                    false,
                    !UPDATE_PKT_HDR_ON_RX_CH>(
                    packet_start,
                    payload_size_bytes,
                    cached_routing_fields,
                    get_downstream_interface.template operator()<edm_index>(),
                    transaction_id);
            }
            break;
        default: __builtin_unreachable();
    }
}
#endif

template <typename EdmChannelWorkerIFs>
FORCE_INLINE void establish_edm_connection(
    EdmChannelWorkerIFs& local_sender_channel_worker_interface, uint32_t stream_id) {
    local_sender_channel_worker_interface.cache_producer_noc_addr();
}

bool any_sender_channels_active(
    const std::array<uint32_t, NUM_SENDER_CHANNELS>& local_sender_channel_free_slots_stream_ids) {
    for (size_t i = 0; i < NUM_SENDER_CHANNELS; i++) {
        if (get_ptr_val(local_sender_channel_free_slots_stream_ids[i]) !=
            static_cast<int32_t>(SENDER_NUM_BUFFERS_ARRAY[i])) {
            return true;
        }
    }
    return false;
}

template <typename LocalTelemetryT>
FORCE_INLINE void update_telemetry(
    const std::array<uint32_t, NUM_SENDER_CHANNELS>& local_sender_channel_free_slots_stream_ids_ordered,
    bool tx_progress,
    bool rx_progress,
    LocalTelemetryT& local_fabric_telemetry,
    volatile tt_l1_ptr LocalTelemetryT* fabric_telemetry) {
    // Helper to safely write to volatile BandwidthTelemetry destinations without discarding qualifiers
    auto store_bandwidth_telemetry = [](volatile BandwidthTelemetry* dst, const BandwidthTelemetry& src) {
        dst->elapsed_active_cycles.full = src.elapsed_active_cycles.full;
        dst->elapsed_cycles.full = src.elapsed_cycles.full;
        dst->num_words_sent = src.num_words_sent;
        dst->num_packets_sent = src.num_packets_sent;
    };

    bool sender_idle = !any_sender_channels_active(local_sender_channel_free_slots_stream_ids_ordered);
    bool receiver_idle = (get_ptr_val<to_receiver_packets_sent_streams[0]>() == 0);
    if constexpr (enable_deadlock_avoidance && !skip_receiver_channel_1_connection) {
        receiver_idle = receiver_idle && (get_ptr_val<to_receiver_packets_sent_streams[1]>() == 0);
    }

    {  // heartbeat update
        volatile RiscTimestampV2* tx_heartbeat_addr = &fabric_telemetry->dynamic_info.erisc[MY_ERISC_ID].tx_heartbeat;
        volatile RiscTimestampV2* rx_heartbeat_addr = &fabric_telemetry->dynamic_info.erisc[MY_ERISC_ID].rx_heartbeat;
        if (sender_idle || tx_progress) {
            local_fabric_telemetry.dynamic_info.erisc[MY_ERISC_ID].tx_heartbeat.full++;
            tx_heartbeat_addr->full = local_fabric_telemetry.dynamic_info.erisc[MY_ERISC_ID].tx_heartbeat.full;
        }
        if (receiver_idle || rx_progress) {
            local_fabric_telemetry.dynamic_info.erisc[MY_ERISC_ID].rx_heartbeat.full++;
            rx_heartbeat_addr->full = local_fabric_telemetry.dynamic_info.erisc[MY_ERISC_ID].rx_heartbeat.full;
        }
    }

    {  // bandwidth update
        if constexpr (NUM_ACTIVE_ERISCS == 1) {
            store_bandwidth_telemetry(
                &fabric_telemetry->dynamic_info.tx_bandwidth, local_fabric_telemetry.dynamic_info.tx_bandwidth);
            store_bandwidth_telemetry(
                &fabric_telemetry->dynamic_info.rx_bandwidth, local_fabric_telemetry.dynamic_info.rx_bandwidth);
        } else {
            if constexpr (MY_ERISC_ID == 0) {
                store_bandwidth_telemetry(
                    &fabric_telemetry->dynamic_info.tx_bandwidth, local_fabric_telemetry.dynamic_info.tx_bandwidth);
            } else {
                store_bandwidth_telemetry(
                    &fabric_telemetry->dynamic_info.rx_bandwidth, local_fabric_telemetry.dynamic_info.rx_bandwidth);
            }
        }
    }
}

template <typename LocalTelemetryT>
FORCE_INLINE void update_bw_counters(
    volatile tt_l1_ptr PACKET_HEADER_TYPE* packet_header, LocalTelemetryT& local_fabric_telemetry) {
    if constexpr ((NUM_ACTIVE_ERISCS == 1) || (MY_ERISC_ID == 0)) {
        size_t packet_bytes = packet_header->get_payload_size_including_header();
        local_fabric_telemetry.dynamic_info.tx_bandwidth.num_packets_sent++;
        local_fabric_telemetry.dynamic_info.tx_bandwidth.num_words_sent += (packet_bytes + 3) >> 2;
    }
    if constexpr ((NUM_ACTIVE_ERISCS == 1) || (MY_ERISC_ID == 1)) {
        size_t packet_bytes = packet_header->get_payload_size_including_header();
        local_fabric_telemetry.dynamic_info.rx_bandwidth.num_packets_sent++;
        local_fabric_telemetry.dynamic_info.rx_bandwidth.num_words_sent += (packet_bytes + 3) >> 2;
    }
}

template <typename LocalTelemetryT>
FORCE_INLINE void update_bw_cycles(
    uint64_t loop_delta_cycles, bool tx_progress, bool rx_progress, LocalTelemetryT& local_fabric_telemetry) {
    if constexpr ((NUM_ACTIVE_ERISCS == 1) || (MY_ERISC_ID == 0)) {
        local_fabric_telemetry.dynamic_info.tx_bandwidth.elapsed_cycles.full += loop_delta_cycles;
        if (tx_progress) {
            local_fabric_telemetry.dynamic_info.tx_bandwidth.elapsed_active_cycles.full += loop_delta_cycles;
        }
    }
    if constexpr ((NUM_ACTIVE_ERISCS == 1) || (MY_ERISC_ID == 1)) {
        local_fabric_telemetry.dynamic_info.rx_bandwidth.elapsed_cycles.full += loop_delta_cycles;
        if (rx_progress) {
            local_fabric_telemetry.dynamic_info.rx_bandwidth.elapsed_active_cycles.full += loop_delta_cycles;
        }
    }
}

////////////////////////////////////
////////////////////////////////////
//  Main Control Loop
////////////////////////////////////
////////////////////////////////////
template <
    uint8_t sender_channel_index,
    uint8_t to_receiver_pkts_sent_id,
    bool SKIP_CONNECTION_LIVENESS_CHECK,
    typename SenderChannelT,
    typename WorkerInterfaceT,
    typename ReceiverPointersT,
    typename ReceiverChannelT,
    typename LocalTelemetryT>
FORCE_INLINE bool run_sender_channel_step_impl(
    SenderChannelT& local_sender_channel,
    WorkerInterfaceT& local_sender_channel_worker_interface,
    ReceiverPointersT& outbound_to_receiver_channel_pointers,
    ReceiverChannelT& remote_receiver_channel,
    bool& channel_connection_established,
    uint32_t sender_channel_free_slots_stream_id,
    SenderChannelFromReceiverCredits& sender_channel_from_receiver_credits,
    PerfTelemetryRecorder& perf_telemetry_recorder,
    LocalTelemetryT& local_fabric_telemetry) {
    bool progress = false;
    // If the receiver has space, and we have one or more packets unsent from producer, then send one
    // TODO: convert to loop to send multiple packets back to back (or support sending multiple packets in one shot)
    //       when moving to stream regs to manage rd/wr ptrs
    // TODO: update to be stream reg based. Initialize to space available and simply check for non-zero
    bool receiver_has_space_for_packet = outbound_to_receiver_channel_pointers.has_space_for_packet();
    uint32_t free_slots = get_ptr_val(sender_channel_free_slots_stream_id);
    bool has_unsent_packet = free_slots != WorkerInterfaceT::num_buffers;
    bool can_send = receiver_has_space_for_packet && has_unsent_packet;
    if constexpr (!ETH_TXQ_SPIN_WAIT_SEND_NEXT_DATA) {
        can_send = can_send && !internal_::eth_txq_is_busy(sender_txq_id);
    }
    if (can_send) {
        did_something = true;
        progress = true;

        auto* pkt_header = reinterpret_cast<volatile tt_l1_ptr PACKET_HEADER_TYPE*>(
            local_sender_channel.get_cached_next_buffer_slot_addr());
        if constexpr (!UPDATE_PKT_HDR_ON_RX_CH) {
            update_packet_header_before_eth_send<sender_channel_index>(pkt_header);
        }
        send_next_data<sender_channel_index, to_receiver_pkts_sent_id, SKIP_CONNECTION_LIVENESS_CHECK>(
            local_sender_channel,
            local_sender_channel_worker_interface,
            outbound_to_receiver_channel_pointers,
            remote_receiver_channel,
            perf_telemetry_recorder);
        // Update local TX counters: split responsibility in multi-ERISC mode
        if constexpr (ENABLE_FABRIC_TELEMETRY) {
            update_bw_counters(pkt_header, local_fabric_telemetry);
        }
        increment_local_update_ptr_val(sender_channel_free_slots_stream_id, 1);
    }

    // Process COMPLETIONs from receiver
    int32_t completions_since_last_check =
        sender_channel_from_receiver_credits.get_num_unprocessed_completions_from_receiver();
    if (completions_since_last_check) {
        outbound_to_receiver_channel_pointers.num_free_slots += completions_since_last_check;
        sender_channel_from_receiver_credits.increment_num_processed_completions(completions_since_last_check);

        if constexpr (SKIP_CONNECTION_LIVENESS_CHECK) {
            local_sender_channel_worker_interface
                .template notify_persistent_connection_of_free_space<enable_deadlock_avoidance>(
                    completions_since_last_check);
        } else {
            // Connection liveness checks are only done for connections that are not persistent
            // For those connections, it's unsafe to use free-slots counters held in stream registers
            // due to the lack of race avoidant connection protocol. Therefore, we update our read counter
            // instead because these connections will be read/write counter based instead
            local_sender_channel_worker_interface.increment_local_read_counter(completions_since_last_check);
            if (channel_connection_established) {
                local_sender_channel_worker_interface
                    .template notify_worker_of_read_counter_update<enable_read_counter_update_noc_flush>();
            } else {
                local_sender_channel_worker_interface.copy_read_counter_to_worker_location_info();
                // If not connected, we update the read counter in L1 as well so the next connecting worker
                // is more likely to see space available as soon as it tries connecting
            }
        }
    }

    if constexpr (!SKIP_CONNECTION_LIVENESS_CHECK) {
        auto check_connection_status =
            !channel_connection_established || local_sender_channel_worker_interface.has_worker_teardown_request();
        if (check_connection_status) {
            check_worker_connections<MY_ETH_CHANNEL>(
                local_sender_channel_worker_interface,
                channel_connection_established,
                sender_channel_free_slots_stream_id);
        }
    }
    return progress;
};

template <
    uint8_t VC_RECEIVER_CHANNEL,
    uint8_t sender_channel_index,
    typename EthSenderChannels,
    typename EdmChannelWorkerIFs,
    typename RemoteEthReceiverChannels,
    typename ReceiverPointersT,
    size_t NUM_SENDER_CHANNELS,
    typename LocalTelemetryT>
FORCE_INLINE bool run_sender_channel_step(
    EthSenderChannels& local_sender_channels,
    EdmChannelWorkerIFs& local_sender_channel_worker_interfaces,
    ReceiverPointersT& outbound_to_receiver_channel_pointers,
    RemoteEthReceiverChannels& remote_receiver_channels,
    std::array<bool, NUM_SENDER_CHANNELS>& channel_connection_established,
    std::array<uint32_t, NUM_SENDER_CHANNELS>& local_sender_channel_free_slots_stream_ids,
    std::array<SenderChannelFromReceiverCredits, NUM_SENDER_CHANNELS>& sender_channel_from_receiver_credits,
    PerfTelemetryRecorder& perf_telemetry_recorder,
    LocalTelemetryT& local_fabric_telemetry) {
    if constexpr (is_sender_channel_serviced[sender_channel_index]) {
        // the cache is invalidated here because the channel will read some
        // L1 locations to see if it can make progress
        invalidate_l1_cache();
<<<<<<< HEAD
        return run_sender_channel_step_impl<
            enable_packet_header_recording,
=======
        run_sender_channel_step_impl<
>>>>>>> d52e9ac2
            sender_channel_index,
            to_receiver_packets_sent_streams[VC_RECEIVER_CHANNEL],
            sender_ch_live_check_skip[sender_channel_index]>(
            local_sender_channels.template get<sender_channel_index>(),
            local_sender_channel_worker_interfaces.template get<sender_channel_index>(),
            outbound_to_receiver_channel_pointers,
            remote_receiver_channels.template get<VC_RECEIVER_CHANNEL>(),
            channel_connection_established[sender_channel_index],
            local_sender_channel_free_slots_stream_ids[sender_channel_index],
            sender_channel_from_receiver_credits[sender_channel_index],
            perf_telemetry_recorder,
            local_fabric_telemetry);
    }
    return false;
}

template <
    uint8_t receiver_channel,
    uint8_t to_receiver_pkts_sent_id,
    typename WriteTridTracker,
    typename ReceiverChannelBufferT,
    typename ReceiverChannelPointersT,
    typename DownstreamSenderVC0T,
    typename DownstreamSenderVC1T,
    typename LocalRelayInterfaceT,
    typename LocalTelemetryT>
FORCE_INLINE bool run_receiver_channel_step_impl(
    ReceiverChannelBufferT& local_receiver_channel,
    std::array<DownstreamSenderVC0T, NUM_DOWNSTREAM_SENDERS_VC0>& downstream_edm_interfaces_vc0,
    DownstreamSenderVC1T& downstream_edm_interface_vc1,
    LocalRelayInterfaceT& local_relay_interface,
    ReceiverChannelPointersT& receiver_channel_pointers,
    WriteTridTracker& receiver_channel_trid_tracker,
    std::array<uint8_t, num_eth_ports>& port_direction_table,
    ReceiverChannelResponseCreditSender& receiver_channel_response_credit_sender,
    const tt::tt_fabric::routing_l1_info_t& routing_table,
    LocalTelemetryT& local_fabric_telemetry) {
    bool progress = false;
    auto& wr_sent_counter = receiver_channel_pointers.wr_sent_counter;
    bool unwritten_packets = get_ptr_val<to_receiver_pkts_sent_id>() != 0;

    // Code profiling timer for receiver channel forward
    NamedProfiler<CodeProfilingTimerType::RECEIVER_CHANNEL_FORWARD, code_profiling_enabled_timers_bitfield, code_profiling_buffer_base_addr> receiver_forward_timer;
    receiver_forward_timer.set_should_dump(unwritten_packets);
    receiver_forward_timer.open();

    if (unwritten_packets) {
        invalidate_l1_cache();
        auto receiver_buffer_index = wr_sent_counter.get_buffer_index();
        tt_l1_ptr PACKET_HEADER_TYPE* packet_header = const_cast<PACKET_HEADER_TYPE*>(
            local_receiver_channel.template get_packet_header<PACKET_HEADER_TYPE>(receiver_buffer_index));

        ROUTING_FIELDS_TYPE cached_routing_fields;
#if !defined(FABRIC_2D) || !defined(DYNAMIC_ROUTING_ENABLED)
        cached_routing_fields = packet_header->routing_fields;
#endif
        if constexpr (!skip_src_ch_id_update) {
            receiver_channel_pointers.set_src_chan_id(receiver_buffer_index, packet_header->src_ch_id);
        }
        uint32_t hop_cmd;
        bool can_send_to_all_local_chip_receivers;
        if constexpr (is_2d_fabric) {
            // read in the hop command from route buffer.
            // Hop command is 4 bits. Each of the 4 bits signal one of the 4 possible outcomes for a packet.
            // [0]->Forward East
            // [1]->Forward West
            // [2]->Forward North
            // [3]->Forward South
            // The hop command (4-bits) gets decoded as a local write and/or forward to the "other" 3 directions.
            // Other 3 directions depend on the direction of fabric router.
            // For example, a router that is connected West can write locally or forard East, North or South.
            // A local write is encoded by setting the bit corresponding to fabric router's own direction to 1.
            // For a West facing fabric router:
            //  - Hop command of [0010] instructs fabric router to write the packet locally.
            //  - Hop command of [0011] instructs fabric router to write the packet locally AND forward East (a line
            //  mcast)
#if defined(FABRIC_2D)
            // need this ifdef since the packet header for 1D does not have router_buffer field in it.
            hop_cmd = get_cmd_with_mesh_boundary_adjustment(packet_header, cached_routing_fields, routing_table);
            can_send_to_all_local_chip_receivers = can_forward_packet_completely<receiver_channel>(
                hop_cmd, downstream_edm_interfaces_vc0, downstream_edm_interface_vc1, local_relay_interface);
#endif
        } else {
#ifndef FABRIC_2D
            if constexpr (receiver_channel == 0) {
                can_send_to_all_local_chip_receivers = can_forward_packet_completely(
                    cached_routing_fields, downstream_edm_interfaces_vc0[receiver_channel]);
            } else {
                can_send_to_all_local_chip_receivers =
                    can_forward_packet_completely(cached_routing_fields, downstream_edm_interface_vc1);
            }
#endif
        }
        if constexpr (enable_trid_flush_check_on_noc_txn) {
            bool trid_flushed = receiver_channel_trid_tracker.transaction_flushed(receiver_buffer_index);
            can_send_to_all_local_chip_receivers &= trid_flushed;
        }
        if (can_send_to_all_local_chip_receivers) {
            did_something = true;
            progress = true;
            // Count RX bytes/packets (header + payload) when consuming a packet from receiver buffer
            if constexpr (ENABLE_FABRIC_TELEMETRY) {
                update_bw_counters(packet_header, local_fabric_telemetry);
            }
            uint8_t trid = receiver_channel_trid_tracker.update_buffer_slot_to_next_trid_and_advance_trid_counter(
                receiver_buffer_index);
            if constexpr (is_2d_fabric) {
#if defined(FABRIC_2D)
                receiver_forward_packet<receiver_channel>(
                    packet_header,
                    cached_routing_fields,
                    downstream_edm_interfaces_vc0,
                    downstream_edm_interface_vc1,
                    local_relay_interface,
                    trid,
                    hop_cmd);
#endif
            } else {
#ifndef FABRIC_2D
                if constexpr (receiver_channel == 0) {
                    receiver_forward_packet<receiver_channel>(
                        packet_header, cached_routing_fields, downstream_edm_interfaces_vc0[0], trid);
                } else {
                    receiver_forward_packet<receiver_channel>(
                        packet_header, cached_routing_fields, downstream_edm_interface_vc1, trid);
                }
#endif
            }
            wr_sent_counter.increment();
            // decrement the to_receiver_pkts_sent_id stream register by 1 since current packet has been processed.
            increment_local_update_ptr_val<to_receiver_pkts_sent_id>(-1);
        }
    }

    // Close the code profiling timer
    receiver_forward_timer.close();

    if constexpr (!fuse_receiver_flush_and_completion_ptr) {
        auto& wr_flush_counter = receiver_channel_pointers.wr_flush_counter;
        bool unflushed_writes = !wr_flush_counter.is_caught_up_to(wr_sent_counter);
        if (unflushed_writes) {
            auto receiver_buffer_index = wr_flush_counter.get_buffer_index();
            bool next_trid_flushed = receiver_channel_trid_tracker.transaction_flushed(receiver_buffer_index);
            if (next_trid_flushed) {
                wr_flush_counter.increment();
                receiver_channel_trid_tracker.clear_trid_at_buffer_slot(receiver_buffer_index);
            }
        }

        auto& completion_counter = receiver_channel_pointers.completion_counter;
        bool unsent_completions = !completion_counter.is_caught_up_to(completion_counter, wr_flush_counter);
        if constexpr (!ETH_TXQ_SPIN_WAIT_RECEIVER_SEND_COMPLETION_ACK) {
            unsent_completions = unsent_completions && !internal_::eth_txq_is_busy(receiver_txq_id);
        }
        if (unsent_completions) {
            // completion ptr incremented in callee
            auto receiver_buffer_index = wr_flush_counter.get_buffer_index();
            receiver_send_completion_ack<ETH_TXQ_SPIN_WAIT_RECEIVER_SEND_COMPLETION_ACK>(
                receiver_channel_response_credit_sender,
                receiver_channel_pointers.get_src_chan_id(receiver_buffer_index));
            completion_counter.increment();
        }
    } else {
        // flush and completion are fused, so we only need to update one of the counters
        // update completion since other parts of the code check against completion
        auto& completion_counter = receiver_channel_pointers.completion_counter;
        // Currently unclear if it's better to loop here or not...
        bool unflushed_writes = !completion_counter.is_caught_up_to(wr_sent_counter);
        auto receiver_buffer_index = completion_counter.get_buffer_index();
        bool next_trid_flushed = receiver_channel_trid_tracker.transaction_flushed(receiver_buffer_index);
        bool can_send_completion = unflushed_writes && next_trid_flushed;
        if constexpr (!ETH_TXQ_SPIN_WAIT_RECEIVER_SEND_COMPLETION_ACK) {
            can_send_completion = can_send_completion && !internal_::eth_txq_is_busy(receiver_txq_id);
        }
        if (can_send_completion) {
            uint8_t src_ch_id;
            if constexpr (skip_src_ch_id_update) {
                src_ch_id = receiver_channel_pointers.get_src_chan_id();
            } else {
                src_ch_id = receiver_channel_pointers.get_src_chan_id(receiver_buffer_index);
            }
            receiver_send_completion_ack<ETH_TXQ_SPIN_WAIT_RECEIVER_SEND_COMPLETION_ACK>(
                receiver_channel_response_credit_sender, src_ch_id);
            receiver_channel_trid_tracker.clear_trid_at_buffer_slot(receiver_buffer_index);
            completion_counter.increment();
        }
    }
    return progress;
};

template <
    uint8_t receiver_channel,
    typename DownstreamSenderVC0T,
    typename DownstreamSenderVC1T,
    typename LocalRelayInterfaceT,
    typename EthReceiverChannels,
    typename WriteTridTracker,
    typename ReceiverChannelPointersT,
    typename LocalTelemetryT>
FORCE_INLINE bool run_receiver_channel_step(
    EthReceiverChannels& local_receiver_channels,
    std::array<DownstreamSenderVC0T, NUM_DOWNSTREAM_SENDERS_VC0>& downstream_edm_interfaces_vc0,
    DownstreamSenderVC1T& downstream_edm_interface_vc1,
    LocalRelayInterfaceT& local_relay_interface,
    ReceiverChannelPointersT& receiver_channel_pointers,
    WriteTridTracker& receiver_channel_trid_tracker,
    std::array<uint8_t, num_eth_ports>& port_direction_table,
    std::array<ReceiverChannelResponseCreditSender, NUM_RECEIVER_CHANNELS>& receiver_channel_response_credit_senders,
    const tt::tt_fabric::routing_l1_info_t& routing_table,
    LocalTelemetryT& local_fabric_telemetry) {
    if constexpr (is_receiver_channel_serviced[receiver_channel]) {
        invalidate_l1_cache();
        return run_receiver_channel_step_impl<
            receiver_channel,
            to_receiver_packets_sent_streams[receiver_channel],
            WriteTridTracker,
            decltype(local_receiver_channels.template get<receiver_channel>()),
            ReceiverChannelPointersT,
            DownstreamSenderVC0T,
            DownstreamSenderVC1T,
            LocalRelayInterfaceT>(
            local_receiver_channels.template get<receiver_channel>(),
            downstream_edm_interfaces_vc0,
            downstream_edm_interface_vc1,
            local_relay_interface,
            receiver_channel_pointers,
            receiver_channel_trid_tracker,
            port_direction_table,
            receiver_channel_response_credit_senders[receiver_channel],
            routing_table,
            local_fabric_telemetry);
    }
    return false;
}

/*
 * Main control loop for fabric EDM. Run indefinitely until a termination signal is received
 *
 * Every loop iteration visit a sender channel and the receiver channel. Switch between sender
 * channels every iteration unless it is unsafe/undesirable to do so (e.g. for performance reasons).
 */
template <
    size_t NUM_RECEIVER_CHANNELS,
    typename DownstreamSenderVC0T,
    typename DownstreamSenderVC1T,
    typename LocalRelayInterfaceT,
    size_t NUM_SENDER_CHANNELS,
    typename EthSenderChannels,
    typename EthReceiverChannels,
    typename RemoteEthReceiverChannels,
    typename EdmChannelWorkerIFs,
    typename TransactionIdTrackerCH0,
    typename TransactionIdTrackerCH1>
FORCE_INLINE void run_fabric_edm_main_loop(
    EthReceiverChannels& local_receiver_channels,
    EthSenderChannels& local_sender_channels,
    EdmChannelWorkerIFs& local_sender_channel_worker_interfaces,
    std::array<DownstreamSenderVC0T, NUM_DOWNSTREAM_SENDERS_VC0>& downstream_edm_noc_interfaces_vc0,
    DownstreamSenderVC1T& downstream_edm_noc_interface_vc1,
    LocalRelayInterfaceT& local_relay_interface,
    RemoteEthReceiverChannels& remote_receiver_channels,
    volatile tt::tt_fabric::TerminationSignal* termination_signal_ptr,
    TransactionIdTrackerCH0& receiver_channel_0_trid_tracker,
    TransactionIdTrackerCH1& receiver_channel_1_trid_tracker,
    std::array<uint8_t, num_eth_ports>& port_direction_table,
    std::array<uint32_t, NUM_SENDER_CHANNELS>& local_sender_channel_free_slots_stream_ids) {
    size_t did_nothing_count = 0;
    using FabricTelemetryT = FabricTelemetry;
    FabricTelemetryT local_fabric_telemetry{};
    auto fabric_telemetry = reinterpret_cast<volatile FabricTelemetryT*>(MEM_AERISC_FABRIC_TELEMETRY_BASE);
    *termination_signal_ptr = tt::tt_fabric::TerminationSignal::KEEP_RUNNING;

    const auto* routing_table_l1 = reinterpret_cast<tt_l1_ptr tt::tt_fabric::routing_l1_info_t*>(ROUTING_TABLE_BASE);
    tt::tt_fabric::routing_l1_info_t routing_table = *routing_table_l1;

    // May want to promote to part of the handshake but for now we just initialize in this standalone way
    // TODO: flatten all of these arrays into a single object (one array lookup) OR
    //       (probably better) pack most of these into single words (e.g. we could hold a read, write, and ackptr in a
    //       single word) this way - especially if power of 2 wraps, we can handle both channels literally at once with
    //       math ops on single individual words (or half words)
    auto outbound_to_receiver_channel_pointers =
        ChannelPointersTuple<OutboundReceiverChannelPointers, REMOTE_RECEIVER_NUM_BUFFERS_ARRAY>::make();
    // Workaround the perf regression in RingAsLinear test.
    auto outbound_to_receiver_channel_pointer_ch0 =
        outbound_to_receiver_channel_pointers.template get<VC0_RECEIVER_CHANNEL>();
    auto outbound_to_receiver_channel_pointer_ch1 =
        outbound_to_receiver_channel_pointers.template get<NUM_RECEIVER_CHANNELS - 1>();

    auto receiver_channel_pointers = ChannelPointersTuple<ReceiverChannelPointers, RECEIVER_NUM_BUFFERS_ARRAY>::make();
    // Workaround the perf regression in RingAsLinear test.
    auto receiver_channel_pointers_ch0 = receiver_channel_pointers.template get<0>();
    auto receiver_channel_pointers_ch1 = receiver_channel_pointers.template get<NUM_RECEIVER_CHANNELS - 1>();
    receiver_channel_pointers_ch0.reset();
    receiver_channel_pointers_ch1.reset();
    if constexpr (skip_src_ch_id_update) {
        receiver_channel_pointers_ch0.set_src_chan_id(BufferIndex{0}, remote_worker_sender_channel);
        receiver_channel_pointers_ch1.set_src_chan_id(BufferIndex{0}, remote_vc1_sender_channel);
    }

    std::array<bool, NUM_SENDER_CHANNELS> channel_connection_established =
        initialize_array<NUM_SENDER_CHANNELS, bool, false>();

    PerfTelemetryRecorder inner_loop_perf_telemetry_collector = build_perf_telemetry_recorder<perf_telemetry_mode>();
    auto local_perf_telemetry_buffer =
        build_perf_telemetry_buffer(reinterpret_cast<uint32_t*>(perf_telemetry_buffer_addr));

    auto receiver_channel_response_credit_senders =
        init_receiver_channel_response_credit_senders<NUM_RECEIVER_CHANNELS>();
    auto sender_channel_from_receiver_credits =
        init_sender_channel_from_receiver_credits_flow_controllers<NUM_SENDER_CHANNELS>();
    // This value defines the number of loop iterations we perform of the main control sequence before exiting
    // to check for termination and context switch. Removing the these checks from the inner loop can drastically
    // improve performance. The value of 32 was chosen somewhat empirically and then raised up slightly.

    uint64_t loop_start_cycles;
    while (!got_immediate_termination_signal(termination_signal_ptr)) {
        did_something = false;

        uint32_t tx_progress = 0;
        uint32_t rx_progress = 0;
        if constexpr (ENABLE_FABRIC_TELEMETRY) {
            loop_start_cycles = get_timestamp();
        }

        if constexpr (is_sender_channel_serviced[0]) {
            open_perf_recording_window(inner_loop_perf_telemetry_collector);
        }

        for (size_t i = 0; i < iterations_between_ctx_switch_and_teardown_checks; i++) {
            invalidate_l1_cache();
            // Capture these to see if we made progress

            // There are some cases, mainly for performance, where we don't want to switch between sender channels
            // so we interoduce this to provide finer grain control over when we disable the automatic switching
<<<<<<< HEAD
            tx_progress |= run_sender_channel_step<enable_packet_header_recording, VC0_RECEIVER_CHANNEL, 0>(
=======
            run_sender_channel_step<VC0_RECEIVER_CHANNEL, 0>(
>>>>>>> d52e9ac2
                local_sender_channels,
                local_sender_channel_worker_interfaces,
                outbound_to_receiver_channel_pointer_ch0,
                remote_receiver_channels,
                channel_connection_established,
                local_sender_channel_free_slots_stream_ids,
                sender_channel_from_receiver_credits,
                inner_loop_perf_telemetry_collector,
                local_fabric_telemetry);
            if constexpr (!dateline_connection) {
                rx_progress |= run_receiver_channel_step<
                    0,
                    DownstreamSenderVC0T,
                    DownstreamSenderVC1T,
                    decltype(local_relay_interface)>(
                    local_receiver_channels,
                    downstream_edm_noc_interfaces_vc0,
                    downstream_edm_noc_interface_vc1,
                    local_relay_interface,
                    receiver_channel_pointers_ch0,
                    receiver_channel_0_trid_tracker,
                    port_direction_table,
                    receiver_channel_response_credit_senders,
                    routing_table,
                    local_fabric_telemetry);
            }
            if constexpr (enable_deadlock_avoidance && !skip_receiver_channel_1_connection) {
                rx_progress |= run_receiver_channel_step<
                    1,
                    DownstreamSenderVC0T,
                    DownstreamSenderVC1T,
                    decltype(local_relay_interface)>(
                    local_receiver_channels,
                    downstream_edm_noc_interfaces_vc0,
                    downstream_edm_noc_interface_vc1,
                    local_relay_interface,
                    receiver_channel_pointers_ch1,
                    receiver_channel_1_trid_tracker,
                    port_direction_table,
                    receiver_channel_response_credit_senders,
                    routing_table,
                    local_fabric_telemetry);
            }

            if constexpr (is_sender_channel_serviced[1] && !skip_sender_channel_1_connection) {
<<<<<<< HEAD
                tx_progress |= run_sender_channel_step<enable_packet_header_recording, VC0_RECEIVER_CHANNEL, 1>(
=======
                run_sender_channel_step<VC0_RECEIVER_CHANNEL, 1>(
>>>>>>> d52e9ac2
                    local_sender_channels,
                    local_sender_channel_worker_interfaces,
                    outbound_to_receiver_channel_pointer_ch0,
                    remote_receiver_channels,
                    channel_connection_established,
                    local_sender_channel_free_slots_stream_ids,
                    sender_channel_from_receiver_credits,
                    inner_loop_perf_telemetry_collector,
                    local_fabric_telemetry);
            }
            if constexpr (is_2d_fabric) {
<<<<<<< HEAD
                tx_progress |= run_sender_channel_step<enable_packet_header_recording, VC0_RECEIVER_CHANNEL, 2>(
=======
                run_sender_channel_step<VC0_RECEIVER_CHANNEL, 2>(
>>>>>>> d52e9ac2
                    local_sender_channels,
                    local_sender_channel_worker_interfaces,
                    outbound_to_receiver_channel_pointer_ch0,
                    remote_receiver_channels,
                    channel_connection_established,
                    local_sender_channel_free_slots_stream_ids,
                    sender_channel_from_receiver_credits,
<<<<<<< HEAD
                    inner_loop_perf_telemetry_collector,
                    local_fabric_telemetry);
                tx_progress |= run_sender_channel_step<enable_packet_header_recording, VC0_RECEIVER_CHANNEL, 3>(
=======
                    inner_loop_perf_telemetry_collector);
                run_sender_channel_step<VC0_RECEIVER_CHANNEL, 3>(
>>>>>>> d52e9ac2
                    local_sender_channels,
                    local_sender_channel_worker_interfaces,
                    outbound_to_receiver_channel_pointer_ch0,
                    remote_receiver_channels,
                    channel_connection_established,
                    local_sender_channel_free_slots_stream_ids,
                    sender_channel_from_receiver_credits,
                    inner_loop_perf_telemetry_collector,
                    local_fabric_telemetry);
            }
            if constexpr (enable_deadlock_avoidance && !dateline_connection && !skip_sender_vc1_channel_connection) {
<<<<<<< HEAD
                tx_progress |= run_sender_channel_step<
                    enable_packet_header_recording,
                    VC1_RECEIVER_CHANNEL,
                    NUM_SENDER_CHANNELS - 1>(
=======
                run_sender_channel_step<VC1_RECEIVER_CHANNEL, NUM_SENDER_CHANNELS - 1>(
>>>>>>> d52e9ac2
                    local_sender_channels,
                    local_sender_channel_worker_interfaces,
                    outbound_to_receiver_channel_pointer_ch1,
                    remote_receiver_channels,
                    channel_connection_established,
                    local_sender_channel_free_slots_stream_ids,
                    sender_channel_from_receiver_credits,
                    inner_loop_perf_telemetry_collector,
                    local_fabric_telemetry);
            }
        }

        // Compute idle conditions and update heartbeats in one helper
        if constexpr (ENABLE_FABRIC_TELEMETRY) {
            uint64_t loop_end_cycles = get_timestamp();
            uint64_t loop_delta_cycles = loop_end_cycles - loop_start_cycles;
            update_bw_cycles(loop_delta_cycles, tx_progress, rx_progress, local_fabric_telemetry);
            update_telemetry(
                local_sender_channel_free_slots_stream_ids,
                tx_progress,
                rx_progress,
                local_fabric_telemetry,
                fabric_telemetry);
        }

        if constexpr (enable_context_switch) {
            // shouldn't do noc counter sync since we are not incrementing them
            if constexpr (IDLE_CONTEXT_SWITCHING) {
                if (did_something) {
                    did_nothing_count = 0;
                } else {
                    if (did_nothing_count++ > SWITCH_INTERVAL) {
                        did_nothing_count = 0;
                        run_routing_without_noc_sync();
                    }
                }
            } else {
                if (did_nothing_count++ > SWITCH_INTERVAL) {
                    did_nothing_count = 0;
                    run_routing_without_noc_sync();
                }
            }
        }

        if constexpr (is_sender_channel_serviced[0]) {
            close_perf_recording_window(inner_loop_perf_telemetry_collector);
            if constexpr (perf_telemetry_mode != PerfTelemetryRecorderType::NONE) {
                if (captured_an_event(inner_loop_perf_telemetry_collector) ||
                    any_sender_channels_active(local_sender_channel_free_slots_stream_ids)) {
                    write_perf_recording_window_results(
                        inner_loop_perf_telemetry_collector, local_perf_telemetry_buffer);
                }
            }
        }
    }
}

template <typename EdmChannelWorkerIFs>
void
#ifdef FABRIC_2D
    __attribute__((noinline))
#endif
    wait_for_static_connection_to_ready(
        EdmChannelWorkerIFs& local_sender_channel_worker_interfaces,
        std::array<uint32_t, NUM_SENDER_CHANNELS>& local_sender_channel_free_slots_stream_ids) {
    auto establish_static_connection_from_receiver_side = [&](auto& interface, size_t sender_channel_idx) {
        if (!sender_ch_live_check_skip[sender_channel_idx]) {
            return;
        }
        while (!connect_is_requested(*interface.connection_live_semaphore)) {
            invalidate_l1_cache();
        }
        establish_edm_connection(interface, local_sender_channel_free_slots_stream_ids[sender_channel_idx]);
    };
    if constexpr (multi_txq_enabled) {
        tuple_for_each_constexpr(
            local_sender_channel_worker_interfaces.channel_worker_interfaces, [&](auto& interface, auto idx) {
                if constexpr (is_sender_channel_serviced[idx]) {
                    establish_static_connection_from_receiver_side(interface, idx);
                }
            });
    } else {
        // Very slight performance regression on WH if we commonize to the above path, so we preserve this path
        // too
        tuple_for_each(
            local_sender_channel_worker_interfaces.channel_worker_interfaces,
            [&](auto& interface, size_t idx) { establish_static_connection_from_receiver_side(interface, idx); });
    }
}

// Returns the number of starting credits for the specified sender channel `i`
// Generally, we will always start with `SENDER_NUM_BUFFERS` of credits,
// except for channels which service transient/worker connections. Those
// sender channels use counter based credit schemes so they are initialized
// to 0.
template <size_t i>
constexpr size_t get_credits_init_val() {
    return i == 0 ? 0 : SENDER_NUM_BUFFERS_ARRAY[i];
};

template <size_t NUM_SENDER_CHANNELS, typename EdmChannelWorkerIFs>
void
#ifdef FABRIC_2D
    __attribute__((noinline))
#endif
    init_local_sender_channel_worker_interfaces(
        std::array<size_t, NUM_SENDER_CHANNELS>& local_sender_connection_live_semaphore_addresses,
        std::array<size_t, NUM_SENDER_CHANNELS>& local_sender_connection_info_addresses,
        EdmChannelWorkerIFs& local_sender_channel_worker_interfaces) {
    // manual unrol because previously, going from having this in a loop to unrolling this would
    // lead to a performance regression. Having these unrolled is needed to enable some performance optimizations
    // because setup will differ in that each will be a different type. Keeping them unrolled here let's us
    // stay safe from perf regression due to weirdness of codegen.
    {
        auto connection_live_semaphore_ptr =
            reinterpret_cast<volatile tt_l1_ptr uint32_t* const>(local_sender_connection_live_semaphore_addresses[0]);
        auto connection_worker_info_ptr = reinterpret_cast<volatile tt::tt_fabric::EDMChannelWorkerLocationInfo*>(
            local_sender_connection_info_addresses[0]);
        new (&local_sender_channel_worker_interfaces.template get<0>()) tt::tt_fabric::
            StaticSizedSenderChannelWorkerInterface<tt::tt_fabric::worker_handshake_noc, SENDER_NUM_BUFFERS_ARRAY[0]>(
                connection_worker_info_ptr,
                0,  // Not used for credits.
                reinterpret_cast<volatile tt_l1_ptr uint32_t* const>(connection_live_semaphore_ptr),
                sender_channel_ack_cmd_buf_ids[0],
                get_credits_init_val<0>(),
                notify_worker_of_read_counter_update_src_address);
    }
    {
        auto connection_live_semaphore_ptr =
            reinterpret_cast<volatile tt_l1_ptr uint32_t* const>(local_sender_connection_live_semaphore_addresses[1]);
        auto connection_worker_info_ptr = reinterpret_cast<volatile tt::tt_fabric::EDMChannelWorkerLocationInfo*>(
            local_sender_connection_info_addresses[1]);
        new (&local_sender_channel_worker_interfaces.template get<1>()) tt::tt_fabric::
            StaticSizedSenderChannelWorkerInterface<tt::tt_fabric::worker_handshake_noc, SENDER_NUM_BUFFERS_ARRAY[1]>(
                connection_worker_info_ptr,
                0,  // Not used for credits.
                reinterpret_cast<volatile tt_l1_ptr uint32_t* const>(connection_live_semaphore_ptr),
                sender_channel_ack_cmd_buf_ids[1],
                get_credits_init_val<1>(),
                notify_worker_of_read_counter_update_src_address);
    }
#ifdef FABRIC_2D
    {
        auto connection_live_semaphore_ptr =
            reinterpret_cast<volatile tt_l1_ptr uint32_t* const>(local_sender_connection_live_semaphore_addresses[2]);
        auto connection_worker_info_ptr = reinterpret_cast<volatile tt::tt_fabric::EDMChannelWorkerLocationInfo*>(
            local_sender_connection_info_addresses[2]);
        new (&local_sender_channel_worker_interfaces.template get<2>()) tt::tt_fabric::
            StaticSizedSenderChannelWorkerInterface<tt::tt_fabric::worker_handshake_noc, SENDER_NUM_BUFFERS_ARRAY[2]>(
                connection_worker_info_ptr,
                0,  // Not used for credits.
                reinterpret_cast<volatile tt_l1_ptr uint32_t* const>(connection_live_semaphore_ptr),
                sender_channel_ack_cmd_buf_ids[2],
                get_credits_init_val<2>(),
                notify_worker_of_read_counter_update_src_address);
    }
    {
        auto connection_live_semaphore_ptr =
            reinterpret_cast<volatile tt_l1_ptr uint32_t* const>(local_sender_connection_live_semaphore_addresses[3]);
        auto connection_worker_info_ptr = reinterpret_cast<volatile tt::tt_fabric::EDMChannelWorkerLocationInfo*>(
            local_sender_connection_info_addresses[3]);
        new (&local_sender_channel_worker_interfaces.template get<3>()) tt::tt_fabric::
            StaticSizedSenderChannelWorkerInterface<tt::tt_fabric::worker_handshake_noc, SENDER_NUM_BUFFERS_ARRAY[3]>(
                connection_worker_info_ptr,
                0,  // Not used for credits.
                reinterpret_cast<volatile tt_l1_ptr uint32_t* const>(connection_live_semaphore_ptr),
                sender_channel_ack_cmd_buf_ids[3],
                get_credits_init_val<3>(),
                notify_worker_of_read_counter_update_src_address);
    }
#endif
    if constexpr (NUM_SENDER_CHANNELS == 3 || NUM_SENDER_CHANNELS == 5) {
        {
            static_assert(NUM_SENDER_CHANNELS > VC1_SENDER_CHANNEL);
            auto connection_live_semaphore_ptr = reinterpret_cast<volatile tt_l1_ptr uint32_t* const>(
                local_sender_connection_live_semaphore_addresses[VC1_SENDER_CHANNEL]);
            auto connection_worker_info_ptr = reinterpret_cast<volatile tt::tt_fabric::EDMChannelWorkerLocationInfo*>(
                local_sender_connection_info_addresses[VC1_SENDER_CHANNEL]);
            new (&local_sender_channel_worker_interfaces.template get<VC1_SENDER_CHANNEL>())
                tt::tt_fabric::StaticSizedSenderChannelWorkerInterface<
                    tt::tt_fabric::worker_handshake_noc,
                    SENDER_NUM_BUFFERS_ARRAY[VC1_SENDER_CHANNEL]>(
                    connection_worker_info_ptr,
                    0,  // Not used for credits.
                    reinterpret_cast<volatile tt_l1_ptr uint32_t* const>(connection_live_semaphore_ptr),
                    sender_channel_ack_cmd_buf_ids[VC1_SENDER_CHANNEL],
                    get_credits_init_val<VC1_SENDER_CHANNEL>(),
                    notify_worker_of_read_counter_update_src_address);
        }
    }
}

// copy the sender_channel_free_slots_stream_ids (in L1) to local memory for performance.
void populate_local_sender_channel_free_slots_stream_id_ordered_map(
    uint32_t has_downstream_edm_vc0_buffer_connection,
    std::array<uint32_t, NUM_SENDER_CHANNELS>& local_sender_channel_free_slots_stream_ids) {
    for (size_t i = 0; i < NUM_SENDER_CHANNELS; i++) {
        local_sender_channel_free_slots_stream_ids[i] = sender_channel_free_slots_stream_ids[i];
    }
}

constexpr bool IS_TEARDOWN_MASTER() { return MY_ERISC_ID == 0; }

void wait_for_other_local_erisc() {
    constexpr uint32_t multi_erisc_sync_start_value = 0x0fed;
    constexpr uint32_t multi_erisc_sync_step2_value = 0x1bad;
    if constexpr (IS_TEARDOWN_MASTER()) {
        write_stream_scratch_register<MULTI_RISC_TEARDOWN_SYNC_STREAM_ID>(multi_erisc_sync_start_value);
        while ((read_stream_scratch_register<MULTI_RISC_TEARDOWN_SYNC_STREAM_ID>() & 0x1FFF) !=
               multi_erisc_sync_step2_value) {
            invalidate_l1_cache();
        }
        write_stream_scratch_register<MULTI_RISC_TEARDOWN_SYNC_STREAM_ID>(0);
    } else {
        while ((read_stream_scratch_register<MULTI_RISC_TEARDOWN_SYNC_STREAM_ID>() & 0x1FFF) !=
               multi_erisc_sync_start_value) {
            invalidate_l1_cache();
        }
        write_stream_scratch_register<MULTI_RISC_TEARDOWN_SYNC_STREAM_ID>(multi_erisc_sync_step2_value);
    }
}

FORCE_INLINE void teardown(
    volatile tt_l1_ptr tt::tt_fabric::TerminationSignal* termination_signal_ptr,
    volatile tt_l1_ptr tt::tt_fabric::EDMStatus* edm_status_ptr,
    WriteTransactionIdTracker<
        RECEIVER_NUM_BUFFERS_ARRAY[0],
        NUM_TRANSACTION_IDS,
        0,
        edm_to_local_chip_noc,
        edm_to_downstream_noc> receiver_channel_0_trid_tracker,
    WriteTransactionIdTracker<
        RECEIVER_NUM_BUFFERS_ARRAY[NUM_RECEIVER_CHANNELS - 1],
        NUM_TRANSACTION_IDS,
        NUM_TRANSACTION_IDS,
        edm_to_local_chip_noc,
        edm_to_downstream_noc> receiver_channel_1_trid_tracker) {
    if constexpr (NUM_ACTIVE_ERISCS > 1) {
        wait_for_other_local_erisc();
    }
    if constexpr (is_receiver_channel_serviced[0]) {
        receiver_channel_0_trid_tracker.all_buffer_slot_transactions_acked();
    }
    if constexpr (is_receiver_channel_serviced[1]) {
        receiver_channel_1_trid_tracker.all_buffer_slot_transactions_acked();
    }

    // at minimum, the below call must be updated because in dynamic noc mode, the counters would be shared, so you'd
    // want a sync before this and coordination about which erisc should do the reset (only one of them should do it)
    static_assert(
        noc_mode != DM_DYNAMIC_NOC,
        "The fabric router implementation doesn't support dynamic noc mode. The implementation must be updated to "
        "support this");
    // re-init the noc counters as the noc api used is not incrementing them
    ncrisc_noc_counters_init();

    if constexpr (NUM_ACTIVE_ERISCS > 1) {
        wait_for_other_local_erisc();
    }
    if constexpr (wait_for_host_signal) {
        if constexpr (is_local_handshake_master) {
            notify_subordinate_routers(
                edm_channels_mask,
                local_handshake_master_eth_chan,
                (uint32_t)termination_signal_ptr,
                *termination_signal_ptr);
        }
    }

    // write barrier should be coordinated for dynamic noc mode. Safest is probably to do a `wait_for_other_local_erisc`
    // followed by master core doing barrier
    static_assert(noc_mode != DM_DYNAMIC_NOC, "Update here when enabling dynamic noc mode");
    noc_async_write_barrier();
    noc_async_atomic_barrier();

    if constexpr (NUM_ACTIVE_ERISCS > 1) {
        wait_for_other_local_erisc();
    }
    if constexpr (IS_TEARDOWN_MASTER()) {
        *edm_status_ptr = tt::tt_fabric::EDMStatus::TERMINATED;
    }
}

void initialize_state_for_txq1_active_mode() {
    eth_enable_packet_mode(receiver_txq_id);
    for (size_t i = 0; i < NUM_RECEIVER_CHANNELS; i++) {
        reinterpret_cast<volatile uint32_t*>(local_receiver_ack_counters_base_address)[i] = 0;
        reinterpret_cast<volatile uint32_t*>(local_receiver_completion_counters_base_address)[i] = 0;
    }
    eth_txq_reg_write(receiver_txq_id, ETH_TXQ_DATA_PACKET_ACCEPT_AHEAD, DEFAULT_NUM_ETH_TXQ_DATA_PACKET_ACCEPT_AHEAD);
}
void initialize_state_for_txq1_active_mode_sender_side() {
    for (size_t i = 0; i < NUM_SENDER_CHANNELS; i++) {
        reinterpret_cast<volatile uint32_t*>(to_sender_remote_ack_counters_base_address)[i] = 0;
        reinterpret_cast<volatile uint32_t*>(to_sender_remote_completion_counters_base_address)[i] = 0;
    }
}

void kernel_main() {
    set_l1_data_cache<true>();
    eth_txq_reg_write(sender_txq_id, ETH_TXQ_DATA_PACKET_ACCEPT_AHEAD, DEFAULT_NUM_ETH_TXQ_DATA_PACKET_ACCEPT_AHEAD);
    static_assert(
        receiver_txq_id == sender_txq_id || receiver_txq_id == 1,
        "For multi-txq mode, the only currently supported configuration is sender_txq_id=0 and receiver_txq_id=1");
    if constexpr (receiver_txq_id != sender_txq_id) {
        constexpr bool is_erisc_that_sets_up_second_txq = is_receiver_channel_serviced[0];
        if constexpr (is_erisc_that_sets_up_second_txq) {
            initialize_state_for_txq1_active_mode();
        }
        if constexpr (is_sender_channel_serviced[0]) {
            initialize_state_for_txq1_active_mode_sender_side();
        }
    }

    //
    // COMMON CT ARGS (not specific to sender or receiver)
    //

    // Initialize stream register state for credit management across the Ethernet link.
    // We make sure to do this before we handshake to guarantee that the registers are
    // initialized before the other side has any possibility of modifying them.
    init_ptr_val<to_receiver_packets_sent_streams[0]>(0);
    init_ptr_val<to_receiver_packets_sent_streams[1]>(0);
    init_ptr_val<to_sender_packets_acked_streams[0]>(0);
    init_ptr_val<to_sender_packets_acked_streams[1]>(0);
    init_ptr_val<to_sender_packets_acked_streams[2]>(0);
    init_ptr_val<to_sender_packets_completed_streams[0]>(0);
    init_ptr_val<to_sender_packets_completed_streams[1]>(0);
    init_ptr_val<to_sender_packets_completed_streams[2]>(0);
    // The first sender channel in the array is always for the transient/worker connection
    init_ptr_val<sender_channel_free_slots_stream_ids[0]>(SENDER_NUM_BUFFERS_ARRAY[0]);  // LOCAL WORKER
    init_ptr_val<sender_channel_free_slots_stream_ids[1]>(SENDER_NUM_BUFFERS_ARRAY[1]);  // Compact index 0
    init_ptr_val<sender_channel_free_slots_stream_ids[2]>(SENDER_NUM_BUFFERS_ARRAY[2]);  // Compact index 1
    // TODO: change to per channel downstream buffers.
    init_ptr_val<vc_0_free_slots_from_downstream_edge_1_stream_id>(DOWNSTREAM_SENDER_NUM_BUFFERS_VC0);
    init_ptr_val<vc_0_free_slots_from_downstream_edge_2_stream_id>(DOWNSTREAM_SENDER_NUM_BUFFERS_VC0);
    init_ptr_val<vc_0_free_slots_from_downstream_edge_3_stream_id>(DOWNSTREAM_SENDER_NUM_BUFFERS_VC0);
    init_ptr_val<vc_1_free_slots_from_downstream_edge_1_stream_id>(DOWNSTREAM_SENDER_NUM_BUFFERS_VC1);

    if constexpr (NUM_ACTIVE_ERISCS > 1) {
        wait_for_other_local_erisc();
    }

    if constexpr (is_2d_fabric) {
        init_ptr_val<sender_channel_free_slots_stream_ids[3]>(SENDER_NUM_BUFFERS_ARRAY[3]);  // Compact index 2
        init_ptr_val<sender_channel_free_slots_stream_ids[4]>(SENDER_NUM_BUFFERS_ARRAY[4]);  // VC1
        init_ptr_val<to_sender_packets_acked_streams[3]>(0);
        init_ptr_val<to_sender_packets_acked_streams[4]>(0);
        init_ptr_val<to_sender_packets_completed_streams[3]>(0);
        init_ptr_val<to_sender_packets_completed_streams[4]>(0);
    }

    if constexpr (code_profiling_enabled_timers_bitfield != 0) {
        clear_code_profiling_buffer(code_profiling_buffer_base_addr);
    }

    // TODO: CONVERT TO SEMAPHORE
    volatile auto termination_signal_ptr =
        reinterpret_cast<volatile tt::tt_fabric::TerminationSignal*>(termination_signal_addr);
    volatile auto edm_local_sync_ptr = reinterpret_cast<volatile tt_l1_ptr uint32_t*>(edm_local_sync_ptr_addr);
    volatile auto edm_status_ptr = reinterpret_cast<volatile tt_l1_ptr tt::tt_fabric::EDMStatus*>(edm_status_ptr_addr);

    // In persistent mode, we must rely on static addresses for our local semaphores that are locally
    // initialized, rather than metal device APIs. This way different subdevice programs can reliably
    // resolve the semaphore addresses on the EDM core

    size_t arg_idx = 0;
    ///////////////////////
    // Common runtime args:
    ///////////////////////
    const size_t local_sender_channel_0_connection_semaphore_addr = get_arg_val<uint32_t>(arg_idx++);
    const size_t local_sender_channel_1_connection_semaphore_addr = get_arg_val<uint32_t>(arg_idx++);
    const size_t local_sender_channel_2_connection_semaphore_addr = get_arg_val<uint32_t>(arg_idx++);
    const size_t local_sender_channel_3_connection_semaphore_addr = get_arg_val<uint32_t>(arg_idx++);
    const size_t local_sender_channel_4_connection_semaphore_addr = get_arg_val<uint32_t>(arg_idx++);
    const size_t local_sender_channel_0_connection_buffer_index_id = get_arg_val<uint32_t>(arg_idx++);
    const size_t local_sender_channel_1_connection_buffer_index_id = get_arg_val<uint32_t>(arg_idx++);
    const size_t local_sender_channel_2_connection_buffer_index_id = get_arg_val<uint32_t>(arg_idx++);
    const size_t local_sender_channel_3_connection_buffer_index_id = get_arg_val<uint32_t>(arg_idx++);
    const size_t local_sender_channel_4_connection_buffer_index_id = get_arg_val<uint32_t>(arg_idx++);

    // downstream EDM VC0 connection info
    const auto has_downstream_edm_vc0_buffer_connection = get_arg_val<uint32_t>(arg_idx++);

    // For 2D: read 3 buffer base addresses, NOC coords, and registration addresses (one per compact index)
    // For 1D: reads as 1D and only uses first element
#if defined(FABRIC_2D)
    std::array<uint32_t, NUM_DOWNSTREAM_SENDERS_VC0> downstream_edm_vc0_buffer_base_addresses;
    for (size_t i = 0; i < NUM_DOWNSTREAM_SENDERS_VC0; i++) {
        downstream_edm_vc0_buffer_base_addresses[i] = get_arg_val<uint32_t>(arg_idx++);
    }
#else
    const auto downstream_edm_vc0_buffer_base_address = get_arg_val<uint32_t>(arg_idx++);
#endif

    const auto downstream_edm_vc0_noc_x = get_arg_val<uint32_t>(arg_idx++);
    const auto downstream_edm_vc0_noc_y = get_arg_val<uint32_t>(arg_idx++);

#if defined(FABRIC_2D)
    std::array<uint32_t, NUM_DOWNSTREAM_SENDERS_VC0> downstream_edm_vc0_worker_registration_ids;
    std::array<uint32_t, NUM_DOWNSTREAM_SENDERS_VC0> downstream_edm_vc0_worker_location_info_addresses;
    std::array<uint32_t, NUM_DOWNSTREAM_SENDERS_VC0> downstream_edm_vc0_buffer_index_semaphore_addresses;
    for (size_t i = 0; i < NUM_DOWNSTREAM_SENDERS_VC0; i++) {
        downstream_edm_vc0_worker_registration_ids[i] = get_arg_val<uint32_t>(arg_idx++);
    }
    for (size_t i = 0; i < NUM_DOWNSTREAM_SENDERS_VC0; i++) {
        downstream_edm_vc0_worker_location_info_addresses[i] = get_arg_val<uint32_t>(arg_idx++);
    }
    for (size_t i = 0; i < NUM_DOWNSTREAM_SENDERS_VC0; i++) {
        downstream_edm_vc0_buffer_index_semaphore_addresses[i] = get_arg_val<uint32_t>(arg_idx++);
    }
#else
    const auto downstream_edm_vc0_worker_registration_id = get_arg_val<uint32_t>(arg_idx++);
    const auto downstream_edm_vc0_worker_location_info_address = get_arg_val<uint32_t>(arg_idx++);
    const auto downstream_edm_vc0_buffer_index_semaphore_address = get_arg_val<uint32_t>(arg_idx++);
#endif

    // unused - to be deleted
    [[maybe_unused]]
    const auto downstream_vc0_noc_interface_buffer_index_local_addr = 0;

    // downstream EDM semaphore location
    const auto has_downstream_edm_vc1_buffer_connection = get_arg_val<uint32_t>(arg_idx++);
    const auto downstream_edm_vc1_buffer_base_address = get_arg_val<uint32_t>(arg_idx++);
    const auto downstream_edm_vc1_noc_x = get_arg_val<uint32_t>(arg_idx++);
    const auto downstream_edm_vc1_noc_y = get_arg_val<uint32_t>(arg_idx++);

    const auto downstream_edm_vc1_worker_registration_id = get_arg_val<uint32_t>(arg_idx++);
    const auto downstream_edm_vc1_worker_location_info_address = get_arg_val<uint32_t>(arg_idx++);
    // unused now - to be deleted
    [[maybe_unused]]
    const auto downstream_vc1_noc_interface_buffer_index_local_addr = 0;
    const auto downstream_edm_vc1_buffer_index_semaphore_address = get_arg_val<uint32_t>(arg_idx++);

    const auto my_sem_for_teardown_from_edm_0 = get_arg_val<uint32_t>(arg_idx++);
    const auto my_sem_for_teardown_from_edm_1 = get_arg_val<uint32_t>(arg_idx++);
    const auto my_sem_for_teardown_from_edm_2 = get_arg_val<uint32_t>(arg_idx++);
    const auto my_sem_for_teardown_from_edm_3 = get_arg_val<uint32_t>(arg_idx++);
    const auto my_sem_for_teardown_from_edm_4 = get_arg_val<uint32_t>(arg_idx++);

    ////////////////////////
    // Sender runtime args
    ////////////////////////
    auto sender0_worker_semaphore_ptr = reinterpret_cast<volatile uint32_t*>(get_arg_val<uint32_t>(arg_idx++));
    auto sender1_worker_semaphore_ptr = reinterpret_cast<volatile uint32_t*>(get_arg_val<uint32_t>(arg_idx++));
    auto sender2_worker_semaphore_ptr = reinterpret_cast<volatile uint32_t*>(get_arg_val<uint32_t>(arg_idx++));
    auto sender3_worker_semaphore_ptr = reinterpret_cast<volatile uint32_t*>(get_arg_val<uint32_t>(arg_idx++));
    auto sender4_worker_semaphore_ptr = reinterpret_cast<volatile uint32_t*>(get_arg_val<uint32_t>(arg_idx++));

    ///////////////////////////////////////////////
    // Local tensix (relay) connection runtime args
    // UDM mode only - packed at end of runtime args
    ///////////////////////////////////////////////
    const auto has_local_tensix_relay_connection = get_arg_val<uint32_t>(arg_idx++);
    uint32_t local_tensix_relay_buffer_base_address = 0;
    uint32_t local_tensix_relay_noc_x = 0;
    uint32_t local_tensix_relay_noc_y = 0;
    uint32_t local_tensix_relay_worker_registration_id = 0;
    uint32_t local_tensix_relay_worker_location_info_address = 0;
    uint32_t local_tensix_relay_free_slots_stream_id = 0;
    uint32_t local_tensix_relay_connection_buffer_index_id = 0;
    if constexpr (udm_mode) {
        if (has_local_tensix_relay_connection) {
            local_tensix_relay_buffer_base_address = get_arg_val<uint32_t>(arg_idx++);
            local_tensix_relay_noc_x = get_arg_val<uint32_t>(arg_idx++);
            local_tensix_relay_noc_y = get_arg_val<uint32_t>(arg_idx++);
            local_tensix_relay_worker_registration_id = get_arg_val<uint32_t>(arg_idx++);
            local_tensix_relay_worker_location_info_address = get_arg_val<uint32_t>(arg_idx++);
            local_tensix_relay_free_slots_stream_id = get_arg_val<uint32_t>(arg_idx++);
            local_tensix_relay_connection_buffer_index_id = get_arg_val<uint32_t>(arg_idx++);
        }
    }

    const size_t local_sender_channel_0_connection_buffer_index_addr =
        local_sender_channel_0_connection_buffer_index_id;
    //  initialize the statically allocated "semaphores"
    if constexpr (is_sender_channel_serviced[0]) {
        *reinterpret_cast<volatile uint32_t*>(local_sender_channel_0_connection_semaphore_addr) = 0;
        *reinterpret_cast<volatile uint32_t*>(local_sender_channel_0_connection_buffer_index_addr) = 0;
        *sender0_worker_semaphore_ptr = 0;
    }
    if constexpr (is_sender_channel_serviced[1]) {
        *reinterpret_cast<volatile uint32_t*>(local_sender_channel_1_connection_semaphore_addr) = 0;
        *reinterpret_cast<volatile uint32_t*>(local_sender_channel_1_connection_buffer_index_id) = 0;
        *sender1_worker_semaphore_ptr = 0;
    }
    if constexpr (is_sender_channel_serviced[2]) {
        *reinterpret_cast<volatile uint32_t*>(local_sender_channel_2_connection_semaphore_addr) = 0;
        *reinterpret_cast<volatile uint32_t*>(local_sender_channel_2_connection_buffer_index_id) = 0;
        *sender2_worker_semaphore_ptr = 0;
    }
    if constexpr (is_2d_fabric) {
        if constexpr (is_sender_channel_serviced[3]) {
            *reinterpret_cast<volatile uint32_t*>(local_sender_channel_3_connection_semaphore_addr) = 0;
            *reinterpret_cast<volatile uint32_t*>(local_sender_channel_3_connection_buffer_index_id) = 0;
            *sender3_worker_semaphore_ptr = 0;
        }
        if constexpr (is_sender_channel_serviced[4]) {
            *reinterpret_cast<volatile uint32_t*>(local_sender_channel_4_connection_semaphore_addr) = 0;
            *reinterpret_cast<volatile uint32_t*>(local_sender_channel_4_connection_buffer_index_id) = 0;
            *sender4_worker_semaphore_ptr = 0;
        }
    }

    *edm_status_ptr = tt::tt_fabric::EDMStatus::STARTED;

    //////////////////////////////
    //////////////////////////////
    //        Object Setup
    //////////////////////////////
    //////////////////////////////

    std::array<uint32_t, NUM_SENDER_CHANNELS> local_sender_channel_free_slots_stream_ids;

    const auto& local_sem_for_teardown_from_downstream_edm =
        take_first_n_elements<NUM_DOWNSTREAM_CHANNELS, MAX_NUM_SENDER_CHANNELS, size_t>(
            std::array<size_t, MAX_NUM_SENDER_CHANNELS>{
                my_sem_for_teardown_from_edm_0,
                my_sem_for_teardown_from_edm_1,
                my_sem_for_teardown_from_edm_2,
                my_sem_for_teardown_from_edm_3,
                my_sem_for_teardown_from_edm_4});

    // create the remote receiver channel buffers using multi-pool system
    auto remote_receiver_channels = tt::tt_fabric::MultiPoolEthChannelBuffers<
        PACKET_HEADER_TYPE,
        eth_remote_channel_pools_args,
        REMOTE_RECEIVER_TO_POOL_TYPE,
        REMOTE_RECEIVER_TO_POOL_IDX>::make();

    auto local_receiver_channels =
        tt::tt_fabric::MultiPoolEthChannelBuffers<
            PACKET_HEADER_TYPE,
            channel_pools_args,
            RECEIVER_TO_POOL_TYPE,
            RECEIVER_TO_POOL_IDX
        >::make();

    auto local_sender_channels = tt::tt_fabric::MultiPoolSenderEthChannelBuffers<
        PACKET_HEADER_TYPE,
        channel_pools_args,
        SENDER_TO_POOL_TYPE,
        SENDER_TO_POOL_IDX>::make();

    std::array<size_t, NUM_SENDER_CHANNELS> local_sender_connection_live_semaphore_addresses =
        take_first_n_elements<NUM_SENDER_CHANNELS, MAX_NUM_SENDER_CHANNELS, size_t>(
            std::array<size_t, MAX_NUM_SENDER_CHANNELS>{
                local_sender_channel_0_connection_semaphore_addr,
                local_sender_channel_1_connection_semaphore_addr,
                local_sender_channel_2_connection_semaphore_addr,
                local_sender_channel_3_connection_semaphore_addr,
                local_sender_channel_4_connection_semaphore_addr});
    std::array<size_t, NUM_SENDER_CHANNELS> local_sender_connection_info_addresses =
        take_first_n_elements<NUM_SENDER_CHANNELS, MAX_NUM_SENDER_CHANNELS, size_t>(
            std::array<size_t, MAX_NUM_SENDER_CHANNELS>{
                local_sender_channel_0_connection_info_addr,
                local_sender_channel_1_connection_info_addr,
                local_sender_channel_2_connection_info_addr,
                local_sender_channel_3_connection_info_addr,
                local_sender_channel_4_connection_info_addr});

    for (size_t i = 0; i < NUM_SENDER_CHANNELS; i++) {
        auto connection_worker_info_ptr = reinterpret_cast<volatile tt::tt_fabric::EDMChannelWorkerLocationInfo*>(
            local_sender_connection_info_addresses[i]);
        connection_worker_info_ptr->edm_read_counter = 0;
    }
    // create the sender channel worker interfaces with input array of number of buffers
    auto local_sender_channel_worker_interfaces =
        tt::tt_fabric::EdmChannelWorkerInterfaces<tt::tt_fabric::worker_handshake_noc, SENDER_NUM_BUFFERS_ARRAY>::make(
            std::make_index_sequence<NUM_SENDER_CHANNELS>{});

    // TODO: change to TMP.
    std::array<RouterToRouterSender<DOWNSTREAM_SENDER_NUM_BUFFERS_VC0>, NUM_DOWNSTREAM_SENDERS_VC0>
        downstream_edm_noc_interfaces_vc0;
    RouterToRouterSender<DOWNSTREAM_SENDER_NUM_BUFFERS_VC1> downstream_edm_noc_interface_vc1;
    populate_local_sender_channel_free_slots_stream_id_ordered_map(
        has_downstream_edm_vc0_buffer_connection, local_sender_channel_free_slots_stream_ids);

    if (has_downstream_edm_vc0_buffer_connection) {
        // Only bit 0 is set for 1D
        // For 2D: 3 bits set for compact indices 0, 1, 2 (excluding router's own direction)
        uint32_t has_downstream_edm = has_downstream_edm_vc0_buffer_connection & 0x7;  // 3-bit mask
        uint32_t compact_index = 0;
        while (has_downstream_edm) {
            if (has_downstream_edm & 0x1) {
                const auto teardown_sem_address = local_sem_for_teardown_from_downstream_edm[compact_index];
                // reset the handshake addresses to 0 (this is for router -> router handshake for connections over noc)
                *reinterpret_cast<volatile uint32_t* const>(teardown_sem_address) = 0;
#if defined(FABRIC_2D)
                auto receiver_channel_free_slots_stream_id = StreamId{vc_0_free_slots_stream_ids[compact_index]};
#else
                auto receiver_channel_free_slots_stream_id = StreamId{vc_0_free_slots_stream_ids[0]};
#endif
                new (&downstream_edm_noc_interfaces_vc0[compact_index])
                    RouterToRouterSender<DOWNSTREAM_SENDER_NUM_BUFFERS_VC0>(
                        // persistent_mode -> hardcode to false for 1D because for 1D, EDM -> EDM
                        // connections we must always use semaphore lookup
                        // For 2D, downstream_edm_vc0_semaphore_id is an address.
                        is_persistent_fabric,
                        (downstream_edm_vc0_noc_x >> (compact_index * 8)) & 0xFF,
                        (downstream_edm_vc0_noc_y >> (compact_index * 8)) & 0xFF,
#if defined(FABRIC_2D)
                        downstream_edm_vc0_buffer_base_addresses[compact_index],
#else
                        downstream_edm_vc0_buffer_base_address,
#endif
                        DOWNSTREAM_SENDER_NUM_BUFFERS_VC0,
#if defined(FABRIC_2D)
                        // connection handshake address on downstream edm
                        downstream_edm_vc0_worker_registration_ids[compact_index],
                        // worker location info address on downstream edm
                        // written by this interface when it connects to the downstream edm
                        // so that the downstream edm knows who its upstream peer is
                        downstream_edm_vc0_worker_location_info_addresses[compact_index],
#else
                        downstream_edm_vc0_worker_registration_id,
                        downstream_edm_vc0_worker_location_info_address,
#endif
                        channel_buffer_size,
                // Used to park current write pointer value at the downstream edm
                // when this interface disconnects from the downstream edm.
#if defined(FABRIC_2D)
                        downstream_edm_vc0_buffer_index_semaphore_addresses[compact_index],
#else
                        downstream_edm_vc0_buffer_index_semaphore_address,
#endif
                        0,  // Unused for Router->Router connections. Router->Router always uses stream registers for
                            // credits. Used by Worker->Router connections. This is an address in the worker's L1. The
                            // Router that a Worker adapter is connected to writes its read counter to this address. The
                            // worker uses this to calculate free slots in the router's sender channel.
                        reinterpret_cast<volatile uint32_t* const>(teardown_sem_address),
                        downstream_vc0_noc_interface_buffer_index_local_addr,  // keep common, since its a scratch noc
                                                                               // read dest.

#if defined(FABRIC_2D)
                        get_vc0_downstream_sender_channel_free_slots_stream_id(compact_index),
#else
                        local_sender_channel_free_slots_stream_ids[1],
#endif
                        // This is our local stream register for the copy of the downstream router's
                        // free slots
                        receiver_channel_free_slots_stream_id,
                        receiver_channel_forwarding_data_cmd_buf_ids[0],
                        receiver_channel_forwarding_sync_cmd_buf_ids[0]);
                // Only receiver channel servicing cores should be setting up the noc cmd buf.
                if constexpr (NUM_ACTIVE_ERISCS == 1 && !FORCE_ALL_PATHS_TO_USE_SAME_NOC) {
                    downstream_edm_noc_interfaces_vc0[compact_index]
                        .template setup_edm_noc_cmd_buf<
                            tt::tt_fabric::edm_to_downstream_noc,
                            tt::tt_fabric::forward_and_local_write_noc_vc>();
                }
            }
            compact_index++;
            has_downstream_edm >>= 1;
        }
    }

    if constexpr (enable_deadlock_avoidance && is_receiver_channel_serviced[0]) {
        if (has_downstream_edm_vc1_buffer_connection) {
            const auto teardown_sem_address = local_sem_for_teardown_from_downstream_edm[NUM_DOWNSTREAM_CHANNELS - 1];
            // reset the handshake addresses to 0
            *reinterpret_cast<volatile uint32_t* const>(teardown_sem_address) = 0;

            auto downstream_sender_channel_credit_stream_id =
                local_sender_channel_free_slots_stream_ids[VC1_SENDER_CHANNEL];
            new (&downstream_edm_noc_interface_vc1) RouterToRouterSender<DOWNSTREAM_SENDER_NUM_BUFFERS_VC1>(
                // persistent_mode -> hardcode to false because for EDM -> EDM
                //  connections we must always use semaphore lookup
                is_persistent_fabric,
                downstream_edm_vc1_noc_x,
                downstream_edm_vc1_noc_y,
                downstream_edm_vc1_buffer_base_address,
                DOWNSTREAM_SENDER_NUM_BUFFERS_VC1,
                downstream_edm_vc1_worker_registration_id,
                downstream_edm_vc1_worker_location_info_address,
                channel_buffer_size,
                downstream_edm_vc1_buffer_index_semaphore_address,
                0,  // Unused for Router->Router connections. Router->Router always uses stream registers for
                    // credits. Used by Worker->Router connections. This is an address in the worker's L1. The
                    // Router that a Worker adapter is connected to writes its read counter to this address. The
                    // worker uses this to calculate free slots in the router's sender channel.
                reinterpret_cast<volatile uint32_t* const>(teardown_sem_address),
                downstream_vc1_noc_interface_buffer_index_local_addr,

                // remote (downstream) sender channel credits stream ID
                downstream_sender_channel_credit_stream_id,
                // This is our local stream register for the copy of the downstream router's
                // free slots
                StreamId{vc_1_free_slots_from_downstream_edge_1_stream_id},
                receiver_channel_forwarding_data_cmd_buf_ids[1],
                receiver_channel_forwarding_sync_cmd_buf_ids[1]);

            // Only receiver channel servicing cores should be setting up the noc cmd buf.
            // If there is only one active erisc, then it is guaranteed we are the receiver channel
            // servicing core. Otherwise, in multi-erisc mode, this initialization happens later due
            // to a noc dependency. See the comment for the initialization that happens later in multi-erisc mode.
            if constexpr (NUM_ACTIVE_ERISCS == 1 && !FORCE_ALL_PATHS_TO_USE_SAME_NOC) {
                downstream_edm_noc_interface_vc1.template setup_edm_noc_cmd_buf<
                    tt::tt_fabric::edm_to_downstream_noc,
                    tt::tt_fabric::forward_and_local_write_noc_vc>();
            }
        }
    }


    // Setup local tensix relay connection (UDM mode only)
    // This is a separate connection path from downstream EDM connections
    // Relay handles forwarding packets to local chip workers
    // Uses dedicated stream IDs and L1 locations to avoid assumptions about direction indexing
    // LOCAL_RELAY_NUM_BUFFERS comes from compile-time args (propagated from relay config)
    RouterToRouterSender<LOCAL_RELAY_NUM_BUFFERS> local_relay_interface;
    if constexpr (udm_mode) {
        if (has_local_tensix_relay_connection) {
            // Reuse RouterToRouterSender for relay connection
            // Relay is just another sender interface, but pointing to local tensix instead of remote router

            new (&local_relay_interface) RouterToRouterSender<LOCAL_RELAY_NUM_BUFFERS>(
                true,  // persistent_mode - relay is always a persistent connection
                local_tensix_relay_noc_x,
                local_tensix_relay_noc_y,
                local_tensix_relay_buffer_base_address,
                LOCAL_RELAY_NUM_BUFFERS,  // Use compile-time constant
                local_tensix_relay_worker_registration_id,
                local_tensix_relay_worker_location_info_address,
                channel_buffer_size,
                local_tensix_relay_connection_buffer_index_id,  // From runtime args - dedicated L1 location for relay
                                                                // connection
                0,        // worker read counter address - unused for Router->Relay (uses stream registers)
                nullptr,  // teardown semaphore - router never calls close on relay
                0,        // buffer_index_local_addr - scratch space for noc reads
                // Remote stream: relay's free slots stream (what relay publishes) - from runtime args
                StreamId{local_tensix_relay_free_slots_stream_id},
                // Local stream: our copy of relay's free slots - dedicated stream ID for relay
                StreamId{tensix_relay_local_free_slots_stream_id},
                receiver_channel_forwarding_data_cmd_buf_ids[0],
                receiver_channel_forwarding_sync_cmd_buf_ids[0]);

            // Setup NOC command buffer for relay interface
            if constexpr (NUM_ACTIVE_ERISCS == 1 && !FORCE_ALL_PATHS_TO_USE_SAME_NOC) {
                local_relay_interface.template setup_edm_noc_cmd_buf<
                    tt::tt_fabric::edm_to_downstream_noc,
                    tt::tt_fabric::forward_and_local_write_noc_vc>();
            }
        }
    }

    // helps ubenchmark performance
    __asm__("nop");

    // initialize the local receiver channel buffers
    local_receiver_channels.init<channel_pools_args>(
        channel_buffer_size,
        sizeof(PACKET_HEADER_TYPE));

    // initialize the remote receiver channel buffers
    remote_receiver_channels.init<eth_remote_channel_pools_args>(
        channel_buffer_size,
        sizeof(PACKET_HEADER_TYPE));

    // initialize the local sender channel worker interfaces
    local_sender_channels.init<channel_pools_args>(
        channel_buffer_size,
        sizeof(PACKET_HEADER_TYPE));

    // initialize the local sender channel worker interfaces
    // Sender channel 0 is always for local worker in the new design
    constexpr auto sender_channel = 0;
    if constexpr (is_sender_channel_serviced[sender_channel]) {
        init_local_sender_channel_worker_interfaces(
            local_sender_connection_live_semaphore_addresses,
            local_sender_connection_info_addresses,
            local_sender_channel_worker_interfaces);
    }

    __asm__("nop");

    WriteTransactionIdTracker<
        RECEIVER_NUM_BUFFERS_ARRAY[0],
        NUM_TRANSACTION_IDS,
        0,
        edm_to_local_chip_noc,
        edm_to_downstream_noc>
        receiver_channel_0_trid_tracker;
    receiver_channel_0_trid_tracker.init();
    WriteTransactionIdTracker<
        RECEIVER_NUM_BUFFERS_ARRAY[NUM_RECEIVER_CHANNELS - 1],
        NUM_TRANSACTION_IDS,
        NUM_TRANSACTION_IDS,
        edm_to_local_chip_noc,
        edm_to_downstream_noc>
        receiver_channel_1_trid_tracker;
    receiver_channel_1_trid_tracker.init();

#ifdef ARCH_BLACKHOLE
    // A Blackhole hardware bug requires all noc inline writes to be non-posted so we hardcode to false here
    // A more detailed description can be found in `noc_inline_dw_write` in the `dataflow_api` header file
    constexpr bool use_posted_writes_for_connection_open = false;
#else
    constexpr bool use_posted_writes_for_connection_open = true;
#endif

    if constexpr (NUM_ACTIVE_ERISCS > 1) {
        // This barrier is here just in case the initialization process of any of the sender/receiver channel
        // implementations require any assumptions about channel contents or anything similar. Without it there
        // is possibility of a race. The race would be where the the risc core responsible for Ethernet level handshake
        // completes before the other risc finishes setup of channel/credit datastructures. If that happened, then
        // it would be possible for the other (remote) Ethernet core to start sending packets/credits to our core before
        // all of our cores are done setup, leading to potentially undefined behavior.
        //
        // Whether or not there truly is a race in a given snapshot/commit hash is not relevant. The intention with this
        // is to avoid all possible footguns as implementations of underlying datastructures potenntially change over
        // time.
        wait_for_other_local_erisc();
    }
    if constexpr (enable_ethernet_handshake) {
        if constexpr (is_handshake_sender) {
            erisc::datamover::handshake::sender_side_handshake(
                handshake_addr, DEFAULT_HANDSHAKE_CONTEXT_SWITCH_TIMEOUT);
        } else {
            erisc::datamover::handshake::receiver_side_handshake(
                handshake_addr, DEFAULT_HANDSHAKE_CONTEXT_SWITCH_TIMEOUT);
        }

        *edm_status_ptr = tt::tt_fabric::EDMStatus::REMOTE_HANDSHAKE_COMPLETE;

        if constexpr (wait_for_host_signal) {
            if constexpr (is_local_handshake_master) {
                wait_for_notification((uint32_t)edm_local_sync_ptr, num_local_edms - 1);
                // This master sends notification to self for multi risc in single eth core case,
                // This still send to self even though with single risc core case, but no side effects
                constexpr uint32_t exclude_eth_chan = std::numeric_limits<uint32_t>::max();
                notify_subordinate_routers(
                    edm_channels_mask, exclude_eth_chan, (uint32_t)edm_local_sync_ptr, num_local_edms);
            } else {
                notify_master_router(local_handshake_master_eth_chan, (uint32_t)edm_local_sync_ptr);
                wait_for_notification((uint32_t)edm_local_sync_ptr, num_local_edms);
            }

            *edm_status_ptr = tt::tt_fabric::EDMStatus::LOCAL_HANDSHAKE_COMPLETE;

            // 1. All risc cores wait for READY_FOR_TRAFFIC signal
            // 2. All risc cores in master eth core receive signal from host and exits from this wait
            //    Other subordinate risc cores wait for this signal
            // 4. The other subordinate risc cores receive the READY_FOR_TRAFFIC signal and exit from this wait
            wait_for_notification((uint32_t)edm_status_ptr, tt::tt_fabric::EDMStatus::READY_FOR_TRAFFIC);

            if constexpr (is_local_handshake_master) {
                // 3. Only master risc core notifies all subordinate risc cores (except subordinate riscs in master eth
                // core)
                notify_subordinate_routers(
                    edm_channels_mask,
                    local_handshake_master_eth_chan,
                    (uint32_t)edm_status_ptr,
                    tt::tt_fabric::EDMStatus::READY_FOR_TRAFFIC);
            }
        }
    }

    if constexpr (NUM_ACTIVE_ERISCS > 1) {
        wait_for_other_local_erisc();
    }

    // if enable the tensix extension, then before open downstream connection, need to wait for downstream tensix ready
    // for connection.
    if constexpr (num_ds_or_local_tensix_connections) {
        wait_for_notification((uint32_t)edm_local_tensix_sync_ptr_addr, num_ds_or_local_tensix_connections);
    }

    if constexpr (is_2d_fabric) {
        uint32_t has_downstream_edm = has_downstream_edm_vc0_buffer_connection & 0x7;  // 3-bit mask
        uint32_t edm_index = 0;
        while (has_downstream_edm) {
            if constexpr (is_receiver_channel_serviced[0]) {
                if (has_downstream_edm & 0x1) {
                    // open connections with available downstream edms
                    downstream_edm_noc_interfaces_vc0[edm_index]
                        .template open<
                            false,
                            use_posted_writes_for_connection_open,
                            tt::tt_fabric::worker_handshake_noc>();
                }
            }
            edm_index++;
            has_downstream_edm >>= 1;
        }
        if constexpr (enable_deadlock_avoidance && is_receiver_channel_serviced[0]) {
            if (has_downstream_edm_vc1_buffer_connection) {
                downstream_edm_noc_interface_vc1
                    .template open<false, use_posted_writes_for_connection_open, tt::tt_fabric::worker_handshake_noc>();
            }
        }
        if constexpr (udm_mode) {
            if (has_local_tensix_relay_connection) {
                // open connection here to relay kernel
                local_relay_interface
                    .template open<false, use_posted_writes_for_connection_open, tt::tt_fabric::worker_handshake_noc>();
            }
        }
    } else {
        // We can check just the first index because all receiver channels are serviced by the same core
        if constexpr (is_receiver_channel_serviced[0]) {
            if (has_downstream_edm_vc0_buffer_connection) {
                downstream_edm_noc_interfaces_vc0[0]
                    .template open<false, use_posted_writes_for_connection_open, tt::tt_fabric::worker_handshake_noc>();
                ASSERT(
                    get_ptr_val(downstream_edm_noc_interfaces_vc0[0].get_worker_credits_stream_id()) ==
                    DOWNSTREAM_SENDER_NUM_BUFFERS_VC0);
            }
            if (has_downstream_edm_vc1_buffer_connection) {
                downstream_edm_noc_interface_vc1
                    .template open<false, use_posted_writes_for_connection_open, tt::tt_fabric::worker_handshake_noc>();
                ASSERT(
                    get_ptr_val(downstream_edm_noc_interface_vc1.get_worker_credits_stream_id()) ==
                    DOWNSTREAM_SENDER_NUM_BUFFERS_VC1);
            }
        }
    }

    if constexpr (NUM_ACTIVE_ERISCS > 1) {
        wait_for_other_local_erisc();
    }

    if constexpr (is_receiver_channel_serviced[0] and NUM_ACTIVE_ERISCS > 1) {
        // Two erisc mode requires us to reorder the cmd buf programming/state setting
        // because we need to reshuffle some of our cmd_buf/noc assignments around for
        // just the fabric bringup phase. These calls are also located earlier for the
        // single erisc mode
        if constexpr (!FORCE_ALL_PATHS_TO_USE_SAME_NOC) {
            uint32_t has_downstream_edm = has_downstream_edm_vc0_buffer_connection & 0x7;  // 3-bit mask
            uint32_t edm_index = 0;
            while (has_downstream_edm) {
                if (has_downstream_edm & 0x1) {
                    downstream_edm_noc_interfaces_vc0[edm_index]
                        .template setup_edm_noc_cmd_buf<
                            tt::tt_fabric::edm_to_downstream_noc,
                            tt::tt_fabric::forward_and_local_write_noc_vc>();
                }
                edm_index++;
                has_downstream_edm >>= 1;
            }
            if constexpr (enable_deadlock_avoidance) {
                if (has_downstream_edm_vc1_buffer_connection) {
                    downstream_edm_noc_interface_vc1.template setup_edm_noc_cmd_buf<
                        tt::tt_fabric::edm_to_downstream_noc,
                        tt::tt_fabric::forward_and_local_write_noc_vc>();
                }
            }
        }
    }
    std::array<uint8_t, num_eth_ports> port_direction_table;

    if constexpr (NUM_ACTIVE_ERISCS > 1) {
        wait_for_other_local_erisc();
    }
    WAYPOINT("FSCW");
    wait_for_static_connection_to_ready(
        local_sender_channel_worker_interfaces, local_sender_channel_free_slots_stream_ids);
    WAYPOINT("FSCD");

    if constexpr (NUM_ACTIVE_ERISCS > 1) {
        wait_for_other_local_erisc();
    }

    //////////////////////////////
    //////////////////////////////
    //        MAIN LOOP
    //////////////////////////////
    //////////////////////////////
    run_fabric_edm_main_loop<
        NUM_RECEIVER_CHANNELS,
        RouterToRouterSender<DOWNSTREAM_SENDER_NUM_BUFFERS_VC0>,
        RouterToRouterSender<DOWNSTREAM_SENDER_NUM_BUFFERS_VC1>,
        RouterToRouterSender<LOCAL_RELAY_NUM_BUFFERS>>(
        local_receiver_channels,
        local_sender_channels,
        local_sender_channel_worker_interfaces,
        downstream_edm_noc_interfaces_vc0,
        downstream_edm_noc_interface_vc1,
        // pass in the relay adpator
        local_relay_interface,
        remote_receiver_channels,
        termination_signal_ptr,
        receiver_channel_0_trid_tracker,
        receiver_channel_1_trid_tracker,
        port_direction_table,
        local_sender_channel_free_slots_stream_ids);
    WAYPOINT("LPDN");

    // we force these values to a non-zero value so that if we run the fabric back to back,
    // and we can reliably probe from host that this kernel has initialized properly.
    // Sender channel 0 is always for local worker in both 1D and 2D
    *reinterpret_cast<volatile uint32_t*>(local_sender_channel_0_connection_semaphore_addr) = 99;
    *reinterpret_cast<volatile uint32_t*>(local_sender_channel_0_connection_buffer_index_addr) = 99;
    *sender0_worker_semaphore_ptr = 99;

    // make sure all the noc transactions are acked before re-init the noc counters
    teardown(termination_signal_ptr, edm_status_ptr, receiver_channel_0_trid_tracker, receiver_channel_1_trid_tracker);

    set_l1_data_cache<false>();
    WAYPOINT("DONE");
}<|MERGE_RESOLUTION|>--- conflicted
+++ resolved
@@ -1705,12 +1705,7 @@
         // the cache is invalidated here because the channel will read some
         // L1 locations to see if it can make progress
         invalidate_l1_cache();
-<<<<<<< HEAD
         return run_sender_channel_step_impl<
-            enable_packet_header_recording,
-=======
-        run_sender_channel_step_impl<
->>>>>>> d52e9ac2
             sender_channel_index,
             to_receiver_packets_sent_streams[VC_RECEIVER_CHANNEL],
             sender_ch_live_check_skip[sender_channel_index]>(
@@ -2045,11 +2040,7 @@
 
             // There are some cases, mainly for performance, where we don't want to switch between sender channels
             // so we interoduce this to provide finer grain control over when we disable the automatic switching
-<<<<<<< HEAD
-            tx_progress |= run_sender_channel_step<enable_packet_header_recording, VC0_RECEIVER_CHANNEL, 0>(
-=======
-            run_sender_channel_step<VC0_RECEIVER_CHANNEL, 0>(
->>>>>>> d52e9ac2
+            tx_progress |= run_sender_channel_step<VC0_RECEIVER_CHANNEL, 0>(
                 local_sender_channels,
                 local_sender_channel_worker_interfaces,
                 outbound_to_receiver_channel_pointer_ch0,
@@ -2095,11 +2086,7 @@
             }
 
             if constexpr (is_sender_channel_serviced[1] && !skip_sender_channel_1_connection) {
-<<<<<<< HEAD
-                tx_progress |= run_sender_channel_step<enable_packet_header_recording, VC0_RECEIVER_CHANNEL, 1>(
-=======
-                run_sender_channel_step<VC0_RECEIVER_CHANNEL, 1>(
->>>>>>> d52e9ac2
+                tx_progress |= run_sender_channel_step<VC0_RECEIVER_CHANNEL, 1>(
                     local_sender_channels,
                     local_sender_channel_worker_interfaces,
                     outbound_to_receiver_channel_pointer_ch0,
@@ -2111,26 +2098,7 @@
                     local_fabric_telemetry);
             }
             if constexpr (is_2d_fabric) {
-<<<<<<< HEAD
-                tx_progress |= run_sender_channel_step<enable_packet_header_recording, VC0_RECEIVER_CHANNEL, 2>(
-=======
-                run_sender_channel_step<VC0_RECEIVER_CHANNEL, 2>(
->>>>>>> d52e9ac2
-                    local_sender_channels,
-                    local_sender_channel_worker_interfaces,
-                    outbound_to_receiver_channel_pointer_ch0,
-                    remote_receiver_channels,
-                    channel_connection_established,
-                    local_sender_channel_free_slots_stream_ids,
-                    sender_channel_from_receiver_credits,
-<<<<<<< HEAD
-                    inner_loop_perf_telemetry_collector,
-                    local_fabric_telemetry);
-                tx_progress |= run_sender_channel_step<enable_packet_header_recording, VC0_RECEIVER_CHANNEL, 3>(
-=======
-                    inner_loop_perf_telemetry_collector);
-                run_sender_channel_step<VC0_RECEIVER_CHANNEL, 3>(
->>>>>>> d52e9ac2
+                tx_progress |= run_sender_channel_step<VC0_RECEIVER_CHANNEL, 2>(
                     local_sender_channels,
                     local_sender_channel_worker_interfaces,
                     outbound_to_receiver_channel_pointer_ch0,
@@ -2140,16 +2108,19 @@
                     sender_channel_from_receiver_credits,
                     inner_loop_perf_telemetry_collector,
                     local_fabric_telemetry);
+                tx_progress |= run_sender_channel_step<VC0_RECEIVER_CHANNEL, 3>(
+                    local_sender_channels,
+                    local_sender_channel_worker_interfaces,
+                    outbound_to_receiver_channel_pointer_ch0,
+                    remote_receiver_channels,
+                    channel_connection_established,
+                    local_sender_channel_free_slots_stream_ids,
+                    sender_channel_from_receiver_credits,
+                    inner_loop_perf_telemetry_collector,
+                    local_fabric_telemetry);
             }
             if constexpr (enable_deadlock_avoidance && !dateline_connection && !skip_sender_vc1_channel_connection) {
-<<<<<<< HEAD
-                tx_progress |= run_sender_channel_step<
-                    enable_packet_header_recording,
-                    VC1_RECEIVER_CHANNEL,
-                    NUM_SENDER_CHANNELS - 1>(
-=======
-                run_sender_channel_step<VC1_RECEIVER_CHANNEL, NUM_SENDER_CHANNELS - 1>(
->>>>>>> d52e9ac2
+                tx_progress |= run_sender_channel_step<VC1_RECEIVER_CHANNEL, NUM_SENDER_CHANNELS - 1>(
                     local_sender_channels,
                     local_sender_channel_worker_interfaces,
                     outbound_to_receiver_channel_pointer_ch1,
@@ -2854,7 +2825,6 @@
         }
     }
 
-
     // Setup local tensix relay connection (UDM mode only)
     // This is a separate connection path from downstream EDM connections
     // Relay handles forwarding packets to local chip workers
