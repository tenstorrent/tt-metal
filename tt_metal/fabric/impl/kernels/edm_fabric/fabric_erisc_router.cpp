--- conflicted
+++ resolved
@@ -1432,11 +1432,7 @@
                     enable_deadlock_avoidance,
                     vc1_has_different_downstream_dest,
                     false,
-<<<<<<< HEAD
-                    false>(
-=======
                     !UPDATE_PKT_HDR_ON_RX_CH>(
->>>>>>> c3e618d8
                     packet_start,
                     payload_size_bytes,
                     cached_routing_fields,
@@ -1454,11 +1450,7 @@
                     enable_deadlock_avoidance,
                     vc1_has_different_downstream_dest,
                     false,
-<<<<<<< HEAD
-                    false>(
-=======
                     !UPDATE_PKT_HDR_ON_RX_CH>(
->>>>>>> c3e618d8
                     packet_start,
                     payload_size_bytes,
                     cached_routing_fields,
@@ -1476,11 +1468,7 @@
                     enable_deadlock_avoidance,
                     vc1_has_different_downstream_dest,
                     false,
-<<<<<<< HEAD
-                    false>(
-=======
                     !UPDATE_PKT_HDR_ON_RX_CH>(
->>>>>>> c3e618d8
                     packet_start,
                     payload_size_bytes,
                     cached_routing_fields,
@@ -1498,11 +1486,7 @@
                     enable_deadlock_avoidance,
                     vc1_has_different_downstream_dest,
                     false,
-<<<<<<< HEAD
-                    false>(
-=======
                     !UPDATE_PKT_HDR_ON_RX_CH>(
->>>>>>> c3e618d8
                     packet_start,
                     payload_size_bytes,
                     cached_routing_fields,
