// SPDX-FileCopyrightText: © 2025 Tenstorrent AI ULC
//
// SPDX-License-Identifier: Apache-2.0

#include "dataflow_api.h"
#include "debug/assert.h"
#include "tt_metal/hw/inc/ethernet/tunneling.h"

#include "fabric/fabric_edm_packet_header.hpp"
#include <tt-metalium/experimental/fabric/edm_fabric_counters.hpp>
#include <tt-metalium/experimental/fabric/fabric_edm_types.hpp>

#include "tt_metal/fabric/hw/inc/edm_fabric/fabric_erisc_router_ct_args.hpp"
#include "tt_metal/fabric/hw/inc/edm_fabric/edm_handshake.hpp"
#include "tt_metal/fabric/hw/inc/edm_fabric/fabric_router_adapter.hpp"
#include "tt_metal/fabric/hw/inc/edm_fabric/fabric_edm_packet_header_validate.hpp"
#include "tt_metal/fabric/hw/inc/edm_fabric/fabric_edm_packet_transmission.hpp"
#include "tt_metal/fabric/hw/inc/edm_fabric/fabric_erisc_datamover_channels.hpp"
#include "tt_metal/fabric/hw/inc/edm_fabric/edm_fabric_utils.hpp"
#include "tt_metal/fabric/hw/inc/edm_fabric/fabric_erisc_router_transaction_id_tracker.hpp"
#include "tt_metal/fabric/hw/inc/edm_fabric/fabric_stream_regs.hpp"
#include "tt_metal/fabric/hw/inc/tt_fabric_utils.h"
#include "tt_metal/fabric/hw/inc/edm_fabric/edm_fabric_tmp_utils.hpp"
#include "tt_metal/fabric/hw/inc/edm_fabric/fabric_router_flow_control.hpp"
#include "tt_metal/fabric/hw/inc/edm_fabric/edm_fabric_flow_control_helpers.hpp"
#include "tt_metal/fabric/hw/inc/edm_fabric/fabric_packet_recorder.hpp"
#include "tt_metal/fabric/hw/inc/edm_fabric/telemetry/fabric_bandwidth_telemetry.hpp"
#include "tt_metal/fabric/hw/inc/edm_fabric/telemetry/fabric_code_profiling.hpp"
#include "tt_metal/fabric/hw/inc/edm_fabric/fabric_channel_traits.hpp"

#include "noc_overlay_parameters.h"
#include "tt_metal/hw/inc/utils/utils.h"
#include "tt_metal/fabric/hw/inc/edm_fabric/fabric_txq_setup.h"
#include "hostdevcommon/fabric_common.h"
#include "fabric_telemetry_msgs.h"
#ifdef FABRIC_2D
#include "tt_metal/fabric/hw/inc/edm_fabric/fabric_edge_node_router.hpp"
#endif

#include <array>
#include <cstddef>
#include <cstdint>
#include <type_traits>

using namespace tt::tt_fabric;

/*

The fabric Erisc Data Mover (EDM) is a component that can be used to build *very* simple linear topology fabrics.
One of these EDMs can be instantiated on each ethernet link. It is built from 3 "channels" (though the definition
of channel here is a little loose since two of the 3 will merge traffic, so this setup could be interpreted as a
two channel setup.). This EDM implements packet based packets only - concepts like sockets are not supported.

## EDM Structure

There are two sender channels and one receiver channel. "Sender" and "receiver" are relative to the Ethernet link,
not the chip. Sender sends over the link and receiver receives from the link.

Each sender channel serves a different purpose:
- Sender channel 0 : Accepts packets from a workers on the local chip
- Sender channel 1: accepts packets from an upstream EDM (i.e. an upstream
  EDM receiver channel on the same chip but different core)

The receiver channel accepts packets from the Ethernet link and can do one (or both) of:
- Write the packet to local chip if it is the intended destination (unicast or mcast)
- Forward the packet to the next chip in the line if:
  - Unicast and not the target chip
  - Multicast and this chip is in the multicast target range

Sender channels will merge traffic into the remote EDM's receiver channel.

Below is a diagram that shows how EDMs can be connected over an ethernet link. In this case, the two
EDM kernels are run on separate, but connected ethernet link cores.

 ┌───────────────────────┐           ┌───────────────────────┐
 │    Sender Channel 0   │           │    Receiver Channel   │
 │   ┌────────────────┐  │           │   ┌────────────────┐  │
 │   │                ┼──┼───┬───────┼───►                │  │
 │   │                │  │   │       │   │                │  │
 │   └────────────────┘  │   │       │   └────────────────┘  │
 │    Sender Channel 1   │   │       │    Sender Channel 1   │
 │   ┌────────────────┐  │   │       │   ┌────────────────┐  │
 │   │                ┼──┼───┘       │   │                │  │
 │   │                │  │         ┌─┼───┼                │  │
 │   └────────────────┘  │         │ │   └────────────────┘  │
 │    Receiver Channel   │         │ │    Sender Channel 0   │
 │   ┌────────────────┐  │         │ │   ┌────────────────┐  │
 │   │                │  │         │ │   │                │  │
 │   │                ◄──┼─────────┴─┼───┼                │  │
 │   └────────────────┘  │           │   └────────────────┘  │
 │                       │           │                       │
 │                       │           │                       │
 └───────────────────────┘           └───────────────────────┘


## Building a "Fabric"

At present, only linear topologies are supported, and one per ethernet link along that given line.
Below shows the intended connectivity of EDMs across chips in a hypothetical 3-chip fabric. For longer
lines, the pattern would be extended.

           CHIP 0                              CHIP 1                             CHIP 2
     ┌─────────────────┐                ┌─────────────────┐                ┌─────────────────┐
     │                 │                │                 │                │                 │
┌────┴─────┐ ▲   ┌─────┴────┐      ┌────┴─────┐ ▲   ┌─────┴────┐      ┌────┴─────┐ ▲   ┌─────┴────┐
│   EDM    │ │   │   EDM    │      │   EDM    │ │   │   EDM    │      │   EDM    │ │   │   EDM    │
│ ┌──────┐ │ │   │ ┌──────┐ │      │ ┌──────┐ │ │   │ ┌──────┐ │      │ ┌──────┐ │ │   │ ┌──────┐ │
│ │ Rx   ┼─┼─┴───┼─► S1   ┼─┼─┬────┼─► Rx   ┼─┼─┴───┼─► S1   ┼─┼┬─────┼─► Rx   ┼─┼─┘   | | S1   │ │
│ └──────┘ │     │ └──────┘ │ │    │ └──────┘ │     │ └──────┘ ││     │ └──────┘ │     │ └──────┘ │
│ ┌──────┐ │     │ ┌──────┐ │ │    │ ┌──────┐ │     │ ┌──────┐ ││     │ ┌──────┐ │     │ ┌──────┐ │
│ │ S0   ◄─┼──┬──┼─► S0   ┼─┼─┘   ┌┼─┼ S0   ◄─┼──┬──┼─► S0   ┼─┼┘    ┌┼─┼ S0   ◄─┼──┬──┼─► S0   │ │
│ └──────┘ │  │  │ └──────┘ │     ││ └──────┘ │  │  │ └──────┘ │     ││ └──────┘ │  │  │ └──────┘ │
│ ┌──────┐ │  │  │ ┌──────┐ │     ││ ┌──────┐ │  │  │ ┌──────┐ │     ││ ┌──────┐ │  │  │ ┌──────┐ │
│ │ S1   | |  │ ┌┼─┼ Rx   ◄─┼─────┴┼─┼ S1   ◄─┼─┐│ ┌┼─┼ Rx   ◄─┼─────┴┼─┼ S1   ◄─┼─┐│ ┌┼─┼ Rx   │ │
│ └──────┘ │  | |│ └──────┘ │      │ └──────┘ │ └┼─┤│ └──────┘ │      │ └──────┘ │ └┼─┤│ └──────┘ │
└────┬─────┘  │ │└─────┬────┘      └────┬─────┘  │ │└─────┬────┘      └────┬─────┘  │ │└─────┬────┘
     │          ▼      │                │          ▼      │                │          ▼      │
     └─────────────────┘                └─────────────────┘                └─────────────────┘


## Connecting Workers to Channels

As mentioned, only one worker can push to a given EDM sender channel at a time. In order to send to an EDM
sender channel, the worker must establish a connection. The connection protocol is as follows and is started
by the worker (the EDM is a subordinate in this protocol).

*NOTE*: If multiple workers try to connect to the same EDM sender channel at the same time, the behavior is undefined.
*NOTE*: Additionally, if a worker pushes packets to a channel it isn't connected to, behaviour is undefined.
*NOTE*: Undefined == likely hang

The `EdmToEdmSender` from `edm_fabric_worker_adapters.hpp`
provides an implementation of the connection protocol. `EdmToEdmSender` also acts as a wrapper around that
protocol so workers can simply call `open()` to execute the connection protocol without having to manually reimplement
for each kernel.

### Protocol
Worker:
- Read from EDM sender channel buffer_index address
  - Required so that the worker knows where to write its first packet (since the channel may already contain packets
from a previous connection)
- Write worker core X/Y (NOC 0 based)
- Write worker flow control semaphore L1 address

EDM Sender Channel:
- Check local connection valid semaphore for new established connection
  - When the connection semaphore indicates an active connection, the channel assumes all other relevant fields were
    correctly populated by the worker:
    - Worker core_x (on NOC 0)
    - Worker core_y (on NOC 0)
    - Worker flow control semaphore L1 address


## Tearing Down Connections

Every worker is required to explicitly teardown its connection with the EDM before terminating. To do this, the worker
must simply write a `0` to the EDM sender channel's connection semaphore address. As long as the worker has sent all
of its packets to the EDM before this, then the EDM will guarantee to forward the messages correctly.

At this point, it is safe for another kernel to establish a connection.

## Packet Structure

Workers are responsible for populating packet headers before sending to the EDM. The packet header structure is defined
in `fabric_edm_packet_header.hpp`.

## Channel structure

Each EDM channel is built from one or more buffers. Each buffer is the same size and can hold at most one packet.
Neighbouring packets occupy nehighouring buffers - with the exception of the last buffer index. The next packet after a
write into the last buffer index will wrap around to the first buffer index. Even if packets do not occupy the full
buffer, subsequent packets will always be written into the next logical buffer. A gap will exist in memory but the EDM
will not send that padded data (unless it is more performant - which is possible in some special cases)

 Example channel with 8 buffers
┌───────┬───────┬───────┬───────┬───────┬───────┬───────┬───────┐
│       │       │       │       │       │       │       │       │
│       │       │       │       │       │       │       │       │
└───────┴───────┴───────┴───────┴───────┴───────┴───────┴───────┘
 buf 0   buf 1   buf 2   buf 3   buf 4   buf 5   buf 6   buf 7


Here we have an example of a channel with 4 buffers, filled with some number of packets. Each packet is a different
size. Packets 0, 2, and 3 are smaller than the full buffer size, while packet 1 is the full buffer size.

┌───────────────┬───────────────┬───────────────┬───────────────┐
│H|Payload| / / │H|Payload      │H|Pyld| / / / /│H|Payload  |/ /│
│ |       |/ / /│ |             │ |    |/ / / / │ |         | / │
└───────────────┴───────────────┴───────────────┴───────────────┘
  buf 0           buf 1           buf 2           buf 3




## Sending Packets
Sending a packet is done as follows:

1) Worker waits for flow control semaphore increment from EDM sender channel
  - Indicates there is space at the next buffer index for a packet
2) Worker performs a noc write of its packet to the EDM sender channel at the buffer index

*NOTE*: !!!ALL PACKETS MUST CONTAIN DESTINATION NOC X/Y AS NOC 0 COORDINATES, REGARDLESS OF THE `noc_index` OF THE
SENDER!!!


## EDM <-> EDM Channel Flow Control
The flow control protocol between EDM channels is built on a rd/wr ptr based protocol where pointers are
to buffer slots within the channel (as opposed so something else like byte or word offset). Ptrs are
free to advance independently from each other as long as there is no overflow or underflow.

The flow control is implemented through the use of several stream registers: one per conceptual pointer being tracked.
In total there are 5 such counters:
1) to receiver channel packets sent
  - Incremented by sender (via eth_reg_write) by the number of buffer slots written. In practice, this means it is
    incremented once per packet
2) to sender 0 packets acked
  - Incremented by receiver for every new packet from channel 0 that it sees
3) to sender 1 packets acked
  - Incremented by receiver for every new packet from channel 1 that it sees
4) to sender 0 packets completed
  - Incremented by receiver for every packet from channel 0 that it completes processing for
5) to sender 1 packets completed
  - Incremented by receiver for every packet from channel 1 that it completes processing for

See calls to `increment_local_update_ptr_val`, `remote_update_ptr_val`, `init_ptr_val` for more on implementation.

### Sender Channel Flow Control
Both sender channels share the same flow control view into the receiver channel. This is because both channels
write to the same receiver channel.
* wrptr:
  * points to next buffer slot to write to into the remote (over Ethernet) receiver channel.
  * leads other pointers
  * writer updates for every new packet
  * `has_data_to_send(): local_wrptr != remote_sender_wrptr`
* ackptr
  * trails `wrptr`
  * advances as the channel receives acknowledgements from the receiver
    * as this advances, the sender channel can notify the upstream worker of additional space in sender channel buffer
* completion_ptr:
  * trails `local_wrptr`
  * "rdptr" from remote sender's perspective
  * advances as packets completed by receiver
    * as this advances, the sender channel can write additional packets to the receiver at this slot

### Receiver Channel Flow Control
* ackptr/rdptr:
  * leads all pointers
  * indicates the next buffer slot we expect data to arrive (from remote sender) at
    * advances as packets are received (and acked)
  * make sure not to overlap completion pointer
* wr_sent_ptr:
  * trails `ackptr`
  * indicates the buffer slot currently being processed, written out
    * advances after all forwding writes (to noc or downstream EDM) are initiated
* wr_flush_ptr:
  * trails `wr_sent_ptr`
  * advances as writes are flushed
* completion_ptr:
  * trails `wr_flush_ptr`
  * indicates the next receiver buffer slot in the receiver channel to send completion acks for
*/

////////////////////////////////////////////////
// Data structures, types, enums, and constants
////////////////////////////////////////////////

template <typename HEADER_TYPE, uint8_t NUM_BUFFERS>
using SenderEthChannel = StaticSizedSenderEthChannel<HEADER_TYPE, NUM_BUFFERS>;

static constexpr bool PERF_TELEMETRY_DISABLED = perf_telemetry_mode == PerfTelemetryRecorderType::NONE;
static constexpr bool PERF_TELEMETRY_LOW_RESOLUTION_BANDWIDTH =
    perf_telemetry_mode == PerfTelemetryRecorderType::LOW_RESOLUTION_BANDWIDTH;
using PerfTelemetryRecorder = std::conditional_t<
    PERF_TELEMETRY_LOW_RESOLUTION_BANDWIDTH,
    LowResolutionBandwidthTelemetry,
    std::conditional_t<PERF_TELEMETRY_DISABLED, bool, std::nullptr_t>>;

// Currently, we enable elastic channels in an all-or-nothing manner for router -> router
// connections.

constexpr bool ANY_SENDER_CHANNELS_ARE_ELASTIC() {
    for (size_t i = 0; i < NUM_SENDER_CHANNELS; i++) {
        if (IS_ELASTIC_SENDER_CHANNEL[i]) {
            return true;
        }
    }
    return false;
}

constexpr bool PERSISTENT_SENDER_CHANNELS_ARE_ELASTIC = ANY_SENDER_CHANNELS_ARE_ELASTIC();

// Stubbed out the elastic channel writer adapter until elastic channels implemented
// Issue: https://github.com/tenstorrent/tt-metal/issues/26311
template <uint8_t SLOTS_PER_CHUNK, uint16_t CHUNK_SIZE_BYTES>
struct RouterElasticChannelWriterAdapter {};

template <uint8_t SENDER_NUM_BUFFERS>
using RouterToRouterSender = std::conditional_t<
    PERSISTENT_SENDER_CHANNELS_ARE_ELASTIC,
    tt::tt_fabric::RouterElasticChannelWriterAdapter<CHUNK_N_PKTS, channel_buffer_size>,
    tt::tt_fabric::EdmToEdmSender<SENDER_NUM_BUFFERS>>;

constexpr bool is_spine_direction(eth_chan_directions direction) {
    return direction == eth_chan_directions::NORTH || direction == eth_chan_directions::SOUTH;
}

// Defined here because sender_channel_0_free_slots_stream_id does not come from
// fabric_erisc_router_ct_args.hpp
static constexpr std::array<uint32_t, MAX_NUM_SENDER_CHANNELS> sender_channel_free_slots_stream_ids = {
    tt::tt_fabric::connection_interface::sender_channel_0_free_slots_stream_id,
    sender_channel_1_free_slots_stream_id,
    sender_channel_2_free_slots_stream_id,
    sender_channel_3_free_slots_stream_id,
    sender_channel_4_free_slots_stream_id};
static_assert(sender_channel_free_slots_stream_ids[0] == 17);
static_assert(sender_channel_free_slots_stream_ids[1] == 18);
static_assert(sender_channel_free_slots_stream_ids[2] == 19);
static_assert(sender_channel_free_slots_stream_ids[3] == 20);
static_assert(sender_channel_free_slots_stream_ids[4] == 21);

// For 2D fabric: maps compact index to downstream direction for each my_direction
// For 1D fabric: only 1 downstream direction per router (EAST forwards to WEST in 1D linear topology)
#if defined(FABRIC_2D)
constexpr uint32_t edm_index_to_edm_direction[eth_chan_directions::COUNT][NUM_DOWNSTREAM_SENDERS_VC0] = {
    {eth_chan_directions::WEST, eth_chan_directions::NORTH, eth_chan_directions::SOUTH},  // EAST router
    {eth_chan_directions::EAST, eth_chan_directions::NORTH, eth_chan_directions::SOUTH},  // WEST router
    {eth_chan_directions::EAST, eth_chan_directions::WEST, eth_chan_directions::SOUTH},   // NORTH router
    {eth_chan_directions::EAST, eth_chan_directions::WEST, eth_chan_directions::NORTH},   // SOUTH router
};

// sender_channel_free_slots_stream_ids[] mapping:
//   [0] → Local worker (always uses sender channel 0 on the outgoing router).
//   [1–3] → Sender channels 1–3 on the outgoing router, corresponding to
//           inbound traffic from neighboring routers.
//
// The mapping is relative to the outgoing router's direction:
//
//   • East-outbound router:
//         sender channel 1 (idx 0) ← West inbound
//         sender channel 2 (idx 1) ← North inbound
//         sender channel 3 (idx 2) ← South inbound
//
//   • West-outbound router:
//         sender channel 1 (idx 0) ← East inbound
//         sender channel 2 (idx 1) ← North inbound
//         sender channel 3 (idx 2) ← South inbound
//
//   • North-outbound router:
//         sender channel 1 (idx 0) ← East inbound
//         sender channel 2 (idx 1) ← West inbound
//         sender channel 3 (idx 2) ← South inbound
//
//   • South-outbound router:
//         sender channel 1 (idx 0) ← East inbound
//         sender channel 2 (idx 1) ← West inbound
//         sender channel 3 (idx 2) ← North inbound
constexpr uint32_t get_vc0_downstream_sender_channel_free_slots_stream_id(uint32_t compact_index) {
    auto ds_edm_direction = edm_index_to_edm_direction[my_direction][compact_index];
    if (my_direction > ds_edm_direction) {
        // downstream sender channel = my_direction
        // stream id = sender_channel_free_slots_stream_ids[downstream sender channel]
        return sender_channel_free_slots_stream_ids[my_direction];
    } else {
        // downstream sender channel = my_direction + 1
        // stream id = sender_channel_free_slots_stream_ids[downstream sender channel]
        return sender_channel_free_slots_stream_ids[(1 + my_direction)];
    }
}
#endif

FORCE_INLINE constexpr eth_chan_directions map_compact_index_to_direction(size_t compact_index) {
#if defined(FABRIC_2D)
    return static_cast<eth_chan_directions>(edm_index_to_edm_direction[my_direction][compact_index]);
#else
    return static_cast<eth_chan_directions>(compact_index);
#endif
}

// Determine which sender channels are "turn" channels (i.e., north/south for east/west routers)
// Channel 0 is always for local workers, so it's never a turn channel
// For 2D fabric, channels 1-3 correspond to compact indices 0-2, which map to actual directions
constexpr auto get_sender_channel_turn_statuses() -> std::array<bool, MAX_NUM_SENDER_CHANNELS> {
    std::array<bool, MAX_NUM_SENDER_CHANNELS> turn_statuses = {};  // Initialize to false

    // Channel 0 is always for local workers, never a turn channel
    // Only non-spine routers (EAST/WEST) have turn channels
    if constexpr (!is_spine_direction(static_cast<eth_chan_directions>(my_direction))) {
        // Check each sender channel (1-3) to see if it goes to a spine direction (NORTH/SOUTH)
        // Sender channel i (for i=1,2,3) corresponds to compact index (i-1)
        for (size_t sender_channel = 1; sender_channel < MAX_NUM_SENDER_CHANNELS - 1; sender_channel++) {
            size_t compact_index = sender_channel - 1;
            eth_chan_directions actual_direction = map_compact_index_to_direction(compact_index);
            turn_statuses[sender_channel] = is_spine_direction(actual_direction);
        }
        // this is to ignore the dateline vc for the turn status calculation.
        turn_statuses[MAX_NUM_SENDER_CHANNELS - 1] = false;
    }

    return turn_statuses;
}

// Map downstream direction to compact array index [0-2], excluding my_direction
// This function assumes 2D fabric where routers don't forward to themselves
// Examples:
// - EAST router (my_direction=0): WEST(1)→0, NORTH(2)→1, SOUTH(3)→2
// - WEST router (my_direction=1): EAST(0)→0, NORTH(2)→1, SOUTH(3)→2
// - NORTH router (my_direction=2): EAST(0)→0, WEST(1)→1, SOUTH(3)→2
// - SOUTH router (my_direction=3): EAST(0)→0, WEST(1)→1, NORTH(2)→2
constexpr size_t direction_to_compact_index_map[eth_chan_directions::COUNT][eth_chan_directions::COUNT] = {
    {0, 0, 1, 2},  // EAST router -> WEST, NORTH, SOUTH
    {0, 0, 1, 2},  // WEST router -> EAST, NORTH, SOUTH
    {0, 1, 0, 2},  // NORTH router -> EAST, WEST, SOUTH
    {0, 1, 2, 0},  // SOUTH router -> EAST, WEST, NORTH
};

template <eth_chan_directions downstream_direction>
FORCE_INLINE constexpr size_t map_downstream_direction_to_compact_index() {
    return direction_to_compact_index_map[my_direction][downstream_direction];
}

FORCE_INLINE constexpr size_t map_downstream_direction_to_compact_index(eth_chan_directions downstream_direction) {
    return direction_to_compact_index_map[my_direction][downstream_direction];
}

static constexpr std::array<bool, MAX_NUM_SENDER_CHANNELS> sender_channels_turn_status =
    get_sender_channel_turn_statuses();

static constexpr std::array<uint32_t, NUM_ROUTER_CARDINAL_DIRECTIONS> vc_0_free_slots_stream_ids = {
    vc_0_free_slots_from_downstream_edge_1_stream_id,
    vc_0_free_slots_from_downstream_edge_2_stream_id,
    vc_0_free_slots_from_downstream_edge_3_stream_id,
    0};

enum PacketLocalForwardType : uint8_t {
    PACKET_FORWARD_INVALID = 0x0,
    PACKET_FORWARD_LOCAL_ONLY = 0x1,
    PACKET_FORWARD_REMOTE_ONLY = 0x2,
    PACKET_FORWARD_LOCAL_AND_REMOTE = 0x3
};

// tracks if the main loop made any progress. If many loop iterations were completed without
// did_something=true (i.e. no progress was made), then we allow for context switch in case
// the link is down
bool did_something;

/////////////////////////////////////////////
//   SENDER SIDE HELPERS
/////////////////////////////////////////////

// Add helper function
template <uint8_t SENDER_CHANNEL_INDEX>
FORCE_INLINE void update_packet_header_before_eth_send(volatile tt_l1_ptr PACKET_HEADER_TYPE* packet_header) {
#if defined(FABRIC_2D)
    constexpr bool IS_FORWARDED_TRAFFIC_FROM_ROUTER = SENDER_CHANNEL_INDEX != 0;
    constexpr bool IS_TURN = sender_channels_turn_status[SENDER_CHANNEL_INDEX];
    static_assert(
        my_direction == eth_chan_directions::EAST || my_direction == eth_chan_directions::WEST ||
        my_direction == eth_chan_directions::NORTH || my_direction == eth_chan_directions::SOUTH);
    static_assert(
        is_spine_direction(eth_chan_directions::NORTH) || is_spine_direction(eth_chan_directions::SOUTH),
        "Only spine direction of NORTH and SOUTH is supported with this code. If additional spine directions are being "
        "added, please update the code below to support them.");
    if constexpr (IS_FORWARDED_TRAFFIC_FROM_ROUTER) {
        ROUTING_FIELDS_TYPE cached_routing_fields;
        cached_routing_fields.value = packet_header->routing_fields.value;

        if constexpr (IS_TURN) {
            if constexpr (my_direction == eth_chan_directions::EAST) {
                cached_routing_fields.hop_index = cached_routing_fields.branch_east_offset;
            } else {
                cached_routing_fields.hop_index = cached_routing_fields.branch_west_offset;
            }
        } else {
            cached_routing_fields.value = cached_routing_fields.value + 1;
        }
        packet_header->routing_fields.value = cached_routing_fields.value;
    }
#endif
}

template <
    uint8_t sender_channel_index,
    uint8_t to_receiver_pkts_sent_id,
    bool SKIP_CONNECTION_LIVENESS_CHECK,
    typename SenderChannelT,
    typename WorkerInterfaceT,
    typename ReceiverPointersT,
    typename ReceiverChannelT>
FORCE_INLINE void send_next_data(
    SenderChannelT& sender_buffer_channel,
    WorkerInterfaceT& sender_worker_interface,
    ReceiverPointersT& outbound_to_receiver_channel_pointers,
    ReceiverChannelT& receiver_buffer_channel,
    PerfTelemetryRecorder& perf_telemetry_recorder) {
    auto& remote_receiver_buffer_index = outbound_to_receiver_channel_pointers.remote_receiver_buffer_index;
    auto& remote_receiver_num_free_slots = outbound_to_receiver_channel_pointers.num_free_slots;

    uint32_t src_addr = sender_buffer_channel.get_cached_next_buffer_slot_addr();

    volatile auto* pkt_header = reinterpret_cast<volatile PACKET_HEADER_TYPE*>(src_addr);
    size_t payload_size_bytes = pkt_header->get_payload_size_including_header();
    auto dest_addr = receiver_buffer_channel.get_cached_next_buffer_slot_addr();
    if constexpr (!skip_src_ch_id_update) {
        pkt_header->src_ch_id = sender_channel_index;
    }

    if constexpr (ETH_TXQ_SPIN_WAIT_SEND_NEXT_DATA) {
        while (internal_::eth_txq_is_busy(sender_txq_id)) {
        };
    }
    internal_::eth_send_packet_bytes_unsafe(sender_txq_id, src_addr, dest_addr, payload_size_bytes);

    // Note: We can only advance to the next buffer index if we have fully completed the send (both the payload and sync
    // messages)
    sender_worker_interface.template update_write_counter_for_send<SKIP_CONNECTION_LIVENESS_CHECK>();

    // Advance receiver buffer pointers
    outbound_to_receiver_channel_pointers.advance_remote_receiver_buffer_index();
    receiver_buffer_channel.set_cached_next_buffer_slot_addr(
        receiver_buffer_channel.get_buffer_address(remote_receiver_buffer_index));
    sender_buffer_channel.advance_to_next_cached_buffer_slot_addr();
    remote_receiver_num_free_slots--;
    // update the remote reg
    static constexpr uint32_t packets_to_forward = 1;

    record_packet_send(perf_telemetry_recorder, sender_channel_index, payload_size_bytes);

    while (internal_::eth_txq_is_busy(sender_txq_id)) {
    };
    remote_update_ptr_val<to_receiver_pkts_sent_id, sender_txq_id>(packets_to_forward);
}

/////////////////////////////////////////////
//   RECEIVER SIDE HELPERS
/////////////////////////////////////////////


template <typename DownstreamSenderT>
FORCE_INLINE bool can_forward_packet_completely(
    ROUTING_FIELDS_TYPE cached_routing_fields, DownstreamSenderT& downstream_edm_interface) {
    // We always check if it is the terminal mcast packet value. We can do this because all unicast packets have the
    // mcast terminal value masked in to the routing field. This simplifies the check here to a single compare.
    bool deliver_locally_only;
    if constexpr (std::is_same_v<ROUTING_FIELDS_TYPE, tt::tt_fabric::RoutingFields>) {
        deliver_locally_only = cached_routing_fields.value == tt::tt_fabric::RoutingFields::LAST_MCAST_VAL;
    } else if constexpr (std::is_same_v<ROUTING_FIELDS_TYPE, tt::tt_fabric::LowLatencyRoutingFields>) {
        deliver_locally_only = (cached_routing_fields.value & tt::tt_fabric::LowLatencyRoutingFields::FIELD_MASK) ==
                               tt::tt_fabric::LowLatencyRoutingFields::WRITE_ONLY;
    }
    return deliver_locally_only || downstream_edm_interface.edm_has_space_for_packet();
}

template <uint8_t rx_channel_id, eth_chan_directions downstream_direction>
FORCE_INLINE constexpr size_t get_downstream_edm_interface_index() {
    // Map downstream direction to compact array index (excluding router's own direction)
    size_t downstream_edm_interface_index = map_downstream_direction_to_compact_index<downstream_direction>();

    if constexpr (enable_deadlock_avoidance) {
        if constexpr (rx_channel_id == 1) {
            // when we are on VC1, we need stay on VC1 if traffic does not make turns
            // we only need to change VCs when making a turn from major dim to minor dim
            if constexpr (
                ((my_direction == eth_chan_directions::NORTH || my_direction == eth_chan_directions::SOUTH) &&
                 (downstream_direction == eth_chan_directions::NORTH ||
                  downstream_direction == eth_chan_directions::SOUTH)) ||
                ((my_direction == eth_chan_directions::EAST || my_direction == eth_chan_directions::WEST) &&
                 (downstream_direction == eth_chan_directions::EAST ||
                  downstream_direction == eth_chan_directions::WEST))) {
                // stay on VC1
                downstream_edm_interface_index = NUM_DOWNSTREAM_CHANNELS - 1;
            }
        }
    }

    return downstream_edm_interface_index;
}

template <uint8_t rx_channel_id>
FORCE_INLINE size_t get_downstream_edm_interface_index(eth_chan_directions downstream_direction) {
    // Map downstream direction to compact array index (excluding router's own direction)
    size_t downstream_edm_interface_index = map_downstream_direction_to_compact_index(downstream_direction);

    if constexpr (enable_deadlock_avoidance) {
        if constexpr (rx_channel_id == 1) {
            // when we are on VC1, we need stay on VC1 if traffic does not make turns
            // we only need to change VCs when making a turn from major dim to minor dim
            if (((my_direction == eth_chan_directions::NORTH || my_direction == eth_chan_directions::SOUTH) &&
                 (downstream_direction == eth_chan_directions::NORTH ||
                  downstream_direction == eth_chan_directions::SOUTH)) ||
                ((my_direction == eth_chan_directions::EAST || my_direction == eth_chan_directions::WEST) &&
                 (downstream_direction == eth_chan_directions::EAST ||
                  downstream_direction == eth_chan_directions::WEST))) {
                // stay on VC1
                downstream_edm_interface_index = NUM_DOWNSTREAM_CHANNELS - 1;
            }
        }
    }

    return downstream_edm_interface_index;
}

template <typename DownstreamSenderVC0T, typename DownstreamSenderVC1T>
FORCE_INLINE bool check_downstream_interface_has_space_runtime(
    size_t edm_index,
    std::array<DownstreamSenderVC0T, NUM_DOWNSTREAM_SENDERS_VC0>& downstream_edm_interfaces_vc0,
    DownstreamSenderVC1T& downstream_edm_interface_vc1) {
    if constexpr (enable_deadlock_avoidance) {
        if (edm_index == NUM_DOWNSTREAM_CHANNELS - 1) {
            return downstream_edm_interface_vc1.edm_has_space_for_packet();
        } else {
            return downstream_edm_interfaces_vc0[edm_index].edm_has_space_for_packet();
        }
    } else {
        return downstream_edm_interfaces_vc0[edm_index].edm_has_space_for_packet();
    }
}

template <
    uint8_t rx_channel_id,
    typename DownstreamSenderVC0T,
    typename DownstreamSenderVC1T,
    typename LocalRelayInterfaceT,
    eth_chan_directions DIRECTION>
FORCE_INLINE bool check_downstream_has_space(
    std::array<DownstreamSenderVC0T, NUM_DOWNSTREAM_SENDERS_VC0>& downstream_edm_interfaces_vc0,
    DownstreamSenderVC1T& downstream_edm_interface_vc1,
    LocalRelayInterfaceT& local_relay_interface) {
    if constexpr (DIRECTION == my_direction) {
        if constexpr (udm_mode) {
            return local_relay_interface.edm_has_space_for_packet();
        } else {
            return true;
        }
    } else {
        constexpr auto edm_index = get_downstream_edm_interface_index<rx_channel_id, DIRECTION>();
        if constexpr (enable_deadlock_avoidance) {
            if constexpr (edm_index == NUM_DOWNSTREAM_CHANNELS - 1) {
                return downstream_edm_interface_vc1.edm_has_space_for_packet();
            } else {
                return downstream_edm_interfaces_vc0[edm_index].edm_has_space_for_packet();
            }
        } else {
            return downstream_edm_interfaces_vc0[edm_index].edm_has_space_for_packet();
        }
    }
}

template <
    uint8_t rx_channel_id,
    typename DownstreamSenderVC0T,
    typename DownstreamSenderVC1T,
    typename LocalRelayInterfaceT,
    eth_chan_directions... DIRECTIONS>
FORCE_INLINE bool downstreams_have_space(
    std::array<DownstreamSenderVC0T, NUM_DOWNSTREAM_SENDERS_VC0>& downstream_edm_interfaces_vc0,
    DownstreamSenderVC1T& downstream_edm_interface_vc1,
    LocalRelayInterfaceT& local_relay_interface) {
    return (
        ... && check_downstream_has_space<
                   rx_channel_id,
                   DownstreamSenderVC0T,
                   DownstreamSenderVC1T,
                   LocalRelayInterfaceT,
                   DIRECTIONS>(downstream_edm_interfaces_vc0, downstream_edm_interface_vc1, local_relay_interface));
}

#ifdef FABRIC_2D
template <
    uint8_t rx_channel_id,
    typename DownstreamSenderVC0T,
    typename DownstreamSenderVC1T,
    typename LocalRelayInterfaceT>
FORCE_INLINE __attribute__((optimize("jump-tables"))) bool can_forward_packet_completely(
    uint32_t hop_cmd,
    std::array<DownstreamSenderVC0T, NUM_DOWNSTREAM_SENDERS_VC0>& downstream_edm_interfaces_vc0,
    DownstreamSenderVC1T& downstream_edm_interface_vc1,
    LocalRelayInterfaceT& local_relay_interface) {
    bool ret_val = false;

    using eth_chan_directions::EAST;
    using eth_chan_directions::NORTH;
    using eth_chan_directions::SOUTH;
    using eth_chan_directions::WEST;
    // auto dump = reinterpret_cast<tt_l1_ptr uint32_t*>(ROUTING_PATH_BASE_1D);

    switch (hop_cmd) {
        case LowLatencyMeshRoutingFields::NOOP: break;
        case LowLatencyMeshRoutingFields::FORWARD_EAST:
            ret_val = downstreams_have_space<
                rx_channel_id,
                DownstreamSenderVC0T,
                DownstreamSenderVC1T,
                LocalRelayInterfaceT,
                EAST>(downstream_edm_interfaces_vc0, downstream_edm_interface_vc1, local_relay_interface);
            break;
        case LowLatencyMeshRoutingFields::FORWARD_WEST:
            ret_val = downstreams_have_space<
                rx_channel_id,
                DownstreamSenderVC0T,
                DownstreamSenderVC1T,
                LocalRelayInterfaceT,
                WEST>(downstream_edm_interfaces_vc0, downstream_edm_interface_vc1, local_relay_interface);
            break;
        case LowLatencyMeshRoutingFields::WRITE_AND_FORWARD_EW:
            // Line Mcast East<->West
            ret_val = downstreams_have_space<
                rx_channel_id,
                DownstreamSenderVC0T,
                DownstreamSenderVC1T,
                LocalRelayInterfaceT,
                EAST,
                WEST>(downstream_edm_interfaces_vc0, downstream_edm_interface_vc1, local_relay_interface);
            break;
        case LowLatencyMeshRoutingFields::FORWARD_NORTH:
            ret_val = downstreams_have_space<
                rx_channel_id,
                DownstreamSenderVC0T,
                DownstreamSenderVC1T,
                LocalRelayInterfaceT,
                NORTH>(downstream_edm_interfaces_vc0, downstream_edm_interface_vc1, local_relay_interface);
            break;
        case LowLatencyMeshRoutingFields::FORWARD_SOUTH:
<<<<<<< HEAD
            ret_val = downstreams_have_space<rx_channel_id, DownstreamSenderVC0T, DownstreamSenderVC1T, SOUTH>(
                downstream_edm_interfaces_vc0, downstream_edm_interface_vc1);
            // dump[10] = 0xC0FEE110 | (uint32_t)ret_val;
=======
            ret_val = downstreams_have_space<
                rx_channel_id,
                DownstreamSenderVC0T,
                DownstreamSenderVC1T,
                LocalRelayInterfaceT,
                SOUTH>(downstream_edm_interfaces_vc0, downstream_edm_interface_vc1, local_relay_interface);
>>>>>>> df8d17af
            break;
        case LowLatencyMeshRoutingFields::WRITE_AND_FORWARD_NS:
            // Line Mcast North<->South
            ret_val = downstreams_have_space<
                rx_channel_id,
                DownstreamSenderVC0T,
                DownstreamSenderVC1T,
                LocalRelayInterfaceT,
                NORTH,
                SOUTH>(downstream_edm_interfaces_vc0, downstream_edm_interface_vc1, local_relay_interface);
            break;
        case LowLatencyMeshRoutingFields::WRITE_AND_FORWARD_NSEW:
            // 2D Mcast Trunk: North<->South
            // 2D Mcast Branch: East and West
            ret_val = downstreams_have_space<
                rx_channel_id,
                DownstreamSenderVC0T,
                DownstreamSenderVC1T,
                LocalRelayInterfaceT,
                EAST,
                WEST,
                NORTH,
                SOUTH>(downstream_edm_interfaces_vc0, downstream_edm_interface_vc1, local_relay_interface);
            break;
        case LowLatencyMeshRoutingFields::WRITE_AND_FORWARD_NSE:
            // 2D Mcast Trunk: North<->South
            // 2D Mcast Branch: East
            ret_val = downstreams_have_space<
                rx_channel_id,
                DownstreamSenderVC0T,
                DownstreamSenderVC1T,
                LocalRelayInterfaceT,
                EAST,
                NORTH,
                SOUTH>(downstream_edm_interfaces_vc0, downstream_edm_interface_vc1, local_relay_interface);
            break;
        case LowLatencyMeshRoutingFields::WRITE_AND_FORWARD_NSW:
            // 2D Mcast Trunk: North<->South
            // 2D Mcast Branch: West
            ret_val = downstreams_have_space<
                rx_channel_id,
                DownstreamSenderVC0T,
                DownstreamSenderVC1T,
                LocalRelayInterfaceT,
                WEST,
                NORTH,
                SOUTH>(downstream_edm_interfaces_vc0, downstream_edm_interface_vc1, local_relay_interface);
            break;
        case LowLatencyMeshRoutingFields::WRITE_AND_FORWARD_SEW:
            // 2D Mcast Trunk: Last hop North
            // 2D Mcast Branch: East and West
            ret_val = downstreams_have_space<
                rx_channel_id,
                DownstreamSenderVC0T,
                DownstreamSenderVC1T,
                LocalRelayInterfaceT,
                EAST,
                WEST,
                SOUTH>(downstream_edm_interfaces_vc0, downstream_edm_interface_vc1, local_relay_interface);
            break;
        case LowLatencyMeshRoutingFields::WRITE_AND_FORWARD_NEW:
            // 2D Mcast Trunk: Last hop South
            // 2D Mcast Branch: East and West
            ret_val = downstreams_have_space<
                rx_channel_id,
                DownstreamSenderVC0T,
                DownstreamSenderVC1T,
                LocalRelayInterfaceT,
                EAST,
                WEST,
                NORTH>(downstream_edm_interfaces_vc0, downstream_edm_interface_vc1, local_relay_interface);
            break;
        case LowLatencyMeshRoutingFields::WRITE_AND_FORWARD_SE:
            // 2D Mcast Trunk: Last hop North
            // 2D Mcast Branch: East
            ret_val = downstreams_have_space<
                rx_channel_id,
                DownstreamSenderVC0T,
                DownstreamSenderVC1T,
                LocalRelayInterfaceT,
                EAST,
                SOUTH>(downstream_edm_interfaces_vc0, downstream_edm_interface_vc1, local_relay_interface);
            break;
        case LowLatencyMeshRoutingFields::WRITE_AND_FORWARD_SW:
            // 2D Mcast Trunk: Last hop North
            // 2D Mcast Branch: West
            ret_val = downstreams_have_space<
                rx_channel_id,
                DownstreamSenderVC0T,
                DownstreamSenderVC1T,
                LocalRelayInterfaceT,
                WEST,
                SOUTH>(downstream_edm_interfaces_vc0, downstream_edm_interface_vc1, local_relay_interface);
            break;
        case LowLatencyMeshRoutingFields::WRITE_AND_FORWARD_NE:
            // 2D Mcast Trunk: Last hop South
            // 2D Mcast Branch: East
<<<<<<< HEAD
            ret_val = downstreams_have_space<rx_channel_id, DownstreamSenderVC0T, DownstreamSenderVC1T, EAST, NORTH>(
                downstream_edm_interfaces_vc0, downstream_edm_interface_vc1);
            // dump[10] = 0xC0FEE220 | (uint32_t)ret_val;
=======
            ret_val = downstreams_have_space<
                rx_channel_id,
                DownstreamSenderVC0T,
                DownstreamSenderVC1T,
                LocalRelayInterfaceT,
                EAST,
                NORTH>(downstream_edm_interfaces_vc0, downstream_edm_interface_vc1, local_relay_interface);
>>>>>>> df8d17af
            break;
        case LowLatencyMeshRoutingFields::WRITE_AND_FORWARD_NW:
            // 2D Mcast Trunk: Last hop South
            // 2D Mcast Branch: West
            ret_val = downstreams_have_space<
                rx_channel_id,
                DownstreamSenderVC0T,
                DownstreamSenderVC1T,
                LocalRelayInterfaceT,
                WEST,
                NORTH>(downstream_edm_interfaces_vc0, downstream_edm_interface_vc1, local_relay_interface);
            break;
        default: __builtin_unreachable();
    }
    return ret_val;
}

#else

// !!!WARNING!!! - MAKE SURE CONSUMER HAS SPACE BEFORE CALLING
template <uint8_t rx_channel_id, typename DownstreamSenderT>
FORCE_INLINE void receiver_forward_packet(
    // TODO: have a separate cached copy of the packet header to save some additional L1 loads
    tt_l1_ptr PACKET_HEADER_TYPE* packet_start,
    ROUTING_FIELDS_TYPE cached_routing_fields,
    DownstreamSenderT& downstream_edm_interface,
    uint8_t transaction_id) {
    constexpr bool ENABLE_STATEFUL_NOC_APIS =
#if !defined(DEBUG_PRINT_ENABLED) and !defined(WATCHER_ENABLED)
        !FORCE_ALL_PATHS_TO_USE_SAME_NOC && true;
#else
        false;
#endif
    invalidate_l1_cache();  // Make sure we have the latest packet header in L1
    if constexpr (std::is_same_v<ROUTING_FIELDS_TYPE, tt::tt_fabric::RoutingFields>) {
        // If the packet is a terminal packet, then we can just deliver it locally
        bool start_distance_is_terminal_value =
            (cached_routing_fields.value & tt::tt_fabric::RoutingFields::HOP_DISTANCE_MASK) ==
            tt::tt_fabric::RoutingFields::LAST_HOP_DISTANCE_VAL;
        uint16_t payload_size_bytes = packet_start->payload_size_bytes;
        bool not_last_destination_device = cached_routing_fields.value != tt::tt_fabric::RoutingFields::LAST_MCAST_VAL;
        // disable when dprint enabled due to noc cmd buf usage of DPRINT
        if (not_last_destination_device) {
            forward_payload_to_downstream_edm<
                enable_deadlock_avoidance,
                vc1_has_different_downstream_dest,
                ENABLE_STATEFUL_NOC_APIS>(
                packet_start, payload_size_bytes, cached_routing_fields, downstream_edm_interface, transaction_id);
        }
        if (start_distance_is_terminal_value) {
            execute_chip_unicast_to_local_chip(packet_start, payload_size_bytes, transaction_id, rx_channel_id);
        }
    } else if constexpr (std::is_same_v<ROUTING_FIELDS_TYPE, tt::tt_fabric::LowLatencyRoutingFields>) {
        uint32_t routing = cached_routing_fields.value & tt::tt_fabric::LowLatencyRoutingFields::FIELD_MASK;
        uint16_t payload_size_bytes = packet_start->payload_size_bytes;
        switch (routing) {
            case tt::tt_fabric::LowLatencyRoutingFields::WRITE_ONLY:
                execute_chip_unicast_to_local_chip(packet_start, payload_size_bytes, transaction_id, rx_channel_id);
                break;
            case tt::tt_fabric::LowLatencyRoutingFields::FORWARD_ONLY:
                forward_payload_to_downstream_edm<
                    enable_deadlock_avoidance,
                    vc1_has_different_downstream_dest,
                    ENABLE_STATEFUL_NOC_APIS>(
                    packet_start, payload_size_bytes, cached_routing_fields, downstream_edm_interface, transaction_id);
                break;
            case tt::tt_fabric::LowLatencyRoutingFields::WRITE_AND_FORWARD:
                forward_payload_to_downstream_edm<
                    enable_deadlock_avoidance,
                    vc1_has_different_downstream_dest,
                    ENABLE_STATEFUL_NOC_APIS>(
                    packet_start, payload_size_bytes, cached_routing_fields, downstream_edm_interface, transaction_id);
                execute_chip_unicast_to_local_chip(packet_start, payload_size_bytes, transaction_id, rx_channel_id);
                break;
            default: {
                ASSERT(false);
            }
        }
    }
}

#endif

#if defined(FABRIC_2D)

// Helper to forward packet to local destination
// (relay in UDM mode, or local chip directly in non-UDM mode)
template <uint8_t rx_channel_id, typename LocalRelayInterfaceT>
FORCE_INLINE void forward_to_local_destination(
    LocalRelayInterfaceT& local_relay_interface,
    tt_l1_ptr PACKET_HEADER_TYPE* packet_start,
    uint16_t payload_size_bytes,
    uint8_t transaction_id) {
    if constexpr (udm_mode) {
        execute_chip_unicast_to_relay(
            local_relay_interface, packet_start, payload_size_bytes, transaction_id, rx_channel_id);
    } else {
        execute_chip_unicast_to_local_chip(packet_start, payload_size_bytes, transaction_id, rx_channel_id);
    }
}

// !!!WARNING!!! - MAKE SURE CONSUMER HAS SPACE BEFORE CALLING
template <
    uint8_t rx_channel_id,
    typename DownstreamSenderVC0T,
    typename DownstreamSenderVC1T,
    typename LocalRelayInterfaceT>
FORCE_INLINE __attribute__((optimize("jump-tables"))) void receiver_forward_packet(
    tt_l1_ptr PACKET_HEADER_TYPE* packet_start,
    ROUTING_FIELDS_TYPE cached_routing_fields,
    std::array<DownstreamSenderVC0T, NUM_DOWNSTREAM_SENDERS_VC0>& downstream_edm_interfaces_vc0,
    DownstreamSenderVC1T& downstream_edm_interface_vc1,
    LocalRelayInterfaceT& local_relay_interface,
    uint8_t transaction_id,
    uint32_t hop_cmd) {
    uint16_t payload_size_bytes = packet_start->payload_size_bytes;

    using eth_chan_directions::EAST;
    using eth_chan_directions::NORTH;
    using eth_chan_directions::SOUTH;
    using eth_chan_directions::WEST;

    // Template version for constexpr edm_index
    auto get_downstream_interface = [&]<size_t edm_index>() -> auto& {
        if constexpr (enable_deadlock_avoidance) {
            if constexpr (edm_index == NUM_DOWNSTREAM_CHANNELS - 1) {
                return downstream_edm_interface_vc1;
            } else {
                return downstream_edm_interfaces_vc0[edm_index];
            }
        } else {
            return downstream_edm_interfaces_vc0[edm_index];
        }
    };
    auto dump = reinterpret_cast<tt_l1_ptr uint32_t*>(ROUTING_PATH_BASE_1D);

    switch (hop_cmd) {
        case LowLatencyMeshRoutingFields::NOOP: break;
        case LowLatencyMeshRoutingFields::FORWARD_EAST:
            if constexpr (my_direction == EAST) {
                forward_to_local_destination<rx_channel_id>(
                    local_relay_interface, packet_start, payload_size_bytes, transaction_id);
            } else {
                constexpr auto edm_index = get_downstream_edm_interface_index<rx_channel_id, EAST>();
                forward_payload_to_downstream_edm<enable_deadlock_avoidance, vc1_has_different_downstream_dest, false>(
                    packet_start,
                    payload_size_bytes,
                    cached_routing_fields,
                    get_downstream_interface.template operator()<edm_index>(),
                    transaction_id);
            }
            break;
        case LowLatencyMeshRoutingFields::FORWARD_WEST:
            if constexpr (my_direction == WEST) {
                forward_to_local_destination<rx_channel_id>(
                    local_relay_interface, packet_start, payload_size_bytes, transaction_id);
            } else {
                constexpr auto edm_index = get_downstream_edm_interface_index<rx_channel_id, WEST>();
                forward_payload_to_downstream_edm<enable_deadlock_avoidance, vc1_has_different_downstream_dest, false>(
                    packet_start,
                    payload_size_bytes,
                    cached_routing_fields,
                    get_downstream_interface.template operator()<edm_index>(),
                    transaction_id);
            }
            break;
        case LowLatencyMeshRoutingFields::WRITE_AND_FORWARD_EW:
            if constexpr (my_direction == WEST) {
                constexpr auto edm_index = get_downstream_edm_interface_index<rx_channel_id, EAST>();
                forward_payload_to_downstream_edm<enable_deadlock_avoidance, vc1_has_different_downstream_dest, false>(
                    packet_start,
                    payload_size_bytes,
                    cached_routing_fields,
                    get_downstream_interface.template operator()<edm_index>(),
                    transaction_id);
            } else {
                constexpr auto edm_index = get_downstream_edm_interface_index<rx_channel_id, WEST>();
                forward_payload_to_downstream_edm<enable_deadlock_avoidance, vc1_has_different_downstream_dest, false>(
                    packet_start,
                    payload_size_bytes,
                    cached_routing_fields,
                    get_downstream_interface.template operator()<edm_index>(),
                    transaction_id);
            }
            forward_to_local_destination<rx_channel_id>(
                local_relay_interface, packet_start, payload_size_bytes, transaction_id);
            break;
        case LowLatencyMeshRoutingFields::FORWARD_NORTH:
            if constexpr (my_direction == NORTH) {
                forward_to_local_destination<rx_channel_id>(
                    local_relay_interface, packet_start, payload_size_bytes, transaction_id);
            } else {
                constexpr auto edm_index = get_downstream_edm_interface_index<rx_channel_id, NORTH>();
                forward_payload_to_downstream_edm<enable_deadlock_avoidance, vc1_has_different_downstream_dest, false>(
                    packet_start,
                    payload_size_bytes,
                    cached_routing_fields,
                    get_downstream_interface.template operator()<edm_index>(),
                    transaction_id);
            }
            break;
        case LowLatencyMeshRoutingFields::FORWARD_SOUTH:
            if constexpr (my_direction == SOUTH) {
                forward_to_local_destination<rx_channel_id>(
                    local_relay_interface, packet_start, payload_size_bytes, transaction_id);
            } else {
                constexpr auto edm_index = get_downstream_edm_interface_index<rx_channel_id, SOUTH>();
                dump[11] = 0xBBBB0000 | edm_index;
                auto downstream_interface = get_downstream_interface.template operator()<edm_index>();
                // while (true) {}
                // if (packet_start->mcast_params_64 != 0) {
                //     if (cached_routing_fields.hop_index == 0) {
                // while (true) {}
                //     }
                // }
                forward_payload_to_downstream_edm<enable_deadlock_avoidance, vc1_has_different_downstream_dest, false>(
                    packet_start,
                    payload_size_bytes,
                    cached_routing_fields,
                    get_downstream_interface.template operator()<edm_index>(),
                    transaction_id,
                    true);
            }
            break;
        case LowLatencyMeshRoutingFields::WRITE_AND_FORWARD_NS:
            if constexpr (my_direction == SOUTH) {
                constexpr auto edm_index = get_downstream_edm_interface_index<rx_channel_id, NORTH>();
                forward_payload_to_downstream_edm<enable_deadlock_avoidance, vc1_has_different_downstream_dest, false>(
                    packet_start,
                    payload_size_bytes,
                    cached_routing_fields,
                    get_downstream_interface.template operator()<edm_index>(),
                    transaction_id);
            } else {
                constexpr auto edm_index = get_downstream_edm_interface_index<rx_channel_id, SOUTH>();
                forward_payload_to_downstream_edm<enable_deadlock_avoidance, vc1_has_different_downstream_dest, false>(
                    packet_start,
                    payload_size_bytes,
                    cached_routing_fields,
                    get_downstream_interface.template operator()<edm_index>(),
                    transaction_id);
            }
            forward_to_local_destination<rx_channel_id>(
                local_relay_interface, packet_start, payload_size_bytes, transaction_id);
            break;
        case LowLatencyMeshRoutingFields::WRITE_AND_FORWARD_NSEW:
            if constexpr (UPDATE_PKT_HDR_ON_RX_CH) {
                cached_routing_fields.value++;
            }
            if constexpr (my_direction == SOUTH) {
                constexpr auto edm_index = get_downstream_edm_interface_index<rx_channel_id, NORTH>();
                forward_payload_to_downstream_edm<
                    enable_deadlock_avoidance,
                    vc1_has_different_downstream_dest,
                    false,
                    !UPDATE_PKT_HDR_ON_RX_CH>(
                    packet_start,
                    payload_size_bytes,
                    cached_routing_fields,
                    get_downstream_interface.template operator()<edm_index>(),
                    transaction_id);
            } else {
                constexpr auto edm_index = get_downstream_edm_interface_index<rx_channel_id, SOUTH>();
                forward_payload_to_downstream_edm<
                    enable_deadlock_avoidance,
                    vc1_has_different_downstream_dest,
                    false,
                    !UPDATE_PKT_HDR_ON_RX_CH>(
                    packet_start,
                    payload_size_bytes,
                    cached_routing_fields,
                    get_downstream_interface.template operator()<edm_index>(),
                    transaction_id);
            }
            if constexpr (UPDATE_PKT_HDR_ON_RX_CH) {
                cached_routing_fields.hop_index = cached_routing_fields.branch_east_offset;
            }
            {
                constexpr auto edm_index = get_downstream_edm_interface_index<rx_channel_id, EAST>();
                forward_payload_to_downstream_edm<
                    enable_deadlock_avoidance,
                    vc1_has_different_downstream_dest,
                    false,
                    !UPDATE_PKT_HDR_ON_RX_CH>(
                    packet_start,
                    payload_size_bytes,
                    cached_routing_fields,
                    get_downstream_interface.template operator()<edm_index>(),
                    transaction_id);
            }
            if constexpr (UPDATE_PKT_HDR_ON_RX_CH) {
                cached_routing_fields.hop_index = cached_routing_fields.branch_west_offset;
            }
            {
                constexpr auto edm_index = get_downstream_edm_interface_index<rx_channel_id, WEST>();
                forward_payload_to_downstream_edm<
                    enable_deadlock_avoidance,
                    vc1_has_different_downstream_dest,
                    false,
                    !UPDATE_PKT_HDR_ON_RX_CH>(
                    packet_start,
                    payload_size_bytes,
                    cached_routing_fields,
                    get_downstream_interface.template operator()<edm_index>(),
                    transaction_id);
            }
            forward_to_local_destination<rx_channel_id>(
                local_relay_interface, packet_start, payload_size_bytes, transaction_id);
            break;
        case LowLatencyMeshRoutingFields::WRITE_AND_FORWARD_NSE:
            if constexpr (UPDATE_PKT_HDR_ON_RX_CH) {
                cached_routing_fields.value++;
            }
            if constexpr (my_direction == SOUTH) {
                constexpr auto edm_index = get_downstream_edm_interface_index<rx_channel_id, NORTH>();
                forward_payload_to_downstream_edm<
                    enable_deadlock_avoidance,
                    vc1_has_different_downstream_dest,
                    false,
                    !UPDATE_PKT_HDR_ON_RX_CH>(
                    packet_start,
                    payload_size_bytes,
                    cached_routing_fields,
                    get_downstream_interface.template operator()<edm_index>(),
                    transaction_id);
            } else {
                constexpr auto edm_index = get_downstream_edm_interface_index<rx_channel_id, SOUTH>();
                forward_payload_to_downstream_edm<
                    enable_deadlock_avoidance,
                    vc1_has_different_downstream_dest,
                    false,
                    !UPDATE_PKT_HDR_ON_RX_CH>(
                    packet_start,
                    payload_size_bytes,
                    cached_routing_fields,
                    get_downstream_interface.template operator()<edm_index>(),
                    transaction_id);
            }
            if constexpr (UPDATE_PKT_HDR_ON_RX_CH) {
                cached_routing_fields.hop_index = cached_routing_fields.branch_east_offset;
            }
            {
                constexpr auto edm_index = get_downstream_edm_interface_index<rx_channel_id, EAST>();
                forward_payload_to_downstream_edm<
                    enable_deadlock_avoidance,
                    vc1_has_different_downstream_dest,
                    false,
                    !UPDATE_PKT_HDR_ON_RX_CH>(
                    packet_start,
                    payload_size_bytes,
                    cached_routing_fields,
                    get_downstream_interface.template operator()<edm_index>(),
                    transaction_id);
            }
            forward_to_local_destination<rx_channel_id>(
                local_relay_interface, packet_start, payload_size_bytes, transaction_id);
            break;
        case LowLatencyMeshRoutingFields::WRITE_AND_FORWARD_NSW:
            if constexpr (UPDATE_PKT_HDR_ON_RX_CH) {
                cached_routing_fields.value++;
            }
            if constexpr (my_direction == SOUTH) {
                constexpr auto edm_index = get_downstream_edm_interface_index<rx_channel_id, NORTH>();
                forward_payload_to_downstream_edm<
                    enable_deadlock_avoidance,
                    vc1_has_different_downstream_dest,
                    false,
                    !UPDATE_PKT_HDR_ON_RX_CH>(
                    packet_start,
                    payload_size_bytes,
                    cached_routing_fields,
                    get_downstream_interface.template operator()<edm_index>(),
                    transaction_id);
            } else {
                constexpr auto edm_index = get_downstream_edm_interface_index<rx_channel_id, SOUTH>();
                forward_payload_to_downstream_edm<
                    enable_deadlock_avoidance,
                    vc1_has_different_downstream_dest,
                    false,
                    !UPDATE_PKT_HDR_ON_RX_CH>(
                    packet_start,
                    payload_size_bytes,
                    cached_routing_fields,
                    get_downstream_interface.template operator()<edm_index>(),
                    transaction_id);
            }
            if constexpr (UPDATE_PKT_HDR_ON_RX_CH) {
                cached_routing_fields.hop_index = cached_routing_fields.branch_west_offset;
            }
            {
                constexpr auto edm_index = get_downstream_edm_interface_index<rx_channel_id, WEST>();
                forward_payload_to_downstream_edm<
                    enable_deadlock_avoidance,
                    vc1_has_different_downstream_dest,
                    false,
                    !UPDATE_PKT_HDR_ON_RX_CH>(
                    packet_start,
                    payload_size_bytes,
                    cached_routing_fields,
                    get_downstream_interface.template operator()<edm_index>(),
                    transaction_id);
            }
            forward_to_local_destination<rx_channel_id>(
                local_relay_interface, packet_start, payload_size_bytes, transaction_id);
            break;
        case LowLatencyMeshRoutingFields::WRITE_AND_FORWARD_NEW:
            if constexpr (my_direction == SOUTH) {
                if constexpr (UPDATE_PKT_HDR_ON_RX_CH) {
                    cached_routing_fields.value++;
                }
                constexpr auto edm_index = get_downstream_edm_interface_index<rx_channel_id, NORTH>();
                forward_payload_to_downstream_edm<
                    enable_deadlock_avoidance,
                    vc1_has_different_downstream_dest,
                    false,
                    !UPDATE_PKT_HDR_ON_RX_CH>(
                    packet_start,
                    payload_size_bytes,
                    cached_routing_fields,
                    get_downstream_interface.template operator()<edm_index>(),
                    transaction_id);
            } else {
                forward_to_local_destination<rx_channel_id>(
                    local_relay_interface, packet_start, payload_size_bytes, transaction_id);
            }
            if constexpr (UPDATE_PKT_HDR_ON_RX_CH) {
                cached_routing_fields.hop_index = cached_routing_fields.branch_east_offset;
            }
            {
                constexpr auto edm_index = get_downstream_edm_interface_index<rx_channel_id, EAST>();
                forward_payload_to_downstream_edm<
                    enable_deadlock_avoidance,
                    vc1_has_different_downstream_dest,
                    false,
                    !UPDATE_PKT_HDR_ON_RX_CH>(
                    packet_start,
                    payload_size_bytes,
                    cached_routing_fields,
                    get_downstream_interface.template operator()<edm_index>(),
                    transaction_id);
            }
            if constexpr (UPDATE_PKT_HDR_ON_RX_CH) {
                cached_routing_fields.hop_index = cached_routing_fields.branch_west_offset;
            }
            {
                constexpr auto edm_index = get_downstream_edm_interface_index<rx_channel_id, WEST>();
                forward_payload_to_downstream_edm<
                    enable_deadlock_avoidance,
                    vc1_has_different_downstream_dest,
                    false,
                    !UPDATE_PKT_HDR_ON_RX_CH>(
                    packet_start,
                    payload_size_bytes,
                    cached_routing_fields,
                    get_downstream_interface.template operator()<edm_index>(),
                    transaction_id);
            }
            break;
        case LowLatencyMeshRoutingFields::WRITE_AND_FORWARD_SEW:
            if constexpr (my_direction == NORTH) {
                if constexpr (UPDATE_PKT_HDR_ON_RX_CH) {
                    cached_routing_fields.value++;
                }
                constexpr auto edm_index = get_downstream_edm_interface_index<rx_channel_id, SOUTH>();
                forward_payload_to_downstream_edm<
                    enable_deadlock_avoidance,
                    vc1_has_different_downstream_dest,
                    false,
                    !UPDATE_PKT_HDR_ON_RX_CH>(
                    packet_start,
                    payload_size_bytes,
                    cached_routing_fields,
                    get_downstream_interface.template operator()<edm_index>(),
                    transaction_id);
            } else {
                forward_to_local_destination<rx_channel_id>(
                    local_relay_interface, packet_start, payload_size_bytes, transaction_id);
            }
            if constexpr (UPDATE_PKT_HDR_ON_RX_CH) {
                cached_routing_fields.hop_index = cached_routing_fields.branch_east_offset;
            }
            {
                constexpr auto edm_index = get_downstream_edm_interface_index<rx_channel_id, EAST>();
                forward_payload_to_downstream_edm<
                    enable_deadlock_avoidance,
                    vc1_has_different_downstream_dest,
                    false,
                    !UPDATE_PKT_HDR_ON_RX_CH>(
                    packet_start,
                    payload_size_bytes,
                    cached_routing_fields,
                    get_downstream_interface.template operator()<edm_index>(),
                    transaction_id);
            }
            if constexpr (UPDATE_PKT_HDR_ON_RX_CH) {
                cached_routing_fields.hop_index = cached_routing_fields.branch_west_offset;
            }
            {
                constexpr auto edm_index = get_downstream_edm_interface_index<rx_channel_id, WEST>();
                forward_payload_to_downstream_edm<
                    enable_deadlock_avoidance,
                    vc1_has_different_downstream_dest,
                    false,
                    !UPDATE_PKT_HDR_ON_RX_CH>(
                    packet_start,
                    payload_size_bytes,
                    cached_routing_fields,
                    get_downstream_interface.template operator()<edm_index>(),
                    transaction_id);
            }
            break;
        case LowLatencyMeshRoutingFields::WRITE_AND_FORWARD_NE:
            if constexpr (my_direction == SOUTH) {
                if constexpr (UPDATE_PKT_HDR_ON_RX_CH) {
                    cached_routing_fields.value++;
                }
                constexpr auto edm_index = get_downstream_edm_interface_index<rx_channel_id, NORTH>();
                forward_payload_to_downstream_edm<
                    enable_deadlock_avoidance,
                    vc1_has_different_downstream_dest,
                    false,
                    !UPDATE_PKT_HDR_ON_RX_CH>(
                    packet_start,
                    payload_size_bytes,
                    cached_routing_fields,
                    get_downstream_interface.template operator()<edm_index>(),
                    transaction_id);
            } else {
                forward_to_local_destination<rx_channel_id>(
                    local_relay_interface, packet_start, payload_size_bytes, transaction_id);
            }
            if constexpr (UPDATE_PKT_HDR_ON_RX_CH) {
                cached_routing_fields.hop_index = cached_routing_fields.branch_east_offset;
            }
            {
                constexpr auto edm_index = get_downstream_edm_interface_index<rx_channel_id, EAST>();
                dump[11] = 0xBBBB0000 | edm_index;
                forward_payload_to_downstream_edm<
                    enable_deadlock_avoidance,
                    vc1_has_different_downstream_dest,
                    false,
                    !UPDATE_PKT_HDR_ON_RX_CH>(
                    packet_start,
                    payload_size_bytes,
                    cached_routing_fields,
                    get_downstream_interface.template operator()<edm_index>(),
                    transaction_id);
            }
            break;
        case LowLatencyMeshRoutingFields::WRITE_AND_FORWARD_NW:
            if constexpr (my_direction == SOUTH) {
                if constexpr (UPDATE_PKT_HDR_ON_RX_CH) {
                    cached_routing_fields.value++;
                }
                constexpr auto edm_index = get_downstream_edm_interface_index<rx_channel_id, NORTH>();
                forward_payload_to_downstream_edm<
                    enable_deadlock_avoidance,
                    vc1_has_different_downstream_dest,
                    false,
                    !UPDATE_PKT_HDR_ON_RX_CH>(
                    packet_start,
                    payload_size_bytes,
                    cached_routing_fields,
                    get_downstream_interface.template operator()<edm_index>(),
                    transaction_id);
            } else {
                forward_to_local_destination<rx_channel_id>(
                    local_relay_interface, packet_start, payload_size_bytes, transaction_id);
            }
            if constexpr (UPDATE_PKT_HDR_ON_RX_CH) {
                cached_routing_fields.hop_index = cached_routing_fields.branch_west_offset;
            }
            {
                constexpr auto edm_index = get_downstream_edm_interface_index<rx_channel_id, WEST>();
                forward_payload_to_downstream_edm<
                    enable_deadlock_avoidance,
                    vc1_has_different_downstream_dest,
                    false,
                    !UPDATE_PKT_HDR_ON_RX_CH>(
                    packet_start,
                    payload_size_bytes,
                    cached_routing_fields,
                    get_downstream_interface.template operator()<edm_index>(),
                    transaction_id);
            }
            break;
        case LowLatencyMeshRoutingFields::WRITE_AND_FORWARD_SE:
            if constexpr (my_direction == NORTH) {
                if constexpr (UPDATE_PKT_HDR_ON_RX_CH) {
                    cached_routing_fields.value++;
                }
                constexpr auto edm_index = get_downstream_edm_interface_index<rx_channel_id, SOUTH>();
                forward_payload_to_downstream_edm<
                    enable_deadlock_avoidance,
                    vc1_has_different_downstream_dest,
                    false,
                    !UPDATE_PKT_HDR_ON_RX_CH>(
                    packet_start,
                    payload_size_bytes,
                    cached_routing_fields,
                    get_downstream_interface.template operator()<edm_index>(),
                    transaction_id);
            } else {
                forward_to_local_destination<rx_channel_id>(
                    local_relay_interface, packet_start, payload_size_bytes, transaction_id);
            }
            if constexpr (UPDATE_PKT_HDR_ON_RX_CH) {
                cached_routing_fields.hop_index = cached_routing_fields.branch_east_offset;
            }
            {
                constexpr auto edm_index = get_downstream_edm_interface_index<rx_channel_id, EAST>();
                forward_payload_to_downstream_edm<
                    enable_deadlock_avoidance,
                    vc1_has_different_downstream_dest,
                    false,
                    !UPDATE_PKT_HDR_ON_RX_CH>(
                    packet_start,
                    payload_size_bytes,
                    cached_routing_fields,
                    get_downstream_interface.template operator()<edm_index>(),
                    transaction_id);
            }
            break;
        case LowLatencyMeshRoutingFields::WRITE_AND_FORWARD_SW:
            if constexpr (my_direction == NORTH) {
                if constexpr (UPDATE_PKT_HDR_ON_RX_CH) {
                    cached_routing_fields.value++;
                }
                constexpr auto edm_index = get_downstream_edm_interface_index<rx_channel_id, SOUTH>();
                forward_payload_to_downstream_edm<
                    enable_deadlock_avoidance,
                    vc1_has_different_downstream_dest,
                    false,
                    !UPDATE_PKT_HDR_ON_RX_CH>(
                    packet_start,
                    payload_size_bytes,
                    cached_routing_fields,
                    get_downstream_interface.template operator()<edm_index>(),
                    transaction_id);
            } else {
                forward_to_local_destination<rx_channel_id>(
                    local_relay_interface, packet_start, payload_size_bytes, transaction_id);
            }
            if constexpr (UPDATE_PKT_HDR_ON_RX_CH) {
                cached_routing_fields.hop_index = cached_routing_fields.branch_west_offset;
            }
            {
                constexpr auto edm_index = get_downstream_edm_interface_index<rx_channel_id, WEST>();
                forward_payload_to_downstream_edm<
                    enable_deadlock_avoidance,
                    vc1_has_different_downstream_dest,
                    false,
                    !UPDATE_PKT_HDR_ON_RX_CH>(
                    packet_start,
                    payload_size_bytes,
                    cached_routing_fields,
                    get_downstream_interface.template operator()<edm_index>(),
                    transaction_id);
            }
            break;
        default: __builtin_unreachable();
    }
}
#endif

template <typename EdmChannelWorkerIFs>
FORCE_INLINE void establish_edm_connection(
    EdmChannelWorkerIFs& local_sender_channel_worker_interface, uint32_t stream_id) {
    local_sender_channel_worker_interface.cache_producer_noc_addr();
}

bool any_sender_channels_active(
    const std::array<uint32_t, NUM_SENDER_CHANNELS>& local_sender_channel_free_slots_stream_ids) {
    for (size_t i = 0; i < NUM_SENDER_CHANNELS; i++) {
        if (get_ptr_val(local_sender_channel_free_slots_stream_ids[i]) !=
            static_cast<int32_t>(SENDER_NUM_BUFFERS_ARRAY[i])) {
            return true;
        }
    }
    return false;
}

template <typename LocalTelemetryT>
FORCE_INLINE void update_telemetry(
    const std::array<uint32_t, NUM_SENDER_CHANNELS>& local_sender_channel_free_slots_stream_ids_ordered,
    bool tx_progress,
    bool rx_progress,
    LocalTelemetryT& local_fabric_telemetry,
    volatile tt_l1_ptr LocalTelemetryT* fabric_telemetry) {
    // Helper to safely write to volatile BandwidthTelemetry destinations without discarding qualifiers
    auto store_bandwidth_telemetry = [](volatile BandwidthTelemetry* dst, const BandwidthTelemetry& src) {
        dst->elapsed_active_cycles.full = src.elapsed_active_cycles.full;
        dst->elapsed_cycles.full = src.elapsed_cycles.full;
        dst->num_words_sent = src.num_words_sent;
        dst->num_packets_sent = src.num_packets_sent;
    };

    bool sender_idle = !any_sender_channels_active(local_sender_channel_free_slots_stream_ids_ordered);
    bool receiver_idle = (get_ptr_val<to_receiver_packets_sent_streams[0]>() == 0);
    if constexpr (enable_deadlock_avoidance && !skip_receiver_channel_1_connection) {
        receiver_idle = receiver_idle && (get_ptr_val<to_receiver_packets_sent_streams[1]>() == 0);
    }

    {  // heartbeat update
        volatile RiscTimestampV2* tx_heartbeat_addr = &fabric_telemetry->dynamic_info.erisc[MY_ERISC_ID].tx_heartbeat;
        volatile RiscTimestampV2* rx_heartbeat_addr = &fabric_telemetry->dynamic_info.erisc[MY_ERISC_ID].rx_heartbeat;
        if (sender_idle || tx_progress) {
            local_fabric_telemetry.dynamic_info.erisc[MY_ERISC_ID].tx_heartbeat.full++;
            tx_heartbeat_addr->full = local_fabric_telemetry.dynamic_info.erisc[MY_ERISC_ID].tx_heartbeat.full;
        }
        if (receiver_idle || rx_progress) {
            local_fabric_telemetry.dynamic_info.erisc[MY_ERISC_ID].rx_heartbeat.full++;
            rx_heartbeat_addr->full = local_fabric_telemetry.dynamic_info.erisc[MY_ERISC_ID].rx_heartbeat.full;
        }
    }

    {  // bandwidth update
        if constexpr (NUM_ACTIVE_ERISCS == 1) {
            store_bandwidth_telemetry(
                &fabric_telemetry->dynamic_info.tx_bandwidth, local_fabric_telemetry.dynamic_info.tx_bandwidth);
            store_bandwidth_telemetry(
                &fabric_telemetry->dynamic_info.rx_bandwidth, local_fabric_telemetry.dynamic_info.rx_bandwidth);
        } else {
            if constexpr (MY_ERISC_ID == 0) {
                store_bandwidth_telemetry(
                    &fabric_telemetry->dynamic_info.tx_bandwidth, local_fabric_telemetry.dynamic_info.tx_bandwidth);
            } else {
                store_bandwidth_telemetry(
                    &fabric_telemetry->dynamic_info.rx_bandwidth, local_fabric_telemetry.dynamic_info.rx_bandwidth);
            }
        }
    }
}

template <typename LocalTelemetryT>
FORCE_INLINE void update_bw_counters(
    volatile tt_l1_ptr PACKET_HEADER_TYPE* packet_header, LocalTelemetryT& local_fabric_telemetry) {
    if constexpr ((NUM_ACTIVE_ERISCS == 1) || (MY_ERISC_ID == 0)) {
        size_t packet_bytes = packet_header->get_payload_size_including_header();
        local_fabric_telemetry.dynamic_info.tx_bandwidth.num_packets_sent++;
        local_fabric_telemetry.dynamic_info.tx_bandwidth.num_words_sent += (packet_bytes + 3) >> 2;
    }
    if constexpr ((NUM_ACTIVE_ERISCS == 1) || (MY_ERISC_ID == 1)) {
        size_t packet_bytes = packet_header->get_payload_size_including_header();
        local_fabric_telemetry.dynamic_info.rx_bandwidth.num_packets_sent++;
        local_fabric_telemetry.dynamic_info.rx_bandwidth.num_words_sent += (packet_bytes + 3) >> 2;
    }
}

template <typename LocalTelemetryT>
FORCE_INLINE void update_bw_cycles(
    uint64_t loop_delta_cycles, bool tx_progress, bool rx_progress, LocalTelemetryT& local_fabric_telemetry) {
    if constexpr ((NUM_ACTIVE_ERISCS == 1) || (MY_ERISC_ID == 0)) {
        local_fabric_telemetry.dynamic_info.tx_bandwidth.elapsed_cycles.full += loop_delta_cycles;
        if (tx_progress) {
            local_fabric_telemetry.dynamic_info.tx_bandwidth.elapsed_active_cycles.full += loop_delta_cycles;
        }
    }
    if constexpr ((NUM_ACTIVE_ERISCS == 1) || (MY_ERISC_ID == 1)) {
        local_fabric_telemetry.dynamic_info.rx_bandwidth.elapsed_cycles.full += loop_delta_cycles;
        if (rx_progress) {
            local_fabric_telemetry.dynamic_info.rx_bandwidth.elapsed_active_cycles.full += loop_delta_cycles;
        }
    }
}

////////////////////////////////////
////////////////////////////////////
//  Main Control Loop
////////////////////////////////////
////////////////////////////////////
template <
    uint8_t sender_channel_index,
    uint8_t to_receiver_pkts_sent_id,
    bool SKIP_CONNECTION_LIVENESS_CHECK,
    typename SenderChannelT,
    typename WorkerInterfaceT,
    typename ReceiverPointersT,
    typename ReceiverChannelT,
    typename LocalTelemetryT>
FORCE_INLINE bool run_sender_channel_step_impl(
    SenderChannelT& local_sender_channel,
    WorkerInterfaceT& local_sender_channel_worker_interface,
    ReceiverPointersT& outbound_to_receiver_channel_pointers,
    ReceiverChannelT& remote_receiver_channel,
    bool& channel_connection_established,
    uint32_t sender_channel_free_slots_stream_id,
    SenderChannelFromReceiverCredits& sender_channel_from_receiver_credits,
    PerfTelemetryRecorder& perf_telemetry_recorder,
    LocalTelemetryT& local_fabric_telemetry) {
    bool progress = false;
    // If the receiver has space, and we have one or more packets unsent from producer, then send one
    // TODO: convert to loop to send multiple packets back to back (or support sending multiple packets in one shot)
    //       when moving to stream regs to manage rd/wr ptrs
    // TODO: update to be stream reg based. Initialize to space available and simply check for non-zero
    bool receiver_has_space_for_packet = outbound_to_receiver_channel_pointers.has_space_for_packet();
    uint32_t free_slots = get_ptr_val(sender_channel_free_slots_stream_id);
    bool has_unsent_packet = free_slots != WorkerInterfaceT::num_buffers;
    bool can_send = receiver_has_space_for_packet && has_unsent_packet;
    if constexpr (!ETH_TXQ_SPIN_WAIT_SEND_NEXT_DATA) {
        can_send = can_send && !internal_::eth_txq_is_busy(sender_txq_id);
    }
    if (can_send) {
        did_something = true;
        progress = true;

        auto* pkt_header = reinterpret_cast<volatile tt_l1_ptr PACKET_HEADER_TYPE*>(
            local_sender_channel.get_cached_next_buffer_slot_addr());
        if constexpr (!UPDATE_PKT_HDR_ON_RX_CH) {
            update_packet_header_before_eth_send<sender_channel_index>(pkt_header);
        }
        // auto dump = reinterpret_cast<tt_l1_ptr uint32_t*>(ROUTING_PATH_BASE_1D);
#ifdef FABRIC_2D
        // if (pkt_header->mcast_params_64 != 0 && pkt_header->route_buffer[0] ==
        // LowLatencyMeshRoutingFields::FORWARD_SOUTH) {
        //     dump[0] = pkt_header->route_buffer[0];
        //     dump[1] = pkt_header->route_buffer[1];
        //     dump[2] = pkt_header->route_buffer[2];
        //     dump[3] = pkt_header->route_buffer[3];
        //     dump[15] = 0xFFFFFFFF;
        //     while (true) {}
        // }
#endif
        send_next_data<sender_channel_index, to_receiver_pkts_sent_id, SKIP_CONNECTION_LIVENESS_CHECK>(
            local_sender_channel,
            local_sender_channel_worker_interface,
            outbound_to_receiver_channel_pointers,
            remote_receiver_channel,
            perf_telemetry_recorder);
        // Update local TX counters: split responsibility in multi-ERISC mode
        if constexpr (ENABLE_FABRIC_TELEMETRY) {
            update_bw_counters(pkt_header, local_fabric_telemetry);
        }
        increment_local_update_ptr_val(sender_channel_free_slots_stream_id, 1);
    }

    // Process COMPLETIONs from receiver
    int32_t completions_since_last_check =
        sender_channel_from_receiver_credits.get_num_unprocessed_completions_from_receiver();
    if (completions_since_last_check) {
        outbound_to_receiver_channel_pointers.num_free_slots += completions_since_last_check;
        sender_channel_from_receiver_credits.increment_num_processed_completions(completions_since_last_check);

        if constexpr (SKIP_CONNECTION_LIVENESS_CHECK) {
            local_sender_channel_worker_interface
                .template notify_persistent_connection_of_free_space<enable_deadlock_avoidance>(
                    completions_since_last_check);
        } else {
            // Connection liveness checks are only done for connections that are not persistent
            // For those connections, it's unsafe to use free-slots counters held in stream registers
            // due to the lack of race avoidant connection protocol. Therefore, we update our read counter
            // instead because these connections will be read/write counter based instead
            local_sender_channel_worker_interface.increment_local_read_counter(completions_since_last_check);
            if (channel_connection_established) {
                local_sender_channel_worker_interface
                    .template notify_worker_of_read_counter_update<enable_read_counter_update_noc_flush>();
            } else {
                local_sender_channel_worker_interface.copy_read_counter_to_worker_location_info();
                // If not connected, we update the read counter in L1 as well so the next connecting worker
                // is more likely to see space available as soon as it tries connecting
            }
        }
    }

    if constexpr (!SKIP_CONNECTION_LIVENESS_CHECK) {
        auto check_connection_status =
            !channel_connection_established || local_sender_channel_worker_interface.has_worker_teardown_request();
        if (check_connection_status) {
            check_worker_connections<MY_ETH_CHANNEL>(
                local_sender_channel_worker_interface,
                channel_connection_established,
                sender_channel_free_slots_stream_id);
        }
    }
    return progress;
};

template <
    uint8_t VC_RECEIVER_CHANNEL,
    uint8_t sender_channel_index,
    typename EthSenderChannels,
    typename EdmChannelWorkerIFs,
    typename RemoteEthReceiverChannels,
    typename ReceiverPointersT,
    size_t NUM_SENDER_CHANNELS,
    typename LocalTelemetryT>
FORCE_INLINE bool run_sender_channel_step(
    EthSenderChannels& local_sender_channels,
    EdmChannelWorkerIFs& local_sender_channel_worker_interfaces,
    ReceiverPointersT& outbound_to_receiver_channel_pointers,
    RemoteEthReceiverChannels& remote_receiver_channels,
    std::array<bool, NUM_SENDER_CHANNELS>& channel_connection_established,
    std::array<uint32_t, NUM_SENDER_CHANNELS>& local_sender_channel_free_slots_stream_ids,
    std::array<SenderChannelFromReceiverCredits, NUM_SENDER_CHANNELS>& sender_channel_from_receiver_credits,
    PerfTelemetryRecorder& perf_telemetry_recorder,
    LocalTelemetryT& local_fabric_telemetry) {
    if constexpr (is_sender_channel_serviced[sender_channel_index]) {
        // the cache is invalidated here because the channel will read some
        // L1 locations to see if it can make progress
        invalidate_l1_cache();
        return run_sender_channel_step_impl<
            sender_channel_index,
            to_receiver_packets_sent_streams[VC_RECEIVER_CHANNEL],
            sender_ch_live_check_skip[sender_channel_index]>(
            local_sender_channels.template get<sender_channel_index>(),
            local_sender_channel_worker_interfaces.template get<sender_channel_index>(),
            outbound_to_receiver_channel_pointers,
            remote_receiver_channels.template get<VC_RECEIVER_CHANNEL>(),
            channel_connection_established[sender_channel_index],
            local_sender_channel_free_slots_stream_ids[sender_channel_index],
            sender_channel_from_receiver_credits[sender_channel_index],
            perf_telemetry_recorder,
            local_fabric_telemetry);
    }
    return false;
}

template <
    uint8_t receiver_channel,
    uint8_t to_receiver_pkts_sent_id,
    typename WriteTridTracker,
    typename ReceiverChannelBufferT,
    typename ReceiverChannelPointersT,
    typename DownstreamSenderVC0T,
    typename DownstreamSenderVC1T,
    typename LocalRelayInterfaceT,
    typename LocalTelemetryT>
FORCE_INLINE bool run_receiver_channel_step_impl(
    ReceiverChannelBufferT& local_receiver_channel,
    std::array<DownstreamSenderVC0T, NUM_DOWNSTREAM_SENDERS_VC0>& downstream_edm_interfaces_vc0,
    DownstreamSenderVC1T& downstream_edm_interface_vc1,
    LocalRelayInterfaceT& local_relay_interface,
    ReceiverChannelPointersT& receiver_channel_pointers,
    WriteTridTracker& receiver_channel_trid_tracker,
    std::array<uint8_t, num_eth_ports>& port_direction_table,
    ReceiverChannelResponseCreditSender& receiver_channel_response_credit_sender,
    const tt::tt_fabric::routing_l1_info_t& routing_table,
    LocalTelemetryT& local_fabric_telemetry) {
    bool progress = false;
    auto& wr_sent_counter = receiver_channel_pointers.wr_sent_counter;
    bool unwritten_packets = get_ptr_val<to_receiver_pkts_sent_id>() != 0;

    // Code profiling timer for receiver channel forward
    NamedProfiler<CodeProfilingTimerType::RECEIVER_CHANNEL_FORWARD, code_profiling_enabled_timers_bitfield, code_profiling_buffer_base_addr> receiver_forward_timer;
    receiver_forward_timer.set_should_dump(unwritten_packets);
    receiver_forward_timer.open();

    if (unwritten_packets) {
        invalidate_l1_cache();
        auto receiver_buffer_index = wr_sent_counter.get_buffer_index();
        tt_l1_ptr PACKET_HEADER_TYPE* packet_header = const_cast<PACKET_HEADER_TYPE*>(
            local_receiver_channel.template get_packet_header<PACKET_HEADER_TYPE>(receiver_buffer_index));

        ROUTING_FIELDS_TYPE cached_routing_fields;
#if !defined(FABRIC_2D) || !defined(DYNAMIC_ROUTING_ENABLED)
        cached_routing_fields = packet_header->routing_fields;
#endif
        if constexpr (!skip_src_ch_id_update) {
            receiver_channel_pointers.set_src_chan_id(receiver_buffer_index, packet_header->src_ch_id);
        }
        uint32_t hop_cmd;
        bool can_send_to_all_local_chip_receivers;
        if constexpr (is_2d_fabric) {
            // read in the hop command from route buffer.
            // Hop command is 4 bits. Each of the 4 bits signal one of the 4 possible outcomes for a packet.
            // [0]->Forward East
            // [1]->Forward West
            // [2]->Forward North
            // [3]->Forward South
            // The hop command (4-bits) gets decoded as a local write and/or forward to the "other" 3 directions.
            // Other 3 directions depend on the direction of fabric router.
            // For example, a router that is connected West can write locally or forard East, North or South.
            // A local write is encoded by setting the bit corresponding to fabric router's own direction to 1.
            // For a West facing fabric router:
            //  - Hop command of [0010] instructs fabric router to write the packet locally.
            //  - Hop command of [0011] instructs fabric router to write the packet locally AND forward East (a line
            //  mcast)
#if defined(FABRIC_2D)
            // need this ifdef since the packet header for 1D does not have router_buffer field in it.
            hop_cmd = get_cmd_with_mesh_boundary_adjustment(packet_header, cached_routing_fields, routing_table);
            can_send_to_all_local_chip_receivers = can_forward_packet_completely<receiver_channel>(
<<<<<<< HEAD
                hop_cmd, downstream_edm_interfaces_vc0, downstream_edm_interface_vc1);
            // if (packet_header->mcast_params_64 != 0 && routing_table.my_mesh_id == 1) {
            if (packet_header->mcast_params_64 != 0) {
                auto dump = reinterpret_cast<tt_l1_ptr uint32_t*>(ROUTING_PATH_BASE_1D);
                dump[0] = reinterpret_cast<uint32_t>(packet_header);
                dump[2] = (packet_header->route_buffer[0] << 24) | (packet_header->route_buffer[1] << 16) |
                          (packet_header->route_buffer[2] << 8) | (packet_header->route_buffer[3]);
                dump[3] = 0xDDDDDDDD;
                dump[4] = (packet_header->mcast_params[0] << 24) | (packet_header->mcast_params[1] << 16) |
                          (packet_header->mcast_params[2] << 8) | (packet_header->mcast_params[3]);
                dump[6] = (cached_routing_fields.hop_index << 16) | hop_cmd;
                dump[7] = (can_send_to_all_local_chip_receivers << 16) | my_direction;
                dump[12] = packet_header->routing_fields.branch_east_offset << 16 |
                           packet_header->routing_fields.branch_west_offset;
                dump[13] = routing_table.my_mesh_id << 16 | routing_table.my_device_id;
                dump[14] = packet_header->dst_start_mesh_id << 16 | packet_header->dst_start_chip_id;
                dump[15] = 0xDEADBEEF;
            }
=======
                hop_cmd, downstream_edm_interfaces_vc0, downstream_edm_interface_vc1, local_relay_interface);
>>>>>>> df8d17af
#endif
        } else {
#ifndef FABRIC_2D
            if constexpr (receiver_channel == 0) {
                can_send_to_all_local_chip_receivers = can_forward_packet_completely(
                    cached_routing_fields, downstream_edm_interfaces_vc0[receiver_channel]);
            } else {
                can_send_to_all_local_chip_receivers =
                    can_forward_packet_completely(cached_routing_fields, downstream_edm_interface_vc1);
            }
#endif
        }
        if constexpr (enable_trid_flush_check_on_noc_txn) {
            bool trid_flushed = receiver_channel_trid_tracker.transaction_flushed(receiver_buffer_index);
            can_send_to_all_local_chip_receivers &= trid_flushed;
        }
        if (can_send_to_all_local_chip_receivers) {
            did_something = true;
            progress = true;
            // Count RX bytes/packets (header + payload) when consuming a packet from receiver buffer
            if constexpr (ENABLE_FABRIC_TELEMETRY) {
                update_bw_counters(packet_header, local_fabric_telemetry);
            }
            uint8_t trid = receiver_channel_trid_tracker.update_buffer_slot_to_next_trid_and_advance_trid_counter(
                receiver_buffer_index);
            if constexpr (is_2d_fabric) {
#if defined(FABRIC_2D)
                receiver_forward_packet<receiver_channel>(
                    packet_header,
                    cached_routing_fields,
                    downstream_edm_interfaces_vc0,
                    downstream_edm_interface_vc1,
                    local_relay_interface,
                    trid,
                    hop_cmd);
#endif
            } else {
#ifndef FABRIC_2D
                if constexpr (receiver_channel == 0) {
                    receiver_forward_packet<receiver_channel>(
                        packet_header, cached_routing_fields, downstream_edm_interfaces_vc0[0], trid);
                } else {
                    receiver_forward_packet<receiver_channel>(
                        packet_header, cached_routing_fields, downstream_edm_interface_vc1, trid);
                }
#endif
            }
            wr_sent_counter.increment();
            // decrement the to_receiver_pkts_sent_id stream register by 1 since current packet has been processed.
            increment_local_update_ptr_val<to_receiver_pkts_sent_id>(-1);
        }
    }

    // Close the code profiling timer
    receiver_forward_timer.close();

    if constexpr (!fuse_receiver_flush_and_completion_ptr) {
        auto& wr_flush_counter = receiver_channel_pointers.wr_flush_counter;
        bool unflushed_writes = !wr_flush_counter.is_caught_up_to(wr_sent_counter);
        if (unflushed_writes) {
            auto receiver_buffer_index = wr_flush_counter.get_buffer_index();
            bool next_trid_flushed = receiver_channel_trid_tracker.transaction_flushed(receiver_buffer_index);
            if (next_trid_flushed) {
                wr_flush_counter.increment();
                receiver_channel_trid_tracker.clear_trid_at_buffer_slot(receiver_buffer_index);
            }
        }

        auto& completion_counter = receiver_channel_pointers.completion_counter;
        bool unsent_completions = !completion_counter.is_caught_up_to(completion_counter, wr_flush_counter);
        if constexpr (!ETH_TXQ_SPIN_WAIT_RECEIVER_SEND_COMPLETION_ACK) {
            unsent_completions = unsent_completions && !internal_::eth_txq_is_busy(receiver_txq_id);
        }
        if (unsent_completions) {
            // completion ptr incremented in callee
            auto receiver_buffer_index = wr_flush_counter.get_buffer_index();
            receiver_send_completion_ack<ETH_TXQ_SPIN_WAIT_RECEIVER_SEND_COMPLETION_ACK>(
                receiver_channel_response_credit_sender,
                receiver_channel_pointers.get_src_chan_id(receiver_buffer_index));
            completion_counter.increment();
        }
    } else {
        // flush and completion are fused, so we only need to update one of the counters
        // update completion since other parts of the code check against completion
        auto& completion_counter = receiver_channel_pointers.completion_counter;
        // Currently unclear if it's better to loop here or not...
        bool unflushed_writes = !completion_counter.is_caught_up_to(wr_sent_counter);
        auto receiver_buffer_index = completion_counter.get_buffer_index();
        bool next_trid_flushed = receiver_channel_trid_tracker.transaction_flushed(receiver_buffer_index);
        bool can_send_completion = unflushed_writes && next_trid_flushed;
        if constexpr (!ETH_TXQ_SPIN_WAIT_RECEIVER_SEND_COMPLETION_ACK) {
            can_send_completion = can_send_completion && !internal_::eth_txq_is_busy(receiver_txq_id);
        }
        if (can_send_completion) {
            uint8_t src_ch_id;
            if constexpr (skip_src_ch_id_update) {
                src_ch_id = receiver_channel_pointers.get_src_chan_id();
            } else {
                src_ch_id = receiver_channel_pointers.get_src_chan_id(receiver_buffer_index);
            }
            receiver_send_completion_ack<ETH_TXQ_SPIN_WAIT_RECEIVER_SEND_COMPLETION_ACK>(
                receiver_channel_response_credit_sender, src_ch_id);
            receiver_channel_trid_tracker.clear_trid_at_buffer_slot(receiver_buffer_index);
            completion_counter.increment();
        }
    }
    return progress;
};

template <
    uint8_t receiver_channel,
    typename DownstreamSenderVC0T,
    typename DownstreamSenderVC1T,
    typename LocalRelayInterfaceT,
    typename EthReceiverChannels,
    typename WriteTridTracker,
    typename ReceiverChannelPointersT,
    typename LocalTelemetryT>
FORCE_INLINE bool run_receiver_channel_step(
    EthReceiverChannels& local_receiver_channels,
    std::array<DownstreamSenderVC0T, NUM_DOWNSTREAM_SENDERS_VC0>& downstream_edm_interfaces_vc0,
    DownstreamSenderVC1T& downstream_edm_interface_vc1,
    LocalRelayInterfaceT& local_relay_interface,
    ReceiverChannelPointersT& receiver_channel_pointers,
    WriteTridTracker& receiver_channel_trid_tracker,
    std::array<uint8_t, num_eth_ports>& port_direction_table,
    std::array<ReceiverChannelResponseCreditSender, NUM_RECEIVER_CHANNELS>& receiver_channel_response_credit_senders,
    const tt::tt_fabric::routing_l1_info_t& routing_table,
    LocalTelemetryT& local_fabric_telemetry) {
    if constexpr (is_receiver_channel_serviced[receiver_channel]) {
        invalidate_l1_cache();
        return run_receiver_channel_step_impl<
            receiver_channel,
            to_receiver_packets_sent_streams[receiver_channel],
            WriteTridTracker,
            decltype(local_receiver_channels.template get<receiver_channel>()),
            ReceiverChannelPointersT,
            DownstreamSenderVC0T,
            DownstreamSenderVC1T,
            LocalRelayInterfaceT>(
            local_receiver_channels.template get<receiver_channel>(),
            downstream_edm_interfaces_vc0,
            downstream_edm_interface_vc1,
            local_relay_interface,
            receiver_channel_pointers,
            receiver_channel_trid_tracker,
            port_direction_table,
            receiver_channel_response_credit_senders[receiver_channel],
            routing_table,
            local_fabric_telemetry);
    }
    return false;
}

/*
 * Main control loop for fabric EDM. Run indefinitely until a termination signal is received
 *
 * Every loop iteration visit a sender channel and the receiver channel. Switch between sender
 * channels every iteration unless it is unsafe/undesirable to do so (e.g. for performance reasons).
 */
template <
    size_t NUM_RECEIVER_CHANNELS,
    typename DownstreamSenderVC0T,
    typename DownstreamSenderVC1T,
    typename LocalRelayInterfaceT,
    size_t NUM_SENDER_CHANNELS,
    typename EthSenderChannels,
    typename EthReceiverChannels,
    typename RemoteEthReceiverChannels,
    typename EdmChannelWorkerIFs,
    typename TransactionIdTrackerCH0,
    typename TransactionIdTrackerCH1>
FORCE_INLINE void run_fabric_edm_main_loop(
    EthReceiverChannels& local_receiver_channels,
    EthSenderChannels& local_sender_channels,
    EdmChannelWorkerIFs& local_sender_channel_worker_interfaces,
    std::array<DownstreamSenderVC0T, NUM_DOWNSTREAM_SENDERS_VC0>& downstream_edm_noc_interfaces_vc0,
    DownstreamSenderVC1T& downstream_edm_noc_interface_vc1,
    LocalRelayInterfaceT& local_relay_interface,
    RemoteEthReceiverChannels& remote_receiver_channels,
    volatile tt::tt_fabric::TerminationSignal* termination_signal_ptr,
    TransactionIdTrackerCH0& receiver_channel_0_trid_tracker,
    TransactionIdTrackerCH1& receiver_channel_1_trid_tracker,
    std::array<uint8_t, num_eth_ports>& port_direction_table,
    std::array<uint32_t, NUM_SENDER_CHANNELS>& local_sender_channel_free_slots_stream_ids) {
    size_t did_nothing_count = 0;
    using FabricTelemetryT = FabricTelemetry;
    FabricTelemetryT local_fabric_telemetry{};
    auto fabric_telemetry = reinterpret_cast<volatile FabricTelemetryT*>(MEM_AERISC_FABRIC_TELEMETRY_BASE);
    *termination_signal_ptr = tt::tt_fabric::TerminationSignal::KEEP_RUNNING;

    const auto* routing_table_l1 = reinterpret_cast<tt_l1_ptr tt::tt_fabric::routing_l1_info_t*>(ROUTING_TABLE_BASE);
    tt::tt_fabric::routing_l1_info_t routing_table = *routing_table_l1;

    // May want to promote to part of the handshake but for now we just initialize in this standalone way
    // TODO: flatten all of these arrays into a single object (one array lookup) OR
    //       (probably better) pack most of these into single words (e.g. we could hold a read, write, and ackptr in a
    //       single word) this way - especially if power of 2 wraps, we can handle both channels literally at once with
    //       math ops on single individual words (or half words)
    auto outbound_to_receiver_channel_pointers =
        ChannelPointersTuple<OutboundReceiverChannelPointers, REMOTE_RECEIVER_NUM_BUFFERS_ARRAY>::make();
    // Workaround the perf regression in RingAsLinear test.
    auto outbound_to_receiver_channel_pointer_ch0 =
        outbound_to_receiver_channel_pointers.template get<VC0_RECEIVER_CHANNEL>();
    auto outbound_to_receiver_channel_pointer_ch1 =
        outbound_to_receiver_channel_pointers.template get<NUM_RECEIVER_CHANNELS - 1>();

    auto receiver_channel_pointers = ChannelPointersTuple<ReceiverChannelPointers, RECEIVER_NUM_BUFFERS_ARRAY>::make();
    // Workaround the perf regression in RingAsLinear test.
    auto receiver_channel_pointers_ch0 = receiver_channel_pointers.template get<0>();
    auto receiver_channel_pointers_ch1 = receiver_channel_pointers.template get<NUM_RECEIVER_CHANNELS - 1>();
    receiver_channel_pointers_ch0.reset();
    receiver_channel_pointers_ch1.reset();
    if constexpr (skip_src_ch_id_update) {
        receiver_channel_pointers_ch0.set_src_chan_id(BufferIndex{0}, remote_worker_sender_channel);
        receiver_channel_pointers_ch1.set_src_chan_id(BufferIndex{0}, remote_vc1_sender_channel);
    }

    std::array<bool, NUM_SENDER_CHANNELS> channel_connection_established =
        initialize_array<NUM_SENDER_CHANNELS, bool, false>();

    PerfTelemetryRecorder inner_loop_perf_telemetry_collector = build_perf_telemetry_recorder<perf_telemetry_mode>();
    auto local_perf_telemetry_buffer =
        build_perf_telemetry_buffer(reinterpret_cast<uint32_t*>(perf_telemetry_buffer_addr));

    auto receiver_channel_response_credit_senders =
        init_receiver_channel_response_credit_senders<NUM_RECEIVER_CHANNELS>();
    auto sender_channel_from_receiver_credits =
        init_sender_channel_from_receiver_credits_flow_controllers<NUM_SENDER_CHANNELS>();
    // This value defines the number of loop iterations we perform of the main control sequence before exiting
    // to check for termination and context switch. Removing the these checks from the inner loop can drastically
    // improve performance. The value of 32 was chosen somewhat empirically and then raised up slightly.

    uint64_t loop_start_cycles;
    while (!got_immediate_termination_signal(termination_signal_ptr)) {
        did_something = false;

        uint32_t tx_progress = 0;
        uint32_t rx_progress = 0;
        if constexpr (ENABLE_FABRIC_TELEMETRY) {
            loop_start_cycles = get_timestamp();
        }

        if constexpr (is_sender_channel_serviced[0]) {
            open_perf_recording_window(inner_loop_perf_telemetry_collector);
        }

        for (size_t i = 0; i < iterations_between_ctx_switch_and_teardown_checks; i++) {
            invalidate_l1_cache();
            // Capture these to see if we made progress

            // There are some cases, mainly for performance, where we don't want to switch between sender channels
            // so we interoduce this to provide finer grain control over when we disable the automatic switching
            tx_progress |= run_sender_channel_step<VC0_RECEIVER_CHANNEL, 0>(
                local_sender_channels,
                local_sender_channel_worker_interfaces,
                outbound_to_receiver_channel_pointer_ch0,
                remote_receiver_channels,
                channel_connection_established,
                local_sender_channel_free_slots_stream_ids,
                sender_channel_from_receiver_credits,
                inner_loop_perf_telemetry_collector,
                local_fabric_telemetry);
            if constexpr (!dateline_connection) {
                rx_progress |= run_receiver_channel_step<
                    0,
                    DownstreamSenderVC0T,
                    DownstreamSenderVC1T,
                    decltype(local_relay_interface)>(
                    local_receiver_channels,
                    downstream_edm_noc_interfaces_vc0,
                    downstream_edm_noc_interface_vc1,
                    local_relay_interface,
                    receiver_channel_pointers_ch0,
                    receiver_channel_0_trid_tracker,
                    port_direction_table,
                    receiver_channel_response_credit_senders,
                    routing_table,
                    local_fabric_telemetry);
            }
            if constexpr (enable_deadlock_avoidance && !skip_receiver_channel_1_connection) {
                rx_progress |= run_receiver_channel_step<
                    1,
                    DownstreamSenderVC0T,
                    DownstreamSenderVC1T,
                    decltype(local_relay_interface)>(
                    local_receiver_channels,
                    downstream_edm_noc_interfaces_vc0,
                    downstream_edm_noc_interface_vc1,
                    local_relay_interface,
                    receiver_channel_pointers_ch1,
                    receiver_channel_1_trid_tracker,
                    port_direction_table,
                    receiver_channel_response_credit_senders,
                    routing_table,
                    local_fabric_telemetry);
            }

            if constexpr (is_sender_channel_serviced[1] && !skip_sender_channel_1_connection) {
                tx_progress |= run_sender_channel_step<VC0_RECEIVER_CHANNEL, 1>(
                    local_sender_channels,
                    local_sender_channel_worker_interfaces,
                    outbound_to_receiver_channel_pointer_ch0,
                    remote_receiver_channels,
                    channel_connection_established,
                    local_sender_channel_free_slots_stream_ids,
                    sender_channel_from_receiver_credits,
                    inner_loop_perf_telemetry_collector,
                    local_fabric_telemetry);
            }
            if constexpr (is_2d_fabric) {
                tx_progress |= run_sender_channel_step<VC0_RECEIVER_CHANNEL, 2>(
                    local_sender_channels,
                    local_sender_channel_worker_interfaces,
                    outbound_to_receiver_channel_pointer_ch0,
                    remote_receiver_channels,
                    channel_connection_established,
                    local_sender_channel_free_slots_stream_ids,
                    sender_channel_from_receiver_credits,
                    inner_loop_perf_telemetry_collector,
                    local_fabric_telemetry);
                tx_progress |= run_sender_channel_step<VC0_RECEIVER_CHANNEL, 3>(
                    local_sender_channels,
                    local_sender_channel_worker_interfaces,
                    outbound_to_receiver_channel_pointer_ch0,
                    remote_receiver_channels,
                    channel_connection_established,
                    local_sender_channel_free_slots_stream_ids,
                    sender_channel_from_receiver_credits,
                    inner_loop_perf_telemetry_collector,
                    local_fabric_telemetry);
            }
            if constexpr (enable_deadlock_avoidance && !dateline_connection && !skip_sender_vc1_channel_connection) {
                tx_progress |= run_sender_channel_step<VC1_RECEIVER_CHANNEL, NUM_SENDER_CHANNELS - 1>(
                    local_sender_channels,
                    local_sender_channel_worker_interfaces,
                    outbound_to_receiver_channel_pointer_ch1,
                    remote_receiver_channels,
                    channel_connection_established,
                    local_sender_channel_free_slots_stream_ids,
                    sender_channel_from_receiver_credits,
                    inner_loop_perf_telemetry_collector,
                    local_fabric_telemetry);
            }
        }

        // Compute idle conditions and update heartbeats in one helper
        if constexpr (ENABLE_FABRIC_TELEMETRY) {
            uint64_t loop_end_cycles = get_timestamp();
            uint64_t loop_delta_cycles = loop_end_cycles - loop_start_cycles;
            update_bw_cycles(loop_delta_cycles, tx_progress, rx_progress, local_fabric_telemetry);
            update_telemetry(
                local_sender_channel_free_slots_stream_ids,
                tx_progress,
                rx_progress,
                local_fabric_telemetry,
                fabric_telemetry);
        }

        if constexpr (enable_context_switch) {
            // shouldn't do noc counter sync since we are not incrementing them
            if constexpr (IDLE_CONTEXT_SWITCHING) {
                if (did_something) {
                    did_nothing_count = 0;
                } else {
                    if (did_nothing_count++ > SWITCH_INTERVAL) {
                        did_nothing_count = 0;
                        run_routing_without_noc_sync();
                    }
                }
            } else {
                if (did_nothing_count++ > SWITCH_INTERVAL) {
                    did_nothing_count = 0;
                    run_routing_without_noc_sync();
                }
            }
        }

        if constexpr (is_sender_channel_serviced[0]) {
            close_perf_recording_window(inner_loop_perf_telemetry_collector);
            if constexpr (perf_telemetry_mode != PerfTelemetryRecorderType::NONE) {
                if (captured_an_event(inner_loop_perf_telemetry_collector) ||
                    any_sender_channels_active(local_sender_channel_free_slots_stream_ids)) {
                    write_perf_recording_window_results(
                        inner_loop_perf_telemetry_collector, local_perf_telemetry_buffer);
                }
            }
        }
    }
}

template <typename EdmChannelWorkerIFs>
void
#ifdef FABRIC_2D
    __attribute__((noinline))
#endif
    wait_for_static_connection_to_ready(
        EdmChannelWorkerIFs& local_sender_channel_worker_interfaces,
        std::array<uint32_t, NUM_SENDER_CHANNELS>& local_sender_channel_free_slots_stream_ids) {
    auto establish_static_connection_from_receiver_side = [&](auto& interface, size_t sender_channel_idx) {
        if (!sender_ch_live_check_skip[sender_channel_idx]) {
            return;
        }
        while (!connect_is_requested(*interface.connection_live_semaphore)) {
            invalidate_l1_cache();
        }
        establish_edm_connection(interface, local_sender_channel_free_slots_stream_ids[sender_channel_idx]);
    };
    if constexpr (multi_txq_enabled) {
        tuple_for_each_constexpr(
            local_sender_channel_worker_interfaces.channel_worker_interfaces, [&](auto& interface, auto idx) {
                if constexpr (is_sender_channel_serviced[idx]) {
                    establish_static_connection_from_receiver_side(interface, idx);
                }
            });
    } else {
        // Very slight performance regression on WH if we commonize to the above path, so we preserve this path
        // too
        tuple_for_each(
            local_sender_channel_worker_interfaces.channel_worker_interfaces,
            [&](auto& interface, size_t idx) { establish_static_connection_from_receiver_side(interface, idx); });
    }
}

// Returns the number of starting credits for the specified sender channel `i`
// Generally, we will always start with `SENDER_NUM_BUFFERS` of credits,
// except for channels which service transient/worker connections. Those
// sender channels use counter based credit schemes so they are initialized
// to 0.
template <size_t i>
constexpr size_t get_credits_init_val() {
    return i == 0 ? 0 : SENDER_NUM_BUFFERS_ARRAY[i];
};

template <size_t NUM_SENDER_CHANNELS, typename EdmChannelWorkerIFs>
void
#ifdef FABRIC_2D
    __attribute__((noinline))
#endif
    init_local_sender_channel_worker_interfaces(
        std::array<size_t, NUM_SENDER_CHANNELS>& local_sender_connection_live_semaphore_addresses,
        std::array<size_t, NUM_SENDER_CHANNELS>& local_sender_connection_info_addresses,
        EdmChannelWorkerIFs& local_sender_channel_worker_interfaces) {
    // manual unrol because previously, going from having this in a loop to unrolling this would
    // lead to a performance regression. Having these unrolled is needed to enable some performance optimizations
    // because setup will differ in that each will be a different type. Keeping them unrolled here let's us
    // stay safe from perf regression due to weirdness of codegen.
    {
        auto connection_live_semaphore_ptr =
            reinterpret_cast<volatile tt_l1_ptr uint32_t* const>(local_sender_connection_live_semaphore_addresses[0]);
        auto connection_worker_info_ptr = reinterpret_cast<volatile tt::tt_fabric::EDMChannelWorkerLocationInfo*>(
            local_sender_connection_info_addresses[0]);
        new (&local_sender_channel_worker_interfaces.template get<0>()) tt::tt_fabric::
            StaticSizedSenderChannelWorkerInterface<tt::tt_fabric::worker_handshake_noc, SENDER_NUM_BUFFERS_ARRAY[0]>(
                connection_worker_info_ptr,
                0,  // Not used for credits.
                reinterpret_cast<volatile tt_l1_ptr uint32_t* const>(connection_live_semaphore_ptr),
                sender_channel_ack_cmd_buf_ids[0],
                get_credits_init_val<0>(),
                notify_worker_of_read_counter_update_src_address);
    }
    {
        auto connection_live_semaphore_ptr =
            reinterpret_cast<volatile tt_l1_ptr uint32_t* const>(local_sender_connection_live_semaphore_addresses[1]);
        auto connection_worker_info_ptr = reinterpret_cast<volatile tt::tt_fabric::EDMChannelWorkerLocationInfo*>(
            local_sender_connection_info_addresses[1]);
        new (&local_sender_channel_worker_interfaces.template get<1>()) tt::tt_fabric::
            StaticSizedSenderChannelWorkerInterface<tt::tt_fabric::worker_handshake_noc, SENDER_NUM_BUFFERS_ARRAY[1]>(
                connection_worker_info_ptr,
                0,  // Not used for credits.
                reinterpret_cast<volatile tt_l1_ptr uint32_t* const>(connection_live_semaphore_ptr),
                sender_channel_ack_cmd_buf_ids[1],
                get_credits_init_val<1>(),
                notify_worker_of_read_counter_update_src_address);
    }
#ifdef FABRIC_2D
    {
        auto connection_live_semaphore_ptr =
            reinterpret_cast<volatile tt_l1_ptr uint32_t* const>(local_sender_connection_live_semaphore_addresses[2]);
        auto connection_worker_info_ptr = reinterpret_cast<volatile tt::tt_fabric::EDMChannelWorkerLocationInfo*>(
            local_sender_connection_info_addresses[2]);
        new (&local_sender_channel_worker_interfaces.template get<2>()) tt::tt_fabric::
            StaticSizedSenderChannelWorkerInterface<tt::tt_fabric::worker_handshake_noc, SENDER_NUM_BUFFERS_ARRAY[2]>(
                connection_worker_info_ptr,
                0,  // Not used for credits.
                reinterpret_cast<volatile tt_l1_ptr uint32_t* const>(connection_live_semaphore_ptr),
                sender_channel_ack_cmd_buf_ids[2],
                get_credits_init_val<2>(),
                notify_worker_of_read_counter_update_src_address);
    }
    {
        auto connection_live_semaphore_ptr =
            reinterpret_cast<volatile tt_l1_ptr uint32_t* const>(local_sender_connection_live_semaphore_addresses[3]);
        auto connection_worker_info_ptr = reinterpret_cast<volatile tt::tt_fabric::EDMChannelWorkerLocationInfo*>(
            local_sender_connection_info_addresses[3]);
        new (&local_sender_channel_worker_interfaces.template get<3>()) tt::tt_fabric::
            StaticSizedSenderChannelWorkerInterface<tt::tt_fabric::worker_handshake_noc, SENDER_NUM_BUFFERS_ARRAY[3]>(
                connection_worker_info_ptr,
                0,  // Not used for credits.
                reinterpret_cast<volatile tt_l1_ptr uint32_t* const>(connection_live_semaphore_ptr),
                sender_channel_ack_cmd_buf_ids[3],
                get_credits_init_val<3>(),
                notify_worker_of_read_counter_update_src_address);
    }
#endif
    if constexpr (NUM_SENDER_CHANNELS == 3 || NUM_SENDER_CHANNELS == 5) {
        {
            static_assert(NUM_SENDER_CHANNELS > VC1_SENDER_CHANNEL);
            auto connection_live_semaphore_ptr = reinterpret_cast<volatile tt_l1_ptr uint32_t* const>(
                local_sender_connection_live_semaphore_addresses[VC1_SENDER_CHANNEL]);
            auto connection_worker_info_ptr = reinterpret_cast<volatile tt::tt_fabric::EDMChannelWorkerLocationInfo*>(
                local_sender_connection_info_addresses[VC1_SENDER_CHANNEL]);
            new (&local_sender_channel_worker_interfaces.template get<VC1_SENDER_CHANNEL>())
                tt::tt_fabric::StaticSizedSenderChannelWorkerInterface<
                    tt::tt_fabric::worker_handshake_noc,
                    SENDER_NUM_BUFFERS_ARRAY[VC1_SENDER_CHANNEL]>(
                    connection_worker_info_ptr,
                    0,  // Not used for credits.
                    reinterpret_cast<volatile tt_l1_ptr uint32_t* const>(connection_live_semaphore_ptr),
                    sender_channel_ack_cmd_buf_ids[VC1_SENDER_CHANNEL],
                    get_credits_init_val<VC1_SENDER_CHANNEL>(),
                    notify_worker_of_read_counter_update_src_address);
        }
    }
}

// copy the sender_channel_free_slots_stream_ids (in L1) to local memory for performance.
void populate_local_sender_channel_free_slots_stream_id_ordered_map(
    uint32_t has_downstream_edm_vc0_buffer_connection,
    std::array<uint32_t, NUM_SENDER_CHANNELS>& local_sender_channel_free_slots_stream_ids) {
    for (size_t i = 0; i < NUM_SENDER_CHANNELS; i++) {
        local_sender_channel_free_slots_stream_ids[i] = sender_channel_free_slots_stream_ids[i];
    }
}

constexpr bool IS_TEARDOWN_MASTER() { return MY_ERISC_ID == 0; }

void wait_for_other_local_erisc() {
    constexpr uint32_t multi_erisc_sync_start_value = 0x0fed;
    constexpr uint32_t multi_erisc_sync_step2_value = 0x1bad;
    if constexpr (IS_TEARDOWN_MASTER()) {
        write_stream_scratch_register<MULTI_RISC_TEARDOWN_SYNC_STREAM_ID>(multi_erisc_sync_start_value);
        while ((read_stream_scratch_register<MULTI_RISC_TEARDOWN_SYNC_STREAM_ID>() & 0x1FFF) !=
               multi_erisc_sync_step2_value) {
            invalidate_l1_cache();
        }
        write_stream_scratch_register<MULTI_RISC_TEARDOWN_SYNC_STREAM_ID>(0);
    } else {
        while ((read_stream_scratch_register<MULTI_RISC_TEARDOWN_SYNC_STREAM_ID>() & 0x1FFF) !=
               multi_erisc_sync_start_value) {
            invalidate_l1_cache();
        }
        write_stream_scratch_register<MULTI_RISC_TEARDOWN_SYNC_STREAM_ID>(multi_erisc_sync_step2_value);
    }
}

FORCE_INLINE void teardown(
    volatile tt_l1_ptr tt::tt_fabric::TerminationSignal* termination_signal_ptr,
    volatile tt_l1_ptr tt::tt_fabric::EDMStatus* edm_status_ptr,
    WriteTransactionIdTracker<
        RECEIVER_NUM_BUFFERS_ARRAY[0],
        NUM_TRANSACTION_IDS,
        0,
        edm_to_local_chip_noc,
        edm_to_downstream_noc> receiver_channel_0_trid_tracker,
    WriteTransactionIdTracker<
        RECEIVER_NUM_BUFFERS_ARRAY[NUM_RECEIVER_CHANNELS - 1],
        NUM_TRANSACTION_IDS,
        NUM_TRANSACTION_IDS,
        edm_to_local_chip_noc,
        edm_to_downstream_noc> receiver_channel_1_trid_tracker) {
    if constexpr (NUM_ACTIVE_ERISCS > 1) {
        wait_for_other_local_erisc();
    }
    if constexpr (is_receiver_channel_serviced[0]) {
        receiver_channel_0_trid_tracker.all_buffer_slot_transactions_acked();
    }
    if constexpr (is_receiver_channel_serviced[1]) {
        receiver_channel_1_trid_tracker.all_buffer_slot_transactions_acked();
    }

    // at minimum, the below call must be updated because in dynamic noc mode, the counters would be shared, so you'd
    // want a sync before this and coordination about which erisc should do the reset (only one of them should do it)
    static_assert(
        noc_mode != DM_DYNAMIC_NOC,
        "The fabric router implementation doesn't support dynamic noc mode. The implementation must be updated to "
        "support this");
    // re-init the noc counters as the noc api used is not incrementing them
    ncrisc_noc_counters_init();

    if constexpr (NUM_ACTIVE_ERISCS > 1) {
        wait_for_other_local_erisc();
    }
    if constexpr (wait_for_host_signal) {
        if constexpr (is_local_handshake_master) {
            notify_subordinate_routers(
                edm_channels_mask,
                local_handshake_master_eth_chan,
                (uint32_t)termination_signal_ptr,
                *termination_signal_ptr);
        }
    }

    // write barrier should be coordinated for dynamic noc mode. Safest is probably to do a `wait_for_other_local_erisc`
    // followed by master core doing barrier
    static_assert(noc_mode != DM_DYNAMIC_NOC, "Update here when enabling dynamic noc mode");
    noc_async_write_barrier();
    noc_async_atomic_barrier();

    if constexpr (NUM_ACTIVE_ERISCS > 1) {
        wait_for_other_local_erisc();
    }
    if constexpr (IS_TEARDOWN_MASTER()) {
        *edm_status_ptr = tt::tt_fabric::EDMStatus::TERMINATED;
    }
}

void initialize_state_for_txq1_active_mode() {
    eth_enable_packet_mode(receiver_txq_id);
    for (size_t i = 0; i < NUM_RECEIVER_CHANNELS; i++) {
        reinterpret_cast<volatile uint32_t*>(local_receiver_ack_counters_base_address)[i] = 0;
        reinterpret_cast<volatile uint32_t*>(local_receiver_completion_counters_base_address)[i] = 0;
    }
    eth_txq_reg_write(receiver_txq_id, ETH_TXQ_DATA_PACKET_ACCEPT_AHEAD, DEFAULT_NUM_ETH_TXQ_DATA_PACKET_ACCEPT_AHEAD);
}
void initialize_state_for_txq1_active_mode_sender_side() {
    for (size_t i = 0; i < NUM_SENDER_CHANNELS; i++) {
        reinterpret_cast<volatile uint32_t*>(to_sender_remote_ack_counters_base_address)[i] = 0;
        reinterpret_cast<volatile uint32_t*>(to_sender_remote_completion_counters_base_address)[i] = 0;
    }
}

void kernel_main() {
    set_l1_data_cache<true>();
    eth_txq_reg_write(sender_txq_id, ETH_TXQ_DATA_PACKET_ACCEPT_AHEAD, DEFAULT_NUM_ETH_TXQ_DATA_PACKET_ACCEPT_AHEAD);
    static_assert(
        receiver_txq_id == sender_txq_id || receiver_txq_id == 1,
        "For multi-txq mode, the only currently supported configuration is sender_txq_id=0 and receiver_txq_id=1");
    if constexpr (receiver_txq_id != sender_txq_id) {
        constexpr bool is_erisc_that_sets_up_second_txq = is_receiver_channel_serviced[0];
        if constexpr (is_erisc_that_sets_up_second_txq) {
            initialize_state_for_txq1_active_mode();
        }
        if constexpr (is_sender_channel_serviced[0]) {
            initialize_state_for_txq1_active_mode_sender_side();
        }
    }

    //
    // COMMON CT ARGS (not specific to sender or receiver)
    //

    // Initialize stream register state for credit management across the Ethernet link.
    // We make sure to do this before we handshake to guarantee that the registers are
    // initialized before the other side has any possibility of modifying them.
    init_ptr_val<to_receiver_packets_sent_streams[0]>(0);
    init_ptr_val<to_receiver_packets_sent_streams[1]>(0);
    init_ptr_val<to_sender_packets_acked_streams[0]>(0);
    init_ptr_val<to_sender_packets_acked_streams[1]>(0);
    init_ptr_val<to_sender_packets_acked_streams[2]>(0);
    init_ptr_val<to_sender_packets_completed_streams[0]>(0);
    init_ptr_val<to_sender_packets_completed_streams[1]>(0);
    init_ptr_val<to_sender_packets_completed_streams[2]>(0);
    // The first sender channel in the array is always for the transient/worker connection
    init_ptr_val<sender_channel_free_slots_stream_ids[0]>(SENDER_NUM_BUFFERS_ARRAY[0]);  // LOCAL WORKER
    init_ptr_val<sender_channel_free_slots_stream_ids[1]>(SENDER_NUM_BUFFERS_ARRAY[1]);  // Compact index 0
    init_ptr_val<sender_channel_free_slots_stream_ids[2]>(SENDER_NUM_BUFFERS_ARRAY[2]);  // Compact index 1
    // TODO: change to per channel downstream buffers.
    init_ptr_val<vc_0_free_slots_from_downstream_edge_1_stream_id>(DOWNSTREAM_SENDER_NUM_BUFFERS_VC0);
    init_ptr_val<vc_0_free_slots_from_downstream_edge_2_stream_id>(DOWNSTREAM_SENDER_NUM_BUFFERS_VC0);
    init_ptr_val<vc_0_free_slots_from_downstream_edge_3_stream_id>(DOWNSTREAM_SENDER_NUM_BUFFERS_VC0);
    init_ptr_val<vc_1_free_slots_from_downstream_edge_1_stream_id>(DOWNSTREAM_SENDER_NUM_BUFFERS_VC1);

    if constexpr (NUM_ACTIVE_ERISCS > 1) {
        wait_for_other_local_erisc();
    }

    if constexpr (is_2d_fabric) {
        init_ptr_val<sender_channel_free_slots_stream_ids[3]>(SENDER_NUM_BUFFERS_ARRAY[3]);  // Compact index 2
        init_ptr_val<sender_channel_free_slots_stream_ids[4]>(SENDER_NUM_BUFFERS_ARRAY[4]);  // VC1
        init_ptr_val<to_sender_packets_acked_streams[3]>(0);
        init_ptr_val<to_sender_packets_acked_streams[4]>(0);
        init_ptr_val<to_sender_packets_completed_streams[3]>(0);
        init_ptr_val<to_sender_packets_completed_streams[4]>(0);
    }

    if constexpr (code_profiling_enabled_timers_bitfield != 0) {
        clear_code_profiling_buffer(code_profiling_buffer_base_addr);
    }

    // TODO: CONVERT TO SEMAPHORE
    volatile auto termination_signal_ptr =
        reinterpret_cast<volatile tt::tt_fabric::TerminationSignal*>(termination_signal_addr);
    volatile auto edm_local_sync_ptr = reinterpret_cast<volatile tt_l1_ptr uint32_t*>(edm_local_sync_ptr_addr);
    volatile auto edm_status_ptr = reinterpret_cast<volatile tt_l1_ptr tt::tt_fabric::EDMStatus*>(edm_status_ptr_addr);

    // In persistent mode, we must rely on static addresses for our local semaphores that are locally
    // initialized, rather than metal device APIs. This way different subdevice programs can reliably
    // resolve the semaphore addresses on the EDM core

    size_t arg_idx = 0;
    ///////////////////////
    // Common runtime args:
    ///////////////////////
    const size_t local_sender_channel_0_connection_semaphore_addr = get_arg_val<uint32_t>(arg_idx++);
    const size_t local_sender_channel_1_connection_semaphore_addr = get_arg_val<uint32_t>(arg_idx++);
    const size_t local_sender_channel_2_connection_semaphore_addr = get_arg_val<uint32_t>(arg_idx++);
    const size_t local_sender_channel_3_connection_semaphore_addr = get_arg_val<uint32_t>(arg_idx++);
    const size_t local_sender_channel_4_connection_semaphore_addr = get_arg_val<uint32_t>(arg_idx++);
    const size_t local_sender_channel_0_connection_buffer_index_id = get_arg_val<uint32_t>(arg_idx++);
    const size_t local_sender_channel_1_connection_buffer_index_id = get_arg_val<uint32_t>(arg_idx++);
    const size_t local_sender_channel_2_connection_buffer_index_id = get_arg_val<uint32_t>(arg_idx++);
    const size_t local_sender_channel_3_connection_buffer_index_id = get_arg_val<uint32_t>(arg_idx++);
    const size_t local_sender_channel_4_connection_buffer_index_id = get_arg_val<uint32_t>(arg_idx++);

    // downstream EDM VC0 connection info
    const auto has_downstream_edm_vc0_buffer_connection = get_arg_val<uint32_t>(arg_idx++);

    // For 2D: read 3 buffer base addresses, NOC coords, and registration addresses (one per compact index)
    // For 1D: reads as 1D and only uses first element
#if defined(FABRIC_2D)
    std::array<uint32_t, NUM_DOWNSTREAM_SENDERS_VC0> downstream_edm_vc0_buffer_base_addresses;
    for (size_t i = 0; i < NUM_DOWNSTREAM_SENDERS_VC0; i++) {
        downstream_edm_vc0_buffer_base_addresses[i] = get_arg_val<uint32_t>(arg_idx++);
    }
#else
    const auto downstream_edm_vc0_buffer_base_address = get_arg_val<uint32_t>(arg_idx++);
#endif

    const auto downstream_edm_vc0_noc_x = get_arg_val<uint32_t>(arg_idx++);
    const auto downstream_edm_vc0_noc_y = get_arg_val<uint32_t>(arg_idx++);

#if defined(FABRIC_2D)
    std::array<uint32_t, NUM_DOWNSTREAM_SENDERS_VC0> downstream_edm_vc0_worker_registration_ids;
    std::array<uint32_t, NUM_DOWNSTREAM_SENDERS_VC0> downstream_edm_vc0_worker_location_info_addresses;
    std::array<uint32_t, NUM_DOWNSTREAM_SENDERS_VC0> downstream_edm_vc0_buffer_index_semaphore_addresses;
    for (size_t i = 0; i < NUM_DOWNSTREAM_SENDERS_VC0; i++) {
        downstream_edm_vc0_worker_registration_ids[i] = get_arg_val<uint32_t>(arg_idx++);
    }
    for (size_t i = 0; i < NUM_DOWNSTREAM_SENDERS_VC0; i++) {
        downstream_edm_vc0_worker_location_info_addresses[i] = get_arg_val<uint32_t>(arg_idx++);
    }
    for (size_t i = 0; i < NUM_DOWNSTREAM_SENDERS_VC0; i++) {
        downstream_edm_vc0_buffer_index_semaphore_addresses[i] = get_arg_val<uint32_t>(arg_idx++);
    }
#else
    const auto downstream_edm_vc0_worker_registration_id = get_arg_val<uint32_t>(arg_idx++);
    const auto downstream_edm_vc0_worker_location_info_address = get_arg_val<uint32_t>(arg_idx++);
    const auto downstream_edm_vc0_buffer_index_semaphore_address = get_arg_val<uint32_t>(arg_idx++);
#endif

    // unused - to be deleted
    [[maybe_unused]]
    const auto downstream_vc0_noc_interface_buffer_index_local_addr = 0;

    // downstream EDM semaphore location
    const auto has_downstream_edm_vc1_buffer_connection = get_arg_val<uint32_t>(arg_idx++);
    const auto downstream_edm_vc1_buffer_base_address = get_arg_val<uint32_t>(arg_idx++);
    const auto downstream_edm_vc1_noc_x = get_arg_val<uint32_t>(arg_idx++);
    const auto downstream_edm_vc1_noc_y = get_arg_val<uint32_t>(arg_idx++);

    const auto downstream_edm_vc1_worker_registration_id = get_arg_val<uint32_t>(arg_idx++);
    const auto downstream_edm_vc1_worker_location_info_address = get_arg_val<uint32_t>(arg_idx++);
    // unused now - to be deleted
    [[maybe_unused]]
    const auto downstream_vc1_noc_interface_buffer_index_local_addr = 0;
    const auto downstream_edm_vc1_buffer_index_semaphore_address = get_arg_val<uint32_t>(arg_idx++);

    const auto my_sem_for_teardown_from_edm_0 = get_arg_val<uint32_t>(arg_idx++);
    const auto my_sem_for_teardown_from_edm_1 = get_arg_val<uint32_t>(arg_idx++);
    const auto my_sem_for_teardown_from_edm_2 = get_arg_val<uint32_t>(arg_idx++);
    const auto my_sem_for_teardown_from_edm_3 = get_arg_val<uint32_t>(arg_idx++);
    const auto my_sem_for_teardown_from_edm_4 = get_arg_val<uint32_t>(arg_idx++);

    ////////////////////////
    // Sender runtime args
    ////////////////////////
    auto sender0_worker_semaphore_ptr = reinterpret_cast<volatile uint32_t*>(get_arg_val<uint32_t>(arg_idx++));
    auto sender1_worker_semaphore_ptr = reinterpret_cast<volatile uint32_t*>(get_arg_val<uint32_t>(arg_idx++));
    auto sender2_worker_semaphore_ptr = reinterpret_cast<volatile uint32_t*>(get_arg_val<uint32_t>(arg_idx++));
    auto sender3_worker_semaphore_ptr = reinterpret_cast<volatile uint32_t*>(get_arg_val<uint32_t>(arg_idx++));
    auto sender4_worker_semaphore_ptr = reinterpret_cast<volatile uint32_t*>(get_arg_val<uint32_t>(arg_idx++));

    ///////////////////////////////////////////////
    // Local tensix (relay) connection runtime args
    // UDM mode only - packed at end of runtime args
    ///////////////////////////////////////////////
    const auto has_local_tensix_relay_connection = get_arg_val<uint32_t>(arg_idx++);
    uint32_t local_tensix_relay_buffer_base_address = 0;
    uint32_t local_tensix_relay_noc_x = 0;
    uint32_t local_tensix_relay_noc_y = 0;
    uint32_t local_tensix_relay_worker_registration_id = 0;
    uint32_t local_tensix_relay_worker_location_info_address = 0;
    uint32_t local_tensix_relay_free_slots_stream_id = 0;
    uint32_t local_tensix_relay_connection_buffer_index_id = 0;
    if constexpr (udm_mode) {
        if (has_local_tensix_relay_connection) {
            local_tensix_relay_buffer_base_address = get_arg_val<uint32_t>(arg_idx++);
            local_tensix_relay_noc_x = get_arg_val<uint32_t>(arg_idx++);
            local_tensix_relay_noc_y = get_arg_val<uint32_t>(arg_idx++);
            local_tensix_relay_worker_registration_id = get_arg_val<uint32_t>(arg_idx++);
            local_tensix_relay_worker_location_info_address = get_arg_val<uint32_t>(arg_idx++);
            local_tensix_relay_free_slots_stream_id = get_arg_val<uint32_t>(arg_idx++);
            local_tensix_relay_connection_buffer_index_id = get_arg_val<uint32_t>(arg_idx++);
        }
    }

    const size_t local_sender_channel_0_connection_buffer_index_addr =
        local_sender_channel_0_connection_buffer_index_id;
    //  initialize the statically allocated "semaphores"
    if constexpr (is_sender_channel_serviced[0]) {
        *reinterpret_cast<volatile uint32_t*>(local_sender_channel_0_connection_semaphore_addr) = 0;
        *reinterpret_cast<volatile uint32_t*>(local_sender_channel_0_connection_buffer_index_addr) = 0;
        *sender0_worker_semaphore_ptr = 0;
    }
    if constexpr (is_sender_channel_serviced[1]) {
        *reinterpret_cast<volatile uint32_t*>(local_sender_channel_1_connection_semaphore_addr) = 0;
        *reinterpret_cast<volatile uint32_t*>(local_sender_channel_1_connection_buffer_index_id) = 0;
        *sender1_worker_semaphore_ptr = 0;
    }
    if constexpr (is_sender_channel_serviced[2]) {
        *reinterpret_cast<volatile uint32_t*>(local_sender_channel_2_connection_semaphore_addr) = 0;
        *reinterpret_cast<volatile uint32_t*>(local_sender_channel_2_connection_buffer_index_id) = 0;
        *sender2_worker_semaphore_ptr = 0;
    }
    if constexpr (is_2d_fabric) {
        if constexpr (is_sender_channel_serviced[3]) {
            *reinterpret_cast<volatile uint32_t*>(local_sender_channel_3_connection_semaphore_addr) = 0;
            *reinterpret_cast<volatile uint32_t*>(local_sender_channel_3_connection_buffer_index_id) = 0;
            *sender3_worker_semaphore_ptr = 0;
        }
        if constexpr (is_sender_channel_serviced[4]) {
            *reinterpret_cast<volatile uint32_t*>(local_sender_channel_4_connection_semaphore_addr) = 0;
            *reinterpret_cast<volatile uint32_t*>(local_sender_channel_4_connection_buffer_index_id) = 0;
            *sender4_worker_semaphore_ptr = 0;
        }
    }

    *edm_status_ptr = tt::tt_fabric::EDMStatus::STARTED;

    //////////////////////////////
    //////////////////////////////
    //        Object Setup
    //////////////////////////////
    //////////////////////////////

    std::array<uint32_t, NUM_SENDER_CHANNELS> local_sender_channel_free_slots_stream_ids;

    const auto& local_sem_for_teardown_from_downstream_edm =
        take_first_n_elements<NUM_DOWNSTREAM_CHANNELS, MAX_NUM_SENDER_CHANNELS, size_t>(
            std::array<size_t, MAX_NUM_SENDER_CHANNELS>{
                my_sem_for_teardown_from_edm_0,
                my_sem_for_teardown_from_edm_1,
                my_sem_for_teardown_from_edm_2,
                my_sem_for_teardown_from_edm_3,
                my_sem_for_teardown_from_edm_4});

    // create the remote receiver channel buffers using multi-pool system
    auto remote_receiver_channels = tt::tt_fabric::MultiPoolEthChannelBuffers<
        PACKET_HEADER_TYPE,
        eth_remote_channel_pools_args,
        REMOTE_RECEIVER_TO_POOL_TYPE,
        REMOTE_RECEIVER_TO_POOL_IDX>::make();

    auto local_receiver_channels =
        tt::tt_fabric::MultiPoolEthChannelBuffers<
            PACKET_HEADER_TYPE,
            channel_pools_args,
            RECEIVER_TO_POOL_TYPE,
            RECEIVER_TO_POOL_IDX
        >::make();

    auto local_sender_channels = tt::tt_fabric::MultiPoolSenderEthChannelBuffers<
        PACKET_HEADER_TYPE,
        channel_pools_args,
        SENDER_TO_POOL_TYPE,
        SENDER_TO_POOL_IDX>::make();

    std::array<size_t, NUM_SENDER_CHANNELS> local_sender_connection_live_semaphore_addresses =
        take_first_n_elements<NUM_SENDER_CHANNELS, MAX_NUM_SENDER_CHANNELS, size_t>(
            std::array<size_t, MAX_NUM_SENDER_CHANNELS>{
                local_sender_channel_0_connection_semaphore_addr,
                local_sender_channel_1_connection_semaphore_addr,
                local_sender_channel_2_connection_semaphore_addr,
                local_sender_channel_3_connection_semaphore_addr,
                local_sender_channel_4_connection_semaphore_addr});
    std::array<size_t, NUM_SENDER_CHANNELS> local_sender_connection_info_addresses =
        take_first_n_elements<NUM_SENDER_CHANNELS, MAX_NUM_SENDER_CHANNELS, size_t>(
            std::array<size_t, MAX_NUM_SENDER_CHANNELS>{
                local_sender_channel_0_connection_info_addr,
                local_sender_channel_1_connection_info_addr,
                local_sender_channel_2_connection_info_addr,
                local_sender_channel_3_connection_info_addr,
                local_sender_channel_4_connection_info_addr});

    for (size_t i = 0; i < NUM_SENDER_CHANNELS; i++) {
        auto connection_worker_info_ptr = reinterpret_cast<volatile tt::tt_fabric::EDMChannelWorkerLocationInfo*>(
            local_sender_connection_info_addresses[i]);
        connection_worker_info_ptr->edm_read_counter = 0;
    }
    // create the sender channel worker interfaces with input array of number of buffers
    auto local_sender_channel_worker_interfaces =
        tt::tt_fabric::EdmChannelWorkerInterfaces<tt::tt_fabric::worker_handshake_noc, SENDER_NUM_BUFFERS_ARRAY>::make(
            std::make_index_sequence<NUM_SENDER_CHANNELS>{});

    // TODO: change to TMP.
    std::array<RouterToRouterSender<DOWNSTREAM_SENDER_NUM_BUFFERS_VC0>, NUM_DOWNSTREAM_SENDERS_VC0>
        downstream_edm_noc_interfaces_vc0;
    RouterToRouterSender<DOWNSTREAM_SENDER_NUM_BUFFERS_VC1> downstream_edm_noc_interface_vc1;
    populate_local_sender_channel_free_slots_stream_id_ordered_map(
        has_downstream_edm_vc0_buffer_connection, local_sender_channel_free_slots_stream_ids);

    if (has_downstream_edm_vc0_buffer_connection) {
        // Only bit 0 is set for 1D
        // For 2D: 3 bits set for compact indices 0, 1, 2 (excluding router's own direction)
        uint32_t has_downstream_edm = has_downstream_edm_vc0_buffer_connection & 0x7;  // 3-bit mask
        uint32_t compact_index = 0;
        while (has_downstream_edm) {
            if (has_downstream_edm & 0x1) {
                const auto teardown_sem_address = local_sem_for_teardown_from_downstream_edm[compact_index];
                // reset the handshake addresses to 0 (this is for router -> router handshake for connections over noc)
                *reinterpret_cast<volatile uint32_t* const>(teardown_sem_address) = 0;
#if defined(FABRIC_2D)
                auto receiver_channel_free_slots_stream_id = StreamId{vc_0_free_slots_stream_ids[compact_index]};
#else
                auto receiver_channel_free_slots_stream_id = StreamId{vc_0_free_slots_stream_ids[0]};
#endif
                new (&downstream_edm_noc_interfaces_vc0[compact_index])
                    RouterToRouterSender<DOWNSTREAM_SENDER_NUM_BUFFERS_VC0>(
                        // persistent_mode -> hardcode to false for 1D because for 1D, EDM -> EDM
                        // connections we must always use semaphore lookup
                        // For 2D, downstream_edm_vc0_semaphore_id is an address.
                        is_persistent_fabric,
                        (downstream_edm_vc0_noc_x >> (compact_index * 8)) & 0xFF,
                        (downstream_edm_vc0_noc_y >> (compact_index * 8)) & 0xFF,
#if defined(FABRIC_2D)
                        downstream_edm_vc0_buffer_base_addresses[compact_index],
#else
                        downstream_edm_vc0_buffer_base_address,
#endif
                        DOWNSTREAM_SENDER_NUM_BUFFERS_VC0,
#if defined(FABRIC_2D)
                        // connection handshake address on downstream edm
                        downstream_edm_vc0_worker_registration_ids[compact_index],
                        // worker location info address on downstream edm
                        // written by this interface when it connects to the downstream edm
                        // so that the downstream edm knows who its upstream peer is
                        downstream_edm_vc0_worker_location_info_addresses[compact_index],
#else
                        downstream_edm_vc0_worker_registration_id,
                        downstream_edm_vc0_worker_location_info_address,
#endif
                        channel_buffer_size,
                // Used to park current write pointer value at the downstream edm
                // when this interface disconnects from the downstream edm.
#if defined(FABRIC_2D)
                        downstream_edm_vc0_buffer_index_semaphore_addresses[compact_index],
#else
                        downstream_edm_vc0_buffer_index_semaphore_address,
#endif
                        0,  // Unused for Router->Router connections. Router->Router always uses stream registers for
                            // credits. Used by Worker->Router connections. This is an address in the worker's L1. The
                            // Router that a Worker adapter is connected to writes its read counter to this address. The
                            // worker uses this to calculate free slots in the router's sender channel.
                        reinterpret_cast<volatile uint32_t* const>(teardown_sem_address),
                        downstream_vc0_noc_interface_buffer_index_local_addr,  // keep common, since its a scratch noc
                                                                               // read dest.

#if defined(FABRIC_2D)
                        get_vc0_downstream_sender_channel_free_slots_stream_id(compact_index),
#else
                        local_sender_channel_free_slots_stream_ids[1],
#endif
                        // This is our local stream register for the copy of the downstream router's
                        // free slots
                        receiver_channel_free_slots_stream_id,
                        receiver_channel_forwarding_data_cmd_buf_ids[0],
                        receiver_channel_forwarding_sync_cmd_buf_ids[0]);
                // Only receiver channel servicing cores should be setting up the noc cmd buf.
                if constexpr (NUM_ACTIVE_ERISCS == 1 && !FORCE_ALL_PATHS_TO_USE_SAME_NOC) {
                    downstream_edm_noc_interfaces_vc0[compact_index]
                        .template setup_edm_noc_cmd_buf<
                            tt::tt_fabric::edm_to_downstream_noc,
                            tt::tt_fabric::forward_and_local_write_noc_vc>();
                }
            }
            compact_index++;
            has_downstream_edm >>= 1;
        }
    }

    if constexpr (enable_deadlock_avoidance && is_receiver_channel_serviced[0]) {
        if (has_downstream_edm_vc1_buffer_connection) {
            const auto teardown_sem_address = local_sem_for_teardown_from_downstream_edm[NUM_DOWNSTREAM_CHANNELS - 1];
            // reset the handshake addresses to 0
            *reinterpret_cast<volatile uint32_t* const>(teardown_sem_address) = 0;

            auto downstream_sender_channel_credit_stream_id =
                local_sender_channel_free_slots_stream_ids[VC1_SENDER_CHANNEL];
            new (&downstream_edm_noc_interface_vc1) RouterToRouterSender<DOWNSTREAM_SENDER_NUM_BUFFERS_VC1>(
                // persistent_mode -> hardcode to false because for EDM -> EDM
                //  connections we must always use semaphore lookup
                is_persistent_fabric,
                downstream_edm_vc1_noc_x,
                downstream_edm_vc1_noc_y,
                downstream_edm_vc1_buffer_base_address,
                DOWNSTREAM_SENDER_NUM_BUFFERS_VC1,
                downstream_edm_vc1_worker_registration_id,
                downstream_edm_vc1_worker_location_info_address,
                channel_buffer_size,
                downstream_edm_vc1_buffer_index_semaphore_address,
                0,  // Unused for Router->Router connections. Router->Router always uses stream registers for
                    // credits. Used by Worker->Router connections. This is an address in the worker's L1. The
                    // Router that a Worker adapter is connected to writes its read counter to this address. The
                    // worker uses this to calculate free slots in the router's sender channel.
                reinterpret_cast<volatile uint32_t* const>(teardown_sem_address),
                downstream_vc1_noc_interface_buffer_index_local_addr,

                // remote (downstream) sender channel credits stream ID
                downstream_sender_channel_credit_stream_id,
                // This is our local stream register for the copy of the downstream router's
                // free slots
                StreamId{vc_1_free_slots_from_downstream_edge_1_stream_id},
                receiver_channel_forwarding_data_cmd_buf_ids[1],
                receiver_channel_forwarding_sync_cmd_buf_ids[1]);

            // Only receiver channel servicing cores should be setting up the noc cmd buf.
            // If there is only one active erisc, then it is guaranteed we are the receiver channel
            // servicing core. Otherwise, in multi-erisc mode, this initialization happens later due
            // to a noc dependency. See the comment for the initialization that happens later in multi-erisc mode.
            if constexpr (NUM_ACTIVE_ERISCS == 1 && !FORCE_ALL_PATHS_TO_USE_SAME_NOC) {
                downstream_edm_noc_interface_vc1.template setup_edm_noc_cmd_buf<
                    tt::tt_fabric::edm_to_downstream_noc,
                    tt::tt_fabric::forward_and_local_write_noc_vc>();
            }
        }
    }

    // Setup local tensix relay connection (UDM mode only)
    // This is a separate connection path from downstream EDM connections
    // Relay handles forwarding packets to local chip workers
    // Uses dedicated stream IDs and L1 locations to avoid assumptions about direction indexing
    // LOCAL_RELAY_NUM_BUFFERS comes from compile-time args (propagated from relay config)
    RouterToRouterSender<LOCAL_RELAY_NUM_BUFFERS> local_relay_interface;
    if constexpr (udm_mode) {
        if (has_local_tensix_relay_connection) {
            // Reuse RouterToRouterSender for relay connection
            // Relay is just another sender interface, but pointing to local tensix instead of remote router

            new (&local_relay_interface) RouterToRouterSender<LOCAL_RELAY_NUM_BUFFERS>(
                true,  // persistent_mode - relay is always a persistent connection
                local_tensix_relay_noc_x,
                local_tensix_relay_noc_y,
                local_tensix_relay_buffer_base_address,
                LOCAL_RELAY_NUM_BUFFERS,  // Use compile-time constant
                local_tensix_relay_worker_registration_id,
                local_tensix_relay_worker_location_info_address,
                channel_buffer_size,
                local_tensix_relay_connection_buffer_index_id,  // From runtime args - dedicated L1 location for relay
                                                                // connection
                0,        // worker read counter address - unused for Router->Relay (uses stream registers)
                nullptr,  // teardown semaphore - router never calls close on relay
                0,        // buffer_index_local_addr - scratch space for noc reads
                // Remote stream: relay's free slots stream (what relay publishes) - from runtime args
                StreamId{local_tensix_relay_free_slots_stream_id},
                // Local stream: our copy of relay's free slots - dedicated stream ID for relay
                StreamId{tensix_relay_local_free_slots_stream_id},
                receiver_channel_forwarding_data_cmd_buf_ids[0],
                receiver_channel_forwarding_sync_cmd_buf_ids[0]);

            // Setup NOC command buffer for relay interface
            if constexpr (NUM_ACTIVE_ERISCS == 1 && !FORCE_ALL_PATHS_TO_USE_SAME_NOC) {
                local_relay_interface.template setup_edm_noc_cmd_buf<
                    tt::tt_fabric::edm_to_downstream_noc,
                    tt::tt_fabric::forward_and_local_write_noc_vc>();
            }
        }
    }

    // helps ubenchmark performance
    __asm__("nop");

    // initialize the local receiver channel buffers
    local_receiver_channels.init<channel_pools_args>(
        channel_buffer_size,
        sizeof(PACKET_HEADER_TYPE));

    // initialize the remote receiver channel buffers
    remote_receiver_channels.init<eth_remote_channel_pools_args>(
        channel_buffer_size,
        sizeof(PACKET_HEADER_TYPE));

    // initialize the local sender channel worker interfaces
    local_sender_channels.init<channel_pools_args>(
        channel_buffer_size,
        sizeof(PACKET_HEADER_TYPE));

    // initialize the local sender channel worker interfaces
    // Sender channel 0 is always for local worker in the new design
    constexpr auto sender_channel = 0;
    if constexpr (is_sender_channel_serviced[sender_channel]) {
        init_local_sender_channel_worker_interfaces(
            local_sender_connection_live_semaphore_addresses,
            local_sender_connection_info_addresses,
            local_sender_channel_worker_interfaces);
    }

    __asm__("nop");

    WriteTransactionIdTracker<
        RECEIVER_NUM_BUFFERS_ARRAY[0],
        NUM_TRANSACTION_IDS,
        0,
        edm_to_local_chip_noc,
        edm_to_downstream_noc>
        receiver_channel_0_trid_tracker;
    receiver_channel_0_trid_tracker.init();
    WriteTransactionIdTracker<
        RECEIVER_NUM_BUFFERS_ARRAY[NUM_RECEIVER_CHANNELS - 1],
        NUM_TRANSACTION_IDS,
        NUM_TRANSACTION_IDS,
        edm_to_local_chip_noc,
        edm_to_downstream_noc>
        receiver_channel_1_trid_tracker;
    receiver_channel_1_trid_tracker.init();

#ifdef ARCH_BLACKHOLE
    // A Blackhole hardware bug requires all noc inline writes to be non-posted so we hardcode to false here
    // A more detailed description can be found in `noc_inline_dw_write` in the `dataflow_api` header file
    constexpr bool use_posted_writes_for_connection_open = false;
#else
    constexpr bool use_posted_writes_for_connection_open = true;
#endif

    if constexpr (NUM_ACTIVE_ERISCS > 1) {
        // This barrier is here just in case the initialization process of any of the sender/receiver channel
        // implementations require any assumptions about channel contents or anything similar. Without it there
        // is possibility of a race. The race would be where the the risc core responsible for Ethernet level handshake
        // completes before the other risc finishes setup of channel/credit datastructures. If that happened, then
        // it would be possible for the other (remote) Ethernet core to start sending packets/credits to our core before
        // all of our cores are done setup, leading to potentially undefined behavior.
        //
        // Whether or not there truly is a race in a given snapshot/commit hash is not relevant. The intention with this
        // is to avoid all possible footguns as implementations of underlying datastructures potenntially change over
        // time.
        wait_for_other_local_erisc();
    }
    if constexpr (enable_ethernet_handshake) {
        if constexpr (is_handshake_sender) {
            erisc::datamover::handshake::sender_side_handshake(
                handshake_addr, DEFAULT_HANDSHAKE_CONTEXT_SWITCH_TIMEOUT);
        } else {
            erisc::datamover::handshake::receiver_side_handshake(
                handshake_addr, DEFAULT_HANDSHAKE_CONTEXT_SWITCH_TIMEOUT);
        }

        *edm_status_ptr = tt::tt_fabric::EDMStatus::REMOTE_HANDSHAKE_COMPLETE;

        if constexpr (wait_for_host_signal) {
            if constexpr (is_local_handshake_master) {
                wait_for_notification((uint32_t)edm_local_sync_ptr, num_local_edms - 1);
                // This master sends notification to self for multi risc in single eth core case,
                // This still send to self even though with single risc core case, but no side effects
                constexpr uint32_t exclude_eth_chan = std::numeric_limits<uint32_t>::max();
                notify_subordinate_routers(
                    edm_channels_mask, exclude_eth_chan, (uint32_t)edm_local_sync_ptr, num_local_edms);
            } else {
                notify_master_router(local_handshake_master_eth_chan, (uint32_t)edm_local_sync_ptr);
                wait_for_notification((uint32_t)edm_local_sync_ptr, num_local_edms);
            }

            *edm_status_ptr = tt::tt_fabric::EDMStatus::LOCAL_HANDSHAKE_COMPLETE;

            // 1. All risc cores wait for READY_FOR_TRAFFIC signal
            // 2. All risc cores in master eth core receive signal from host and exits from this wait
            //    Other subordinate risc cores wait for this signal
            // 4. The other subordinate risc cores receive the READY_FOR_TRAFFIC signal and exit from this wait
            wait_for_notification((uint32_t)edm_status_ptr, tt::tt_fabric::EDMStatus::READY_FOR_TRAFFIC);

            if constexpr (is_local_handshake_master) {
                // 3. Only master risc core notifies all subordinate risc cores (except subordinate riscs in master eth
                // core)
                notify_subordinate_routers(
                    edm_channels_mask,
                    local_handshake_master_eth_chan,
                    (uint32_t)edm_status_ptr,
                    tt::tt_fabric::EDMStatus::READY_FOR_TRAFFIC);
            }
        }
    }

    if constexpr (NUM_ACTIVE_ERISCS > 1) {
        wait_for_other_local_erisc();
    }

    // if enable the tensix extension, then before open downstream connection, need to wait for downstream tensix ready
    // for connection.
    if constexpr (num_ds_or_local_tensix_connections) {
        wait_for_notification((uint32_t)edm_local_tensix_sync_ptr_addr, num_ds_or_local_tensix_connections);
    }

    if constexpr (is_2d_fabric) {
        uint32_t has_downstream_edm = has_downstream_edm_vc0_buffer_connection & 0x7;  // 3-bit mask
        uint32_t edm_index = 0;
        while (has_downstream_edm) {
            if constexpr (is_receiver_channel_serviced[0]) {
                if (has_downstream_edm & 0x1) {
                    // open connections with available downstream edms
                    downstream_edm_noc_interfaces_vc0[edm_index]
                        .template open<
                            false,
                            use_posted_writes_for_connection_open,
                            tt::tt_fabric::worker_handshake_noc>();
                }
            }
            edm_index++;
            has_downstream_edm >>= 1;
        }
        if constexpr (enable_deadlock_avoidance && is_receiver_channel_serviced[0]) {
            if (has_downstream_edm_vc1_buffer_connection) {
                downstream_edm_noc_interface_vc1
                    .template open<false, use_posted_writes_for_connection_open, tt::tt_fabric::worker_handshake_noc>();
            }
        }
        if constexpr (udm_mode) {
            if (has_local_tensix_relay_connection) {
                // open connection here to relay kernel
                local_relay_interface
                    .template open<false, use_posted_writes_for_connection_open, tt::tt_fabric::worker_handshake_noc>();
            }
        }
    } else {
        // We can check just the first index because all receiver channels are serviced by the same core
        if constexpr (is_receiver_channel_serviced[0]) {
            if (has_downstream_edm_vc0_buffer_connection) {
                downstream_edm_noc_interfaces_vc0[0]
                    .template open<false, use_posted_writes_for_connection_open, tt::tt_fabric::worker_handshake_noc>();
                ASSERT(
                    get_ptr_val(downstream_edm_noc_interfaces_vc0[0].get_worker_credits_stream_id()) ==
                    DOWNSTREAM_SENDER_NUM_BUFFERS_VC0);
            }
            if (has_downstream_edm_vc1_buffer_connection) {
                downstream_edm_noc_interface_vc1
                    .template open<false, use_posted_writes_for_connection_open, tt::tt_fabric::worker_handshake_noc>();
                ASSERT(
                    get_ptr_val(downstream_edm_noc_interface_vc1.get_worker_credits_stream_id()) ==
                    DOWNSTREAM_SENDER_NUM_BUFFERS_VC1);
            }
        }
    }

    if constexpr (NUM_ACTIVE_ERISCS > 1) {
        wait_for_other_local_erisc();
    }

    if constexpr (is_receiver_channel_serviced[0] and NUM_ACTIVE_ERISCS > 1) {
        // Two erisc mode requires us to reorder the cmd buf programming/state setting
        // because we need to reshuffle some of our cmd_buf/noc assignments around for
        // just the fabric bringup phase. These calls are also located earlier for the
        // single erisc mode
        if constexpr (!FORCE_ALL_PATHS_TO_USE_SAME_NOC) {
            uint32_t has_downstream_edm = has_downstream_edm_vc0_buffer_connection & 0x7;  // 3-bit mask
            uint32_t edm_index = 0;
            while (has_downstream_edm) {
                if (has_downstream_edm & 0x1) {
                    downstream_edm_noc_interfaces_vc0[edm_index]
                        .template setup_edm_noc_cmd_buf<
                            tt::tt_fabric::edm_to_downstream_noc,
                            tt::tt_fabric::forward_and_local_write_noc_vc>();
                }
                edm_index++;
                has_downstream_edm >>= 1;
            }
            if constexpr (enable_deadlock_avoidance) {
                if (has_downstream_edm_vc1_buffer_connection) {
                    downstream_edm_noc_interface_vc1.template setup_edm_noc_cmd_buf<
                        tt::tt_fabric::edm_to_downstream_noc,
                        tt::tt_fabric::forward_and_local_write_noc_vc>();
                }
            }
        }
    }
    std::array<uint8_t, num_eth_ports> port_direction_table;

    if constexpr (NUM_ACTIVE_ERISCS > 1) {
        wait_for_other_local_erisc();
    }
    WAYPOINT("FSCW");
    wait_for_static_connection_to_ready(
        local_sender_channel_worker_interfaces, local_sender_channel_free_slots_stream_ids);
    WAYPOINT("FSCD");

    if constexpr (NUM_ACTIVE_ERISCS > 1) {
        wait_for_other_local_erisc();
    }

    //////////////////////////////
    //////////////////////////////
    //        MAIN LOOP
    //////////////////////////////
    //////////////////////////////
    run_fabric_edm_main_loop<
        NUM_RECEIVER_CHANNELS,
        RouterToRouterSender<DOWNSTREAM_SENDER_NUM_BUFFERS_VC0>,
        RouterToRouterSender<DOWNSTREAM_SENDER_NUM_BUFFERS_VC1>,
        RouterToRouterSender<LOCAL_RELAY_NUM_BUFFERS>>(
        local_receiver_channels,
        local_sender_channels,
        local_sender_channel_worker_interfaces,
        downstream_edm_noc_interfaces_vc0,
        downstream_edm_noc_interface_vc1,
        // pass in the relay adpator
        local_relay_interface,
        remote_receiver_channels,
        termination_signal_ptr,
        receiver_channel_0_trid_tracker,
        receiver_channel_1_trid_tracker,
        port_direction_table,
        local_sender_channel_free_slots_stream_ids);
    WAYPOINT("LPDN");

    // we force these values to a non-zero value so that if we run the fabric back to back,
    // and we can reliably probe from host that this kernel has initialized properly.
    // Sender channel 0 is always for local worker in both 1D and 2D
    *reinterpret_cast<volatile uint32_t*>(local_sender_channel_0_connection_semaphore_addr) = 99;
    *reinterpret_cast<volatile uint32_t*>(local_sender_channel_0_connection_buffer_index_addr) = 99;
    *sender0_worker_semaphore_ptr = 99;

    // make sure all the noc transactions are acked before re-init the noc counters
    teardown(termination_signal_ptr, edm_status_ptr, receiver_channel_0_trid_tracker, receiver_channel_1_trid_tracker);

    set_l1_data_cache<false>();
    WAYPOINT("DONE");
}<|MERGE_RESOLUTION|>--- conflicted
+++ resolved
@@ -719,18 +719,12 @@
                 NORTH>(downstream_edm_interfaces_vc0, downstream_edm_interface_vc1, local_relay_interface);
             break;
         case LowLatencyMeshRoutingFields::FORWARD_SOUTH:
-<<<<<<< HEAD
-            ret_val = downstreams_have_space<rx_channel_id, DownstreamSenderVC0T, DownstreamSenderVC1T, SOUTH>(
-                downstream_edm_interfaces_vc0, downstream_edm_interface_vc1);
-            // dump[10] = 0xC0FEE110 | (uint32_t)ret_val;
-=======
             ret_val = downstreams_have_space<
                 rx_channel_id,
                 DownstreamSenderVC0T,
                 DownstreamSenderVC1T,
                 LocalRelayInterfaceT,
                 SOUTH>(downstream_edm_interfaces_vc0, downstream_edm_interface_vc1, local_relay_interface);
->>>>>>> df8d17af
             break;
         case LowLatencyMeshRoutingFields::WRITE_AND_FORWARD_NS:
             // Line Mcast North<->South
@@ -828,11 +822,6 @@
         case LowLatencyMeshRoutingFields::WRITE_AND_FORWARD_NE:
             // 2D Mcast Trunk: Last hop South
             // 2D Mcast Branch: East
-<<<<<<< HEAD
-            ret_val = downstreams_have_space<rx_channel_id, DownstreamSenderVC0T, DownstreamSenderVC1T, EAST, NORTH>(
-                downstream_edm_interfaces_vc0, downstream_edm_interface_vc1);
-            // dump[10] = 0xC0FEE220 | (uint32_t)ret_val;
-=======
             ret_val = downstreams_have_space<
                 rx_channel_id,
                 DownstreamSenderVC0T,
@@ -840,7 +829,6 @@
                 LocalRelayInterfaceT,
                 EAST,
                 NORTH>(downstream_edm_interfaces_vc0, downstream_edm_interface_vc1, local_relay_interface);
->>>>>>> df8d17af
             break;
         case LowLatencyMeshRoutingFields::WRITE_AND_FORWARD_NW:
             // 2D Mcast Trunk: Last hop South
@@ -1822,28 +1810,7 @@
             // need this ifdef since the packet header for 1D does not have router_buffer field in it.
             hop_cmd = get_cmd_with_mesh_boundary_adjustment(packet_header, cached_routing_fields, routing_table);
             can_send_to_all_local_chip_receivers = can_forward_packet_completely<receiver_channel>(
-<<<<<<< HEAD
-                hop_cmd, downstream_edm_interfaces_vc0, downstream_edm_interface_vc1);
-            // if (packet_header->mcast_params_64 != 0 && routing_table.my_mesh_id == 1) {
-            if (packet_header->mcast_params_64 != 0) {
-                auto dump = reinterpret_cast<tt_l1_ptr uint32_t*>(ROUTING_PATH_BASE_1D);
-                dump[0] = reinterpret_cast<uint32_t>(packet_header);
-                dump[2] = (packet_header->route_buffer[0] << 24) | (packet_header->route_buffer[1] << 16) |
-                          (packet_header->route_buffer[2] << 8) | (packet_header->route_buffer[3]);
-                dump[3] = 0xDDDDDDDD;
-                dump[4] = (packet_header->mcast_params[0] << 24) | (packet_header->mcast_params[1] << 16) |
-                          (packet_header->mcast_params[2] << 8) | (packet_header->mcast_params[3]);
-                dump[6] = (cached_routing_fields.hop_index << 16) | hop_cmd;
-                dump[7] = (can_send_to_all_local_chip_receivers << 16) | my_direction;
-                dump[12] = packet_header->routing_fields.branch_east_offset << 16 |
-                           packet_header->routing_fields.branch_west_offset;
-                dump[13] = routing_table.my_mesh_id << 16 | routing_table.my_device_id;
-                dump[14] = packet_header->dst_start_mesh_id << 16 | packet_header->dst_start_chip_id;
-                dump[15] = 0xDEADBEEF;
-            }
-=======
                 hop_cmd, downstream_edm_interfaces_vc0, downstream_edm_interface_vc1, local_relay_interface);
->>>>>>> df8d17af
 #endif
         } else {
 #ifndef FABRIC_2D
