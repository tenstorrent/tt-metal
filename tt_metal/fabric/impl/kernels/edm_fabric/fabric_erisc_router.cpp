// SPDX-FileCopyrightText: © 2025 Tenstorrent AI ULC
//
// SPDX-License-Identifier: Apache-2.0

#include "dataflow_api.h"
#include "debug/assert.h"
#include "tt_metal/hw/inc/ethernet/tunneling.h"

#include "fabric/fabric_edm_packet_header.hpp"
#include "tt_metal/api/tt-metalium/edm_fabric_counters.hpp"
#include "tt_metal/api/tt-metalium/fabric_edm_types.hpp"

#include "tt_metal/fabric/hw/inc/edm_fabric/fabric_erisc_router_ct_args.hpp"
#include "tt_metal/fabric/hw/inc/edm_fabric/edm_handshake.hpp"
#include "tt_metal/fabric/hw/inc/edm_fabric/fabric_router_adapter.hpp"
#include "tt_metal/fabric/hw/inc/edm_fabric/fabric_edm_packet_header_validate.hpp"
#include "tt_metal/fabric/hw/inc/edm_fabric/fabric_edm_packet_transmission.hpp"
#include "tt_metal/fabric/hw/inc/edm_fabric/fabric_erisc_datamover_channels.hpp"
#include "tt_metal/fabric/hw/inc/edm_fabric/edm_fabric_utils.hpp"
#include "tt_metal/fabric/hw/inc/edm_fabric/fabric_erisc_router_transaction_id_tracker.hpp"
#include "tt_metal/fabric/hw/inc/edm_fabric/fabric_stream_regs.hpp"
#include "tt_metal/fabric/hw/inc/tt_fabric_utils.h"
#include "tt_metal/fabric/hw/inc/edm_fabric/edm_fabric_tmp_utils.hpp"
#include "tt_metal/fabric/hw/inc/edm_fabric/fabric_router_flow_control.hpp"
#include "tt_metal/fabric/hw/inc/edm_fabric/edm_fabric_flow_control_helpers.hpp"
#include "tt_metal/fabric/hw/inc/edm_fabric/fabric_packet_recorder.hpp"
#include "tt_metal/fabric/hw/inc/edm_fabric/telemetry/fabric_bandwidth_telemetry.hpp"
#include "tt_metal/fabric/hw/inc/edm_fabric/telemetry/fabric_code_profiling.hpp"
#include "tt_metal/fabric/hw/inc/edm_fabric/fabric_channel_traits.hpp"

#include "noc_overlay_parameters.h"
#include "tt_metal/hw/inc/utils/utils.h"
#include "tt_metal/fabric/hw/inc/edm_fabric/fabric_txq_setup.h"
#include "hostdevcommon/fabric_common.h"
#include "hostdevcommon/fabric_telemetry_common.h"

#include <array>
#include <cstddef>
#include <cstdint>
#include <type_traits>

using namespace tt::tt_fabric;

/*

The fabric Erisc Data Mover (EDM) is a component that can be used to build *very* simple linear topology fabrics.
One of these EDMs can be instantiated on each ethernet link. It is built from 3 "channels" (though the definition
of channel here is a little loose since two of the 3 will merge traffic, so this setup could be interpreted as a
two channel setup.). This EDM implements packet based packets only - concepts like sockets are not supported.

## EDM Structure

There are two sender channels and one receiver channel. "Sender" and "receiver" are relative to the Ethernet link,
not the chip. Sender sends over the link and receiver receives from the link.

Each sender channel serves a different purpose:
- Sender channel 0 : Accepts packets from a workers on the local chip
- Sender channel 1: accepts packets from an upstream EDM (i.e. an upstream
  EDM receiver channel on the same chip but different core)

The receiver channel accepts packets from the Ethernet link and can do one (or both) of:
- Write the packet to local chip if it is the intended destination (unicast or mcast)
- Forward the packet to the next chip in the line if:
  - Unicast and not the target chip
  - Multicast and this chip is in the multicast target range

Sender channels will merge traffic into the remote EDM's receiver channel.

Below is a diagram that shows how EDMs can be connected over an ethernet link. In this case, the two
EDM kernels are run on separate, but connected ethernet link cores.

 ┌───────────────────────┐           ┌───────────────────────┐
 │    Sender Channel 0   │           │    Receiver Channel   │
 │   ┌────────────────┐  │           │   ┌────────────────┐  │
 │   │                ┼──┼───┬───────┼───►                │  │
 │   │                │  │   │       │   │                │  │
 │   └────────────────┘  │   │       │   └────────────────┘  │
 │    Sender Channel 1   │   │       │    Sender Channel 1   │
 │   ┌────────────────┐  │   │       │   ┌────────────────┐  │
 │   │                ┼──┼───┘       │   │                │  │
 │   │                │  │         ┌─┼───┼                │  │
 │   └────────────────┘  │         │ │   └────────────────┘  │
 │    Receiver Channel   │         │ │    Sender Channel 0   │
 │   ┌────────────────┐  │         │ │   ┌────────────────┐  │
 │   │                │  │         │ │   │                │  │
 │   │                ◄──┼─────────┴─┼───┼                │  │
 │   └────────────────┘  │           │   └────────────────┘  │
 │                       │           │                       │
 │                       │           │                       │
 └───────────────────────┘           └───────────────────────┘


## Building a "Fabric"

At present, only linear topologies are supported, and one per ethernet link along that given line.
Below shows the intended connectivity of EDMs across chips in a hypothetical 3-chip fabric. For longer
lines, the pattern would be extended.

           CHIP 0                              CHIP 1                             CHIP 2
     ┌─────────────────┐                ┌─────────────────┐                ┌─────────────────┐
     │                 │                │                 │                │                 │
┌────┴─────┐ ▲   ┌─────┴────┐      ┌────┴─────┐ ▲   ┌─────┴────┐      ┌────┴─────┐ ▲   ┌─────┴────┐
│   EDM    │ │   │   EDM    │      │   EDM    │ │   │   EDM    │      │   EDM    │ │   │   EDM    │
│ ┌──────┐ │ │   │ ┌──────┐ │      │ ┌──────┐ │ │   │ ┌──────┐ │      │ ┌──────┐ │ │   │ ┌──────┐ │
│ │ Rx   ┼─┼─┴───┼─► S1   ┼─┼─┬────┼─► Rx   ┼─┼─┴───┼─► S1   ┼─┼┬─────┼─► Rx   ┼─┼─┘   | | S1   │ │
│ └──────┘ │     │ └──────┘ │ │    │ └──────┘ │     │ └──────┘ ││     │ └──────┘ │     │ └──────┘ │
│ ┌──────┐ │     │ ┌──────┐ │ │    │ ┌──────┐ │     │ ┌──────┐ ││     │ ┌──────┐ │     │ ┌──────┐ │
│ │ S0   ◄─┼──┬──┼─► S0   ┼─┼─┘   ┌┼─┼ S0   ◄─┼──┬──┼─► S0   ┼─┼┘    ┌┼─┼ S0   ◄─┼──┬──┼─► S0   │ │
│ └──────┘ │  │  │ └──────┘ │     ││ └──────┘ │  │  │ └──────┘ │     ││ └──────┘ │  │  │ └──────┘ │
│ ┌──────┐ │  │  │ ┌──────┐ │     ││ ┌──────┐ │  │  │ ┌──────┐ │     ││ ┌──────┐ │  │  │ ┌──────┐ │
│ │ S1   | |  │ ┌┼─┼ Rx   ◄─┼─────┴┼─┼ S1   ◄─┼─┐│ ┌┼─┼ Rx   ◄─┼─────┴┼─┼ S1   ◄─┼─┐│ ┌┼─┼ Rx   │ │
│ └──────┘ │  | |│ └──────┘ │      │ └──────┘ │ └┼─┤│ └──────┘ │      │ └──────┘ │ └┼─┤│ └──────┘ │
└────┬─────┘  │ │└─────┬────┘      └────┬─────┘  │ │└─────┬────┘      └────┬─────┘  │ │└─────┬────┘
     │          ▼      │                │          ▼      │                │          ▼      │
     └─────────────────┘                └─────────────────┘                └─────────────────┘


## Connecting Workers to Channels

As mentioned, only one worker can push to a given EDM sender channel at a time. In order to send to an EDM
sender channel, the worker must establish a connection. The connection protocol is as follows and is started
by the worker (the EDM is a subordinate in this protocol).

*NOTE*: If multiple workers try to connect to the same EDM sender channel at the same time, the behavior is undefined.
*NOTE*: Additionally, if a worker pushes packets to a channel it isn't connected to, behaviour is undefined.
*NOTE*: Undefined == likely hang

The `EdmToEdmSender` from `edm_fabric_worker_adapters.hpp`
provides an implementation of the connection protocol. `EdmToEdmSender` also acts as a wrapper around that
protocol so workers can simply call `open()` to execute the connection protocol without having to manually reimplement
for each kernel.

### Protocol
Worker:
- Read from EDM sender channel buffer_index address
  - Required so that the worker knows where to write its first packet (since the channel may already contain packets
from a previous connection)
- Write worker core X/Y (NOC 0 based)
- Write worker flow control semaphore L1 address

EDM Sender Channel:
- Check local connection valid semaphore for new established connection
  - When the connection semaphore indicates an active connection, the channel assumes all other relevant fields were
    correctly populated by the worker:
    - Worker core_x (on NOC 0)
    - Worker core_y (on NOC 0)
    - Worker flow control semaphore L1 address


## Tearing Down Connections

Every worker is required to explicitly teardown its connection with the EDM before terminating. To do this, the worker
must simply write a `0` to the EDM sender channel's connection semaphore address. As long as the worker has sent all
of its packets to the EDM before this, then the EDM will guarantee to forward the messages correctly.

At this point, it is safe for another kernel to establish a connection.

## Packet Structure

Workers are responsible for populating packet headers before sending to the EDM. The packet header structure is defined
in `fabric_edm_packet_header.hpp`.

## Channel structure

Each EDM channel is built from one or more buffers. Each buffer is the same size and can hold at most one packet.
Neighbouring packets occupy nehighouring buffers - with the exception of the last buffer index. The next packet after a
write into the last buffer index will wrap around to the first buffer index. Even if packets do not occupy the full
buffer, subsequent packets will always be written into the next logical buffer. A gap will exist in memory but the EDM
will not send that padded data (unless it is more performant - which is possible in some special cases)

 Example channel with 8 buffers
┌───────┬───────┬───────┬───────┬───────┬───────┬───────┬───────┐
│       │       │       │       │       │       │       │       │
│       │       │       │       │       │       │       │       │
└───────┴───────┴───────┴───────┴───────┴───────┴───────┴───────┘
 buf 0   buf 1   buf 2   buf 3   buf 4   buf 5   buf 6   buf 7


Here we have an example of a channel with 4 buffers, filled with some number of packets. Each packet is a different
size. Packets 0, 2, and 3 are smaller than the full buffer size, while packet 1 is the full buffer size.

┌───────────────┬───────────────┬───────────────┬───────────────┐
│H|Payload| / / │H|Payload      │H|Pyld| / / / /│H|Payload  |/ /│
│ |       |/ / /│ |             │ |    |/ / / / │ |         | / │
└───────────────┴───────────────┴───────────────┴───────────────┘
  buf 0           buf 1           buf 2           buf 3




## Sending Packets
Sending a packet is done as follows:

1) Worker waits for flow control semaphore increment from EDM sender channel
  - Indicates there is space at the next buffer index for a packet
2) Worker performs a noc write of its packet to the EDM sender channel at the buffer index

*NOTE*: !!!ALL PACKETS MUST CONTAIN DESTINATION NOC X/Y AS NOC 0 COORDINATES, REGARDLESS OF THE `noc_index` OF THE
SENDER!!!


## EDM <-> EDM Channel Flow Control
The flow control protocol between EDM channels is built on a rd/wr ptr based protocol where pointers are
to buffer slots within the channel (as opposed so something else like byte or word offset). Ptrs are
free to advance independently from each other as long as there is no overflow or underflow.

The flow control is implemented through the use of several stream registers: one per conceptual pointer being tracked.
In total there are 5 such counters:
1) to receiver channel packets sent
  - Incremented by sender (via eth_reg_write) by the number of buffer slots written. In practice, this means it is
    incremented once per packet
2) to sender 0 packets acked
  - Incremented by receiver for every new packet from channel 0 that it sees
3) to sender 1 packets acked
  - Incremented by receiver for every new packet from channel 1 that it sees
4) to sender 0 packets completed
  - Incremented by receiver for every packet from channel 0 that it completes processing for
5) to sender 1 packets completed
  - Incremented by receiver for every packet from channel 1 that it completes processing for

See calls to `increment_local_update_ptr_val`, `remote_update_ptr_val`, `init_ptr_val` for more on implementation.

### Sender Channel Flow Control
Both sender channels share the same flow control view into the receiver channel. This is because both channels
write to the same receiver channel.
* wrptr:
  * points to next buffer slot to write to into the remote (over Ethernet) receiver channel.
  * leads other pointers
  * writer updates for every new packet
  * `has_data_to_send(): local_wrptr != remote_sender_wrptr`
* ackptr
  * trails `wrptr`
  * advances as the channel receives acknowledgements from the receiver
    * as this advances, the sender channel can notify the upstream worker of additional space in sender channel buffer
* completion_ptr:
  * trails `local_wrptr`
  * "rdptr" from remote sender's perspective
  * advances as packets completed by receiver
    * as this advances, the sender channel can write additional packets to the receiver at this slot

### Receiver Channel Flow Control
* ackptr/rdptr:
  * leads all pointers
  * indicates the next buffer slot we expect data to arrive (from remote sender) at
    * advances as packets are received (and acked)
  * make sure not to overlap completion pointer
* wr_sent_ptr:
  * trails `ackptr`
  * indicates the buffer slot currently being processed, written out
    * advances after all forwding writes (to noc or downstream EDM) are initiated
* wr_flush_ptr:
  * trails `wr_sent_ptr`
  * advances as writes are flushed
* completion_ptr:
  * trails `wr_flush_ptr`
  * indicates the next receiver buffer slot in the receiver channel to send completion acks for
*/

////////////////////////////////////////////////
// Data structures, types, enums, and constants
////////////////////////////////////////////////

template <typename HEADER_TYPE, uint8_t NUM_BUFFERS>
using SenderEthChannel = StaticSizedSenderEthChannel<HEADER_TYPE, NUM_BUFFERS>;

static constexpr bool PERF_TELEMETRY_DISABLED = perf_telemetry_mode == PerfTelemetryRecorderType::NONE;
static constexpr bool PERF_TELEMETRY_LOW_RESOLUTION_BANDWIDTH =
    perf_telemetry_mode == PerfTelemetryRecorderType::LOW_RESOLUTION_BANDWIDTH;
using PerfTelemetryRecorder = std::conditional_t<
    PERF_TELEMETRY_LOW_RESOLUTION_BANDWIDTH,
    LowResolutionBandwidthTelemetry,
    std::conditional_t<PERF_TELEMETRY_DISABLED, bool, std::nullptr_t>>;

// Currently, we enable elastic channels in an all-or-nothing manner for router -> router
// connections.

constexpr bool ANY_SENDER_CHANNELS_ARE_ELASTIC() {
    for (size_t i = 0; i < NUM_SENDER_CHANNELS; i++) {
        if (IS_ELASTIC_SENDER_CHANNEL[i]) {
            return true;
        }
    }
    return false;
}

constexpr bool PERSISTENT_SENDER_CHANNELS_ARE_ELASTIC = ANY_SENDER_CHANNELS_ARE_ELASTIC();

// Stubbed out the elastic channel writer adapter until elastic channels implemented
// Issue: https://github.com/tenstorrent/tt-metal/issues/26311
template <uint8_t SLOTS_PER_CHUNK, uint16_t CHUNK_SIZE_BYTES>
struct RouterElasticChannelWriterAdapter {};

template <uint8_t SENDER_NUM_BUFFERS>
using RouterToRouterSender = std::conditional_t<
    PERSISTENT_SENDER_CHANNELS_ARE_ELASTIC,
    tt::tt_fabric::RouterElasticChannelWriterAdapter<CHUNK_N_PKTS, channel_buffer_size>,
    tt::tt_fabric::EdmToEdmSender<SENDER_NUM_BUFFERS>>;

constexpr bool is_spine_direction(eth_chan_directions direction) {
    return direction == eth_chan_directions::NORTH || direction == eth_chan_directions::SOUTH;
}

constexpr auto get_sender_channel_turn_statuses() -> std::array<bool, MAX_NUM_SENDER_CHANNELS> {
    std::array<bool, MAX_NUM_SENDER_CHANNELS> turn_statuses = {};  // Initialize to false
    if constexpr (!is_spine_direction(static_cast<eth_chan_directions>(my_direction))) {
        for (size_t i = 0; i < MAX_NUM_SENDER_CHANNELS; i++) {
            bool is_turn_sender_channel = is_spine_direction(static_cast<eth_chan_directions>(i)) && i != my_direction;
            turn_statuses[i] = is_turn_sender_channel;
        }
    }

    return turn_statuses;
}

static constexpr std::array<bool, MAX_NUM_SENDER_CHANNELS> sender_channels_turn_status =
    get_sender_channel_turn_statuses();

// Defined here because sender_channel_0_free_slots_stream_id does not come from
// fabric_erisc_router_ct_args.hpp
static constexpr std::array<uint32_t, MAX_NUM_SENDER_CHANNELS> sender_channel_free_slots_stream_ids = {
    tt::tt_fabric::connection_interface::sender_channel_0_free_slots_stream_id,
    sender_channel_1_free_slots_stream_id,
    sender_channel_2_free_slots_stream_id,
    sender_channel_3_free_slots_stream_id,
    sender_channel_4_free_slots_stream_id};
static_assert(sender_channel_free_slots_stream_ids[0] == 17);
static_assert(sender_channel_free_slots_stream_ids[1] == 18);
static_assert(sender_channel_free_slots_stream_ids[2] == 19);
static_assert(sender_channel_free_slots_stream_ids[3] == 20);
static_assert(sender_channel_free_slots_stream_ids[4] == 21);

static constexpr std::array<uint32_t, NUM_ROUTER_CARDINAL_DIRECTIONS> receiver_channel_free_slots_stream_ids = {
    receiver_channel_0_free_slots_from_east_stream_id,
    receiver_channel_0_free_slots_from_west_stream_id,
    receiver_channel_0_free_slots_from_north_stream_id,
    receiver_channel_0_free_slots_from_south_stream_id};

enum PacketLocalForwardType : uint8_t {
    PACKET_FORWARD_INVALID = 0x0,
    PACKET_FORWARD_LOCAL_ONLY = 0x1,
    PACKET_FORWARD_REMOTE_ONLY = 0x2,
    PACKET_FORWARD_LOCAL_AND_REMOTE = 0x3
};

// tracks if the main loop made any progress. If many loop iterations were completed without
// did_something=true (i.e. no progress was made), then we allow for context switch in case
// the link is down
bool did_something;

/////////////////////////////////////////////
//   SENDER SIDE HELPERS
/////////////////////////////////////////////

// Add helper function
template <uint8_t SENDER_CHANNEL_INDEX>
FORCE_INLINE void update_packet_header_before_eth_send(volatile tt_l1_ptr PACKET_HEADER_TYPE* packet_header) {
#if defined(FABRIC_2D)
    constexpr bool IS_FORWARDED_TRAFFIC_FROM_ROUTER = my_direction != SENDER_CHANNEL_INDEX;
    constexpr bool IS_TURN = sender_channels_turn_status[SENDER_CHANNEL_INDEX];
#if defined(DYNAMIC_ROUTING_ENABLED)
    // Unimplemented for dynamic 2D
#else
    static_assert(
        my_direction == eth_chan_directions::EAST || my_direction == eth_chan_directions::WEST ||
        my_direction == eth_chan_directions::NORTH || my_direction == eth_chan_directions::SOUTH);
    static_assert(
        is_spine_direction(eth_chan_directions::NORTH) || is_spine_direction(eth_chan_directions::SOUTH),
        "Only spine direction of NORTH and SOUTH is supported with this code. If additional spine directions are being "
        "added, please update the code below to support them.");
    if constexpr (IS_FORWARDED_TRAFFIC_FROM_ROUTER) {
        ROUTING_FIELDS_TYPE cached_routing_fields;
        cached_routing_fields.value = packet_header->routing_fields.value;

        if constexpr (IS_TURN) {
            if constexpr (my_direction == eth_chan_directions::EAST) {
                cached_routing_fields.hop_index = cached_routing_fields.branch_east_offset;
            } else {
                cached_routing_fields.hop_index = cached_routing_fields.branch_west_offset;
            }
        } else {
            cached_routing_fields.value = cached_routing_fields.value + 1;
        }
        packet_header->routing_fields.value = cached_routing_fields.value;
    }
#endif
#endif
}

template <
    uint8_t sender_channel_index,
    uint8_t to_receiver_pkts_sent_id,
    bool SKIP_CONNECTION_LIVENESS_CHECK,
    typename SenderChannelT,
    typename WorkerInterfaceT,
    typename ReceiverPointersT,
    typename ReceiverChannelT>
FORCE_INLINE void send_next_data(
    SenderChannelT& sender_buffer_channel,
    WorkerInterfaceT& sender_worker_interface,
    ReceiverPointersT& outbound_to_receiver_channel_pointers,
    ReceiverChannelT& receiver_buffer_channel,
    PerfTelemetryRecorder& perf_telemetry_recorder) {
    auto& remote_receiver_buffer_index = outbound_to_receiver_channel_pointers.remote_receiver_buffer_index;
    auto& remote_receiver_num_free_slots = outbound_to_receiver_channel_pointers.num_free_slots;

    uint32_t src_addr = sender_buffer_channel.get_cached_next_buffer_slot_addr();

    volatile auto* pkt_header = reinterpret_cast<volatile PACKET_HEADER_TYPE*>(src_addr);
    size_t payload_size_bytes = pkt_header->get_payload_size_including_header();
    auto dest_addr = receiver_buffer_channel.get_cached_next_buffer_slot_addr();
    if constexpr (!skip_src_ch_id_update) {
        pkt_header->src_ch_id = sender_channel_index;
    }

    if constexpr (ETH_TXQ_SPIN_WAIT_SEND_NEXT_DATA) {
        while (internal_::eth_txq_is_busy(sender_txq_id)) {
        };
    }
    internal_::eth_send_packet_bytes_unsafe(sender_txq_id, src_addr, dest_addr, payload_size_bytes);

    // Note: We can only advance to the next buffer index if we have fully completed the send (both the payload and sync
    // messages)
    sender_worker_interface.template update_write_counter_for_send<SKIP_CONNECTION_LIVENESS_CHECK>();

    // Advance receiver buffer pointers
    outbound_to_receiver_channel_pointers.advance_remote_receiver_buffer_index();
    receiver_buffer_channel.set_cached_next_buffer_slot_addr(
        receiver_buffer_channel.get_buffer_address(remote_receiver_buffer_index));
    sender_buffer_channel.advance_to_next_cached_buffer_slot_addr();
    remote_receiver_num_free_slots--;
    // update the remote reg
    static constexpr uint32_t packets_to_forward = 1;

    record_packet_send(perf_telemetry_recorder, sender_channel_index, payload_size_bytes);

    while (internal_::eth_txq_is_busy(sender_txq_id)) {
    };
    remote_update_ptr_val<to_receiver_pkts_sent_id, sender_txq_id>(packets_to_forward);
}

/////////////////////////////////////////////
//   RECEIVER SIDE HELPERS
/////////////////////////////////////////////


template <typename DownstreamSenderT>
FORCE_INLINE bool can_forward_packet_completely(
    ROUTING_FIELDS_TYPE cached_routing_fields, DownstreamSenderT& downstream_edm_interface) {
    // We always check if it is the terminal mcast packet value. We can do this because all unicast packets have the
    // mcast terminal value masked in to the routing field. This simplifies the check here to a single compare.
    bool deliver_locally_only;
    if constexpr (std::is_same_v<ROUTING_FIELDS_TYPE, tt::tt_fabric::RoutingFields>) {
        deliver_locally_only = cached_routing_fields.value == tt::tt_fabric::RoutingFields::LAST_MCAST_VAL;
    } else if constexpr (std::is_same_v<ROUTING_FIELDS_TYPE, tt::tt_fabric::LowLatencyRoutingFields>) {
        deliver_locally_only = (cached_routing_fields.value & tt::tt_fabric::LowLatencyRoutingFields::FIELD_MASK) ==
                               tt::tt_fabric::LowLatencyRoutingFields::WRITE_ONLY;
    }
    return deliver_locally_only || downstream_edm_interface.edm_has_space_for_packet();
}

template <uint8_t rx_channel_id, eth_chan_directions downstream_direction>
FORCE_INLINE constexpr size_t get_downstream_edm_interface_index() {
    // could be over-written later based on VC1 constraints
    size_t downstream_edm_interface_index = downstream_direction;

    if constexpr (enable_deadlock_avoidance) {
        if constexpr (rx_channel_id == 1) {
            // when we are on VC1, we need stay on VC1 if traffic does not make turns
            // we only need to change VCs when making a turn from major dim to minor dim
            if constexpr (
                ((my_direction == eth_chan_directions::NORTH || my_direction == eth_chan_directions::SOUTH) &&
                 (downstream_direction == eth_chan_directions::NORTH ||
                  downstream_direction == eth_chan_directions::SOUTH)) ||
                ((my_direction == eth_chan_directions::EAST || my_direction == eth_chan_directions::WEST) &&
                 (downstream_direction == eth_chan_directions::EAST ||
                  downstream_direction == eth_chan_directions::WEST))) {
                // stay on VC1
                downstream_edm_interface_index = NUM_USED_RECEIVER_CHANNELS - 1;
            }
        }
    }

    return downstream_edm_interface_index;
}

template <uint8_t rx_channel_id>
FORCE_INLINE size_t get_downstream_edm_interface_index(eth_chan_directions downstream_direction) {
    // could be over-written later based on VC1 constraints
    size_t downstream_edm_interface_index = downstream_direction;

    if constexpr (enable_deadlock_avoidance) {
        if constexpr (rx_channel_id == 1) {
            // when we are on VC1, we need stay on VC1 if traffic does not make turns
            // we only need to change VCs when making a turn from major dim to minor dim
            if (((my_direction == eth_chan_directions::NORTH || my_direction == eth_chan_directions::SOUTH) &&
                 (downstream_direction == eth_chan_directions::NORTH ||
                  downstream_direction == eth_chan_directions::SOUTH)) ||
                ((my_direction == eth_chan_directions::EAST || my_direction == eth_chan_directions::WEST) &&
                 (downstream_direction == eth_chan_directions::EAST ||
                  downstream_direction == eth_chan_directions::WEST))) {
                // stay on VC1
                downstream_edm_interface_index = NUM_USED_RECEIVER_CHANNELS - 1;
            }
        }
    }

    return downstream_edm_interface_index;
}

template <typename DownstreamSenderVC0T, typename DownstreamSenderVC1T>
FORCE_INLINE bool check_downstream_interface_has_space_runtime(
    size_t edm_index,
    std::array<DownstreamSenderVC0T, NUM_USED_RECEIVER_CHANNELS_VC0>&
        downstream_edm_interfaces_vc0,
    DownstreamSenderVC1T& downstream_edm_interface_vc1) {
    if constexpr (enable_deadlock_avoidance) {
        if (edm_index == NUM_USED_RECEIVER_CHANNELS - 1) {
            return downstream_edm_interface_vc1.edm_has_space_for_packet();
        } else {
            return downstream_edm_interfaces_vc0[edm_index].edm_has_space_for_packet();
        }
    } else {
        return downstream_edm_interfaces_vc0[edm_index].edm_has_space_for_packet();
    }
}

template <uint8_t rx_channel_id, typename DownstreamSenderVC0T, typename DownstreamSenderVC1T>
FORCE_INLINE bool can_forward_packet_completely(
    tt_l1_ptr MeshPacketHeader* packet_header,
    std::array<DownstreamSenderVC0T, NUM_USED_RECEIVER_CHANNELS_VC0>&
        downstream_edm_interfaces_vc0,
    DownstreamSenderVC1T& downstream_edm_interface_vc1,
    std::array<uint8_t, num_eth_ports>& port_direction_table) {
    invalidate_l1_cache();
    if (packet_header->is_mcast_active) {
        // mcast downstream needs to check if downstream has space (lookup from set direction field)
        // forward to local and remote
        bool has_space = true;
        // If the current chip is part of an mcast group, stall until all downstream mcast receivers have
        // space
        for (size_t i = eth_chan_directions::EAST; i < eth_chan_directions::COUNT; i++) {
            if (packet_header->mcast_params[i] and i != my_direction) {
                const auto edm_index =
                    get_downstream_edm_interface_index<rx_channel_id>(static_cast<eth_chan_directions>(i));
                has_space &= check_downstream_interface_has_space_runtime(
                    edm_index, downstream_edm_interfaces_vc0, downstream_edm_interface_vc1);
            }
        }
        return has_space;
    } else {
        // check if header matches curr. If so, check mcast fields, set mcast true and forward to specific direction
        const auto dest_chip_id = packet_header->dst_start_chip_id;
        const auto dest_mesh_id = packet_header->dst_start_mesh_id;
        const tt_l1_ptr fabric_router_l1_config_t* routing_table =
            reinterpret_cast<tt_l1_ptr fabric_router_l1_config_t*>(eth_l1_mem::address_map::FABRIC_ROUTER_CONFIG_BASE);

        if (dest_mesh_id != routing_table->my_mesh_id) {
            const auto downstream_channel = routing_table->inter_mesh_table.dest_entry[dest_mesh_id];
            ASSERT(downstream_channel != INVALID_DIRECTION);
            const auto downstream_direction =
                static_cast<eth_chan_directions>(port_direction_table[downstream_channel]);
            const auto edm_index = get_downstream_edm_interface_index<rx_channel_id>(downstream_direction);
            return check_downstream_interface_has_space_runtime(
                edm_index, downstream_edm_interfaces_vc0, downstream_edm_interface_vc1);
        } else {
            if (dest_chip_id == routing_table->my_device_id) {
                // Packet has reached its intended chip. Check if this is an mcast or unicast txn.
                // If mcast, this packet needs to be forwarded to remote and unicasted locally.
                bool mcast_active = false;
                bool has_space = true;
                for (size_t i = eth_chan_directions::EAST; i < eth_chan_directions::COUNT; i++) {
                    if (packet_header->mcast_params[i]) {
                        mcast_active = true;
                        const auto edm_index =
                            get_downstream_edm_interface_index<rx_channel_id>(static_cast<eth_chan_directions>(i));
                        has_space &= check_downstream_interface_has_space_runtime(
                            edm_index, downstream_edm_interfaces_vc0, downstream_edm_interface_vc1);
                    }
                }
                // Set mcast mode if a valid mcast directions are specified
                packet_header->is_mcast_active = mcast_active;
                return has_space;
            } else {
                // Unicast packet needs to be forwarded
                const auto downstream_channel = routing_table->intra_mesh_table.dest_entry[(uint8_t)dest_chip_id];
                ASSERT(downstream_channel != INVALID_DIRECTION);
                const auto downstream_direction =
                    static_cast<eth_chan_directions>(port_direction_table[downstream_channel]);
                const auto edm_index = get_downstream_edm_interface_index<rx_channel_id>(downstream_direction);
                return check_downstream_interface_has_space_runtime(
                    edm_index, downstream_edm_interfaces_vc0, downstream_edm_interface_vc1);
            }
        }
    }
}

template <
    uint8_t rx_channel_id,
    typename DownstreamSenderVC0T,
    typename DownstreamSenderVC1T,
    eth_chan_directions DIRECTION>
FORCE_INLINE bool check_downstream_has_space(
    std::array<DownstreamSenderVC0T, NUM_USED_RECEIVER_CHANNELS_VC0>&
        downstream_edm_interfaces_vc0,
    DownstreamSenderVC1T& downstream_edm_interface_vc1) {
    if constexpr (DIRECTION == my_direction) {
        return true;
    } else {
        constexpr auto edm_index = get_downstream_edm_interface_index<rx_channel_id, DIRECTION>();
        if constexpr (enable_deadlock_avoidance) {
            if constexpr (edm_index == NUM_USED_RECEIVER_CHANNELS - 1) {
                return downstream_edm_interface_vc1.edm_has_space_for_packet();
            } else {
                return downstream_edm_interfaces_vc0[edm_index].edm_has_space_for_packet();
            }
        } else {
            return downstream_edm_interfaces_vc0[edm_index].edm_has_space_for_packet();
        }
    }
}

template <
    uint8_t rx_channel_id,
    typename DownstreamSenderVC0T,
    typename DownstreamSenderVC1T,
    eth_chan_directions... DIRECTIONS>
FORCE_INLINE bool downstreams_have_space(
    std::array<DownstreamSenderVC0T, NUM_USED_RECEIVER_CHANNELS_VC0>&
        downstream_edm_interfaces_vc0,
    DownstreamSenderVC1T& downstream_edm_interface_vc1) {
    return (
        ... && check_downstream_has_space<rx_channel_id, DownstreamSenderVC0T, DownstreamSenderVC1T, DIRECTIONS>(
                   downstream_edm_interfaces_vc0, downstream_edm_interface_vc1));
}

template <uint8_t rx_channel_id, typename DownstreamSenderVC0T, typename DownstreamSenderVC1T>
FORCE_INLINE __attribute__((optimize("jump-tables"))) bool can_forward_packet_completely(
    uint32_t hop_cmd,
    std::array<DownstreamSenderVC0T, NUM_USED_RECEIVER_CHANNELS_VC0>&
        downstream_edm_interfaces_vc0,
    DownstreamSenderVC1T& downstream_edm_interface_vc1) {
    bool ret_val = false;

    using eth_chan_directions::EAST;
    using eth_chan_directions::NORTH;
    using eth_chan_directions::SOUTH;
    using eth_chan_directions::WEST;

    switch (hop_cmd) {
        case LowLatencyMeshRoutingFields::NOOP: break;
        case LowLatencyMeshRoutingFields::FORWARD_EAST:
            ret_val = downstreams_have_space<rx_channel_id, DownstreamSenderVC0T, DownstreamSenderVC1T, EAST>(
                downstream_edm_interfaces_vc0, downstream_edm_interface_vc1);
            break;
        case LowLatencyMeshRoutingFields::FORWARD_WEST:
            ret_val = downstreams_have_space<rx_channel_id, DownstreamSenderVC0T, DownstreamSenderVC1T, WEST>(
                downstream_edm_interfaces_vc0, downstream_edm_interface_vc1);
            break;
        case LowLatencyMeshRoutingFields::WRITE_AND_FORWARD_EW:
            // Line Mcast East<->West
            ret_val = downstreams_have_space<rx_channel_id, DownstreamSenderVC0T, DownstreamSenderVC1T, EAST, WEST>(
                downstream_edm_interfaces_vc0, downstream_edm_interface_vc1);
            break;
        case LowLatencyMeshRoutingFields::FORWARD_NORTH:
            ret_val = downstreams_have_space<rx_channel_id, DownstreamSenderVC0T, DownstreamSenderVC1T, NORTH>(
                downstream_edm_interfaces_vc0, downstream_edm_interface_vc1);
            break;
        case LowLatencyMeshRoutingFields::FORWARD_SOUTH:
            ret_val = downstreams_have_space<rx_channel_id, DownstreamSenderVC0T, DownstreamSenderVC1T, SOUTH>(
                downstream_edm_interfaces_vc0, downstream_edm_interface_vc1);
            break;
        case LowLatencyMeshRoutingFields::WRITE_AND_FORWARD_NS:
            // Line Mcast North<->South
            ret_val = downstreams_have_space<rx_channel_id, DownstreamSenderVC0T, DownstreamSenderVC1T, NORTH, SOUTH>(
                downstream_edm_interfaces_vc0, downstream_edm_interface_vc1);
            break;
        case LowLatencyMeshRoutingFields::WRITE_AND_FORWARD_NSEW:
            // 2D Mcast Trunk: North<->South
            // 2D Mcast Branch: East and West
            ret_val = downstreams_have_space<rx_channel_id, DownstreamSenderVC0T, DownstreamSenderVC1T, EAST, WEST, NORTH, SOUTH>(
                downstream_edm_interfaces_vc0, downstream_edm_interface_vc1);
            break;
        case LowLatencyMeshRoutingFields::WRITE_AND_FORWARD_NSE:
            // 2D Mcast Trunk: North<->South
            // 2D Mcast Branch: East
            ret_val = downstreams_have_space<rx_channel_id, DownstreamSenderVC0T, DownstreamSenderVC1T, EAST, NORTH, SOUTH>(
                downstream_edm_interfaces_vc0, downstream_edm_interface_vc1);
            break;
        case LowLatencyMeshRoutingFields::WRITE_AND_FORWARD_NSW:
            // 2D Mcast Trunk: North<->South
            // 2D Mcast Branch: West
            ret_val = downstreams_have_space<rx_channel_id, DownstreamSenderVC0T, DownstreamSenderVC1T, WEST, NORTH, SOUTH>(
                downstream_edm_interfaces_vc0, downstream_edm_interface_vc1);
            break;
        case LowLatencyMeshRoutingFields::WRITE_AND_FORWARD_SEW:
            // 2D Mcast Trunk: Last hop North
            // 2D Mcast Branch: East and West
            ret_val = downstreams_have_space<rx_channel_id, DownstreamSenderVC0T, DownstreamSenderVC1T, EAST, WEST, SOUTH>(
                downstream_edm_interfaces_vc0, downstream_edm_interface_vc1);
            break;
        case LowLatencyMeshRoutingFields::WRITE_AND_FORWARD_NEW:
            // 2D Mcast Trunk: Last hop South
            // 2D Mcast Branch: East and West
            ret_val = downstreams_have_space<rx_channel_id, DownstreamSenderVC0T, DownstreamSenderVC1T, EAST, WEST, NORTH>(
                downstream_edm_interfaces_vc0, downstream_edm_interface_vc1);
            break;
        case LowLatencyMeshRoutingFields::WRITE_AND_FORWARD_SE:
            // 2D Mcast Trunk: Last hop North
            // 2D Mcast Branch: East
            ret_val = downstreams_have_space<rx_channel_id, DownstreamSenderVC0T, DownstreamSenderVC1T, EAST, SOUTH>(
                downstream_edm_interfaces_vc0, downstream_edm_interface_vc1);
            break;
        case LowLatencyMeshRoutingFields::WRITE_AND_FORWARD_SW:
            // 2D Mcast Trunk: Last hop North
            // 2D Mcast Branch: West
            ret_val = downstreams_have_space<rx_channel_id, DownstreamSenderVC0T, DownstreamSenderVC1T, WEST, SOUTH>(
                downstream_edm_interfaces_vc0, downstream_edm_interface_vc1);
            break;
        case LowLatencyMeshRoutingFields::WRITE_AND_FORWARD_NE:
            // 2D Mcast Trunk: Last hop South
            // 2D Mcast Branch: East
            ret_val = downstreams_have_space<rx_channel_id, DownstreamSenderVC0T, DownstreamSenderVC1T, EAST, NORTH>(
                downstream_edm_interfaces_vc0, downstream_edm_interface_vc1);
            break;
        case LowLatencyMeshRoutingFields::WRITE_AND_FORWARD_NW:
            // 2D Mcast Trunk: Last hop South
            // 2D Mcast Branch: West
            ret_val = downstreams_have_space<rx_channel_id, DownstreamSenderVC0T, DownstreamSenderVC1T, WEST, NORTH>(
                downstream_edm_interfaces_vc0, downstream_edm_interface_vc1);
            break;
        default: __builtin_unreachable();
    }
    return ret_val;
}

// !!!WARNING!!! - MAKE SURE CONSUMER HAS SPACE BEFORE CALLING
template <uint8_t rx_channel_id, typename DownstreamSenderT>
FORCE_INLINE void receiver_forward_packet(
    // TODO: have a separate cached copy of the packet header to save some additional L1 loads
    tt_l1_ptr PACKET_HEADER_TYPE* packet_start,
    ROUTING_FIELDS_TYPE cached_routing_fields,
    DownstreamSenderT& downstream_edm_interface,
    uint8_t transaction_id) {
    constexpr bool ENABLE_STATEFUL_NOC_APIS =
#if !defined(DEBUG_PRINT_ENABLED) and !defined(WATCHER_ENABLED)
        !FORCE_ALL_PATHS_TO_USE_SAME_NOC && true;
#else
        false;
#endif
    invalidate_l1_cache();  // Make sure we have the latest packet header in L1
    if constexpr (std::is_same_v<ROUTING_FIELDS_TYPE, tt::tt_fabric::RoutingFields>) {
        // If the packet is a terminal packet, then we can just deliver it locally
        bool start_distance_is_terminal_value =
            (cached_routing_fields.value & tt::tt_fabric::RoutingFields::HOP_DISTANCE_MASK) ==
            tt::tt_fabric::RoutingFields::LAST_HOP_DISTANCE_VAL;
        uint16_t payload_size_bytes = packet_start->payload_size_bytes;
        bool not_last_destination_device = cached_routing_fields.value != tt::tt_fabric::RoutingFields::LAST_MCAST_VAL;
        // disable when dprint enabled due to noc cmd buf usage of DPRINT
        if (not_last_destination_device) {
            forward_payload_to_downstream_edm<
                enable_deadlock_avoidance,
                vc1_has_different_downstream_dest,
                ENABLE_STATEFUL_NOC_APIS>(
                packet_start, payload_size_bytes, cached_routing_fields, downstream_edm_interface, transaction_id);
        }
        if (start_distance_is_terminal_value) {
            execute_chip_unicast_to_local_chip(packet_start, payload_size_bytes, transaction_id, rx_channel_id);
        }
    } else if constexpr (std::is_same_v<ROUTING_FIELDS_TYPE, tt::tt_fabric::LowLatencyRoutingFields>) {
        uint32_t routing = cached_routing_fields.value & tt::tt_fabric::LowLatencyRoutingFields::FIELD_MASK;
        uint16_t payload_size_bytes = packet_start->payload_size_bytes;
        switch (routing) {
            case tt::tt_fabric::LowLatencyRoutingFields::WRITE_ONLY:
                execute_chip_unicast_to_local_chip(packet_start, payload_size_bytes, transaction_id, rx_channel_id);
                break;
            case tt::tt_fabric::LowLatencyRoutingFields::FORWARD_ONLY:
                forward_payload_to_downstream_edm<
                    enable_deadlock_avoidance,
                    vc1_has_different_downstream_dest,
                    ENABLE_STATEFUL_NOC_APIS>(
                    packet_start, payload_size_bytes, cached_routing_fields, downstream_edm_interface, transaction_id);
                break;
            case tt::tt_fabric::LowLatencyRoutingFields::WRITE_AND_FORWARD:
                forward_payload_to_downstream_edm<
                    enable_deadlock_avoidance,
                    vc1_has_different_downstream_dest,
                    ENABLE_STATEFUL_NOC_APIS>(
                    packet_start, payload_size_bytes, cached_routing_fields, downstream_edm_interface, transaction_id);
                execute_chip_unicast_to_local_chip(packet_start, payload_size_bytes, transaction_id, rx_channel_id);
                break;
            default: {
                ASSERT(false);
            }
        }
    }
}

#if defined(FABRIC_2D) && defined(DYNAMIC_ROUTING_ENABLED)
// !!!WARNING!!! - MAKE SURE CONSUMER HAS SPACE BEFORE CALLING
template <uint8_t rx_channel_id, typename DownstreamSenderVC0T, typename DownstreamSenderVC1T>
FORCE_INLINE __attribute__((optimize("jump-tables"))) void receiver_forward_packet(
    tt_l1_ptr PACKET_HEADER_TYPE* packet_start,
    ROUTING_FIELDS_TYPE cached_routing_fields,
    std::array<DownstreamSenderVC0T, NUM_USED_RECEIVER_CHANNELS_VC0>&
        downstream_edm_interfaces_vc0,
    DownstreamSenderVC1T& downstream_edm_interface_vc1,
    uint8_t transaction_id,
    std::array<uint8_t, num_eth_ports>& port_direction_table) {
    const auto dest_mesh_id = packet_start->dst_start_mesh_id;
    const auto dest_chip_id = packet_start->dst_start_chip_id;
    const auto mcast_active = packet_start->is_mcast_active;

    using eth_chan_directions::EAST;
    using eth_chan_directions::NORTH;
    using eth_chan_directions::SOUTH;
    using eth_chan_directions::WEST;

    const uint16_t payload_size_bytes = packet_start->payload_size_bytes;
    const tt_l1_ptr fabric_router_l1_config_t* routing_table =
        reinterpret_cast<tt_l1_ptr fabric_router_l1_config_t*>(eth_l1_mem::address_map::FABRIC_ROUTER_CONFIG_BASE);

    // Template version for constexpr edm_index
    auto get_downstream_interface = [&]<size_t edm_index>() -> auto& {
        if constexpr (enable_deadlock_avoidance) {
            if constexpr (edm_index == NUM_USED_RECEIVER_CHANNELS - 1) {
                return downstream_edm_interface_vc1;
            } else {
                return downstream_edm_interfaces_vc0[edm_index];
            }
        } else {
            return downstream_edm_interfaces_vc0[edm_index];
        }
    };

    // Runtime version for runtime edm_index
    auto get_downstream_interface_runtime = [&](size_t edm_index) -> auto& {
        if constexpr (enable_deadlock_avoidance) {
            if (edm_index == NUM_USED_RECEIVER_CHANNELS - 1) {
                return downstream_edm_interface_vc1;
            } else {
                return downstream_edm_interfaces_vc0[edm_index];
            }
        } else {
            return downstream_edm_interfaces_vc0[edm_index];
        }
    };

    if (dest_mesh_id != routing_table->my_mesh_id) {
        const auto downstream_channel = routing_table->inter_mesh_table.dest_entry[dest_mesh_id];
        ASSERT(downstream_channel != INVALID_DIRECTION);
        const auto downstream_direction = static_cast<eth_chan_directions>(port_direction_table[downstream_channel]);
        const auto edm_index = get_downstream_edm_interface_index<rx_channel_id>(downstream_direction);
        forward_payload_to_downstream_edm<enable_deadlock_avoidance, vc1_has_different_downstream_dest, false>(
            packet_start,
            payload_size_bytes,
            cached_routing_fields,
            get_downstream_interface_runtime(edm_index),
            transaction_id);
    } else {
        if (dest_chip_id == routing_table->my_device_id || mcast_active) {
            execute_chip_unicast_to_local_chip(packet_start, payload_size_bytes, transaction_id, rx_channel_id);
            if (mcast_active) {
                // This packet is in an active mcast
                if constexpr (my_direction == NORTH || my_direction == SOUTH) {
                    if constexpr (my_direction == NORTH) {
                        if (packet_start->mcast_params[SOUTH]) {
                            packet_start->mcast_params[SOUTH]--;
                            constexpr auto edm_index = get_downstream_edm_interface_index<rx_channel_id, SOUTH>();
                            forward_payload_to_downstream_edm<
                                enable_deadlock_avoidance,
                                vc1_has_different_downstream_dest,
                                false>(
                                packet_start,
                                payload_size_bytes,
                                cached_routing_fields,
                                get_downstream_interface.template operator()<edm_index>(),
                                transaction_id);
                        }
                    } else if constexpr (my_direction == SOUTH) {
                        if (packet_start->mcast_params[NORTH]) {
                            packet_start->mcast_params[NORTH]--;
                            constexpr auto edm_index = get_downstream_edm_interface_index<rx_channel_id, NORTH>();
                            forward_payload_to_downstream_edm<
                                enable_deadlock_avoidance,
                                vc1_has_different_downstream_dest,
                                false>(
                                packet_start,
                                payload_size_bytes,
                                cached_routing_fields,
                                get_downstream_interface.template operator()<edm_index>(),
                                transaction_id);
                        }
                    }
                    // Trunk routers check for east/west mcast branch forwarding.
                    if (packet_start->mcast_params[EAST]) {
                        // decrement east hop count
                        cached_routing_fields.value = packet_start->mcast_params[EAST] - 1;
                        // north/south hop counts will be cleared when making trunk->branch trun.
                        constexpr auto edm_index = get_downstream_edm_interface_index<rx_channel_id, EAST>();
                        forward_payload_to_downstream_edm<
                            enable_deadlock_avoidance,
                            vc1_has_different_downstream_dest,
                            false,
                            false>(
                            packet_start,
                            payload_size_bytes,
                            cached_routing_fields,
                            get_downstream_interface.template operator()<edm_index>(),
                            transaction_id);
                    }
                    if (packet_start->mcast_params[WEST]) {
                        // decrement west hop count
                        cached_routing_fields.value = (packet_start->mcast_params[WEST] - 1) << 16;
                        // north/south hop counts will be cleared when making trunk->branch trun.
                        constexpr auto edm_index = get_downstream_edm_interface_index<rx_channel_id, WEST>();
                        forward_payload_to_downstream_edm<
                            enable_deadlock_avoidance,
                            vc1_has_different_downstream_dest,
                            false,
                            false>(
                            packet_start,
                            payload_size_bytes,
                            cached_routing_fields,
                            get_downstream_interface.template operator()<edm_index>(),
                            transaction_id);
                    }
                } else if constexpr (my_direction == EAST) {
                    if (packet_start->mcast_params[WEST]) {
                        // decrement west hop count
                        packet_start->mcast_params[WEST]--;
                        constexpr auto edm_index = get_downstream_edm_interface_index<rx_channel_id, WEST>();
                        forward_payload_to_downstream_edm<
                            enable_deadlock_avoidance,
                            vc1_has_different_downstream_dest,
                            false>(
                            packet_start,
                            payload_size_bytes,
                            cached_routing_fields,
                            get_downstream_interface.template operator()<edm_index>(),
                            transaction_id);
                    }
                } else if constexpr (my_direction == WEST) {
                    if (packet_start->mcast_params[EAST]) {
                        // decrement east hop count
                        packet_start->mcast_params[EAST]--;
                        constexpr auto edm_index = get_downstream_edm_interface_index<rx_channel_id, EAST>();
                        forward_payload_to_downstream_edm<
                            enable_deadlock_avoidance,
                            vc1_has_different_downstream_dest,
                            false>(
                            packet_start,
                            payload_size_bytes,
                            cached_routing_fields,
                            get_downstream_interface.template operator()<edm_index>(),
                            transaction_id);
                    }
                }
            }
        } else {
            // Unicast forward packet to downstream
            const auto downstream_channel = routing_table->intra_mesh_table.dest_entry[dest_chip_id];
            ASSERT(downstream_channel != INVALID_DIRECTION);
            const auto downstream_direction =
                static_cast<eth_chan_directions>(port_direction_table[downstream_channel]);
            const auto edm_index = get_downstream_edm_interface_index<rx_channel_id>(downstream_direction);
            forward_payload_to_downstream_edm<enable_deadlock_avoidance, vc1_has_different_downstream_dest, false>(
                packet_start,
                payload_size_bytes,
                cached_routing_fields,
                get_downstream_interface_runtime(edm_index),
                transaction_id);
        }
    }
}
#endif

#if defined(FABRIC_2D)
// !!!WARNING!!! - MAKE SURE CONSUMER HAS SPACE BEFORE CALLING
template <uint8_t rx_channel_id, typename DownstreamSenderVC0T, typename DownstreamSenderVC1T>
FORCE_INLINE __attribute__((optimize("jump-tables"))) void receiver_forward_packet(
    tt_l1_ptr PACKET_HEADER_TYPE* packet_start,
    ROUTING_FIELDS_TYPE cached_routing_fields,
    std::array<DownstreamSenderVC0T, NUM_USED_RECEIVER_CHANNELS_VC0>&
        downstream_edm_interfaces_vc0,
    DownstreamSenderVC1T& downstream_edm_interface_vc1,
    uint8_t transaction_id,
    uint32_t hop_cmd) {
    uint16_t payload_size_bytes = packet_start->payload_size_bytes;

    using eth_chan_directions::EAST;
    using eth_chan_directions::NORTH;
    using eth_chan_directions::SOUTH;
    using eth_chan_directions::WEST;

    // Template version for constexpr edm_index
    auto get_downstream_interface = [&]<size_t edm_index>() -> auto& {
        if constexpr (enable_deadlock_avoidance) {
            if constexpr (edm_index == NUM_USED_RECEIVER_CHANNELS - 1) {
                return downstream_edm_interface_vc1;
            } else {
                return downstream_edm_interfaces_vc0[edm_index];
            }
        } else {
            return downstream_edm_interfaces_vc0[edm_index];
        }
    };

    switch (hop_cmd) {
        case LowLatencyMeshRoutingFields::NOOP: break;
        case LowLatencyMeshRoutingFields::FORWARD_EAST:
            if constexpr (my_direction == EAST) {
                execute_chip_unicast_to_local_chip(packet_start, payload_size_bytes, transaction_id, rx_channel_id);
            } else {
                constexpr auto edm_index = get_downstream_edm_interface_index<rx_channel_id, EAST>();
                forward_payload_to_downstream_edm<enable_deadlock_avoidance, vc1_has_different_downstream_dest, false>(
                    packet_start,
                    payload_size_bytes,
                    cached_routing_fields,
                    get_downstream_interface.template operator()<edm_index>(),
                    transaction_id);
            }
            break;
        case LowLatencyMeshRoutingFields::FORWARD_WEST:
            if constexpr (my_direction == WEST) {
                execute_chip_unicast_to_local_chip(packet_start, payload_size_bytes, transaction_id, rx_channel_id);
            } else {
                constexpr auto edm_index = get_downstream_edm_interface_index<rx_channel_id, WEST>();
                forward_payload_to_downstream_edm<enable_deadlock_avoidance, vc1_has_different_downstream_dest, false>(
                    packet_start,
                    payload_size_bytes,
                    cached_routing_fields,
                    get_downstream_interface.template operator()<edm_index>(),
                    transaction_id);
            }
            break;
        case LowLatencyMeshRoutingFields::WRITE_AND_FORWARD_EW:
            if constexpr (my_direction == WEST) {
                constexpr auto edm_index = get_downstream_edm_interface_index<rx_channel_id, EAST>();
                forward_payload_to_downstream_edm<enable_deadlock_avoidance, vc1_has_different_downstream_dest, false>(
                    packet_start,
                    payload_size_bytes,
                    cached_routing_fields,
                    get_downstream_interface.template operator()<edm_index>(),
                    transaction_id);
            } else {
                constexpr auto edm_index = get_downstream_edm_interface_index<rx_channel_id, WEST>();
                forward_payload_to_downstream_edm<enable_deadlock_avoidance, vc1_has_different_downstream_dest, false>(
                    packet_start,
                    payload_size_bytes,
                    cached_routing_fields,
                    get_downstream_interface.template operator()<edm_index>(),
                    transaction_id);
            }
            execute_chip_unicast_to_local_chip(packet_start, payload_size_bytes, transaction_id, rx_channel_id);
            break;
        case LowLatencyMeshRoutingFields::FORWARD_NORTH:
            if constexpr (my_direction == NORTH) {
                execute_chip_unicast_to_local_chip(packet_start, payload_size_bytes, transaction_id, rx_channel_id);
            } else {
                constexpr auto edm_index = get_downstream_edm_interface_index<rx_channel_id, NORTH>();
                forward_payload_to_downstream_edm<enable_deadlock_avoidance, vc1_has_different_downstream_dest, false>(
                    packet_start,
                    payload_size_bytes,
                    cached_routing_fields,
                    get_downstream_interface.template operator()<edm_index>(),
                    transaction_id);
            }
            break;
        case LowLatencyMeshRoutingFields::FORWARD_SOUTH:
            if constexpr (my_direction == SOUTH) {
                execute_chip_unicast_to_local_chip(packet_start, payload_size_bytes, transaction_id, rx_channel_id);
            } else {
                constexpr auto edm_index = get_downstream_edm_interface_index<rx_channel_id, SOUTH>();
                forward_payload_to_downstream_edm<enable_deadlock_avoidance, vc1_has_different_downstream_dest, false>(
                    packet_start,
                    payload_size_bytes,
                    cached_routing_fields,
                    get_downstream_interface.template operator()<edm_index>(),
                    transaction_id);
            }
            break;
        case LowLatencyMeshRoutingFields::WRITE_AND_FORWARD_NS:
            if constexpr (my_direction == SOUTH) {
                constexpr auto edm_index = get_downstream_edm_interface_index<rx_channel_id, NORTH>();
                forward_payload_to_downstream_edm<enable_deadlock_avoidance, vc1_has_different_downstream_dest, false>(
                    packet_start,
                    payload_size_bytes,
                    cached_routing_fields,
                    get_downstream_interface.template operator()<edm_index>(),
                    transaction_id);
            } else {
                constexpr auto edm_index = get_downstream_edm_interface_index<rx_channel_id, SOUTH>();
                forward_payload_to_downstream_edm<enable_deadlock_avoidance, vc1_has_different_downstream_dest, false>(
                    packet_start,
                    payload_size_bytes,
                    cached_routing_fields,
                    get_downstream_interface.template operator()<edm_index>(),
                    transaction_id);
            }
            execute_chip_unicast_to_local_chip(packet_start, payload_size_bytes, transaction_id, rx_channel_id);
            break;
        case LowLatencyMeshRoutingFields::WRITE_AND_FORWARD_NSEW:
            if constexpr (UPDATE_PKT_HDR_ON_RX_CH) {
                cached_routing_fields.value++;
            }
            if constexpr (my_direction == SOUTH) {
                constexpr auto edm_index = get_downstream_edm_interface_index<rx_channel_id, NORTH>();
                forward_payload_to_downstream_edm<
                    enable_deadlock_avoidance,
                    vc1_has_different_downstream_dest,
                    false,
                    !UPDATE_PKT_HDR_ON_RX_CH>(
                    packet_start,
                    payload_size_bytes,
                    cached_routing_fields,
                    get_downstream_interface.template operator()<edm_index>(),
                    transaction_id);
            } else {
                constexpr auto edm_index = get_downstream_edm_interface_index<rx_channel_id, SOUTH>();
                forward_payload_to_downstream_edm<
                    enable_deadlock_avoidance,
                    vc1_has_different_downstream_dest,
                    false,
                    !UPDATE_PKT_HDR_ON_RX_CH>(
                    packet_start,
                    payload_size_bytes,
                    cached_routing_fields,
                    get_downstream_interface.template operator()<edm_index>(),
                    transaction_id);
            }
            if constexpr (UPDATE_PKT_HDR_ON_RX_CH) {
                cached_routing_fields.hop_index = cached_routing_fields.branch_east_offset;
            }
            {
                constexpr auto edm_index = get_downstream_edm_interface_index<rx_channel_id, EAST>();
                forward_payload_to_downstream_edm<
                    enable_deadlock_avoidance,
                    vc1_has_different_downstream_dest,
                    false,
                    !UPDATE_PKT_HDR_ON_RX_CH>(
                    packet_start,
                    payload_size_bytes,
                    cached_routing_fields,
                    get_downstream_interface.template operator()<edm_index>(),
                    transaction_id);
            }
            if constexpr (UPDATE_PKT_HDR_ON_RX_CH) {
                cached_routing_fields.hop_index = cached_routing_fields.branch_west_offset;
            }
            {
                constexpr auto edm_index = get_downstream_edm_interface_index<rx_channel_id, WEST>();
                forward_payload_to_downstream_edm<
                    enable_deadlock_avoidance,
                    vc1_has_different_downstream_dest,
                    false,
                    !UPDATE_PKT_HDR_ON_RX_CH>(
                    packet_start,
                    payload_size_bytes,
                    cached_routing_fields,
                    get_downstream_interface.template operator()<edm_index>(),
                    transaction_id);
            }
            execute_chip_unicast_to_local_chip(packet_start, payload_size_bytes, transaction_id, rx_channel_id);
            break;
        case LowLatencyMeshRoutingFields::WRITE_AND_FORWARD_NSE:
            if constexpr (UPDATE_PKT_HDR_ON_RX_CH) {
                cached_routing_fields.value++;
            }
            if constexpr (my_direction == SOUTH) {
                constexpr auto edm_index = get_downstream_edm_interface_index<rx_channel_id, NORTH>();
                forward_payload_to_downstream_edm<
                    enable_deadlock_avoidance,
                    vc1_has_different_downstream_dest,
                    false,
                    !UPDATE_PKT_HDR_ON_RX_CH>(
                    packet_start,
                    payload_size_bytes,
                    cached_routing_fields,
                    get_downstream_interface.template operator()<edm_index>(),
                    transaction_id);
            } else {
                constexpr auto edm_index = get_downstream_edm_interface_index<rx_channel_id, SOUTH>();
                forward_payload_to_downstream_edm<
                    enable_deadlock_avoidance,
                    vc1_has_different_downstream_dest,
                    false,
                    !UPDATE_PKT_HDR_ON_RX_CH>(
                    packet_start,
                    payload_size_bytes,
                    cached_routing_fields,
                    get_downstream_interface.template operator()<edm_index>(),
                    transaction_id);
            }
            if constexpr (UPDATE_PKT_HDR_ON_RX_CH) {
                cached_routing_fields.hop_index = cached_routing_fields.branch_east_offset;
            }
            {
                constexpr auto edm_index = get_downstream_edm_interface_index<rx_channel_id, EAST>();
                forward_payload_to_downstream_edm<
                    enable_deadlock_avoidance,
                    vc1_has_different_downstream_dest,
                    false,
                    !UPDATE_PKT_HDR_ON_RX_CH>(
                    packet_start,
                    payload_size_bytes,
                    cached_routing_fields,
                    get_downstream_interface.template operator()<edm_index>(),
                    transaction_id);
            }
            execute_chip_unicast_to_local_chip(packet_start, payload_size_bytes, transaction_id, rx_channel_id);
            break;
        case LowLatencyMeshRoutingFields::WRITE_AND_FORWARD_NSW:
            if constexpr (UPDATE_PKT_HDR_ON_RX_CH) {
                cached_routing_fields.value++;
            }
            if constexpr (my_direction == SOUTH) {
                constexpr auto edm_index = get_downstream_edm_interface_index<rx_channel_id, NORTH>();
                forward_payload_to_downstream_edm<
                    enable_deadlock_avoidance,
                    vc1_has_different_downstream_dest,
                    false,
                    !UPDATE_PKT_HDR_ON_RX_CH>(
                    packet_start,
                    payload_size_bytes,
                    cached_routing_fields,
                    get_downstream_interface.template operator()<edm_index>(),
                    transaction_id);
            } else {
                constexpr auto edm_index = get_downstream_edm_interface_index<rx_channel_id, SOUTH>();
                forward_payload_to_downstream_edm<
                    enable_deadlock_avoidance,
                    vc1_has_different_downstream_dest,
                    false,
                    !UPDATE_PKT_HDR_ON_RX_CH>(
                    packet_start,
                    payload_size_bytes,
                    cached_routing_fields,
                    get_downstream_interface.template operator()<edm_index>(),
                    transaction_id);
            }
            if constexpr (UPDATE_PKT_HDR_ON_RX_CH) {
                cached_routing_fields.hop_index = cached_routing_fields.branch_west_offset;
            }
            {
                constexpr auto edm_index = get_downstream_edm_interface_index<rx_channel_id, WEST>();
                forward_payload_to_downstream_edm<
                    enable_deadlock_avoidance,
                    vc1_has_different_downstream_dest,
                    false,
                    !UPDATE_PKT_HDR_ON_RX_CH>(
                    packet_start,
                    payload_size_bytes,
                    cached_routing_fields,
                    get_downstream_interface.template operator()<edm_index>(),
                    transaction_id);
            }
            execute_chip_unicast_to_local_chip(packet_start, payload_size_bytes, transaction_id, rx_channel_id);
            break;
        case LowLatencyMeshRoutingFields::WRITE_AND_FORWARD_NEW:
            if constexpr (my_direction == SOUTH) {
                if constexpr (UPDATE_PKT_HDR_ON_RX_CH) {
                    cached_routing_fields.value++;
                }
                constexpr auto edm_index = get_downstream_edm_interface_index<rx_channel_id, NORTH>();
                forward_payload_to_downstream_edm<
                    enable_deadlock_avoidance,
                    vc1_has_different_downstream_dest,
                    false,
                    !UPDATE_PKT_HDR_ON_RX_CH>(
                    packet_start,
                    payload_size_bytes,
                    cached_routing_fields,
                    get_downstream_interface.template operator()<edm_index>(),
                    transaction_id);
            } else {
                execute_chip_unicast_to_local_chip(packet_start, payload_size_bytes, transaction_id, rx_channel_id);
            }
            if constexpr (UPDATE_PKT_HDR_ON_RX_CH) {
                cached_routing_fields.hop_index = cached_routing_fields.branch_east_offset;
            }
            {
                constexpr auto edm_index = get_downstream_edm_interface_index<rx_channel_id, EAST>();
                forward_payload_to_downstream_edm<
                    enable_deadlock_avoidance,
                    vc1_has_different_downstream_dest,
                    false,
                    !UPDATE_PKT_HDR_ON_RX_CH>(
                    packet_start,
                    payload_size_bytes,
                    cached_routing_fields,
                    get_downstream_interface.template operator()<edm_index>(),
                    transaction_id);
            }
            if constexpr (UPDATE_PKT_HDR_ON_RX_CH) {
                cached_routing_fields.hop_index = cached_routing_fields.branch_west_offset;
            }
            {
                constexpr auto edm_index = get_downstream_edm_interface_index<rx_channel_id, WEST>();
                forward_payload_to_downstream_edm<
                    enable_deadlock_avoidance,
                    vc1_has_different_downstream_dest,
                    false,
                    !UPDATE_PKT_HDR_ON_RX_CH>(
                    packet_start,
                    payload_size_bytes,
                    cached_routing_fields,
                    get_downstream_interface.template operator()<edm_index>(),
                    transaction_id);
            }
            break;
        case LowLatencyMeshRoutingFields::WRITE_AND_FORWARD_SEW:
            if constexpr (my_direction == NORTH) {
                if constexpr (UPDATE_PKT_HDR_ON_RX_CH) {
                    cached_routing_fields.value++;
                }
                constexpr auto edm_index = get_downstream_edm_interface_index<rx_channel_id, SOUTH>();
                forward_payload_to_downstream_edm<
                    enable_deadlock_avoidance,
                    vc1_has_different_downstream_dest,
                    false,
                    !UPDATE_PKT_HDR_ON_RX_CH>(
                    packet_start,
                    payload_size_bytes,
                    cached_routing_fields,
                    get_downstream_interface.template operator()<edm_index>(),
                    transaction_id);
            } else {
                execute_chip_unicast_to_local_chip(packet_start, payload_size_bytes, transaction_id, rx_channel_id);
            }
            if constexpr (UPDATE_PKT_HDR_ON_RX_CH) {
                cached_routing_fields.hop_index = cached_routing_fields.branch_east_offset;
            }
            {
                constexpr auto edm_index = get_downstream_edm_interface_index<rx_channel_id, EAST>();
                forward_payload_to_downstream_edm<
                    enable_deadlock_avoidance,
                    vc1_has_different_downstream_dest,
                    false,
                    !UPDATE_PKT_HDR_ON_RX_CH>(
                    packet_start,
                    payload_size_bytes,
                    cached_routing_fields,
                    get_downstream_interface.template operator()<edm_index>(),
                    transaction_id);
            }
            if constexpr (UPDATE_PKT_HDR_ON_RX_CH) {
                cached_routing_fields.hop_index = cached_routing_fields.branch_west_offset;
            }
            {
                constexpr auto edm_index = get_downstream_edm_interface_index<rx_channel_id, WEST>();
                forward_payload_to_downstream_edm<
                    enable_deadlock_avoidance,
                    vc1_has_different_downstream_dest,
                    false,
                    !UPDATE_PKT_HDR_ON_RX_CH>(
                    packet_start,
                    payload_size_bytes,
                    cached_routing_fields,
                    get_downstream_interface.template operator()<edm_index>(),
                    transaction_id);
            }
            break;
        case LowLatencyMeshRoutingFields::WRITE_AND_FORWARD_NE:
            if constexpr (my_direction == SOUTH) {
                if constexpr (UPDATE_PKT_HDR_ON_RX_CH) {
                    cached_routing_fields.value++;
                }
                constexpr auto edm_index = get_downstream_edm_interface_index<rx_channel_id, NORTH>();
                forward_payload_to_downstream_edm<
                    enable_deadlock_avoidance,
                    vc1_has_different_downstream_dest,
                    false,
                    !UPDATE_PKT_HDR_ON_RX_CH>(
                    packet_start,
                    payload_size_bytes,
                    cached_routing_fields,
                    get_downstream_interface.template operator()<edm_index>(),
                    transaction_id);
            } else {
                execute_chip_unicast_to_local_chip(packet_start, payload_size_bytes, transaction_id, rx_channel_id);
            }
            if constexpr (UPDATE_PKT_HDR_ON_RX_CH) {
                cached_routing_fields.hop_index = cached_routing_fields.branch_east_offset;
            }
            {
                constexpr auto edm_index = get_downstream_edm_interface_index<rx_channel_id, EAST>();
                forward_payload_to_downstream_edm<
                    enable_deadlock_avoidance,
                    vc1_has_different_downstream_dest,
                    false,
                    !UPDATE_PKT_HDR_ON_RX_CH>(
                    packet_start,
                    payload_size_bytes,
                    cached_routing_fields,
                    get_downstream_interface.template operator()<edm_index>(),
                    transaction_id);
            }
            break;
        case LowLatencyMeshRoutingFields::WRITE_AND_FORWARD_NW:
            if constexpr (my_direction == SOUTH) {
                if constexpr (UPDATE_PKT_HDR_ON_RX_CH) {
                    cached_routing_fields.value++;
                }
                constexpr auto edm_index = get_downstream_edm_interface_index<rx_channel_id, NORTH>();
                forward_payload_to_downstream_edm<
                    enable_deadlock_avoidance,
                    vc1_has_different_downstream_dest,
                    false,
                    !UPDATE_PKT_HDR_ON_RX_CH>(
                    packet_start,
                    payload_size_bytes,
                    cached_routing_fields,
                    get_downstream_interface.template operator()<edm_index>(),
                    transaction_id);
            } else {
                execute_chip_unicast_to_local_chip(packet_start, payload_size_bytes, transaction_id, rx_channel_id);
            }
            if constexpr (UPDATE_PKT_HDR_ON_RX_CH) {
                cached_routing_fields.hop_index = cached_routing_fields.branch_west_offset;
            }
            {
                constexpr auto edm_index = get_downstream_edm_interface_index<rx_channel_id, WEST>();
                forward_payload_to_downstream_edm<
                    enable_deadlock_avoidance,
                    vc1_has_different_downstream_dest,
                    false,
                    !UPDATE_PKT_HDR_ON_RX_CH>(
                    packet_start,
                    payload_size_bytes,
                    cached_routing_fields,
                    get_downstream_interface.template operator()<edm_index>(),
                    transaction_id);
            }
            break;
        case LowLatencyMeshRoutingFields::WRITE_AND_FORWARD_SE:
            if constexpr (my_direction == NORTH) {
                if constexpr (UPDATE_PKT_HDR_ON_RX_CH) {
                    cached_routing_fields.value++;
                }
                constexpr auto edm_index = get_downstream_edm_interface_index<rx_channel_id, SOUTH>();
                forward_payload_to_downstream_edm<
                    enable_deadlock_avoidance,
                    vc1_has_different_downstream_dest,
                    false,
                    !UPDATE_PKT_HDR_ON_RX_CH>(
                    packet_start,
                    payload_size_bytes,
                    cached_routing_fields,
                    get_downstream_interface.template operator()<edm_index>(),
                    transaction_id);
            } else {
                execute_chip_unicast_to_local_chip(packet_start, payload_size_bytes, transaction_id, rx_channel_id);
            }
            if constexpr (UPDATE_PKT_HDR_ON_RX_CH) {
                cached_routing_fields.hop_index = cached_routing_fields.branch_east_offset;
            }
            {
                constexpr auto edm_index = get_downstream_edm_interface_index<rx_channel_id, EAST>();
                forward_payload_to_downstream_edm<
                    enable_deadlock_avoidance,
                    vc1_has_different_downstream_dest,
                    false,
                    !UPDATE_PKT_HDR_ON_RX_CH>(
                    packet_start,
                    payload_size_bytes,
                    cached_routing_fields,
                    get_downstream_interface.template operator()<edm_index>(),
                    transaction_id);
            }
            break;
        case LowLatencyMeshRoutingFields::WRITE_AND_FORWARD_SW:
            if constexpr (my_direction == NORTH) {
                if constexpr (UPDATE_PKT_HDR_ON_RX_CH) {
                    cached_routing_fields.value++;
                }
                constexpr auto edm_index = get_downstream_edm_interface_index<rx_channel_id, SOUTH>();
                forward_payload_to_downstream_edm<
                    enable_deadlock_avoidance,
                    vc1_has_different_downstream_dest,
                    false,
                    !UPDATE_PKT_HDR_ON_RX_CH>(
                    packet_start,
                    payload_size_bytes,
                    cached_routing_fields,
                    get_downstream_interface.template operator()<edm_index>(),
                    transaction_id);
            } else {
                execute_chip_unicast_to_local_chip(packet_start, payload_size_bytes, transaction_id, rx_channel_id);
            }
            if constexpr (UPDATE_PKT_HDR_ON_RX_CH) {
                cached_routing_fields.hop_index = cached_routing_fields.branch_west_offset;
            }
            {
                constexpr auto edm_index = get_downstream_edm_interface_index<rx_channel_id, WEST>();
                forward_payload_to_downstream_edm<
                    enable_deadlock_avoidance,
                    vc1_has_different_downstream_dest,
                    false,
                    !UPDATE_PKT_HDR_ON_RX_CH>(
                    packet_start,
                    payload_size_bytes,
                    cached_routing_fields,
                    get_downstream_interface.template operator()<edm_index>(),
                    transaction_id);
            }
            break;
        default: __builtin_unreachable();
    }
}
#endif

template <typename EdmChannelWorkerIFs>
FORCE_INLINE void establish_edm_connection(
    EdmChannelWorkerIFs& local_sender_channel_worker_interface, uint32_t stream_id) {
    local_sender_channel_worker_interface.cache_producer_noc_addr();
}

////////////////////////////////////
////////////////////////////////////
//  Main Control Loop
////////////////////////////////////
////////////////////////////////////
template <
    bool enable_packet_header_recording,
    uint8_t sender_channel_index,
    uint8_t to_receiver_pkts_sent_id,
    bool SKIP_CONNECTION_LIVENESS_CHECK,
    typename SenderChannelT,
    typename WorkerInterfaceT,
    typename ReceiverPointersT,
    typename ReceiverChannelT>
FORCE_INLINE bool run_sender_channel_step_impl(
    SenderChannelT& local_sender_channel,
    WorkerInterfaceT& local_sender_channel_worker_interface,
    ReceiverPointersT& outbound_to_receiver_channel_pointers,
    ReceiverChannelT& remote_receiver_channel,
    bool& channel_connection_established,
    uint32_t sender_channel_free_slots_stream_id,
    SenderChannelFromReceiverCredits& sender_channel_from_receiver_credits,
    PerfTelemetryRecorder& perf_telemetry_recorder) {
    bool progress = false;
    // If the receiver has space, and we have one or more packets unsent from producer, then send one
    // TODO: convert to loop to send multiple packets back to back (or support sending multiple packets in one shot)
    //       when moving to stream regs to manage rd/wr ptrs
    // TODO: update to be stream reg based. Initialize to space available and simply check for non-zero
    bool receiver_has_space_for_packet = outbound_to_receiver_channel_pointers.has_space_for_packet();
    uint32_t free_slots = get_ptr_val(sender_channel_free_slots_stream_id);
    bool has_unsent_packet = free_slots != WorkerInterfaceT::num_buffers;
    bool can_send = receiver_has_space_for_packet && has_unsent_packet;
    if constexpr (!ETH_TXQ_SPIN_WAIT_SEND_NEXT_DATA) {
        can_send = can_send && !internal_::eth_txq_is_busy(sender_txq_id);
    }
    if (can_send) {
        did_something = true;
        progress = true;

        auto* pkt_header = reinterpret_cast<volatile tt_l1_ptr PACKET_HEADER_TYPE*>(
            local_sender_channel.get_cached_next_buffer_slot_addr());
        if constexpr (!UPDATE_PKT_HDR_ON_RX_CH) {
            update_packet_header_before_eth_send<sender_channel_index>(pkt_header);
        }
        send_next_data<sender_channel_index, to_receiver_pkts_sent_id, SKIP_CONNECTION_LIVENESS_CHECK>(
            local_sender_channel,
            local_sender_channel_worker_interface,
            outbound_to_receiver_channel_pointers,
            remote_receiver_channel,
            perf_telemetry_recorder);
        increment_local_update_ptr_val(sender_channel_free_slots_stream_id, 1);
    }

    // Process COMPLETIONs from receiver
    int32_t completions_since_last_check =
        sender_channel_from_receiver_credits.get_num_unprocessed_completions_from_receiver();
    if (completions_since_last_check) {
        outbound_to_receiver_channel_pointers.num_free_slots += completions_since_last_check;
        sender_channel_from_receiver_credits.increment_num_processed_completions(completions_since_last_check);

        if constexpr (SKIP_CONNECTION_LIVENESS_CHECK) {
            local_sender_channel_worker_interface
                .template notify_persistent_connection_of_free_space<enable_deadlock_avoidance>(
                    completions_since_last_check);
        } else {
            // Connection liveness checks are only done for connections that are not persistent
            // For those connections, it's unsafe to use free-slots counters held in stream registers
            // due to the lack of race avoidant connection protocol. Therefore, we update our read counter
            // instead because these connections will be read/write counter based instead
            local_sender_channel_worker_interface.increment_local_read_counter(completions_since_last_check);
            if (channel_connection_established) {
                local_sender_channel_worker_interface
                    .template notify_worker_of_read_counter_update<enable_read_counter_update_noc_flush>();
            } else {
                local_sender_channel_worker_interface.copy_read_counter_to_worker_location_info();
                // If not connected, we update the read counter in L1 as well so the next connecting worker
                // is more likely to see space available as soon as it tries connecting
            }
        }
    }

    if constexpr (!SKIP_CONNECTION_LIVENESS_CHECK) {
        auto check_connection_status =
            !channel_connection_established || local_sender_channel_worker_interface.has_worker_teardown_request();
        if (check_connection_status) {
            check_worker_connections<MY_ETH_CHANNEL>(
                local_sender_channel_worker_interface,
                channel_connection_established,
                sender_channel_free_slots_stream_id);
        }
    }
    return progress;
};

template <
    bool enable_packet_header_recording,
    uint8_t VC_RECEIVER_CHANNEL,
    uint8_t sender_channel_index,
    typename EthSenderChannels,
    typename EdmChannelWorkerIFs,
    typename RemoteEthReceiverChannels,
    typename ReceiverPointersT,
    size_t NUM_SENDER_CHANNELS>
FORCE_INLINE bool run_sender_channel_step(
    EthSenderChannels& local_sender_channels,
    EdmChannelWorkerIFs& local_sender_channel_worker_interfaces,
    ReceiverPointersT& outbound_to_receiver_channel_pointers,
    RemoteEthReceiverChannels& remote_receiver_channels,
    std::array<bool, NUM_SENDER_CHANNELS>& channel_connection_established,
    std::array<uint32_t, NUM_SENDER_CHANNELS>& local_sender_channel_free_slots_stream_ids_ordered,
    std::array<SenderChannelFromReceiverCredits, NUM_SENDER_CHANNELS>& sender_channel_from_receiver_credits,
    PerfTelemetryRecorder& perf_telemetry_recorder) {
    if constexpr (is_sender_channel_serviced[sender_channel_index]) {
<<<<<<< HEAD
        return run_sender_channel_step_impl<
=======
        // the cache is invalidated here because the channel will read some
        // L1 locations to see if it can make progress
        invalidate_l1_cache();
        run_sender_channel_step_impl<
>>>>>>> dc5f968b
            enable_packet_header_recording,
            sender_channel_index,
            to_receiver_packets_sent_streams[VC_RECEIVER_CHANNEL],
            sender_ch_live_check_skip[sender_channel_index]>(
            local_sender_channels.template get<sender_channel_index>(),
            local_sender_channel_worker_interfaces.template get<sender_channel_index>(),
            outbound_to_receiver_channel_pointers,
            remote_receiver_channels.template get<VC_RECEIVER_CHANNEL>(),
            channel_connection_established[sender_channel_index],
            local_sender_channel_free_slots_stream_ids_ordered[sender_channel_index],
            sender_channel_from_receiver_credits[sender_channel_index],
            perf_telemetry_recorder);
    }
    return false;
}

template <
    uint8_t receiver_channel,
    uint8_t to_receiver_pkts_sent_id,
    typename WriteTridTracker,
    typename ReceiverChannelBufferT,
    typename ReceiverChannelPointersT,
    typename DownstreamSenderVC0T,
    typename DownstreamSenderVC1T>
FORCE_INLINE bool run_receiver_channel_step_impl(
    ReceiverChannelBufferT& local_receiver_channel,
    std::array<DownstreamSenderVC0T, NUM_USED_RECEIVER_CHANNELS_VC0>& downstream_edm_interfaces_vc0,
    DownstreamSenderVC1T& downstream_edm_interface_vc1,
    ReceiverChannelPointersT& receiver_channel_pointers,
    WriteTridTracker& receiver_channel_trid_tracker,
    std::array<uint8_t, num_eth_ports>& port_direction_table,
    ReceiverChannelResponseCreditSender& receiver_channel_response_credit_sender) {
    bool progress = false;
    auto& wr_sent_counter = receiver_channel_pointers.wr_sent_counter;
    bool unwritten_packets = get_ptr_val<to_receiver_pkts_sent_id>() != 0;

    // Code profiling timer for receiver channel forward
    NamedProfiler<CodeProfilingTimerType::RECEIVER_CHANNEL_FORWARD, code_profiling_enabled_timers_bitfield, code_profiling_buffer_base_addr> receiver_forward_timer;
    receiver_forward_timer.set_should_dump(unwritten_packets);
    receiver_forward_timer.open();

    if (unwritten_packets) {
        invalidate_l1_cache();
        auto receiver_buffer_index = wr_sent_counter.get_buffer_index();
        tt_l1_ptr PACKET_HEADER_TYPE* packet_header = const_cast<PACKET_HEADER_TYPE*>(
            local_receiver_channel.template get_packet_header<PACKET_HEADER_TYPE>(receiver_buffer_index));

        ROUTING_FIELDS_TYPE cached_routing_fields;
#if !defined(FABRIC_2D) || !defined(DYNAMIC_ROUTING_ENABLED)
        cached_routing_fields = packet_header->routing_fields;
#endif
        if constexpr (!skip_src_ch_id_update) {
            receiver_channel_pointers.set_src_chan_id(receiver_buffer_index, packet_header->src_ch_id);
        }
        uint32_t hop_cmd;
        bool can_send_to_all_local_chip_receivers;
        if constexpr (is_2d_fabric) {
            // read in the hop command from route buffer.
            // Hop command is 4 bits. Each of the 4 bits signal one of the 4 possible outcomes for a packet.
            // [0]->Forward East
            // [1]->Forward West
            // [2]->Forward North
            // [3]->Forward South
            // The hop command (4-bits) gets decoded as a local write and/or forward to the "other" 3 directions.
            // Other 3 directions depend on the direction of fabric router.
            // For example, a router that is connected West can write locally or forard East, North or South.
            // A local write is encoded by setting the bit corresponding to fabric router's own direction to 1.
            // For a West facing fabric router:
            //  - Hop command of [0010] instructs fabric router to write the packet locally.
            //  - Hop command of [0011] instructs fabric router to write the packet locally AND forward East (a line
            //  mcast)
#if defined(FABRIC_2D) && defined(DYNAMIC_ROUTING_ENABLED)
            // need this ifdef since the 2D dynamic routing packet header contains unique fields
            can_send_to_all_local_chip_receivers = can_forward_packet_completely<receiver_channel>(
                packet_header, downstream_edm_interfaces_vc0, downstream_edm_interface_vc1, port_direction_table);
#elif defined(FABRIC_2D)
            // need this ifdef since the packet header for 1D does not have router_buffer field in it.
            hop_cmd = packet_header->route_buffer[cached_routing_fields.hop_index];
            can_send_to_all_local_chip_receivers = can_forward_packet_completely<receiver_channel>(
                hop_cmd, downstream_edm_interfaces_vc0, downstream_edm_interface_vc1);
#endif
        } else {
            if constexpr (receiver_channel == 0) {
                can_send_to_all_local_chip_receivers = can_forward_packet_completely(
                    cached_routing_fields, downstream_edm_interfaces_vc0[receiver_channel]);
            } else {
                can_send_to_all_local_chip_receivers =
                    can_forward_packet_completely(cached_routing_fields, downstream_edm_interface_vc1);
            }
        }
        if constexpr (enable_trid_flush_check_on_noc_txn) {
            bool trid_flushed = receiver_channel_trid_tracker.transaction_flushed(receiver_buffer_index);
            can_send_to_all_local_chip_receivers &= trid_flushed;
        }
        if (can_send_to_all_local_chip_receivers) {
            did_something = true;
            progress = true;
            uint8_t trid = receiver_channel_trid_tracker.update_buffer_slot_to_next_trid_and_advance_trid_counter(
                receiver_buffer_index);
            if constexpr (is_2d_fabric) {
#if defined(FABRIC_2D) && defined(DYNAMIC_ROUTING_ENABLED)
                receiver_forward_packet<receiver_channel>(
                    packet_header,
                    cached_routing_fields,
                    downstream_edm_interfaces_vc0,
                    downstream_edm_interface_vc1,
                    trid,
                    port_direction_table);
#elif defined(FABRIC_2D)
                receiver_forward_packet<receiver_channel>(
                    packet_header,
                    cached_routing_fields,
                    downstream_edm_interfaces_vc0,
                    downstream_edm_interface_vc1,
                    trid,
                    hop_cmd);
#endif
            } else {
                if constexpr (receiver_channel == 0) {
                    receiver_forward_packet<receiver_channel>(
                        packet_header, cached_routing_fields, downstream_edm_interfaces_vc0[0], trid);
                } else {
                    receiver_forward_packet<receiver_channel>(
                        packet_header, cached_routing_fields, downstream_edm_interface_vc1, trid);
                }
            }
            wr_sent_counter.increment();
            // decrement the to_receiver_pkts_sent_id stream register by 1 since current packet has been processed.
            increment_local_update_ptr_val<to_receiver_pkts_sent_id>(-1);
        }
    }

    // Close the code profiling timer
    receiver_forward_timer.close();

    if constexpr (!fuse_receiver_flush_and_completion_ptr) {
        auto& wr_flush_counter = receiver_channel_pointers.wr_flush_counter;
        bool unflushed_writes = !wr_flush_counter.is_caught_up_to(wr_sent_counter);
        if (unflushed_writes) {
            auto receiver_buffer_index = wr_flush_counter.get_buffer_index();
            bool next_trid_flushed = receiver_channel_trid_tracker.transaction_flushed(receiver_buffer_index);
            if (next_trid_flushed) {
                wr_flush_counter.increment();
                receiver_channel_trid_tracker.clear_trid_at_buffer_slot(receiver_buffer_index);
            }
        }

        auto& completion_counter = receiver_channel_pointers.completion_counter;
        bool unsent_completions = !completion_counter.is_caught_up_to(completion_counter, wr_flush_counter);
        if constexpr (!ETH_TXQ_SPIN_WAIT_RECEIVER_SEND_COMPLETION_ACK) {
            unsent_completions = unsent_completions && !internal_::eth_txq_is_busy(receiver_txq_id);
        }
        if (unsent_completions) {
            // completion ptr incremented in callee
            auto receiver_buffer_index = wr_flush_counter.get_buffer_index();
            receiver_send_completion_ack<ETH_TXQ_SPIN_WAIT_RECEIVER_SEND_COMPLETION_ACK>(
                receiver_channel_response_credit_sender,
                receiver_channel_pointers.get_src_chan_id(receiver_buffer_index));
            completion_counter.increment();
        }
    } else {
        // flush and completion are fused, so we only need to update one of the counters
        // update completion since other parts of the code check against completion
        auto& completion_counter = receiver_channel_pointers.completion_counter;
        // Currently unclear if it's better to loop here or not...
        bool unflushed_writes = !completion_counter.is_caught_up_to(wr_sent_counter);
        auto receiver_buffer_index = completion_counter.get_buffer_index();
        bool next_trid_flushed = receiver_channel_trid_tracker.transaction_flushed(receiver_buffer_index);
        bool can_send_completion = unflushed_writes && next_trid_flushed;
        if constexpr (!ETH_TXQ_SPIN_WAIT_RECEIVER_SEND_COMPLETION_ACK) {
            can_send_completion = can_send_completion && !internal_::eth_txq_is_busy(receiver_txq_id);
        }
        if (can_send_completion) {
            uint8_t src_ch_id;
            if constexpr (skip_src_ch_id_update) {
                src_ch_id = receiver_channel_pointers.get_src_chan_id();
            } else {
                src_ch_id = receiver_channel_pointers.get_src_chan_id(receiver_buffer_index);
            }
            receiver_send_completion_ack<ETH_TXQ_SPIN_WAIT_RECEIVER_SEND_COMPLETION_ACK>(
                receiver_channel_response_credit_sender, src_ch_id);
            receiver_channel_trid_tracker.clear_trid_at_buffer_slot(receiver_buffer_index);
            completion_counter.increment();
        }
    }
    return progress;
};

template <
    uint8_t receiver_channel,
    typename DownstreamSenderVC0T,
    typename DownstreamSenderVC1T,
    typename EthReceiverChannels,
    typename WriteTridTracker,
    typename ReceiverChannelPointersT>
FORCE_INLINE bool run_receiver_channel_step(
    EthReceiverChannels& local_receiver_channels,
    std::array<DownstreamSenderVC0T, NUM_USED_RECEIVER_CHANNELS_VC0>& downstream_edm_interfaces_vc0,
    DownstreamSenderVC1T& downstream_edm_interface_vc1,
    ReceiverChannelPointersT& receiver_channel_pointers,
    WriteTridTracker& receiver_channel_trid_tracker,
    std::array<uint8_t, num_eth_ports>& port_direction_table,
    std::array<ReceiverChannelResponseCreditSender, NUM_RECEIVER_CHANNELS>& receiver_channel_response_credit_senders) {
    if constexpr (is_receiver_channel_serviced[receiver_channel]) {
<<<<<<< HEAD
        return run_receiver_channel_step_impl<
=======
        invalidate_l1_cache();
        run_receiver_channel_step_impl<
>>>>>>> dc5f968b
            receiver_channel,
            to_receiver_packets_sent_streams[receiver_channel],
            WriteTridTracker,
            decltype(local_receiver_channels.template get<receiver_channel>()),
            ReceiverChannelPointersT,
            DownstreamSenderVC0T,
            DownstreamSenderVC1T>(
            local_receiver_channels.template get<receiver_channel>(),
            downstream_edm_interfaces_vc0,
            downstream_edm_interface_vc1,
            receiver_channel_pointers,
            receiver_channel_trid_tracker,
            port_direction_table,
            receiver_channel_response_credit_senders[receiver_channel]);
    }
    return false;
}

bool any_sender_channels_active(
    const std::array<uint32_t, NUM_SENDER_CHANNELS>& local_sender_channel_free_slots_stream_ids) {
    for (size_t i = 0; i < NUM_SENDER_CHANNELS; i++) {
        if (get_ptr_val(local_sender_channel_free_slots_stream_ids[i]) !=
            static_cast<int32_t>(SENDER_NUM_BUFFERS_ARRAY[i])) {
            return true;
        }
    }
    return false;
}

template <FabricArch ARCH>
FORCE_INLINE void update_telemetry(
    const std::array<uint32_t, NUM_SENDER_CHANNELS>& local_sender_channel_free_slots_stream_ids_ordered,
    bool tx_progress,
    bool rx_progress,
    FabricTelemetry<ARCH>& local_fabric_telemetry,
    volatile FabricTelemetry<ARCH>* fabric_telemetry) {
    bool sender_idle = !any_sender_channels_active(local_sender_channel_free_slots_stream_ids_ordered);
    bool receiver_idle = (get_ptr_val<to_receiver_packets_sent_streams[0]>() == 0);
    if constexpr (enable_deadlock_avoidance && !skip_receiver_channel_1_connection) {
        receiver_idle = receiver_idle && (get_ptr_val<to_receiver_packets_sent_streams[1]>() == 0);
    }

    {  // heartbeat update
        volatile RiscTimestampV2* tx_heartbeat_addr = &fabric_telemetry->dynamic_info.erisc[MY_ERISC_ID].tx_heartbeat;
        volatile RiscTimestampV2* rx_heartbeat_addr = &fabric_telemetry->dynamic_info.erisc[MY_ERISC_ID].rx_heartbeat;
        if (sender_idle || tx_progress) {
            local_fabric_telemetry.dynamic_info.erisc[MY_ERISC_ID].tx_heartbeat.full++;
            tx_heartbeat_addr->full = local_fabric_telemetry.dynamic_info.erisc[MY_ERISC_ID].tx_heartbeat.full;
        }
        if (receiver_idle || rx_progress) {
            local_fabric_telemetry.dynamic_info.erisc[MY_ERISC_ID].rx_heartbeat.full++;
            rx_heartbeat_addr->full = local_fabric_telemetry.dynamic_info.erisc[MY_ERISC_ID].rx_heartbeat.full;
        }
    }
}

/*
 * Main control loop for fabric EDM. Run indefinitely until a termination signal is received
 *
 * Every loop iteration visit a sender channel and the receiver channel. Switch between sender
 * channels every iteration unless it is unsafe/undesirable to do so (e.g. for performance reasons).
 */
template <
    bool enable_packet_header_recording,
    size_t NUM_RECEIVER_CHANNELS,
    typename DownstreamSenderVC0T,
    typename DownstreamSenderVC1T,
    size_t NUM_SENDER_CHANNELS,
    typename EthSenderChannels,
    typename EthReceiverChannels,
    typename RemoteEthReceiverChannels,
    typename EdmChannelWorkerIFs,
    typename TransactionIdTrackerCH0,
    typename TransactionIdTrackerCH1>
FORCE_INLINE void run_fabric_edm_main_loop(
    EthReceiverChannels& local_receiver_channels,
    EthSenderChannels& local_sender_channels,
    EdmChannelWorkerIFs& local_sender_channel_worker_interfaces,
    std::array<DownstreamSenderVC0T, NUM_USED_RECEIVER_CHANNELS_VC0>& downstream_edm_noc_interfaces_vc0,
    DownstreamSenderVC1T& downstream_edm_noc_interface_vc1,
    RemoteEthReceiverChannels& remote_receiver_channels,
    volatile tt::tt_fabric::TerminationSignal* termination_signal_ptr,
    TransactionIdTrackerCH0& receiver_channel_0_trid_tracker,
    TransactionIdTrackerCH1& receiver_channel_1_trid_tracker,
    std::array<uint8_t, num_eth_ports>& port_direction_table,
    std::array<uint32_t, NUM_SENDER_CHANNELS>& local_sender_channel_free_slots_stream_ids_ordered) {
    size_t did_nothing_count = 0;
    using FabricTelemetryT = std::conditional_t<
        (NUM_ACTIVE_ERISCS == 2),
        FabricTelemetry<FabricArch::BLACKHOLE>,
        FabricTelemetry<FabricArch::WORMHOLE_B0>>;
    FabricTelemetryT local_fabric_telemetry{};
    auto fabric_telemetry =
        reinterpret_cast<volatile FabricTelemetryT*>(eth_l1_mem::address_map::AERISC_FABRIC_TELEMETRY_ADDR);
    *termination_signal_ptr = tt::tt_fabric::TerminationSignal::KEEP_RUNNING;

    // May want to promote to part of the handshake but for now we just initialize in this standalone way
    // TODO: flatten all of these arrays into a single object (one array lookup) OR
    //       (probably better) pack most of these into single words (e.g. we could hold a read, write, and ackptr in a
    //       single word) this way - especially if power of 2 wraps, we can handle both channels literally at once with
    //       math ops on single individual words (or half words)
    auto outbound_to_receiver_channel_pointers =
        ChannelPointersTuple<OutboundReceiverChannelPointers, REMOTE_RECEIVER_NUM_BUFFERS_ARRAY>::make();
    // Workaround the perf regression in RingAsLinear test.
    auto outbound_to_receiver_channel_pointer_ch0 =
        outbound_to_receiver_channel_pointers.template get<VC0_RECEIVER_CHANNEL>();
    auto outbound_to_receiver_channel_pointer_ch1 =
        outbound_to_receiver_channel_pointers.template get<NUM_RECEIVER_CHANNELS - 1>();

    auto receiver_channel_pointers = ChannelPointersTuple<ReceiverChannelPointers, RECEIVER_NUM_BUFFERS_ARRAY>::make();
    // Workaround the perf regression in RingAsLinear test.
    auto receiver_channel_pointers_ch0 = receiver_channel_pointers.template get<0>();
    auto receiver_channel_pointers_ch1 = receiver_channel_pointers.template get<NUM_RECEIVER_CHANNELS - 1>();
    receiver_channel_pointers_ch0.reset();
    receiver_channel_pointers_ch1.reset();
    if constexpr (skip_src_ch_id_update) {
        receiver_channel_pointers_ch0.set_src_chan_id(BufferIndex{0}, remote_worker_sender_channel);
        receiver_channel_pointers_ch1.set_src_chan_id(BufferIndex{0}, remote_vc1_sender_channel);
    }

    std::array<bool, NUM_SENDER_CHANNELS> channel_connection_established =
        initialize_array<NUM_SENDER_CHANNELS, bool, false>();

    PerfTelemetryRecorder inner_loop_perf_telemetry_collector = build_perf_telemetry_recorder<perf_telemetry_mode>();
    auto local_perf_telemetry_buffer =
        build_perf_telemetry_buffer(reinterpret_cast<uint32_t*>(perf_telemetry_buffer_addr));

    auto receiver_channel_response_credit_senders =
        init_receiver_channel_response_credit_senders<NUM_RECEIVER_CHANNELS>();
    auto sender_channel_from_receiver_credits =
        init_sender_channel_from_receiver_credits_flow_controllers<NUM_SENDER_CHANNELS>();
    // This value defines the number of loop iterations we perform of the main control sequence before exiting
    // to check for termination and context switch. Removing the these checks from the inner loop can drastically
    // improve performance. The value of 32 was chosen somewhat empirically and then raised up slightly.

    while (!got_immediate_termination_signal(termination_signal_ptr)) {
        did_something = false;

        if constexpr (is_sender_channel_serviced[0]) {
            open_perf_recording_window(inner_loop_perf_telemetry_collector);
        }

        for (size_t i = 0; i < iterations_between_ctx_switch_and_teardown_checks; i++) {
            bool tx_progress_in_iteration = false;
            bool rx_progress_in_iteration = false;
            invalidate_l1_cache();
            // Capture these to see if we made progress

            // There are some cases, mainly for performance, where we don't want to switch between sender channels
            // so we interoduce this to provide finer grain control over when we disable the automatic switching
            tx_progress_in_iteration |=
                run_sender_channel_step<enable_packet_header_recording, VC0_RECEIVER_CHANNEL, 0>(
                local_sender_channels,
                local_sender_channel_worker_interfaces,
                outbound_to_receiver_channel_pointer_ch0,
                remote_receiver_channels,
                channel_connection_established,
                local_sender_channel_free_slots_stream_ids_ordered,
                sender_channel_from_receiver_credits,
                inner_loop_perf_telemetry_collector);
            if constexpr (!dateline_connection) {
                rx_progress_in_iteration |= run_receiver_channel_step<0, DownstreamSenderVC0T, DownstreamSenderVC1T>(
                    local_receiver_channels,
                    downstream_edm_noc_interfaces_vc0,
                    downstream_edm_noc_interface_vc1,
                    receiver_channel_pointers_ch0,
                    receiver_channel_0_trid_tracker,
                    port_direction_table,
                    receiver_channel_response_credit_senders);
            }
            if constexpr (enable_deadlock_avoidance && !skip_receiver_channel_1_connection) {
                rx_progress_in_iteration |= run_receiver_channel_step<1, DownstreamSenderVC0T, DownstreamSenderVC1T>(
                    local_receiver_channels,
                    downstream_edm_noc_interfaces_vc0,
                    downstream_edm_noc_interface_vc1,
                    receiver_channel_pointers_ch1,
                    receiver_channel_1_trid_tracker,
                    port_direction_table,
                    receiver_channel_response_credit_senders);
            }

            if constexpr (is_sender_channel_serviced[1] && !skip_sender_channel_1_connection) {
                tx_progress_in_iteration |=
                    run_sender_channel_step<enable_packet_header_recording, VC0_RECEIVER_CHANNEL, 1>(
                        local_sender_channels,
                        local_sender_channel_worker_interfaces,
                        outbound_to_receiver_channel_pointer_ch0,
                        remote_receiver_channels,
                        channel_connection_established,
                        local_sender_channel_free_slots_stream_ids_ordered,
                        sender_channel_from_receiver_credits,
                        inner_loop_perf_telemetry_collector);
            }
            if constexpr (is_2d_fabric) {
                tx_progress_in_iteration |=
                    run_sender_channel_step<enable_packet_header_recording, VC0_RECEIVER_CHANNEL, 2>(
                        local_sender_channels,
                        local_sender_channel_worker_interfaces,
                        outbound_to_receiver_channel_pointer_ch0,
                        remote_receiver_channels,
                        channel_connection_established,
                        local_sender_channel_free_slots_stream_ids_ordered,
                        sender_channel_from_receiver_credits,
                        inner_loop_perf_telemetry_collector);
                run_sender_channel_step<enable_packet_header_recording, VC0_RECEIVER_CHANNEL, 3>(
                    local_sender_channels,
                    local_sender_channel_worker_interfaces,
                    outbound_to_receiver_channel_pointer_ch0,
                    remote_receiver_channels,
                    channel_connection_established,
                    local_sender_channel_free_slots_stream_ids_ordered,
                    sender_channel_from_receiver_credits,
                    inner_loop_perf_telemetry_collector);
            }
            if constexpr (enable_deadlock_avoidance && !dateline_connection && !skip_sender_vc1_channel_connection) {
                tx_progress_in_iteration |= run_sender_channel_step<
                    enable_packet_header_recording,
                    VC1_RECEIVER_CHANNEL,
                    NUM_SENDER_CHANNELS - 1>(
                    local_sender_channels,
                    local_sender_channel_worker_interfaces,
                    outbound_to_receiver_channel_pointer_ch1,
                    remote_receiver_channels,
                    channel_connection_established,
                    local_sender_channel_free_slots_stream_ids_ordered,
                    sender_channel_from_receiver_credits,
                    inner_loop_perf_telemetry_collector);
            }

            // Compute idle conditions and update heartbeats in one helper
            update_telemetry(
                local_sender_channel_free_slots_stream_ids_ordered,
                tx_progress_in_iteration,
                rx_progress_in_iteration,
                local_fabric_telemetry,
                fabric_telemetry);
        }

        if constexpr (enable_context_switch) {
            // shouldn't do noc counter sync since we are not incrementing them
            if constexpr (IDLE_CONTEXT_SWITCHING) {
                if (did_something) {
                    did_nothing_count = 0;
                } else {
                    if (did_nothing_count++ > SWITCH_INTERVAL) {
                        did_nothing_count = 0;
                        run_routing_without_noc_sync();
                    }
                }
            } else {
                if (did_nothing_count++ > SWITCH_INTERVAL) {
                    did_nothing_count = 0;
                    run_routing_without_noc_sync();
                }
            }
        }

        if constexpr (is_sender_channel_serviced[0]) {
            close_perf_recording_window(inner_loop_perf_telemetry_collector);
            if constexpr (perf_telemetry_mode != PerfTelemetryRecorderType::NONE) {
                if (captured_an_event(inner_loop_perf_telemetry_collector) ||
                    any_sender_channels_active(local_sender_channel_free_slots_stream_ids_ordered)) {
                    write_perf_recording_window_results(
                        inner_loop_perf_telemetry_collector, local_perf_telemetry_buffer);
                }
            }
        }
    }
}

template <typename EdmChannelWorkerIFs>
void
#ifdef FABRIC_2D
    __attribute__((noinline))
#endif
    wait_for_static_connection_to_ready(
        EdmChannelWorkerIFs& local_sender_channel_worker_interfaces,
        std::array<uint32_t, NUM_SENDER_CHANNELS>& local_sender_channel_free_slots_stream_ids_ordered) {
    auto establish_static_connection_from_receiver_side = [&](auto& interface, size_t sender_channel_idx) {
        if (!sender_ch_live_check_skip[sender_channel_idx]) {
            return;
        }
        while (!connect_is_requested(*interface.connection_live_semaphore)) {
            invalidate_l1_cache();
        }
        establish_edm_connection(interface, local_sender_channel_free_slots_stream_ids_ordered[sender_channel_idx]);
    };
    if constexpr (multi_txq_enabled) {
        tuple_for_each_constexpr(
            local_sender_channel_worker_interfaces.channel_worker_interfaces, [&](auto& interface, auto idx) {
                if constexpr (is_sender_channel_serviced[idx]) {
                    establish_static_connection_from_receiver_side(interface, idx);
                }
            });
    } else {
        // Very slight performance regression on WH if we commonize to the above path, so we preserve this path
        // too
        tuple_for_each(
            local_sender_channel_worker_interfaces.channel_worker_interfaces,
            [&](auto& interface, size_t idx) { establish_static_connection_from_receiver_side(interface, idx); });
    }
}

// Returns the number of starting credits for the specified sender channel `i`
// Generally, we will always start with `SENDER_NUM_BUFFERS` of credits,
// except for channels which service transient/worker connections. Those
// sender channels use counter based credit schemes so they are initialized
// to 0.
template <size_t i>
constexpr size_t get_credits_init_val() {
    if constexpr (is_2d_fabric) {
        return i == my_direction ? 0 : SENDER_NUM_BUFFERS_ARRAY[i];
    } else {
        return i == 0 ? 0 : SENDER_NUM_BUFFERS_ARRAY[i];
    }
};

template <size_t NUM_SENDER_CHANNELS, typename EdmChannelWorkerIFs>
void
#ifdef FABRIC_2D
    __attribute__((noinline))
#endif
    init_local_sender_channel_worker_interfaces(
        std::array<size_t, NUM_SENDER_CHANNELS>& local_sender_connection_live_semaphore_addresses,
        std::array<size_t, NUM_SENDER_CHANNELS>& local_sender_connection_info_addresses,
        EdmChannelWorkerIFs& local_sender_channel_worker_interfaces,
        std::array<size_t, NUM_SENDER_CHANNELS>& local_sender_flow_control_semaphores) {
    // manual unrol because previously, going from having this in a loop to unrolling this would
    // lead to a performance regression. Having these unrolled is needed to enable some performance optimizations
    // because setup will differ in that each will be a different type. Keeping them unrolled here let's us
    // stay safe from perf regression due to weirdness of codegen.
    {
        auto connection_live_semaphore_ptr =
            reinterpret_cast<volatile tt_l1_ptr uint32_t* const>(local_sender_connection_live_semaphore_addresses[0]);
        auto connection_worker_info_ptr = reinterpret_cast<volatile tt::tt_fabric::EDMChannelWorkerLocationInfo*>(
            local_sender_connection_info_addresses[0]);
        new (&local_sender_channel_worker_interfaces.template get<0>()) tt::tt_fabric::
            StaticSizedSenderChannelWorkerInterface<tt::tt_fabric::worker_handshake_noc, SENDER_NUM_BUFFERS_ARRAY[0]>(
                connection_worker_info_ptr,
                reinterpret_cast<volatile tt_l1_ptr uint32_t* const>(local_sender_flow_control_semaphores[0]),
                reinterpret_cast<volatile tt_l1_ptr uint32_t* const>(connection_live_semaphore_ptr),
                sender_channel_ack_cmd_buf_ids[0],
                get_credits_init_val<0>(),
                notify_worker_of_read_counter_update_src_address);
    }
    {
        auto connection_live_semaphore_ptr =
            reinterpret_cast<volatile tt_l1_ptr uint32_t* const>(local_sender_connection_live_semaphore_addresses[1]);
        auto connection_worker_info_ptr = reinterpret_cast<volatile tt::tt_fabric::EDMChannelWorkerLocationInfo*>(
            local_sender_connection_info_addresses[1]);
        new (&local_sender_channel_worker_interfaces.template get<1>()) tt::tt_fabric::
            StaticSizedSenderChannelWorkerInterface<tt::tt_fabric::worker_handshake_noc, SENDER_NUM_BUFFERS_ARRAY[1]>(
                connection_worker_info_ptr,
                reinterpret_cast<volatile tt_l1_ptr uint32_t* const>(local_sender_flow_control_semaphores[1]),
                reinterpret_cast<volatile tt_l1_ptr uint32_t* const>(connection_live_semaphore_ptr),
                sender_channel_ack_cmd_buf_ids[1],
                get_credits_init_val<1>(),
                notify_worker_of_read_counter_update_src_address);
    }
#ifdef FABRIC_2D
    {
        auto connection_live_semaphore_ptr =
            reinterpret_cast<volatile tt_l1_ptr uint32_t* const>(local_sender_connection_live_semaphore_addresses[2]);
        auto connection_worker_info_ptr = reinterpret_cast<volatile tt::tt_fabric::EDMChannelWorkerLocationInfo*>(
            local_sender_connection_info_addresses[2]);
        new (&local_sender_channel_worker_interfaces.template get<2>()) tt::tt_fabric::
            StaticSizedSenderChannelWorkerInterface<tt::tt_fabric::worker_handshake_noc, SENDER_NUM_BUFFERS_ARRAY[2]>(
                connection_worker_info_ptr,
                reinterpret_cast<volatile tt_l1_ptr uint32_t* const>(local_sender_flow_control_semaphores[2]),
                reinterpret_cast<volatile tt_l1_ptr uint32_t* const>(connection_live_semaphore_ptr),
                sender_channel_ack_cmd_buf_ids[2],
                get_credits_init_val<2>(),
                notify_worker_of_read_counter_update_src_address);
    }
    {
        auto connection_live_semaphore_ptr =
            reinterpret_cast<volatile tt_l1_ptr uint32_t* const>(local_sender_connection_live_semaphore_addresses[3]);
        auto connection_worker_info_ptr = reinterpret_cast<volatile tt::tt_fabric::EDMChannelWorkerLocationInfo*>(
            local_sender_connection_info_addresses[3]);
        new (&local_sender_channel_worker_interfaces.template get<3>()) tt::tt_fabric::
            StaticSizedSenderChannelWorkerInterface<tt::tt_fabric::worker_handshake_noc, SENDER_NUM_BUFFERS_ARRAY[3]>(
                connection_worker_info_ptr,
                reinterpret_cast<volatile tt_l1_ptr uint32_t* const>(local_sender_flow_control_semaphores[3]),
                reinterpret_cast<volatile tt_l1_ptr uint32_t* const>(connection_live_semaphore_ptr),
                sender_channel_ack_cmd_buf_ids[3],
                get_credits_init_val<3>(),
                notify_worker_of_read_counter_update_src_address);
    }
#endif
    if constexpr (NUM_SENDER_CHANNELS == 3 || NUM_SENDER_CHANNELS == 5) {
        {
            static_assert(NUM_SENDER_CHANNELS > VC1_SENDER_CHANNEL);
            auto connection_live_semaphore_ptr = reinterpret_cast<volatile tt_l1_ptr uint32_t* const>(
                local_sender_connection_live_semaphore_addresses[VC1_SENDER_CHANNEL]);
            auto connection_worker_info_ptr = reinterpret_cast<volatile tt::tt_fabric::EDMChannelWorkerLocationInfo*>(
                local_sender_connection_info_addresses[VC1_SENDER_CHANNEL]);
            new (&local_sender_channel_worker_interfaces.template get<VC1_SENDER_CHANNEL>())
                tt::tt_fabric::StaticSizedSenderChannelWorkerInterface<
                    tt::tt_fabric::worker_handshake_noc,
                    SENDER_NUM_BUFFERS_ARRAY[VC1_SENDER_CHANNEL]>(
                    connection_worker_info_ptr,
                    reinterpret_cast<volatile tt_l1_ptr uint32_t* const>(
                        local_sender_flow_control_semaphores[VC1_SENDER_CHANNEL]),
                    reinterpret_cast<volatile tt_l1_ptr uint32_t* const>(connection_live_semaphore_ptr),
                    sender_channel_ack_cmd_buf_ids[VC1_SENDER_CHANNEL],
                    get_credits_init_val<VC1_SENDER_CHANNEL>(),
                    notify_worker_of_read_counter_update_src_address);
        }
    }
}

constexpr uint32_t get_vc0_downstream_sender_channel_free_slots_stream_id() {
    return sender_channel_free_slots_stream_ids[1 + my_direction];
}
constexpr uint32_t get_vc1_downstream_sender_channel_free_slots_stream_id() {
    return sender_channel_free_slots_stream_ids[sender_channel_free_slots_stream_ids.size() - 1];
}

void populate_local_sender_channel_free_slots_stream_id_ordered_map(
    uint32_t has_downstream_edm_vc0_buffer_connection,
    std::array<uint32_t, NUM_SENDER_CHANNELS>& local_sender_channel_free_slots_stream_ids_ordered) {
    if constexpr (is_2d_fabric) {
        // setup VC0 credits (we have one extra stream reg for VC0 and hence can do +1)
        for (size_t i = 0; i < MAX_NUM_SENDER_CHANNELS - 1; i++) {
            local_sender_channel_free_slots_stream_ids_ordered[i] = sender_channel_free_slots_stream_ids[i + 1];
        }
        local_sender_channel_free_slots_stream_ids_ordered[my_direction] = sender_channel_free_slots_stream_ids[0];
        // setup VC1 credits (only if present)
        if constexpr (NUM_SENDER_CHANNELS == MAX_NUM_SENDER_CHANNELS) {
            local_sender_channel_free_slots_stream_ids_ordered[NUM_SENDER_CHANNELS - 1] =
                vc1_sender_channel_free_slots_stream_id;
        }
    } else {
        for (size_t i = 0; i < NUM_SENDER_CHANNELS; i++) {
            local_sender_channel_free_slots_stream_ids_ordered[i] = sender_channel_free_slots_stream_ids[i];
        }
    }
}

constexpr bool IS_TEARDOWN_MASTER() { return MY_ERISC_ID == 0; }

void wait_for_other_local_erisc() {
    constexpr uint32_t multi_erisc_sync_start_value = 0x0fed;
    constexpr uint32_t multi_erisc_sync_step2_value = 0x1bad;
    if constexpr (IS_TEARDOWN_MASTER()) {
        write_stream_scratch_register<MULTI_RISC_TEARDOWN_SYNC_STREAM_ID>(multi_erisc_sync_start_value);
        while ((read_stream_scratch_register<MULTI_RISC_TEARDOWN_SYNC_STREAM_ID>() & 0x1FFF) !=
               multi_erisc_sync_step2_value) {
            invalidate_l1_cache();
        }
        write_stream_scratch_register<MULTI_RISC_TEARDOWN_SYNC_STREAM_ID>(0);
    } else {
        while ((read_stream_scratch_register<MULTI_RISC_TEARDOWN_SYNC_STREAM_ID>() & 0x1FFF) !=
               multi_erisc_sync_start_value) {
            invalidate_l1_cache();
        }
        write_stream_scratch_register<MULTI_RISC_TEARDOWN_SYNC_STREAM_ID>(multi_erisc_sync_step2_value);
    }
}

FORCE_INLINE void teardown(
    volatile tt_l1_ptr tt::tt_fabric::TerminationSignal* termination_signal_ptr,
    volatile tt_l1_ptr tt::tt_fabric::EDMStatus* edm_status_ptr,
    WriteTransactionIdTracker<
        RECEIVER_NUM_BUFFERS_ARRAY[0],
        NUM_TRANSACTION_IDS,
        0,
        edm_to_local_chip_noc,
        edm_to_downstream_noc> receiver_channel_0_trid_tracker,
    WriteTransactionIdTracker<
        RECEIVER_NUM_BUFFERS_ARRAY[NUM_RECEIVER_CHANNELS - 1],
        NUM_TRANSACTION_IDS,
        NUM_TRANSACTION_IDS,
        edm_to_local_chip_noc,
        edm_to_downstream_noc> receiver_channel_1_trid_tracker) {
    if constexpr (NUM_ACTIVE_ERISCS > 1) {
        wait_for_other_local_erisc();
    }
    if constexpr (is_receiver_channel_serviced[0]) {
        receiver_channel_0_trid_tracker.all_buffer_slot_transactions_acked();
    }
    if constexpr (is_receiver_channel_serviced[1]) {
        receiver_channel_1_trid_tracker.all_buffer_slot_transactions_acked();
    }

    // at minimum, the below call must be updated because in dynamic noc mode, the counters would be shared, so you'd
    // want a sync before this and coordination about which erisc should do the reset (only one of them should do it)
    static_assert(
        noc_mode != DM_DYNAMIC_NOC,
        "The fabric router implementation doesn't support dynamic noc mode. The implementation must be updated to "
        "support this");
    // re-init the noc counters as the noc api used is not incrementing them
    ncrisc_noc_counters_init();

    if constexpr (NUM_ACTIVE_ERISCS > 1) {
        wait_for_other_local_erisc();
    }
    if constexpr (wait_for_host_signal) {
        if constexpr (is_local_handshake_master) {
            notify_subordinate_routers(
                edm_channels_mask,
                local_handshake_master_eth_chan,
                (uint32_t)termination_signal_ptr,
                *termination_signal_ptr);
        }
    }

    // write barrier should be coordinated for dynamic noc mode. Safest is probably to do a `wait_for_other_local_erisc`
    // followed by master core doing barrier
    static_assert(noc_mode != DM_DYNAMIC_NOC, "Update here when enabling dynamic noc mode");
    noc_async_write_barrier();
    noc_async_atomic_barrier();

    if constexpr (NUM_ACTIVE_ERISCS > 1) {
        wait_for_other_local_erisc();
    }
    if constexpr (IS_TEARDOWN_MASTER()) {
        *edm_status_ptr = tt::tt_fabric::EDMStatus::TERMINATED;
    }
}

void initialize_state_for_txq1_active_mode() {
    eth_enable_packet_mode(receiver_txq_id);
    for (size_t i = 0; i < NUM_RECEIVER_CHANNELS; i++) {
        reinterpret_cast<volatile uint32_t*>(local_receiver_ack_counters_base_address)[i] = 0;
        reinterpret_cast<volatile uint32_t*>(local_receiver_completion_counters_base_address)[i] = 0;
    }
    eth_txq_reg_write(receiver_txq_id, ETH_TXQ_DATA_PACKET_ACCEPT_AHEAD, DEFAULT_NUM_ETH_TXQ_DATA_PACKET_ACCEPT_AHEAD);
}
void initialize_state_for_txq1_active_mode_sender_side() {
    for (size_t i = 0; i < NUM_SENDER_CHANNELS; i++) {
        reinterpret_cast<volatile uint32_t*>(to_sender_remote_ack_counters_base_address)[i] = 0;
        reinterpret_cast<volatile uint32_t*>(to_sender_remote_completion_counters_base_address)[i] = 0;
    }
}

void kernel_main() {
    set_l1_data_cache<true>();
    eth_txq_reg_write(sender_txq_id, ETH_TXQ_DATA_PACKET_ACCEPT_AHEAD, DEFAULT_NUM_ETH_TXQ_DATA_PACKET_ACCEPT_AHEAD);
    static_assert(
        receiver_txq_id == sender_txq_id || receiver_txq_id == 1,
        "For multi-txq mode, the only currently supported configuration is sender_txq_id=0 and receiver_txq_id=1");
    if constexpr (receiver_txq_id != sender_txq_id) {
        constexpr bool is_erisc_that_sets_up_second_txq = is_receiver_channel_serviced[0];
        if constexpr (is_erisc_that_sets_up_second_txq) {
            initialize_state_for_txq1_active_mode();
        }
        if constexpr (is_sender_channel_serviced[0]) {
            initialize_state_for_txq1_active_mode_sender_side();
        }
    }

    //
    // COMMON CT ARGS (not specific to sender or receiver)
    //

    // Initialize stream register state for credit management across the Ethernet link.
    // We make sure to do this before we handshake to guarantee that the registers are
    // initialized before the other side has any possibility of modifying them.
    init_ptr_val<to_receiver_packets_sent_streams[0]>(0);
    init_ptr_val<to_receiver_packets_sent_streams[1]>(0);
    init_ptr_val<to_sender_packets_acked_streams[0]>(0);
    init_ptr_val<to_sender_packets_acked_streams[1]>(0);
    init_ptr_val<to_sender_packets_acked_streams[2]>(0);
    init_ptr_val<to_sender_packets_completed_streams[0]>(0);
    init_ptr_val<to_sender_packets_completed_streams[1]>(0);
    init_ptr_val<to_sender_packets_completed_streams[2]>(0);
    // The first sender channel in the array is always for the transient/worker connection
    // For 2D, the assigned worker channel is into sender channel stream ID [my_direction]
    // So when we are initializing the starting credit value, we offset by 1 for the non-worker connections
    // when accessing `SENDER_NUM_BUFFERS_ARRAY` (to get the value for the correct direction)
    init_ptr_val<sender_channel_free_slots_stream_ids[0]>(
        is_2d_fabric ? SENDER_NUM_BUFFERS_ARRAY[my_direction] : SENDER_NUM_BUFFERS_ARRAY[0]);  // LOCAL
    init_ptr_val<sender_channel_free_slots_stream_ids[1]>(
        is_2d_fabric ? SENDER_NUM_BUFFERS_ARRAY[0] : SENDER_NUM_BUFFERS_ARRAY[1]);  // EAST
    init_ptr_val<sender_channel_free_slots_stream_ids[2]>(
        is_2d_fabric ? SENDER_NUM_BUFFERS_ARRAY[1] : SENDER_NUM_BUFFERS_ARRAY[2]);  // WEST
    // TODO: change to per channel downstream buffers.
    init_ptr_val<receiver_channel_0_free_slots_from_east_stream_id>(DOWNSTREAM_SENDER_NUM_BUFFERS_VC0);
    init_ptr_val<receiver_channel_0_free_slots_from_west_stream_id>(DOWNSTREAM_SENDER_NUM_BUFFERS_VC0);
    init_ptr_val<receiver_channel_0_free_slots_from_north_stream_id>(DOWNSTREAM_SENDER_NUM_BUFFERS_VC0);
    init_ptr_val<receiver_channel_0_free_slots_from_south_stream_id>(DOWNSTREAM_SENDER_NUM_BUFFERS_VC0);
    init_ptr_val<receiver_channel_1_free_slots_from_downstream_stream_id>(DOWNSTREAM_SENDER_NUM_BUFFERS_VC1);

    if constexpr (NUM_ACTIVE_ERISCS > 1) {
        wait_for_other_local_erisc();
    }

    if constexpr (is_2d_fabric) {
        init_ptr_val<sender_channel_free_slots_stream_ids[3]>(SENDER_NUM_BUFFERS_ARRAY[2]);  // NORTH
        init_ptr_val<sender_channel_free_slots_stream_ids[4]>(SENDER_NUM_BUFFERS_ARRAY[3]);  // SOUTH
        init_ptr_val<vc1_sender_channel_free_slots_stream_id>(SENDER_NUM_BUFFERS_ARRAY[VC1_SENDER_CHANNEL]);
        init_ptr_val<to_sender_packets_acked_streams[3]>(0);
        init_ptr_val<to_sender_packets_acked_streams[4]>(0);
        init_ptr_val<to_sender_packets_completed_streams[3]>(0);
        init_ptr_val<to_sender_packets_completed_streams[4]>(0);
    }

    if constexpr (code_profiling_enabled_timers_bitfield != 0) {
        clear_code_profiling_buffer(code_profiling_buffer_base_addr);
    }

    // TODO: CONVERT TO SEMAPHORE
    volatile auto termination_signal_ptr =
        reinterpret_cast<volatile tt::tt_fabric::TerminationSignal*>(termination_signal_addr);
    volatile auto edm_local_sync_ptr = reinterpret_cast<volatile tt_l1_ptr uint32_t*>(edm_local_sync_ptr_addr);
    volatile auto edm_status_ptr = reinterpret_cast<volatile tt_l1_ptr tt::tt_fabric::EDMStatus*>(edm_status_ptr_addr);

    // In persistent mode, we must rely on static addresses for our local semaphores that are locally
    // initialized, rather than metal device APIs. This way different subdevice programs can reliably
    // resolve the semaphore addresses on the EDM core

    std::array<PacketHeaderRecorder<PACKET_HEADER_TYPE>, MAX_NUM_SENDER_CHANNELS> sender_channel_packet_recorders{
        PacketHeaderRecorder<PACKET_HEADER_TYPE>(
            reinterpret_cast<volatile uint32_t*>(sender_0_completed_packet_header_cb_address),
            sender_0_completed_packet_header_cb_size_headers),
        PacketHeaderRecorder<PACKET_HEADER_TYPE>(
            reinterpret_cast<volatile uint32_t*>(sender_1_completed_packet_header_cb_address),
            sender_1_completed_packet_header_cb_size_headers),
        PacketHeaderRecorder<PACKET_HEADER_TYPE>(
            reinterpret_cast<volatile uint32_t*>(sender_2_completed_packet_header_cb_address),
            sender_2_completed_packet_header_cb_size_headers),
        PacketHeaderRecorder<PACKET_HEADER_TYPE>(
            reinterpret_cast<volatile uint32_t*>(sender_3_completed_packet_header_cb_address),
            sender_3_completed_packet_header_cb_size_headers),
        PacketHeaderRecorder<PACKET_HEADER_TYPE>(
            reinterpret_cast<volatile uint32_t*>(sender_4_completed_packet_header_cb_address),
            sender_4_completed_packet_header_cb_size_headers)};
    std::array<PacketHeaderRecorder<PACKET_HEADER_TYPE>, MAX_NUM_RECEIVER_CHANNELS> receiver_channel_packet_recorders{
        PacketHeaderRecorder<PACKET_HEADER_TYPE>(
            reinterpret_cast<volatile uint32_t*>(receiver_0_completed_packet_header_cb_address),
            receiver_0_completed_packet_header_cb_size_headers),
        PacketHeaderRecorder<PACKET_HEADER_TYPE>(
            reinterpret_cast<volatile uint32_t*>(receiver_1_completed_packet_header_cb_address),
            receiver_1_completed_packet_header_cb_size_headers)};

    volatile tt::tt_fabric::EdmFabricReceiverChannelCounters* receiver_0_channel_counters_ptr = nullptr;
    volatile tt::tt_fabric::EdmFabricReceiverChannelCounters* receiver_1_channel_counters_ptr = nullptr;
    volatile tt::tt_fabric::EdmFabricSenderChannelCounters* sender_channel_0_counters_ptr = nullptr;
    volatile tt::tt_fabric::EdmFabricSenderChannelCounters* sender_channel_1_counters_ptr = nullptr;
    volatile tt::tt_fabric::EdmFabricSenderChannelCounters* sender_channel_2_counters_ptr = nullptr;
    volatile tt::tt_fabric::EdmFabricSenderChannelCounters* sender_channel_3_counters_ptr = nullptr;
    volatile tt::tt_fabric::EdmFabricSenderChannelCounters* sender_channel_4_counters_ptr = nullptr;

    if constexpr (enable_fabric_counters) {
        new (const_cast<tt::tt_fabric::EdmFabricReceiverChannelCounters*>(receiver_0_channel_counters_ptr))
            tt::tt_fabric::EdmFabricReceiverChannelCounters();
        new (const_cast<tt::tt_fabric::EdmFabricReceiverChannelCounters*>(receiver_1_channel_counters_ptr))
            tt::tt_fabric::EdmFabricReceiverChannelCounters();
        new (const_cast<tt::tt_fabric::EdmFabricSenderChannelCounters*>(sender_channel_0_counters_ptr))
            tt::tt_fabric::EdmFabricSenderChannelCounters();
        new (const_cast<tt::tt_fabric::EdmFabricSenderChannelCounters*>(sender_channel_1_counters_ptr))
            tt::tt_fabric::EdmFabricSenderChannelCounters();
        new (const_cast<tt::tt_fabric::EdmFabricSenderChannelCounters*>(sender_channel_2_counters_ptr))
            tt::tt_fabric::EdmFabricSenderChannelCounters();
        new (const_cast<tt::tt_fabric::EdmFabricSenderChannelCounters*>(sender_channel_3_counters_ptr))
            tt::tt_fabric::EdmFabricSenderChannelCounters();
        new (const_cast<tt::tt_fabric::EdmFabricSenderChannelCounters*>(sender_channel_4_counters_ptr))
            tt::tt_fabric::EdmFabricSenderChannelCounters();
    }

    size_t arg_idx = 0;
    ///////////////////////
    // Common runtime args:
    ///////////////////////
    const size_t local_sender_channel_0_connection_semaphore_addr = get_arg_val<uint32_t>(arg_idx++);
    const size_t local_sender_channel_1_connection_semaphore_addr = get_arg_val<uint32_t>(arg_idx++);
    const size_t local_sender_channel_2_connection_semaphore_addr = get_arg_val<uint32_t>(arg_idx++);
    const size_t local_sender_channel_3_connection_semaphore_addr = get_arg_val<uint32_t>(arg_idx++);
    const size_t local_sender_channel_4_connection_semaphore_addr = get_arg_val<uint32_t>(arg_idx++);
    const size_t local_sender_channel_0_connection_buffer_index_id = get_arg_val<uint32_t>(arg_idx++);
    const size_t local_sender_channel_1_connection_buffer_index_id = get_arg_val<uint32_t>(arg_idx++);
    const size_t local_sender_channel_2_connection_buffer_index_id = get_arg_val<uint32_t>(arg_idx++);
    const size_t local_sender_channel_3_connection_buffer_index_id = get_arg_val<uint32_t>(arg_idx++);
    const size_t local_sender_channel_4_connection_buffer_index_id = get_arg_val<uint32_t>(arg_idx++);

    // downstream EDM semaphore location
    const auto has_downstream_edm_vc0_buffer_connection = get_arg_val<uint32_t>(arg_idx++);
    const auto downstream_edm_vc0_buffer_base_address = get_arg_val<uint32_t>(arg_idx++);
    const auto downstream_edm_vc0_noc_x = get_arg_val<uint32_t>(arg_idx++);
    const auto downstream_edm_vc0_noc_y = get_arg_val<uint32_t>(arg_idx++);

    const auto downstream_edm_vc0_worker_registration_id = get_arg_val<uint32_t>(arg_idx++);
    const auto downstream_edm_vc0_worker_location_info_address = get_arg_val<uint32_t>(arg_idx++);
    // unused - to be deleted
    [[maybe_unused]]
    const auto downstream_vc0_noc_interface_buffer_index_local_addr = 0;

    // downstream EDM semaphore location
    const auto has_downstream_edm_vc1_buffer_connection = get_arg_val<uint32_t>(arg_idx++);
    const auto downstream_edm_vc1_buffer_base_address = get_arg_val<uint32_t>(arg_idx++);
    const auto downstream_edm_vc1_noc_x = get_arg_val<uint32_t>(arg_idx++);
    const auto downstream_edm_vc1_noc_y = get_arg_val<uint32_t>(arg_idx++);

    const auto downstream_edm_vc1_worker_registration_id = get_arg_val<uint32_t>(arg_idx++);
    const auto downstream_edm_vc1_worker_location_info_address = get_arg_val<uint32_t>(arg_idx++);
    // unused now - to be deleted
    [[maybe_unused]]
    const auto downstream_vc1_noc_interface_buffer_index_local_addr = 0;

    const auto my_sem_for_teardown_from_edm_0 = get_arg_val<uint32_t>(arg_idx++);
    const auto my_sem_for_teardown_from_edm_1 = get_arg_val<uint32_t>(arg_idx++);
    const auto my_sem_for_teardown_from_edm_2 = get_arg_val<uint32_t>(arg_idx++);
    const auto my_sem_for_teardown_from_edm_3 = get_arg_val<uint32_t>(arg_idx++);
    const auto my_sem_for_teardown_from_edm_4 = get_arg_val<uint32_t>(arg_idx++);

    ////////////////////////
    // Sender runtime args
    ////////////////////////
    auto sender0_worker_semaphore_ptr = reinterpret_cast<volatile uint32_t*>(get_arg_val<uint32_t>(arg_idx++));
    auto sender1_worker_semaphore_ptr = reinterpret_cast<volatile uint32_t*>(get_arg_val<uint32_t>(arg_idx++));
    auto sender2_worker_semaphore_ptr = reinterpret_cast<volatile uint32_t*>(get_arg_val<uint32_t>(arg_idx++));
    auto sender3_worker_semaphore_ptr = reinterpret_cast<volatile uint32_t*>(get_arg_val<uint32_t>(arg_idx++));
    auto sender4_worker_semaphore_ptr = reinterpret_cast<volatile uint32_t*>(get_arg_val<uint32_t>(arg_idx++));

    const size_t local_sender_channel_0_connection_buffer_index_addr =
        local_sender_channel_0_connection_buffer_index_id;
    //  initialize the statically allocated "semaphores"
    if constexpr (is_sender_channel_serviced[0]) {
        *reinterpret_cast<volatile uint32_t*>(local_sender_channel_0_connection_semaphore_addr) = 0;
        *reinterpret_cast<volatile uint32_t*>(local_sender_channel_0_connection_buffer_index_addr) = 0;
        *sender0_worker_semaphore_ptr = 0;
    }
    if constexpr (is_sender_channel_serviced[1]) {
        *reinterpret_cast<volatile uint32_t*>(local_sender_channel_1_connection_semaphore_addr) = 0;
        *reinterpret_cast<volatile uint32_t*>(local_sender_channel_1_connection_buffer_index_id) = 0;
        *sender1_worker_semaphore_ptr = 0;
    }
    if constexpr (is_sender_channel_serviced[2]) {
        *reinterpret_cast<volatile uint32_t*>(local_sender_channel_2_connection_semaphore_addr) = 0;
        *reinterpret_cast<volatile uint32_t*>(local_sender_channel_2_connection_buffer_index_id) = 0;
        *sender2_worker_semaphore_ptr = 0;
    }
    if constexpr (is_2d_fabric) {
        if constexpr (is_sender_channel_serviced[3]) {
            *reinterpret_cast<volatile uint32_t*>(local_sender_channel_3_connection_semaphore_addr) = 0;
            *reinterpret_cast<volatile uint32_t*>(local_sender_channel_3_connection_buffer_index_id) = 0;
            *sender3_worker_semaphore_ptr = 0;
        }
        if constexpr (is_sender_channel_serviced[4]) {
            *reinterpret_cast<volatile uint32_t*>(local_sender_channel_4_connection_semaphore_addr) = 0;
            *reinterpret_cast<volatile uint32_t*>(local_sender_channel_4_connection_buffer_index_id) = 0;
            *sender4_worker_semaphore_ptr = 0;
        }
    }

    *edm_status_ptr = tt::tt_fabric::EDMStatus::STARTED;

    //////////////////////////////
    //////////////////////////////
    //        Object Setup
    //////////////////////////////
    //////////////////////////////

    std::array<uint32_t, NUM_SENDER_CHANNELS> local_sender_channel_free_slots_stream_ids_ordered;

    const auto& local_sender_channel_connection_buffer_index_id =
        take_first_n_elements<NUM_SENDER_CHANNELS, MAX_NUM_SENDER_CHANNELS, size_t>(
            std::array<size_t, MAX_NUM_SENDER_CHANNELS>{
                local_sender_channel_0_connection_buffer_index_id,
                local_sender_channel_1_connection_buffer_index_id,
                local_sender_channel_2_connection_buffer_index_id,
                local_sender_channel_3_connection_buffer_index_id,
                local_sender_channel_4_connection_buffer_index_id});

    const auto& local_sem_for_teardown_from_downstream_edm =
        take_first_n_elements<NUM_USED_RECEIVER_CHANNELS, MAX_NUM_SENDER_CHANNELS, size_t>(
            std::array<size_t, MAX_NUM_SENDER_CHANNELS>{
                my_sem_for_teardown_from_edm_0,
                my_sem_for_teardown_from_edm_1,
                my_sem_for_teardown_from_edm_2,
                my_sem_for_teardown_from_edm_3,
                my_sem_for_teardown_from_edm_4});

    // create the remote receiver channel buffers using multi-pool system
    auto remote_receiver_channels = tt::tt_fabric::MultiPoolEthChannelBuffers<
        PACKET_HEADER_TYPE,
        eth_remote_channel_pools_args,
        REMOTE_RECEIVER_TO_POOL_TYPE,
        REMOTE_RECEIVER_TO_POOL_IDX>::make();

    auto local_receiver_channels =
        tt::tt_fabric::MultiPoolEthChannelBuffers<
            PACKET_HEADER_TYPE,
            channel_pools_args,
            RECEIVER_TO_POOL_TYPE,
            RECEIVER_TO_POOL_IDX
        >::make();

    auto local_sender_channels = tt::tt_fabric::MultiPoolSenderEthChannelBuffers<
        PACKET_HEADER_TYPE,
        channel_pools_args,
        SENDER_TO_POOL_TYPE,
        SENDER_TO_POOL_IDX>::make();

    std::array<size_t, NUM_SENDER_CHANNELS> local_sender_flow_control_semaphores =
        take_first_n_elements<NUM_SENDER_CHANNELS, MAX_NUM_SENDER_CHANNELS, size_t>(
            std::array<size_t, MAX_NUM_SENDER_CHANNELS>{
                reinterpret_cast<size_t>(sender0_worker_semaphore_ptr),
                reinterpret_cast<size_t>(sender1_worker_semaphore_ptr),
                reinterpret_cast<size_t>(sender2_worker_semaphore_ptr),
                reinterpret_cast<size_t>(sender3_worker_semaphore_ptr),
                reinterpret_cast<size_t>(sender4_worker_semaphore_ptr)});
    std::array<size_t, NUM_SENDER_CHANNELS> local_sender_connection_live_semaphore_addresses =
        take_first_n_elements<NUM_SENDER_CHANNELS, MAX_NUM_SENDER_CHANNELS, size_t>(
            std::array<size_t, MAX_NUM_SENDER_CHANNELS>{
                local_sender_channel_0_connection_semaphore_addr,
                local_sender_channel_1_connection_semaphore_addr,
                local_sender_channel_2_connection_semaphore_addr,
                local_sender_channel_3_connection_semaphore_addr,
                local_sender_channel_4_connection_semaphore_addr});
    std::array<size_t, NUM_SENDER_CHANNELS> local_sender_connection_info_addresses =
        take_first_n_elements<NUM_SENDER_CHANNELS, MAX_NUM_SENDER_CHANNELS, size_t>(
            std::array<size_t, MAX_NUM_SENDER_CHANNELS>{
                local_sender_channel_0_connection_info_addr,
                local_sender_channel_1_connection_info_addr,
                local_sender_channel_2_connection_info_addr,
                local_sender_channel_3_connection_info_addr,
                local_sender_channel_4_connection_info_addr});

    for (size_t i = 0; i < NUM_SENDER_CHANNELS; i++) {
        auto connection_worker_info_ptr = reinterpret_cast<volatile tt::tt_fabric::EDMChannelWorkerLocationInfo*>(
            local_sender_connection_info_addresses[i]);
        connection_worker_info_ptr->edm_read_counter = 0;
    }
    // create the sender channel worker interfaces with input array of number of buffers
    auto local_sender_channel_worker_interfaces =
        tt::tt_fabric::EdmChannelWorkerInterfaces<tt::tt_fabric::worker_handshake_noc, SENDER_NUM_BUFFERS_ARRAY>::make(
            std::make_index_sequence<NUM_SENDER_CHANNELS>{});

    // TODO: change to TMP.
    std::array<RouterToRouterSender<DOWNSTREAM_SENDER_NUM_BUFFERS_VC0>, NUM_USED_RECEIVER_CHANNELS_VC0>
        downstream_edm_noc_interfaces_vc0;
    RouterToRouterSender<DOWNSTREAM_SENDER_NUM_BUFFERS_VC1> downstream_edm_noc_interface_vc1;
    populate_local_sender_channel_free_slots_stream_id_ordered_map(
        has_downstream_edm_vc0_buffer_connection, local_sender_channel_free_slots_stream_ids_ordered);

    if (has_downstream_edm_vc0_buffer_connection) {
        // Only bit 0 is set for 1D
        // upto 3 bits set for 2D. 0, 1, 2, 3 for East, West, North, South downstream connections.
        uint32_t has_downstream_edm = has_downstream_edm_vc0_buffer_connection & 0xF;
        uint32_t edm_index = 0;
        while (has_downstream_edm) {
            if (has_downstream_edm & 0x1) {
                const auto teardown_sem_address = local_sem_for_teardown_from_downstream_edm[edm_index];
                // reset the handshake addresses to 0 (this is for router -> router handshake for connections over noc)
                *reinterpret_cast<volatile uint32_t* const>(teardown_sem_address) = 0;

                auto downstream_direction = edm_index;
                auto receiver_channel_free_slots_stream_id =
                    is_2d_fabric ? StreamId{receiver_channel_free_slots_stream_ids[downstream_direction]}
                                 : StreamId{receiver_channel_free_slots_stream_ids[0]};
                new (&downstream_edm_noc_interfaces_vc0[edm_index]) RouterToRouterSender<
                    DOWNSTREAM_SENDER_NUM_BUFFERS_VC0>(
                    // persistent_mode -> hardcode to false for 1D because for 1D, EDM -> EDM
                    // connections we must always use semaphore lookup
                    // For 2D, downstream_edm_vc0_semaphore_id is an address.
                    is_persistent_fabric,
                    (downstream_edm_vc0_noc_x >> (edm_index * 8)) & 0xFF,
                    (downstream_edm_vc0_noc_y >> (edm_index * 8)) & 0xFF,
                    downstream_edm_vc0_buffer_base_address,
                    DOWNSTREAM_SENDER_NUM_BUFFERS_VC0,
                    downstream_edm_vc0_worker_registration_id,
                    downstream_edm_vc0_worker_location_info_address,
                    channel_buffer_size,
                    local_sender_channel_connection_buffer_index_id[edm_index],
                    0,  // Unused for Router->Router connections. Router->Router always uses stream registers for
                        // credits. Used by Worker->Router connections. This is an address in the worker's L1. The
                        // Router that a Worker adapter is connected to writes its read counter to this address. The
                        // worker uses this to calculate free slots in the router's sender channel.
                    reinterpret_cast<volatile uint32_t* const>(teardown_sem_address),
                    downstream_vc0_noc_interface_buffer_index_local_addr,  // keep common, since its a scratch noc read
                                                                           // dest.
                    // Since we are the same direction, we're always going to send to the same stream
                    // reg for each downstream router because we are allocating sender channels by
                    // producer direction.
                    //
                    // We add 1 because sender_channel[0] is for (non-forwarded) traffic from our local chip's NoC, so
                    // we skip that first one. The first forwarded direction is the next one so we start there.
                    is_2d_fabric
                        ? get_vc0_downstream_sender_channel_free_slots_stream_id()  // local_sender_channel_free_slots_stream_ids_ordered[my_direction]//edm_index]
                        : local_sender_channel_free_slots_stream_ids_ordered[1],

                    // This is our local stream register for the copy of the downstream router's
                    // free slots
                    receiver_channel_free_slots_stream_id,
                    receiver_channel_forwarding_data_cmd_buf_ids[0],
                    receiver_channel_forwarding_sync_cmd_buf_ids[0]);
                // Only receiver channel servicing cores should be setting up the noc cmd buf.
                if constexpr (NUM_ACTIVE_ERISCS == 1 && !FORCE_ALL_PATHS_TO_USE_SAME_NOC) {
                    downstream_edm_noc_interfaces_vc0[edm_index]
                        .template setup_edm_noc_cmd_buf<
                            tt::tt_fabric::edm_to_downstream_noc,
                            tt::tt_fabric::forward_and_local_write_noc_vc>();
                }
            }
            edm_index++;
            has_downstream_edm >>= 1;
        }
    }

    if constexpr (enable_deadlock_avoidance && is_receiver_channel_serviced[0]) {
        if (has_downstream_edm_vc1_buffer_connection) {
            const auto teardown_sem_address =
                local_sem_for_teardown_from_downstream_edm[NUM_USED_RECEIVER_CHANNELS - 1];
            // reset the handshake addresses to 0
            *reinterpret_cast<volatile uint32_t* const>(teardown_sem_address) = 0;

            auto downstream_sender_channel_credit_stream_id =
                is_2d_fabric ? StreamId{vc1_sender_channel_free_slots_stream_id}
                             : StreamId{local_sender_channel_free_slots_stream_ids_ordered[2]};
            new (&downstream_edm_noc_interface_vc1) RouterToRouterSender<DOWNSTREAM_SENDER_NUM_BUFFERS_VC1>(
                // persistent_mode -> hardcode to false because for EDM -> EDM
                //  connections we must always use semaphore lookup
                is_persistent_fabric,
                downstream_edm_vc1_noc_x,
                downstream_edm_vc1_noc_y,
                downstream_edm_vc1_buffer_base_address,
                DOWNSTREAM_SENDER_NUM_BUFFERS_VC1,
                downstream_edm_vc1_worker_registration_id,
                downstream_edm_vc1_worker_location_info_address,
                channel_buffer_size,
                local_sender_channel_connection_buffer_index_id[NUM_USED_RECEIVER_CHANNELS - 1],
                0,  // Unused for Router->Router connections. Router->Router always uses stream registers for
                    // credits. Used by Worker->Router connections. This is an address in the worker's L1. The
                    // Router that a Worker adapter is connected to writes its read counter to this address. The
                    // worker uses this to calculate free slots in the router's sender channel.
                reinterpret_cast<volatile uint32_t* const>(teardown_sem_address),
                downstream_vc1_noc_interface_buffer_index_local_addr,

                // remote (downstream) sender channel credits stream ID
                downstream_sender_channel_credit_stream_id,
                // This is our local stream register for the copy of the downstream router's
                // free slots
                StreamId{receiver_channel_1_free_slots_from_downstream_stream_id},
                receiver_channel_forwarding_data_cmd_buf_ids[1],
                receiver_channel_forwarding_sync_cmd_buf_ids[1]);

            // Only receiver channel servicing cores should be setting up the noc cmd buf.
            // If there is only one active erisc, then it is guaranteed we are the receiver channel
            // servicing core. Otherwise, in multi-erisc mode, this initialization happens later due
            // to a noc dependency. See the comment for the initialization that happens later in multi-erisc mode.
            if constexpr (NUM_ACTIVE_ERISCS == 1 && !FORCE_ALL_PATHS_TO_USE_SAME_NOC) {
                downstream_edm_noc_interface_vc1.template setup_edm_noc_cmd_buf<
                    tt::tt_fabric::edm_to_downstream_noc,
                    tt::tt_fabric::forward_and_local_write_noc_vc>();
            }
        }
    }

    // initialize the local receiver channel buffers
    local_receiver_channels.init<channel_pools_args>(
        channel_buffer_size,
        sizeof(PACKET_HEADER_TYPE));

    // initialize the remote receiver channel buffers
    remote_receiver_channels.init<eth_remote_channel_pools_args>(
        channel_buffer_size,
        sizeof(PACKET_HEADER_TYPE));

    // initialize the local sender channel worker interfaces
    local_sender_channels.init<channel_pools_args>(
        channel_buffer_size,
        sizeof(PACKET_HEADER_TYPE));

    // initialize the local sender channel worker interfaces
    constexpr auto sender_channel = is_2d_fabric ? my_direction : 0;
    if constexpr (is_sender_channel_serviced[sender_channel]) {
        init_local_sender_channel_worker_interfaces(
            local_sender_connection_live_semaphore_addresses,
            local_sender_connection_info_addresses,
            local_sender_channel_worker_interfaces,
            local_sender_flow_control_semaphores);
    }

    WriteTransactionIdTracker<
        RECEIVER_NUM_BUFFERS_ARRAY[0],
        NUM_TRANSACTION_IDS,
        0,
        edm_to_local_chip_noc,
        edm_to_downstream_noc>
        receiver_channel_0_trid_tracker;
    receiver_channel_0_trid_tracker.init();
    WriteTransactionIdTracker<
        RECEIVER_NUM_BUFFERS_ARRAY[NUM_RECEIVER_CHANNELS - 1],
        NUM_TRANSACTION_IDS,
        NUM_TRANSACTION_IDS,
        edm_to_local_chip_noc,
        edm_to_downstream_noc>
        receiver_channel_1_trid_tracker;
    receiver_channel_1_trid_tracker.init();

#ifdef ARCH_BLACKHOLE
    // A Blackhole hardware bug requires all noc inline writes to be non-posted so we hardcode to false here
    // A more detailed description can be found in `noc_inline_dw_write` in the `dataflow_api` header file
    constexpr bool use_posted_writes_for_connection_open = false;
#else
    constexpr bool use_posted_writes_for_connection_open = true;
#endif

    if constexpr (NUM_ACTIVE_ERISCS > 1) {
        // This barrier is here just in case the initialization process of any of the sender/receiver channel
        // implementations require any assumptions about channel contents or anything similar. Without it there
        // is possibility of a race. The race would be where the the risc core responsible for Ethernet level handshake
        // completes before the other risc finishes setup of channel/credit datastructures. If that happened, then
        // it would be possible for the other (remote) Ethernet core to start sending packets/credits to our core before
        // all of our cores are done setup, leading to potentially undefined behavior.
        //
        // Whether or not there truly is a race in a given snapshot/commit hash is not relevant. The intention with this
        // is to avoid all possible footguns as implementations of underlying datastructures potenntially change over
        // time.
        wait_for_other_local_erisc();
    }
    if constexpr (enable_ethernet_handshake) {
        if constexpr (is_handshake_sender) {
            erisc::datamover::handshake::sender_side_handshake(
                handshake_addr, DEFAULT_HANDSHAKE_CONTEXT_SWITCH_TIMEOUT);
        } else {
            erisc::datamover::handshake::receiver_side_handshake(
                handshake_addr, DEFAULT_HANDSHAKE_CONTEXT_SWITCH_TIMEOUT);
        }

        *edm_status_ptr = tt::tt_fabric::EDMStatus::REMOTE_HANDSHAKE_COMPLETE;

        if constexpr (wait_for_host_signal) {
            if constexpr (is_local_handshake_master) {
                wait_for_notification((uint32_t)edm_local_sync_ptr, num_local_edms - 1);
                // This master sends notification to self for multi risc in single eth core case,
                // This still send to self even though with single risc core case, but no side effects
                constexpr uint32_t exclude_eth_chan = std::numeric_limits<uint32_t>::max();
                notify_subordinate_routers(
                    edm_channels_mask, exclude_eth_chan, (uint32_t)edm_local_sync_ptr, num_local_edms);
            } else {
                notify_master_router(local_handshake_master_eth_chan, (uint32_t)edm_local_sync_ptr);
                wait_for_notification((uint32_t)edm_local_sync_ptr, num_local_edms);
            }

            *edm_status_ptr = tt::tt_fabric::EDMStatus::LOCAL_HANDSHAKE_COMPLETE;

            // 1. All risc cores wait for READY_FOR_TRAFFIC signal
            // 2. All risc cores in master eth core receive signal from host and exits from this wait
            //    Other subordinate risc cores wait for this signal
            // 4. The other subordinate risc cores receive the READY_FOR_TRAFFIC signal and exit from this wait
            wait_for_notification((uint32_t)edm_status_ptr, tt::tt_fabric::EDMStatus::READY_FOR_TRAFFIC);

            if constexpr (is_local_handshake_master) {
                // 3. Only master risc core notifies all subordinate risc cores (except subordinate riscs in master eth
                // core)
                notify_subordinate_routers(
                    edm_channels_mask,
                    local_handshake_master_eth_chan,
                    (uint32_t)edm_status_ptr,
                    tt::tt_fabric::EDMStatus::READY_FOR_TRAFFIC);
            }
        }
    }

    if constexpr (NUM_ACTIVE_ERISCS > 1) {
        wait_for_other_local_erisc();
    }

    // if enable the tensix extension, then before open downstream connection, need to wait for downstream tensix ready
    // for connection.
    if constexpr (num_downstream_tensix_connections) {
        wait_for_notification((uint32_t)edm_local_tensix_sync_ptr_addr, num_downstream_tensix_connections);
    }

    if constexpr (is_2d_fabric) {
        uint32_t has_downstream_edm = has_downstream_edm_vc0_buffer_connection & 0xF;
        uint32_t edm_index = 0;
        while (has_downstream_edm) {
            if constexpr (is_receiver_channel_serviced[0]) {
                if (has_downstream_edm & 0x1) {
                    // open connections with available downstream edms
                    downstream_edm_noc_interfaces_vc0[edm_index]
                        .template open<
                            false,
                            use_posted_writes_for_connection_open,
                            tt::tt_fabric::worker_handshake_noc>();
                }
            }
            edm_index++;
            has_downstream_edm >>= 1;
        }
        if constexpr (enable_deadlock_avoidance && is_receiver_channel_serviced[0]) {
            if (has_downstream_edm_vc1_buffer_connection) {
                downstream_edm_noc_interface_vc1
                    .template open<false, use_posted_writes_for_connection_open, tt::tt_fabric::worker_handshake_noc>();
            }
        }
    } else {
        // We can check just the first index because all receiver channels are serviced by the same core
        if constexpr (is_receiver_channel_serviced[0]) {
            if (has_downstream_edm_vc0_buffer_connection) {
                downstream_edm_noc_interfaces_vc0[0]
                    .template open<false, use_posted_writes_for_connection_open, tt::tt_fabric::worker_handshake_noc>();
                ASSERT(
                    get_ptr_val(downstream_edm_noc_interfaces_vc0[0].get_worker_credits_stream_id()) ==
                    DOWNSTREAM_SENDER_NUM_BUFFERS_VC0);
            }
            if (has_downstream_edm_vc1_buffer_connection) {
                downstream_edm_noc_interface_vc1
                    .template open<false, use_posted_writes_for_connection_open, tt::tt_fabric::worker_handshake_noc>();
                ASSERT(
                    get_ptr_val(downstream_edm_noc_interface_vc1.get_worker_credits_stream_id()) ==
                    DOWNSTREAM_SENDER_NUM_BUFFERS_VC1);
            }
        }
    }

    if constexpr (NUM_ACTIVE_ERISCS > 1) {
        wait_for_other_local_erisc();
    }

    if constexpr (is_receiver_channel_serviced[0] and NUM_ACTIVE_ERISCS > 1) {
        // Two erisc mode requires us to reorder the cmd buf programming/state setting
        // because we need to reshuffle some of our cmd_buf/noc assignments around for
        // just the fabric bringup phase. These calls are also located earlier for the
        // single erisc mode
        if constexpr (!FORCE_ALL_PATHS_TO_USE_SAME_NOC) {
            uint32_t has_downstream_edm = has_downstream_edm_vc0_buffer_connection & 0xF;
            uint32_t edm_index = 0;
            while (has_downstream_edm) {
                if (has_downstream_edm & 0x1) {
                    downstream_edm_noc_interfaces_vc0[edm_index]
                        .template setup_edm_noc_cmd_buf<
                            tt::tt_fabric::edm_to_downstream_noc,
                            tt::tt_fabric::forward_and_local_write_noc_vc>();
                }
                edm_index++;
                has_downstream_edm >>= 1;
            }
            if constexpr (enable_deadlock_avoidance) {
                if (has_downstream_edm_vc1_buffer_connection) {
                    downstream_edm_noc_interface_vc1.template setup_edm_noc_cmd_buf<
                        tt::tt_fabric::edm_to_downstream_noc,
                        tt::tt_fabric::forward_and_local_write_noc_vc>();
                }
            }
        }
    }
    std::array<uint8_t, num_eth_ports> port_direction_table;
#if defined(FABRIC_2D) && defined(DYNAMIC_ROUTING_ENABLED)
    tt_l1_ptr fabric_router_l1_config_t* routing_table =
        reinterpret_cast<tt_l1_ptr fabric_router_l1_config_t*>(eth_l1_mem::address_map::FABRIC_ROUTER_CONFIG_BASE);

    for (uint32_t i = eth_chan_directions::EAST; i < eth_chan_directions::COUNT; i++) {
        auto forwarding_channel = routing_table->port_direction.directions[i];
        if (forwarding_channel != INVALID_DIRECTION) {
            // A valid port/eth channel was found for this direction. Specify the port to direction lookup
            port_direction_table[forwarding_channel] = i;
        }
    }
#endif

    if constexpr (NUM_ACTIVE_ERISCS > 1) {
        wait_for_other_local_erisc();
    }
    WAYPOINT("FSCW");
    wait_for_static_connection_to_ready(
        local_sender_channel_worker_interfaces, local_sender_channel_free_slots_stream_ids_ordered);
    WAYPOINT("FSCD");

    if constexpr (NUM_ACTIVE_ERISCS > 1) {
        wait_for_other_local_erisc();
    }

    //////////////////////////////
    //////////////////////////////
    //        MAIN LOOP
    //////////////////////////////
    //////////////////////////////
    run_fabric_edm_main_loop<
        enable_packet_header_recording,
        NUM_RECEIVER_CHANNELS,
        RouterToRouterSender<DOWNSTREAM_SENDER_NUM_BUFFERS_VC0>,
        RouterToRouterSender<DOWNSTREAM_SENDER_NUM_BUFFERS_VC1>>(
        local_receiver_channels,
        local_sender_channels,
        local_sender_channel_worker_interfaces,
        downstream_edm_noc_interfaces_vc0,
        downstream_edm_noc_interface_vc1,
        remote_receiver_channels,
        termination_signal_ptr,
        receiver_channel_0_trid_tracker,
        receiver_channel_1_trid_tracker,
        port_direction_table,
        local_sender_channel_free_slots_stream_ids_ordered);
    WAYPOINT("LPDN");

    // we force these values to a non-zero value so that if we run the fabric back to back,
    // and we can reliably probe from host that this kernel has initialized properly.
    if constexpr (is_2d_fabric) {
        *reinterpret_cast<volatile uint32_t*>(local_sender_connection_live_semaphore_addresses[my_direction]) = 99;
        *reinterpret_cast<volatile uint32_t*>(local_sender_channel_connection_buffer_index_id[my_direction]) = 99;
        *reinterpret_cast<volatile uint32_t*>(local_sender_flow_control_semaphores[my_direction]) = 99;
    } else {
        *reinterpret_cast<volatile uint32_t*>(local_sender_channel_0_connection_semaphore_addr) = 99;
        *reinterpret_cast<volatile uint32_t*>(local_sender_channel_0_connection_buffer_index_addr) = 99;
        *sender0_worker_semaphore_ptr = 99;
    }

    // make sure all the noc transactions are acked before re-init the noc counters
    teardown(termination_signal_ptr, edm_status_ptr, receiver_channel_0_trid_tracker, receiver_channel_1_trid_tracker);

    set_l1_data_cache<false>();
    WAYPOINT("DONE");
}<|MERGE_RESOLUTION|>--- conflicted
+++ resolved
@@ -1628,14 +1628,10 @@
     std::array<SenderChannelFromReceiverCredits, NUM_SENDER_CHANNELS>& sender_channel_from_receiver_credits,
     PerfTelemetryRecorder& perf_telemetry_recorder) {
     if constexpr (is_sender_channel_serviced[sender_channel_index]) {
-<<<<<<< HEAD
-        return run_sender_channel_step_impl<
-=======
         // the cache is invalidated here because the channel will read some
         // L1 locations to see if it can make progress
         invalidate_l1_cache();
-        run_sender_channel_step_impl<
->>>>>>> dc5f968b
+        return run_sender_channel_step_impl<
             enable_packet_header_recording,
             sender_channel_index,
             to_receiver_packets_sent_streams[VC_RECEIVER_CHANNEL],
@@ -1840,12 +1836,8 @@
     std::array<uint8_t, num_eth_ports>& port_direction_table,
     std::array<ReceiverChannelResponseCreditSender, NUM_RECEIVER_CHANNELS>& receiver_channel_response_credit_senders) {
     if constexpr (is_receiver_channel_serviced[receiver_channel]) {
-<<<<<<< HEAD
+        invalidate_l1_cache();
         return run_receiver_channel_step_impl<
-=======
-        invalidate_l1_cache();
-        run_receiver_channel_step_impl<
->>>>>>> dc5f968b
             receiver_channel,
             to_receiver_packets_sent_streams[receiver_channel],
             WriteTridTracker,
