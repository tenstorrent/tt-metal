// SPDX-FileCopyrightText: © 2025 Tenstorrent AI ULC
//
// SPDX-License-Identifier: Apache-2.0

#include "dataflow_api.h"
#include "debug/assert.h"
#include "tt_metal/hw/inc/ethernet/tunneling.h"

#include "fabric/fabric_edm_packet_header.hpp"
#include "tt_metal/api/tt-metalium/edm_fabric_counters.hpp"
#include "tt_metal/api/tt-metalium/fabric_edm_types.hpp"

#include "tt_metal/fabric/hw/inc/edm_fabric/fabric_erisc_router_ct_args.hpp"
#include "tt_metal/fabric/hw/inc/edm_fabric/edm_handshake.hpp"
#include "tt_metal/fabric/hw/inc/edm_fabric/fabric_router_adapter.hpp"
#include "tt_metal/fabric/hw/inc/edm_fabric/fabric_edm_packet_header_validate.hpp"
#include "tt_metal/fabric/hw/inc/edm_fabric/fabric_edm_packet_transmission.hpp"
#include "tt_metal/fabric/hw/inc/edm_fabric/fabric_erisc_datamover_channels.hpp"
#include "tt_metal/fabric/hw/inc/edm_fabric/edm_fabric_utils.hpp"
#include "tt_metal/fabric/hw/inc/edm_fabric/fabric_erisc_router_transaction_id_tracker.hpp"
#include "tt_metal/fabric/hw/inc/edm_fabric/fabric_stream_regs.hpp"
#include "tt_metal/fabric/hw/inc/tt_fabric_utils.h"
#include "tt_metal/fabric/hw/inc/edm_fabric/edm_fabric_tmp_utils.hpp"
#include "tt_metal/fabric/hw/inc/edm_fabric/fabric_router_flow_control.hpp"
#include "tt_metal/fabric/hw/inc/edm_fabric/edm_fabric_flow_control_helpers.hpp"
#include "tt_metal/fabric/hw/inc/edm_fabric/fabric_packet_recorder.hpp"
#include "tt_metal/fabric/hw/inc/edm_fabric/telemetry/fabric_bandwidth_telemetry.hpp"
#include "tt_metal/fabric/hw/inc/edm_fabric/telemetry/fabric_code_profiling.hpp"
#include "tt_metal/fabric/hw/inc/edm_fabric/fabric_channel_traits.hpp"

#include "noc_overlay_parameters.h"
#include "tt_metal/hw/inc/utils/utils.h"
#include "tt_metal/fabric/hw/inc/edm_fabric/fabric_txq_setup.h"
<<<<<<< HEAD
#include "hostdevcommon/fabric_common.h"
#include "fabric_telemetry_msgs.h"
=======
#ifdef FABRIC_2D
#include "tt_metal/fabric/hw/inc/edm_fabric/fabric_edge_node_router.hpp"
#endif
>>>>>>> b659fba4

#include <array>
#include <cstddef>
#include <cstdint>
#include <type_traits>

using namespace tt::tt_fabric;

/*

The fabric Erisc Data Mover (EDM) is a component that can be used to build *very* simple linear topology fabrics.
One of these EDMs can be instantiated on each ethernet link. It is built from 3 "channels" (though the definition
of channel here is a little loose since two of the 3 will merge traffic, so this setup could be interpreted as a
two channel setup.). This EDM implements packet based packets only - concepts like sockets are not supported.

## EDM Structure

There are two sender channels and one receiver channel. "Sender" and "receiver" are relative to the Ethernet link,
not the chip. Sender sends over the link and receiver receives from the link.

Each sender channel serves a different purpose:
- Sender channel 0 : Accepts packets from a workers on the local chip
- Sender channel 1: accepts packets from an upstream EDM (i.e. an upstream
  EDM receiver channel on the same chip but different core)

The receiver channel accepts packets from the Ethernet link and can do one (or both) of:
- Write the packet to local chip if it is the intended destination (unicast or mcast)
- Forward the packet to the next chip in the line if:
  - Unicast and not the target chip
  - Multicast and this chip is in the multicast target range

Sender channels will merge traffic into the remote EDM's receiver channel.

Below is a diagram that shows how EDMs can be connected over an ethernet link. In this case, the two
EDM kernels are run on separate, but connected ethernet link cores.

 ┌───────────────────────┐           ┌───────────────────────┐
 │    Sender Channel 0   │           │    Receiver Channel   │
 │   ┌────────────────┐  │           │   ┌────────────────┐  │
 │   │                ┼──┼───┬───────┼───►                │  │
 │   │                │  │   │       │   │                │  │
 │   └────────────────┘  │   │       │   └────────────────┘  │
 │    Sender Channel 1   │   │       │    Sender Channel 1   │
 │   ┌────────────────┐  │   │       │   ┌────────────────┐  │
 │   │                ┼──┼───┘       │   │                │  │
 │   │                │  │         ┌─┼───┼                │  │
 │   └────────────────┘  │         │ │   └────────────────┘  │
 │    Receiver Channel   │         │ │    Sender Channel 0   │
 │   ┌────────────────┐  │         │ │   ┌────────────────┐  │
 │   │                │  │         │ │   │                │  │
 │   │                ◄──┼─────────┴─┼───┼                │  │
 │   └────────────────┘  │           │   └────────────────┘  │
 │                       │           │                       │
 │                       │           │                       │
 └───────────────────────┘           └───────────────────────┘


## Building a "Fabric"

At present, only linear topologies are supported, and one per ethernet link along that given line.
Below shows the intended connectivity of EDMs across chips in a hypothetical 3-chip fabric. For longer
lines, the pattern would be extended.

           CHIP 0                              CHIP 1                             CHIP 2
     ┌─────────────────┐                ┌─────────────────┐                ┌─────────────────┐
     │                 │                │                 │                │                 │
┌────┴─────┐ ▲   ┌─────┴────┐      ┌────┴─────┐ ▲   ┌─────┴────┐      ┌────┴─────┐ ▲   ┌─────┴────┐
│   EDM    │ │   │   EDM    │      │   EDM    │ │   │   EDM    │      │   EDM    │ │   │   EDM    │
│ ┌──────┐ │ │   │ ┌──────┐ │      │ ┌──────┐ │ │   │ ┌──────┐ │      │ ┌──────┐ │ │   │ ┌──────┐ │
│ │ Rx   ┼─┼─┴───┼─► S1   ┼─┼─┬────┼─► Rx   ┼─┼─┴───┼─► S1   ┼─┼┬─────┼─► Rx   ┼─┼─┘   | | S1   │ │
│ └──────┘ │     │ └──────┘ │ │    │ └──────┘ │     │ └──────┘ ││     │ └──────┘ │     │ └──────┘ │
│ ┌──────┐ │     │ ┌──────┐ │ │    │ ┌──────┐ │     │ ┌──────┐ ││     │ ┌──────┐ │     │ ┌──────┐ │
│ │ S0   ◄─┼──┬──┼─► S0   ┼─┼─┘   ┌┼─┼ S0   ◄─┼──┬──┼─► S0   ┼─┼┘    ┌┼─┼ S0   ◄─┼──┬──┼─► S0   │ │
│ └──────┘ │  │  │ └──────┘ │     ││ └──────┘ │  │  │ └──────┘ │     ││ └──────┘ │  │  │ └──────┘ │
│ ┌──────┐ │  │  │ ┌──────┐ │     ││ ┌──────┐ │  │  │ ┌──────┐ │     ││ ┌──────┐ │  │  │ ┌──────┐ │
│ │ S1   | |  │ ┌┼─┼ Rx   ◄─┼─────┴┼─┼ S1   ◄─┼─┐│ ┌┼─┼ Rx   ◄─┼─────┴┼─┼ S1   ◄─┼─┐│ ┌┼─┼ Rx   │ │
│ └──────┘ │  | |│ └──────┘ │      │ └──────┘ │ └┼─┤│ └──────┘ │      │ └──────┘ │ └┼─┤│ └──────┘ │
└────┬─────┘  │ │└─────┬────┘      └────┬─────┘  │ │└─────┬────┘      └────┬─────┘  │ │└─────┬────┘
     │          ▼      │                │          ▼      │                │          ▼      │
     └─────────────────┘                └─────────────────┘                └─────────────────┘


## Connecting Workers to Channels

As mentioned, only one worker can push to a given EDM sender channel at a time. In order to send to an EDM
sender channel, the worker must establish a connection. The connection protocol is as follows and is started
by the worker (the EDM is a subordinate in this protocol).

*NOTE*: If multiple workers try to connect to the same EDM sender channel at the same time, the behavior is undefined.
*NOTE*: Additionally, if a worker pushes packets to a channel it isn't connected to, behaviour is undefined.
*NOTE*: Undefined == likely hang

The `EdmToEdmSender` from `edm_fabric_worker_adapters.hpp`
provides an implementation of the connection protocol. `EdmToEdmSender` also acts as a wrapper around that
protocol so workers can simply call `open()` to execute the connection protocol without having to manually reimplement
for each kernel.

### Protocol
Worker:
- Read from EDM sender channel buffer_index address
  - Required so that the worker knows where to write its first packet (since the channel may already contain packets
from a previous connection)
- Write worker core X/Y (NOC 0 based)
- Write worker flow control semaphore L1 address

EDM Sender Channel:
- Check local connection valid semaphore for new established connection
  - When the connection semaphore indicates an active connection, the channel assumes all other relevant fields were
    correctly populated by the worker:
    - Worker core_x (on NOC 0)
    - Worker core_y (on NOC 0)
    - Worker flow control semaphore L1 address


## Tearing Down Connections

Every worker is required to explicitly teardown its connection with the EDM before terminating. To do this, the worker
must simply write a `0` to the EDM sender channel's connection semaphore address. As long as the worker has sent all
of its packets to the EDM before this, then the EDM will guarantee to forward the messages correctly.

At this point, it is safe for another kernel to establish a connection.

## Packet Structure

Workers are responsible for populating packet headers before sending to the EDM. The packet header structure is defined
in `fabric_edm_packet_header.hpp`.

## Channel structure

Each EDM channel is built from one or more buffers. Each buffer is the same size and can hold at most one packet.
Neighbouring packets occupy nehighouring buffers - with the exception of the last buffer index. The next packet after a
write into the last buffer index will wrap around to the first buffer index. Even if packets do not occupy the full
buffer, subsequent packets will always be written into the next logical buffer. A gap will exist in memory but the EDM
will not send that padded data (unless it is more performant - which is possible in some special cases)

 Example channel with 8 buffers
┌───────┬───────┬───────┬───────┬───────┬───────┬───────┬───────┐
│       │       │       │       │       │       │       │       │
│       │       │       │       │       │       │       │       │
└───────┴───────┴───────┴───────┴───────┴───────┴───────┴───────┘
 buf 0   buf 1   buf 2   buf 3   buf 4   buf 5   buf 6   buf 7


Here we have an example of a channel with 4 buffers, filled with some number of packets. Each packet is a different
size. Packets 0, 2, and 3 are smaller than the full buffer size, while packet 1 is the full buffer size.

┌───────────────┬───────────────┬───────────────┬───────────────┐
│H|Payload| / / │H|Payload      │H|Pyld| / / / /│H|Payload  |/ /│
│ |       |/ / /│ |             │ |    |/ / / / │ |         | / │
└───────────────┴───────────────┴───────────────┴───────────────┘
  buf 0           buf 1           buf 2           buf 3




## Sending Packets
Sending a packet is done as follows:

1) Worker waits for flow control semaphore increment from EDM sender channel
  - Indicates there is space at the next buffer index for a packet
2) Worker performs a noc write of its packet to the EDM sender channel at the buffer index

*NOTE*: !!!ALL PACKETS MUST CONTAIN DESTINATION NOC X/Y AS NOC 0 COORDINATES, REGARDLESS OF THE `noc_index` OF THE
SENDER!!!


## EDM <-> EDM Channel Flow Control
The flow control protocol between EDM channels is built on a rd/wr ptr based protocol where pointers are
to buffer slots within the channel (as opposed so something else like byte or word offset). Ptrs are
free to advance independently from each other as long as there is no overflow or underflow.

The flow control is implemented through the use of several stream registers: one per conceptual pointer being tracked.
In total there are 5 such counters:
1) to receiver channel packets sent
  - Incremented by sender (via eth_reg_write) by the number of buffer slots written. In practice, this means it is
    incremented once per packet
2) to sender 0 packets acked
  - Incremented by receiver for every new packet from channel 0 that it sees
3) to sender 1 packets acked
  - Incremented by receiver for every new packet from channel 1 that it sees
4) to sender 0 packets completed
  - Incremented by receiver for every packet from channel 0 that it completes processing for
5) to sender 1 packets completed
  - Incremented by receiver for every packet from channel 1 that it completes processing for

See calls to `increment_local_update_ptr_val`, `remote_update_ptr_val`, `init_ptr_val` for more on implementation.

### Sender Channel Flow Control
Both sender channels share the same flow control view into the receiver channel. This is because both channels
write to the same receiver channel.
* wrptr:
  * points to next buffer slot to write to into the remote (over Ethernet) receiver channel.
  * leads other pointers
  * writer updates for every new packet
  * `has_data_to_send(): local_wrptr != remote_sender_wrptr`
* ackptr
  * trails `wrptr`
  * advances as the channel receives acknowledgements from the receiver
    * as this advances, the sender channel can notify the upstream worker of additional space in sender channel buffer
* completion_ptr:
  * trails `local_wrptr`
  * "rdptr" from remote sender's perspective
  * advances as packets completed by receiver
    * as this advances, the sender channel can write additional packets to the receiver at this slot

### Receiver Channel Flow Control
* ackptr/rdptr:
  * leads all pointers
  * indicates the next buffer slot we expect data to arrive (from remote sender) at
    * advances as packets are received (and acked)
  * make sure not to overlap completion pointer
* wr_sent_ptr:
  * trails `ackptr`
  * indicates the buffer slot currently being processed, written out
    * advances after all forwding writes (to noc or downstream EDM) are initiated
* wr_flush_ptr:
  * trails `wr_sent_ptr`
  * advances as writes are flushed
* completion_ptr:
  * trails `wr_flush_ptr`
  * indicates the next receiver buffer slot in the receiver channel to send completion acks for
*/

////////////////////////////////////////////////
// Data structures, types, enums, and constants
////////////////////////////////////////////////

template <typename HEADER_TYPE, uint8_t NUM_BUFFERS>
using SenderEthChannel = StaticSizedSenderEthChannel<HEADER_TYPE, NUM_BUFFERS>;

static constexpr bool PERF_TELEMETRY_DISABLED = perf_telemetry_mode == PerfTelemetryRecorderType::NONE;
static constexpr bool PERF_TELEMETRY_LOW_RESOLUTION_BANDWIDTH =
    perf_telemetry_mode == PerfTelemetryRecorderType::LOW_RESOLUTION_BANDWIDTH;
using PerfTelemetryRecorder = std::conditional_t<
    PERF_TELEMETRY_LOW_RESOLUTION_BANDWIDTH,
    LowResolutionBandwidthTelemetry,
    std::conditional_t<PERF_TELEMETRY_DISABLED, bool, std::nullptr_t>>;

// Currently, we enable elastic channels in an all-or-nothing manner for router -> router
// connections.

constexpr bool ANY_SENDER_CHANNELS_ARE_ELASTIC() {
    for (size_t i = 0; i < NUM_SENDER_CHANNELS; i++) {
        if (IS_ELASTIC_SENDER_CHANNEL[i]) {
            return true;
        }
    }
    return false;
}

constexpr bool PERSISTENT_SENDER_CHANNELS_ARE_ELASTIC = ANY_SENDER_CHANNELS_ARE_ELASTIC();

// Stubbed out the elastic channel writer adapter until elastic channels implemented
// Issue: https://github.com/tenstorrent/tt-metal/issues/26311
template <uint8_t SLOTS_PER_CHUNK, uint16_t CHUNK_SIZE_BYTES>
struct RouterElasticChannelWriterAdapter {};

template <uint8_t SENDER_NUM_BUFFERS>
using RouterToRouterSender = std::conditional_t<
    PERSISTENT_SENDER_CHANNELS_ARE_ELASTIC,
    tt::tt_fabric::RouterElasticChannelWriterAdapter<CHUNK_N_PKTS, channel_buffer_size>,
    tt::tt_fabric::EdmToEdmSender<SENDER_NUM_BUFFERS>>;

constexpr bool is_spine_direction(eth_chan_directions direction) {
    return direction == eth_chan_directions::NORTH || direction == eth_chan_directions::SOUTH;
}

// Defined here because sender_channel_0_free_slots_stream_id does not come from
// fabric_erisc_router_ct_args.hpp
static constexpr std::array<uint32_t, MAX_NUM_SENDER_CHANNELS> sender_channel_free_slots_stream_ids = {
    tt::tt_fabric::connection_interface::sender_channel_0_free_slots_stream_id,
    sender_channel_1_free_slots_stream_id,
    sender_channel_2_free_slots_stream_id,
    sender_channel_3_free_slots_stream_id,
    sender_channel_4_free_slots_stream_id};
static_assert(sender_channel_free_slots_stream_ids[0] == 17);
static_assert(sender_channel_free_slots_stream_ids[1] == 18);
static_assert(sender_channel_free_slots_stream_ids[2] == 19);
static_assert(sender_channel_free_slots_stream_ids[3] == 20);
static_assert(sender_channel_free_slots_stream_ids[4] == 21);

// For 2D fabric: maps compact index to downstream direction for each my_direction
// For 1D fabric: only 1 downstream direction per router (EAST forwards to WEST in 1D linear topology)
#if defined(FABRIC_2D)
constexpr uint32_t edm_index_to_edm_direction[eth_chan_directions::COUNT][NUM_DOWNSTREAM_SENDERS_VC0] = {
    {eth_chan_directions::WEST, eth_chan_directions::NORTH, eth_chan_directions::SOUTH},  // EAST router
    {eth_chan_directions::EAST, eth_chan_directions::NORTH, eth_chan_directions::SOUTH},  // WEST router
    {eth_chan_directions::EAST, eth_chan_directions::WEST, eth_chan_directions::SOUTH},   // NORTH router
    {eth_chan_directions::EAST, eth_chan_directions::WEST, eth_chan_directions::NORTH},   // SOUTH router
};

// sender_channel_free_slots_stream_ids[] mapping:
//   [0] → Local worker (always uses sender channel 0 on the outgoing router).
//   [1–3] → Sender channels 1–3 on the outgoing router, corresponding to
//           inbound traffic from neighboring routers.
//
// The mapping is relative to the outgoing router's direction:
//
//   • East-outbound router:
//         sender channel 1 (idx 0) ← West inbound
//         sender channel 2 (idx 1) ← North inbound
//         sender channel 3 (idx 2) ← South inbound
//
//   • West-outbound router:
//         sender channel 1 (idx 0) ← East inbound
//         sender channel 2 (idx 1) ← North inbound
//         sender channel 3 (idx 2) ← South inbound
//
//   • North-outbound router:
//         sender channel 1 (idx 0) ← East inbound
//         sender channel 2 (idx 1) ← West inbound
//         sender channel 3 (idx 2) ← South inbound
//
//   • South-outbound router:
//         sender channel 1 (idx 0) ← East inbound
//         sender channel 2 (idx 1) ← West inbound
//         sender channel 3 (idx 2) ← North inbound
constexpr uint32_t get_vc0_downstream_sender_channel_free_slots_stream_id(uint32_t compact_index) {
    auto ds_edm_direction = edm_index_to_edm_direction[my_direction][compact_index];
    if (my_direction > ds_edm_direction) {
        // downstream sender channel = my_direction
        // stream id = sender_channel_free_slots_stream_ids[downstream sender channel]
        return sender_channel_free_slots_stream_ids[my_direction];
    } else {
        // downstream sender channel = my_direction + 1
        // stream id = sender_channel_free_slots_stream_ids[downstream sender channel]
        return sender_channel_free_slots_stream_ids[(1 + my_direction)];
    }
}
#endif

FORCE_INLINE constexpr eth_chan_directions map_compact_index_to_direction(size_t compact_index) {
#if defined(FABRIC_2D)
    return static_cast<eth_chan_directions>(edm_index_to_edm_direction[my_direction][compact_index]);
#else
    return static_cast<eth_chan_directions>(compact_index);
#endif
}

// Determine which sender channels are "turn" channels (i.e., north/south for east/west routers)
// Channel 0 is always for local workers, so it's never a turn channel
// For 2D fabric, channels 1-3 correspond to compact indices 0-2, which map to actual directions
constexpr auto get_sender_channel_turn_statuses() -> std::array<bool, MAX_NUM_SENDER_CHANNELS> {
    std::array<bool, MAX_NUM_SENDER_CHANNELS> turn_statuses = {};  // Initialize to false

    // Channel 0 is always for local workers, never a turn channel
    // Only non-spine routers (EAST/WEST) have turn channels
    if constexpr (!is_spine_direction(static_cast<eth_chan_directions>(my_direction))) {
        // Check each sender channel (1-3) to see if it goes to a spine direction (NORTH/SOUTH)
        // Sender channel i (for i=1,2,3) corresponds to compact index (i-1)
        for (size_t sender_channel = 1; sender_channel < MAX_NUM_SENDER_CHANNELS - 1; sender_channel++) {
            size_t compact_index = sender_channel - 1;
            eth_chan_directions actual_direction = map_compact_index_to_direction(compact_index);
            turn_statuses[sender_channel] = is_spine_direction(actual_direction);
        }
        // this is to ignore the dateline vc for the turn status calculation.
        turn_statuses[MAX_NUM_SENDER_CHANNELS - 1] = false;
    }

    return turn_statuses;
}

// Map downstream direction to compact array index [0-2], excluding my_direction
// This function assumes 2D fabric where routers don't forward to themselves
// Examples:
// - EAST router (my_direction=0): WEST(1)→0, NORTH(2)→1, SOUTH(3)→2
// - WEST router (my_direction=1): EAST(0)→0, NORTH(2)→1, SOUTH(3)→2
// - NORTH router (my_direction=2): EAST(0)→0, WEST(1)→1, SOUTH(3)→2
// - SOUTH router (my_direction=3): EAST(0)→0, WEST(1)→1, NORTH(2)→2
constexpr size_t direction_to_compact_index_map[eth_chan_directions::COUNT][eth_chan_directions::COUNT] = {
    {0, 0, 1, 2},  // EAST router -> WEST, NORTH, SOUTH
    {0, 0, 1, 2},  // WEST router -> EAST, NORTH, SOUTH
    {0, 1, 0, 2},  // NORTH router -> EAST, WEST, SOUTH
    {0, 1, 2, 0},  // SOUTH router -> EAST, WEST, NORTH
};

template <eth_chan_directions downstream_direction>
FORCE_INLINE constexpr size_t map_downstream_direction_to_compact_index() {
    return direction_to_compact_index_map[my_direction][downstream_direction];
}

FORCE_INLINE constexpr size_t map_downstream_direction_to_compact_index(eth_chan_directions downstream_direction) {
    return direction_to_compact_index_map[my_direction][downstream_direction];
}

static constexpr std::array<bool, MAX_NUM_SENDER_CHANNELS> sender_channels_turn_status =
    get_sender_channel_turn_statuses();

static constexpr std::array<uint32_t, NUM_ROUTER_CARDINAL_DIRECTIONS> vc_0_free_slots_stream_ids = {
    vc_0_free_slots_from_downstream_edge_1_stream_id,
    vc_0_free_slots_from_downstream_edge_2_stream_id,
    vc_0_free_slots_from_downstream_edge_3_stream_id,
    0};

enum PacketLocalForwardType : uint8_t {
    PACKET_FORWARD_INVALID = 0x0,
    PACKET_FORWARD_LOCAL_ONLY = 0x1,
    PACKET_FORWARD_REMOTE_ONLY = 0x2,
    PACKET_FORWARD_LOCAL_AND_REMOTE = 0x3
};

// tracks if the main loop made any progress. If many loop iterations were completed without
// did_something=true (i.e. no progress was made), then we allow for context switch in case
// the link is down
bool did_something;

/////////////////////////////////////////////
//   SENDER SIDE HELPERS
/////////////////////////////////////////////

// Add helper function
template <uint8_t SENDER_CHANNEL_INDEX>
FORCE_INLINE void update_packet_header_before_eth_send(volatile tt_l1_ptr PACKET_HEADER_TYPE* packet_header) {
#if defined(FABRIC_2D)
    constexpr bool IS_FORWARDED_TRAFFIC_FROM_ROUTER = SENDER_CHANNEL_INDEX != 0;
    constexpr bool IS_TURN = sender_channels_turn_status[SENDER_CHANNEL_INDEX];
    static_assert(
        my_direction == eth_chan_directions::EAST || my_direction == eth_chan_directions::WEST ||
        my_direction == eth_chan_directions::NORTH || my_direction == eth_chan_directions::SOUTH);
    static_assert(
        is_spine_direction(eth_chan_directions::NORTH) || is_spine_direction(eth_chan_directions::SOUTH),
        "Only spine direction of NORTH and SOUTH is supported with this code. If additional spine directions are being "
        "added, please update the code below to support them.");
    if constexpr (IS_FORWARDED_TRAFFIC_FROM_ROUTER) {
        ROUTING_FIELDS_TYPE cached_routing_fields;
        cached_routing_fields.value = packet_header->routing_fields.value;

        if constexpr (IS_TURN) {
            if constexpr (my_direction == eth_chan_directions::EAST) {
                cached_routing_fields.hop_index = cached_routing_fields.branch_east_offset;
            } else {
                cached_routing_fields.hop_index = cached_routing_fields.branch_west_offset;
            }
        } else {
            cached_routing_fields.value = cached_routing_fields.value + 1;
        }
        packet_header->routing_fields.value = cached_routing_fields.value;
    }
#endif
}

template <
    uint8_t sender_channel_index,
    uint8_t to_receiver_pkts_sent_id,
    bool SKIP_CONNECTION_LIVENESS_CHECK,
    typename SenderChannelT,
    typename WorkerInterfaceT,
    typename ReceiverPointersT,
    typename ReceiverChannelT>
FORCE_INLINE void send_next_data(
    SenderChannelT& sender_buffer_channel,
    WorkerInterfaceT& sender_worker_interface,
    ReceiverPointersT& outbound_to_receiver_channel_pointers,
    ReceiverChannelT& receiver_buffer_channel,
    PerfTelemetryRecorder& perf_telemetry_recorder) {
    auto& remote_receiver_buffer_index = outbound_to_receiver_channel_pointers.remote_receiver_buffer_index;
    auto& remote_receiver_num_free_slots = outbound_to_receiver_channel_pointers.num_free_slots;

    uint32_t src_addr = sender_buffer_channel.get_cached_next_buffer_slot_addr();

    volatile auto* pkt_header = reinterpret_cast<volatile PACKET_HEADER_TYPE*>(src_addr);
    size_t payload_size_bytes = pkt_header->get_payload_size_including_header();
    auto dest_addr = receiver_buffer_channel.get_cached_next_buffer_slot_addr();
    if constexpr (!skip_src_ch_id_update) {
        pkt_header->src_ch_id = sender_channel_index;
    }

    if constexpr (ETH_TXQ_SPIN_WAIT_SEND_NEXT_DATA) {
        while (internal_::eth_txq_is_busy(sender_txq_id)) {
        };
    }
    internal_::eth_send_packet_bytes_unsafe(sender_txq_id, src_addr, dest_addr, payload_size_bytes);

    // Note: We can only advance to the next buffer index if we have fully completed the send (both the payload and sync
    // messages)
    sender_worker_interface.template update_write_counter_for_send<SKIP_CONNECTION_LIVENESS_CHECK>();

    // Advance receiver buffer pointers
    outbound_to_receiver_channel_pointers.advance_remote_receiver_buffer_index();
    receiver_buffer_channel.set_cached_next_buffer_slot_addr(
        receiver_buffer_channel.get_buffer_address(remote_receiver_buffer_index));
    sender_buffer_channel.advance_to_next_cached_buffer_slot_addr();
    remote_receiver_num_free_slots--;
    // update the remote reg
    static constexpr uint32_t packets_to_forward = 1;

    record_packet_send(perf_telemetry_recorder, sender_channel_index, payload_size_bytes);

    while (internal_::eth_txq_is_busy(sender_txq_id)) {
    };
    remote_update_ptr_val<to_receiver_pkts_sent_id, sender_txq_id>(packets_to_forward);
}

/////////////////////////////////////////////
//   RECEIVER SIDE HELPERS
/////////////////////////////////////////////


template <typename DownstreamSenderT>
FORCE_INLINE bool can_forward_packet_completely(
    ROUTING_FIELDS_TYPE cached_routing_fields, DownstreamSenderT& downstream_edm_interface) {
    // We always check if it is the terminal mcast packet value. We can do this because all unicast packets have the
    // mcast terminal value masked in to the routing field. This simplifies the check here to a single compare.
    bool deliver_locally_only;
    if constexpr (std::is_same_v<ROUTING_FIELDS_TYPE, tt::tt_fabric::RoutingFields>) {
        deliver_locally_only = cached_routing_fields.value == tt::tt_fabric::RoutingFields::LAST_MCAST_VAL;
    } else if constexpr (std::is_same_v<ROUTING_FIELDS_TYPE, tt::tt_fabric::LowLatencyRoutingFields>) {
        deliver_locally_only = (cached_routing_fields.value & tt::tt_fabric::LowLatencyRoutingFields::FIELD_MASK) ==
                               tt::tt_fabric::LowLatencyRoutingFields::WRITE_ONLY;
    }
    return deliver_locally_only || downstream_edm_interface.edm_has_space_for_packet();
}

template <uint8_t rx_channel_id, eth_chan_directions downstream_direction>
FORCE_INLINE constexpr size_t get_downstream_edm_interface_index() {
    // Map downstream direction to compact array index (excluding router's own direction)
    size_t downstream_edm_interface_index = map_downstream_direction_to_compact_index<downstream_direction>();

    if constexpr (enable_deadlock_avoidance) {
        if constexpr (rx_channel_id == 1) {
            // when we are on VC1, we need stay on VC1 if traffic does not make turns
            // we only need to change VCs when making a turn from major dim to minor dim
            if constexpr (
                ((my_direction == eth_chan_directions::NORTH || my_direction == eth_chan_directions::SOUTH) &&
                 (downstream_direction == eth_chan_directions::NORTH ||
                  downstream_direction == eth_chan_directions::SOUTH)) ||
                ((my_direction == eth_chan_directions::EAST || my_direction == eth_chan_directions::WEST) &&
                 (downstream_direction == eth_chan_directions::EAST ||
                  downstream_direction == eth_chan_directions::WEST))) {
                // stay on VC1
                downstream_edm_interface_index = NUM_DOWNSTREAM_CHANNELS - 1;
            }
        }
    }

    return downstream_edm_interface_index;
}

template <uint8_t rx_channel_id>
FORCE_INLINE size_t get_downstream_edm_interface_index(eth_chan_directions downstream_direction) {
    // Map downstream direction to compact array index (excluding router's own direction)
    size_t downstream_edm_interface_index = map_downstream_direction_to_compact_index(downstream_direction);

    if constexpr (enable_deadlock_avoidance) {
        if constexpr (rx_channel_id == 1) {
            // when we are on VC1, we need stay on VC1 if traffic does not make turns
            // we only need to change VCs when making a turn from major dim to minor dim
            if (((my_direction == eth_chan_directions::NORTH || my_direction == eth_chan_directions::SOUTH) &&
                 (downstream_direction == eth_chan_directions::NORTH ||
                  downstream_direction == eth_chan_directions::SOUTH)) ||
                ((my_direction == eth_chan_directions::EAST || my_direction == eth_chan_directions::WEST) &&
                 (downstream_direction == eth_chan_directions::EAST ||
                  downstream_direction == eth_chan_directions::WEST))) {
                // stay on VC1
                downstream_edm_interface_index = NUM_DOWNSTREAM_CHANNELS - 1;
            }
        }
    }

    return downstream_edm_interface_index;
}

template <typename DownstreamSenderVC0T, typename DownstreamSenderVC1T>
FORCE_INLINE bool check_downstream_interface_has_space_runtime(
    size_t edm_index,
    std::array<DownstreamSenderVC0T, NUM_DOWNSTREAM_SENDERS_VC0>& downstream_edm_interfaces_vc0,
    DownstreamSenderVC1T& downstream_edm_interface_vc1) {
    if constexpr (enable_deadlock_avoidance) {
        if (edm_index == NUM_DOWNSTREAM_CHANNELS - 1) {
            return downstream_edm_interface_vc1.edm_has_space_for_packet();
        } else {
            return downstream_edm_interfaces_vc0[edm_index].edm_has_space_for_packet();
        }
    } else {
        return downstream_edm_interfaces_vc0[edm_index].edm_has_space_for_packet();
    }
}

template <
    uint8_t rx_channel_id,
    typename DownstreamSenderVC0T,
    typename DownstreamSenderVC1T,
    eth_chan_directions DIRECTION>
FORCE_INLINE bool check_downstream_has_space(
    std::array<DownstreamSenderVC0T, NUM_DOWNSTREAM_SENDERS_VC0>& downstream_edm_interfaces_vc0,
    DownstreamSenderVC1T& downstream_edm_interface_vc1) {
    if constexpr (DIRECTION == my_direction) {
        return true;
    } else {
        constexpr auto edm_index = get_downstream_edm_interface_index<rx_channel_id, DIRECTION>();
        if constexpr (enable_deadlock_avoidance) {
            if constexpr (edm_index == NUM_DOWNSTREAM_CHANNELS - 1) {
                return downstream_edm_interface_vc1.edm_has_space_for_packet();
            } else {
                return downstream_edm_interfaces_vc0[edm_index].edm_has_space_for_packet();
            }
        } else {
            return downstream_edm_interfaces_vc0[edm_index].edm_has_space_for_packet();
        }
    }
}

template <
    uint8_t rx_channel_id,
    typename DownstreamSenderVC0T,
    typename DownstreamSenderVC1T,
    eth_chan_directions... DIRECTIONS>
FORCE_INLINE bool downstreams_have_space(
    std::array<DownstreamSenderVC0T, NUM_DOWNSTREAM_SENDERS_VC0>& downstream_edm_interfaces_vc0,
    DownstreamSenderVC1T& downstream_edm_interface_vc1) {
    return (
        ... && check_downstream_has_space<rx_channel_id, DownstreamSenderVC0T, DownstreamSenderVC1T, DIRECTIONS>(
                   downstream_edm_interfaces_vc0, downstream_edm_interface_vc1));
}

#ifdef FABRIC_2D
template <uint8_t rx_channel_id, typename DownstreamSenderVC0T, typename DownstreamSenderVC1T>
FORCE_INLINE __attribute__((optimize("jump-tables"))) bool can_forward_packet_completely(
    uint32_t hop_cmd,
    std::array<DownstreamSenderVC0T, NUM_DOWNSTREAM_SENDERS_VC0>& downstream_edm_interfaces_vc0,
    DownstreamSenderVC1T& downstream_edm_interface_vc1) {
    bool ret_val = false;

    using eth_chan_directions::EAST;
    using eth_chan_directions::NORTH;
    using eth_chan_directions::SOUTH;
    using eth_chan_directions::WEST;

    switch (hop_cmd) {
        case LowLatencyMeshRoutingFields::NOOP: break;
        case LowLatencyMeshRoutingFields::FORWARD_EAST:
            ret_val = downstreams_have_space<rx_channel_id, DownstreamSenderVC0T, DownstreamSenderVC1T, EAST>(
                downstream_edm_interfaces_vc0, downstream_edm_interface_vc1);
            break;
        case LowLatencyMeshRoutingFields::FORWARD_WEST:
            ret_val = downstreams_have_space<rx_channel_id, DownstreamSenderVC0T, DownstreamSenderVC1T, WEST>(
                downstream_edm_interfaces_vc0, downstream_edm_interface_vc1);
            break;
        case LowLatencyMeshRoutingFields::WRITE_AND_FORWARD_EW:
            // Line Mcast East<->West
            ret_val = downstreams_have_space<rx_channel_id, DownstreamSenderVC0T, DownstreamSenderVC1T, EAST, WEST>(
                downstream_edm_interfaces_vc0, downstream_edm_interface_vc1);
            break;
        case LowLatencyMeshRoutingFields::FORWARD_NORTH:
            ret_val = downstreams_have_space<rx_channel_id, DownstreamSenderVC0T, DownstreamSenderVC1T, NORTH>(
                downstream_edm_interfaces_vc0, downstream_edm_interface_vc1);
            break;
        case LowLatencyMeshRoutingFields::FORWARD_SOUTH:
            ret_val = downstreams_have_space<rx_channel_id, DownstreamSenderVC0T, DownstreamSenderVC1T, SOUTH>(
                downstream_edm_interfaces_vc0, downstream_edm_interface_vc1);
            break;
        case LowLatencyMeshRoutingFields::WRITE_AND_FORWARD_NS:
            // Line Mcast North<->South
            ret_val = downstreams_have_space<rx_channel_id, DownstreamSenderVC0T, DownstreamSenderVC1T, NORTH, SOUTH>(
                downstream_edm_interfaces_vc0, downstream_edm_interface_vc1);
            break;
        case LowLatencyMeshRoutingFields::WRITE_AND_FORWARD_NSEW:
            // 2D Mcast Trunk: North<->South
            // 2D Mcast Branch: East and West
            ret_val = downstreams_have_space<rx_channel_id, DownstreamSenderVC0T, DownstreamSenderVC1T, EAST, WEST, NORTH, SOUTH>(
                downstream_edm_interfaces_vc0, downstream_edm_interface_vc1);
            break;
        case LowLatencyMeshRoutingFields::WRITE_AND_FORWARD_NSE:
            // 2D Mcast Trunk: North<->South
            // 2D Mcast Branch: East
            ret_val = downstreams_have_space<rx_channel_id, DownstreamSenderVC0T, DownstreamSenderVC1T, EAST, NORTH, SOUTH>(
                downstream_edm_interfaces_vc0, downstream_edm_interface_vc1);
            break;
        case LowLatencyMeshRoutingFields::WRITE_AND_FORWARD_NSW:
            // 2D Mcast Trunk: North<->South
            // 2D Mcast Branch: West
            ret_val = downstreams_have_space<rx_channel_id, DownstreamSenderVC0T, DownstreamSenderVC1T, WEST, NORTH, SOUTH>(
                downstream_edm_interfaces_vc0, downstream_edm_interface_vc1);
            break;
        case LowLatencyMeshRoutingFields::WRITE_AND_FORWARD_SEW:
            // 2D Mcast Trunk: Last hop North
            // 2D Mcast Branch: East and West
            ret_val = downstreams_have_space<rx_channel_id, DownstreamSenderVC0T, DownstreamSenderVC1T, EAST, WEST, SOUTH>(
                downstream_edm_interfaces_vc0, downstream_edm_interface_vc1);
            break;
        case LowLatencyMeshRoutingFields::WRITE_AND_FORWARD_NEW:
            // 2D Mcast Trunk: Last hop South
            // 2D Mcast Branch: East and West
            ret_val = downstreams_have_space<rx_channel_id, DownstreamSenderVC0T, DownstreamSenderVC1T, EAST, WEST, NORTH>(
                downstream_edm_interfaces_vc0, downstream_edm_interface_vc1);
            break;
        case LowLatencyMeshRoutingFields::WRITE_AND_FORWARD_SE:
            // 2D Mcast Trunk: Last hop North
            // 2D Mcast Branch: East
            ret_val = downstreams_have_space<rx_channel_id, DownstreamSenderVC0T, DownstreamSenderVC1T, EAST, SOUTH>(
                downstream_edm_interfaces_vc0, downstream_edm_interface_vc1);
            break;
        case LowLatencyMeshRoutingFields::WRITE_AND_FORWARD_SW:
            // 2D Mcast Trunk: Last hop North
            // 2D Mcast Branch: West
            ret_val = downstreams_have_space<rx_channel_id, DownstreamSenderVC0T, DownstreamSenderVC1T, WEST, SOUTH>(
                downstream_edm_interfaces_vc0, downstream_edm_interface_vc1);
            break;
        case LowLatencyMeshRoutingFields::WRITE_AND_FORWARD_NE:
            // 2D Mcast Trunk: Last hop South
            // 2D Mcast Branch: East
            ret_val = downstreams_have_space<rx_channel_id, DownstreamSenderVC0T, DownstreamSenderVC1T, EAST, NORTH>(
                downstream_edm_interfaces_vc0, downstream_edm_interface_vc1);
            break;
        case LowLatencyMeshRoutingFields::WRITE_AND_FORWARD_NW:
            // 2D Mcast Trunk: Last hop South
            // 2D Mcast Branch: West
            ret_val = downstreams_have_space<rx_channel_id, DownstreamSenderVC0T, DownstreamSenderVC1T, WEST, NORTH>(
                downstream_edm_interfaces_vc0, downstream_edm_interface_vc1);
            break;
        default: __builtin_unreachable();
    }
    return ret_val;
}

#else

// !!!WARNING!!! - MAKE SURE CONSUMER HAS SPACE BEFORE CALLING
template <uint8_t rx_channel_id, typename DownstreamSenderT>
FORCE_INLINE void receiver_forward_packet(
    // TODO: have a separate cached copy of the packet header to save some additional L1 loads
    tt_l1_ptr PACKET_HEADER_TYPE* packet_start,
    ROUTING_FIELDS_TYPE cached_routing_fields,
    DownstreamSenderT& downstream_edm_interface,
    uint8_t transaction_id) {
    constexpr bool ENABLE_STATEFUL_NOC_APIS =
#if !defined(DEBUG_PRINT_ENABLED) and !defined(WATCHER_ENABLED)
        !FORCE_ALL_PATHS_TO_USE_SAME_NOC && true;
#else
        false;
#endif
    invalidate_l1_cache();  // Make sure we have the latest packet header in L1
    if constexpr (std::is_same_v<ROUTING_FIELDS_TYPE, tt::tt_fabric::RoutingFields>) {
        // If the packet is a terminal packet, then we can just deliver it locally
        bool start_distance_is_terminal_value =
            (cached_routing_fields.value & tt::tt_fabric::RoutingFields::HOP_DISTANCE_MASK) ==
            tt::tt_fabric::RoutingFields::LAST_HOP_DISTANCE_VAL;
        uint16_t payload_size_bytes = packet_start->payload_size_bytes;
        bool not_last_destination_device = cached_routing_fields.value != tt::tt_fabric::RoutingFields::LAST_MCAST_VAL;
        // disable when dprint enabled due to noc cmd buf usage of DPRINT
        if (not_last_destination_device) {
            forward_payload_to_downstream_edm<
                enable_deadlock_avoidance,
                vc1_has_different_downstream_dest,
                ENABLE_STATEFUL_NOC_APIS>(
                packet_start, payload_size_bytes, cached_routing_fields, downstream_edm_interface, transaction_id);
        }
        if (start_distance_is_terminal_value) {
            execute_chip_unicast_to_local_chip(packet_start, payload_size_bytes, transaction_id, rx_channel_id);
        }
    } else if constexpr (std::is_same_v<ROUTING_FIELDS_TYPE, tt::tt_fabric::LowLatencyRoutingFields>) {
        uint32_t routing = cached_routing_fields.value & tt::tt_fabric::LowLatencyRoutingFields::FIELD_MASK;
        uint16_t payload_size_bytes = packet_start->payload_size_bytes;
        switch (routing) {
            case tt::tt_fabric::LowLatencyRoutingFields::WRITE_ONLY:
                execute_chip_unicast_to_local_chip(packet_start, payload_size_bytes, transaction_id, rx_channel_id);
                break;
            case tt::tt_fabric::LowLatencyRoutingFields::FORWARD_ONLY:
                forward_payload_to_downstream_edm<
                    enable_deadlock_avoidance,
                    vc1_has_different_downstream_dest,
                    ENABLE_STATEFUL_NOC_APIS>(
                    packet_start, payload_size_bytes, cached_routing_fields, downstream_edm_interface, transaction_id);
                break;
            case tt::tt_fabric::LowLatencyRoutingFields::WRITE_AND_FORWARD:
                forward_payload_to_downstream_edm<
                    enable_deadlock_avoidance,
                    vc1_has_different_downstream_dest,
                    ENABLE_STATEFUL_NOC_APIS>(
                    packet_start, payload_size_bytes, cached_routing_fields, downstream_edm_interface, transaction_id);
                execute_chip_unicast_to_local_chip(packet_start, payload_size_bytes, transaction_id, rx_channel_id);
                break;
            default: {
                ASSERT(false);
            }
        }
    }
}

#endif

#if defined(FABRIC_2D)
// !!!WARNING!!! - MAKE SURE CONSUMER HAS SPACE BEFORE CALLING
template <uint8_t rx_channel_id, typename DownstreamSenderVC0T, typename DownstreamSenderVC1T>
FORCE_INLINE __attribute__((optimize("jump-tables"))) void receiver_forward_packet(
    tt_l1_ptr PACKET_HEADER_TYPE* packet_start,
    ROUTING_FIELDS_TYPE cached_routing_fields,
    std::array<DownstreamSenderVC0T, NUM_DOWNSTREAM_SENDERS_VC0>& downstream_edm_interfaces_vc0,
    DownstreamSenderVC1T& downstream_edm_interface_vc1,
    uint8_t transaction_id,
    uint32_t hop_cmd) {
    uint16_t payload_size_bytes = packet_start->payload_size_bytes;

    using eth_chan_directions::EAST;
    using eth_chan_directions::NORTH;
    using eth_chan_directions::SOUTH;
    using eth_chan_directions::WEST;

    // Template version for constexpr edm_index
    auto get_downstream_interface = [&]<size_t edm_index>() -> auto& {
        if constexpr (enable_deadlock_avoidance) {
            if constexpr (edm_index == NUM_DOWNSTREAM_CHANNELS - 1) {
                return downstream_edm_interface_vc1;
            } else {
                return downstream_edm_interfaces_vc0[edm_index];
            }
        } else {
            return downstream_edm_interfaces_vc0[edm_index];
        }
    };

    switch (hop_cmd) {
        case LowLatencyMeshRoutingFields::NOOP: break;
        case LowLatencyMeshRoutingFields::FORWARD_EAST:
            if constexpr (my_direction == EAST) {
                execute_chip_unicast_to_local_chip(packet_start, payload_size_bytes, transaction_id, rx_channel_id);
            } else {
                constexpr auto edm_index = get_downstream_edm_interface_index<rx_channel_id, EAST>();
                forward_payload_to_downstream_edm<enable_deadlock_avoidance, vc1_has_different_downstream_dest, false>(
                    packet_start,
                    payload_size_bytes,
                    cached_routing_fields,
                    get_downstream_interface.template operator()<edm_index>(),
                    transaction_id);
            }
            break;
        case LowLatencyMeshRoutingFields::FORWARD_WEST:
            if constexpr (my_direction == WEST) {
                execute_chip_unicast_to_local_chip(packet_start, payload_size_bytes, transaction_id, rx_channel_id);
            } else {
                constexpr auto edm_index = get_downstream_edm_interface_index<rx_channel_id, WEST>();
                forward_payload_to_downstream_edm<enable_deadlock_avoidance, vc1_has_different_downstream_dest, false>(
                    packet_start,
                    payload_size_bytes,
                    cached_routing_fields,
                    get_downstream_interface.template operator()<edm_index>(),
                    transaction_id);
            }
            break;
        case LowLatencyMeshRoutingFields::WRITE_AND_FORWARD_EW:
            if constexpr (my_direction == WEST) {
                constexpr auto edm_index = get_downstream_edm_interface_index<rx_channel_id, EAST>();
                forward_payload_to_downstream_edm<enable_deadlock_avoidance, vc1_has_different_downstream_dest, false>(
                    packet_start,
                    payload_size_bytes,
                    cached_routing_fields,
                    get_downstream_interface.template operator()<edm_index>(),
                    transaction_id);
            } else {
                constexpr auto edm_index = get_downstream_edm_interface_index<rx_channel_id, WEST>();
                forward_payload_to_downstream_edm<enable_deadlock_avoidance, vc1_has_different_downstream_dest, false>(
                    packet_start,
                    payload_size_bytes,
                    cached_routing_fields,
                    get_downstream_interface.template operator()<edm_index>(),
                    transaction_id);
            }
            execute_chip_unicast_to_local_chip(packet_start, payload_size_bytes, transaction_id, rx_channel_id);
            break;
        case LowLatencyMeshRoutingFields::FORWARD_NORTH:
            if constexpr (my_direction == NORTH) {
                execute_chip_unicast_to_local_chip(packet_start, payload_size_bytes, transaction_id, rx_channel_id);
            } else {
                constexpr auto edm_index = get_downstream_edm_interface_index<rx_channel_id, NORTH>();
                forward_payload_to_downstream_edm<enable_deadlock_avoidance, vc1_has_different_downstream_dest, false>(
                    packet_start,
                    payload_size_bytes,
                    cached_routing_fields,
                    get_downstream_interface.template operator()<edm_index>(),
                    transaction_id);
            }
            break;
        case LowLatencyMeshRoutingFields::FORWARD_SOUTH:
            if constexpr (my_direction == SOUTH) {
                execute_chip_unicast_to_local_chip(packet_start, payload_size_bytes, transaction_id, rx_channel_id);
            } else {
                constexpr auto edm_index = get_downstream_edm_interface_index<rx_channel_id, SOUTH>();
                forward_payload_to_downstream_edm<enable_deadlock_avoidance, vc1_has_different_downstream_dest, false>(
                    packet_start,
                    payload_size_bytes,
                    cached_routing_fields,
                    get_downstream_interface.template operator()<edm_index>(),
                    transaction_id);
            }
            break;
        case LowLatencyMeshRoutingFields::WRITE_AND_FORWARD_NS:
            if constexpr (my_direction == SOUTH) {
                constexpr auto edm_index = get_downstream_edm_interface_index<rx_channel_id, NORTH>();
                forward_payload_to_downstream_edm<enable_deadlock_avoidance, vc1_has_different_downstream_dest, false>(
                    packet_start,
                    payload_size_bytes,
                    cached_routing_fields,
                    get_downstream_interface.template operator()<edm_index>(),
                    transaction_id);
            } else {
                constexpr auto edm_index = get_downstream_edm_interface_index<rx_channel_id, SOUTH>();
                forward_payload_to_downstream_edm<enable_deadlock_avoidance, vc1_has_different_downstream_dest, false>(
                    packet_start,
                    payload_size_bytes,
                    cached_routing_fields,
                    get_downstream_interface.template operator()<edm_index>(),
                    transaction_id);
            }
            execute_chip_unicast_to_local_chip(packet_start, payload_size_bytes, transaction_id, rx_channel_id);
            break;
        case LowLatencyMeshRoutingFields::WRITE_AND_FORWARD_NSEW:
            if constexpr (UPDATE_PKT_HDR_ON_RX_CH) {
                cached_routing_fields.value++;
            }
            if constexpr (my_direction == SOUTH) {
                constexpr auto edm_index = get_downstream_edm_interface_index<rx_channel_id, NORTH>();
                forward_payload_to_downstream_edm<
                    enable_deadlock_avoidance,
                    vc1_has_different_downstream_dest,
                    false,
                    !UPDATE_PKT_HDR_ON_RX_CH>(
                    packet_start,
                    payload_size_bytes,
                    cached_routing_fields,
                    get_downstream_interface.template operator()<edm_index>(),
                    transaction_id);
            } else {
                constexpr auto edm_index = get_downstream_edm_interface_index<rx_channel_id, SOUTH>();
                forward_payload_to_downstream_edm<
                    enable_deadlock_avoidance,
                    vc1_has_different_downstream_dest,
                    false,
                    !UPDATE_PKT_HDR_ON_RX_CH>(
                    packet_start,
                    payload_size_bytes,
                    cached_routing_fields,
                    get_downstream_interface.template operator()<edm_index>(),
                    transaction_id);
            }
            if constexpr (UPDATE_PKT_HDR_ON_RX_CH) {
                cached_routing_fields.hop_index = cached_routing_fields.branch_east_offset;
            }
            {
                constexpr auto edm_index = get_downstream_edm_interface_index<rx_channel_id, EAST>();
                forward_payload_to_downstream_edm<
                    enable_deadlock_avoidance,
                    vc1_has_different_downstream_dest,
                    false,
                    !UPDATE_PKT_HDR_ON_RX_CH>(
                    packet_start,
                    payload_size_bytes,
                    cached_routing_fields,
                    get_downstream_interface.template operator()<edm_index>(),
                    transaction_id);
            }
            if constexpr (UPDATE_PKT_HDR_ON_RX_CH) {
                cached_routing_fields.hop_index = cached_routing_fields.branch_west_offset;
            }
            {
                constexpr auto edm_index = get_downstream_edm_interface_index<rx_channel_id, WEST>();
                forward_payload_to_downstream_edm<
                    enable_deadlock_avoidance,
                    vc1_has_different_downstream_dest,
                    false,
                    !UPDATE_PKT_HDR_ON_RX_CH>(
                    packet_start,
                    payload_size_bytes,
                    cached_routing_fields,
                    get_downstream_interface.template operator()<edm_index>(),
                    transaction_id);
            }
            execute_chip_unicast_to_local_chip(packet_start, payload_size_bytes, transaction_id, rx_channel_id);
            break;
        case LowLatencyMeshRoutingFields::WRITE_AND_FORWARD_NSE:
            if constexpr (UPDATE_PKT_HDR_ON_RX_CH) {
                cached_routing_fields.value++;
            }
            if constexpr (my_direction == SOUTH) {
                constexpr auto edm_index = get_downstream_edm_interface_index<rx_channel_id, NORTH>();
                forward_payload_to_downstream_edm<
                    enable_deadlock_avoidance,
                    vc1_has_different_downstream_dest,
                    false,
                    !UPDATE_PKT_HDR_ON_RX_CH>(
                    packet_start,
                    payload_size_bytes,
                    cached_routing_fields,
                    get_downstream_interface.template operator()<edm_index>(),
                    transaction_id);
            } else {
                constexpr auto edm_index = get_downstream_edm_interface_index<rx_channel_id, SOUTH>();
                forward_payload_to_downstream_edm<
                    enable_deadlock_avoidance,
                    vc1_has_different_downstream_dest,
                    false,
                    !UPDATE_PKT_HDR_ON_RX_CH>(
                    packet_start,
                    payload_size_bytes,
                    cached_routing_fields,
                    get_downstream_interface.template operator()<edm_index>(),
                    transaction_id);
            }
            if constexpr (UPDATE_PKT_HDR_ON_RX_CH) {
                cached_routing_fields.hop_index = cached_routing_fields.branch_east_offset;
            }
            {
                constexpr auto edm_index = get_downstream_edm_interface_index<rx_channel_id, EAST>();
                forward_payload_to_downstream_edm<
                    enable_deadlock_avoidance,
                    vc1_has_different_downstream_dest,
                    false,
                    !UPDATE_PKT_HDR_ON_RX_CH>(
                    packet_start,
                    payload_size_bytes,
                    cached_routing_fields,
                    get_downstream_interface.template operator()<edm_index>(),
                    transaction_id);
            }
            execute_chip_unicast_to_local_chip(packet_start, payload_size_bytes, transaction_id, rx_channel_id);
            break;
        case LowLatencyMeshRoutingFields::WRITE_AND_FORWARD_NSW:
            if constexpr (UPDATE_PKT_HDR_ON_RX_CH) {
                cached_routing_fields.value++;
            }
            if constexpr (my_direction == SOUTH) {
                constexpr auto edm_index = get_downstream_edm_interface_index<rx_channel_id, NORTH>();
                forward_payload_to_downstream_edm<
                    enable_deadlock_avoidance,
                    vc1_has_different_downstream_dest,
                    false,
                    !UPDATE_PKT_HDR_ON_RX_CH>(
                    packet_start,
                    payload_size_bytes,
                    cached_routing_fields,
                    get_downstream_interface.template operator()<edm_index>(),
                    transaction_id);
            } else {
                constexpr auto edm_index = get_downstream_edm_interface_index<rx_channel_id, SOUTH>();
                forward_payload_to_downstream_edm<
                    enable_deadlock_avoidance,
                    vc1_has_different_downstream_dest,
                    false,
                    !UPDATE_PKT_HDR_ON_RX_CH>(
                    packet_start,
                    payload_size_bytes,
                    cached_routing_fields,
                    get_downstream_interface.template operator()<edm_index>(),
                    transaction_id);
            }
            if constexpr (UPDATE_PKT_HDR_ON_RX_CH) {
                cached_routing_fields.hop_index = cached_routing_fields.branch_west_offset;
            }
            {
                constexpr auto edm_index = get_downstream_edm_interface_index<rx_channel_id, WEST>();
                forward_payload_to_downstream_edm<
                    enable_deadlock_avoidance,
                    vc1_has_different_downstream_dest,
                    false,
                    !UPDATE_PKT_HDR_ON_RX_CH>(
                    packet_start,
                    payload_size_bytes,
                    cached_routing_fields,
                    get_downstream_interface.template operator()<edm_index>(),
                    transaction_id);
            }
            execute_chip_unicast_to_local_chip(packet_start, payload_size_bytes, transaction_id, rx_channel_id);
            break;
        case LowLatencyMeshRoutingFields::WRITE_AND_FORWARD_NEW:
            if constexpr (my_direction == SOUTH) {
                if constexpr (UPDATE_PKT_HDR_ON_RX_CH) {
                    cached_routing_fields.value++;
                }
                constexpr auto edm_index = get_downstream_edm_interface_index<rx_channel_id, NORTH>();
                forward_payload_to_downstream_edm<
                    enable_deadlock_avoidance,
                    vc1_has_different_downstream_dest,
                    false,
                    !UPDATE_PKT_HDR_ON_RX_CH>(
                    packet_start,
                    payload_size_bytes,
                    cached_routing_fields,
                    get_downstream_interface.template operator()<edm_index>(),
                    transaction_id);
            } else {
                execute_chip_unicast_to_local_chip(packet_start, payload_size_bytes, transaction_id, rx_channel_id);
            }
            if constexpr (UPDATE_PKT_HDR_ON_RX_CH) {
                cached_routing_fields.hop_index = cached_routing_fields.branch_east_offset;
            }
            {
                constexpr auto edm_index = get_downstream_edm_interface_index<rx_channel_id, EAST>();
                forward_payload_to_downstream_edm<
                    enable_deadlock_avoidance,
                    vc1_has_different_downstream_dest,
                    false,
                    !UPDATE_PKT_HDR_ON_RX_CH>(
                    packet_start,
                    payload_size_bytes,
                    cached_routing_fields,
                    get_downstream_interface.template operator()<edm_index>(),
                    transaction_id);
            }
            if constexpr (UPDATE_PKT_HDR_ON_RX_CH) {
                cached_routing_fields.hop_index = cached_routing_fields.branch_west_offset;
            }
            {
                constexpr auto edm_index = get_downstream_edm_interface_index<rx_channel_id, WEST>();
                forward_payload_to_downstream_edm<
                    enable_deadlock_avoidance,
                    vc1_has_different_downstream_dest,
                    false,
                    !UPDATE_PKT_HDR_ON_RX_CH>(
                    packet_start,
                    payload_size_bytes,
                    cached_routing_fields,
                    get_downstream_interface.template operator()<edm_index>(),
                    transaction_id);
            }
            break;
        case LowLatencyMeshRoutingFields::WRITE_AND_FORWARD_SEW:
            if constexpr (my_direction == NORTH) {
                if constexpr (UPDATE_PKT_HDR_ON_RX_CH) {
                    cached_routing_fields.value++;
                }
                constexpr auto edm_index = get_downstream_edm_interface_index<rx_channel_id, SOUTH>();
                forward_payload_to_downstream_edm<
                    enable_deadlock_avoidance,
                    vc1_has_different_downstream_dest,
                    false,
                    !UPDATE_PKT_HDR_ON_RX_CH>(
                    packet_start,
                    payload_size_bytes,
                    cached_routing_fields,
                    get_downstream_interface.template operator()<edm_index>(),
                    transaction_id);
            } else {
                execute_chip_unicast_to_local_chip(packet_start, payload_size_bytes, transaction_id, rx_channel_id);
            }
            if constexpr (UPDATE_PKT_HDR_ON_RX_CH) {
                cached_routing_fields.hop_index = cached_routing_fields.branch_east_offset;
            }
            {
                constexpr auto edm_index = get_downstream_edm_interface_index<rx_channel_id, EAST>();
                forward_payload_to_downstream_edm<
                    enable_deadlock_avoidance,
                    vc1_has_different_downstream_dest,
                    false,
                    !UPDATE_PKT_HDR_ON_RX_CH>(
                    packet_start,
                    payload_size_bytes,
                    cached_routing_fields,
                    get_downstream_interface.template operator()<edm_index>(),
                    transaction_id);
            }
            if constexpr (UPDATE_PKT_HDR_ON_RX_CH) {
                cached_routing_fields.hop_index = cached_routing_fields.branch_west_offset;
            }
            {
                constexpr auto edm_index = get_downstream_edm_interface_index<rx_channel_id, WEST>();
                forward_payload_to_downstream_edm<
                    enable_deadlock_avoidance,
                    vc1_has_different_downstream_dest,
                    false,
                    !UPDATE_PKT_HDR_ON_RX_CH>(
                    packet_start,
                    payload_size_bytes,
                    cached_routing_fields,
                    get_downstream_interface.template operator()<edm_index>(),
                    transaction_id);
            }
            break;
        case LowLatencyMeshRoutingFields::WRITE_AND_FORWARD_NE:
            if constexpr (my_direction == SOUTH) {
                if constexpr (UPDATE_PKT_HDR_ON_RX_CH) {
                    cached_routing_fields.value++;
                }
                constexpr auto edm_index = get_downstream_edm_interface_index<rx_channel_id, NORTH>();
                forward_payload_to_downstream_edm<
                    enable_deadlock_avoidance,
                    vc1_has_different_downstream_dest,
                    false,
                    !UPDATE_PKT_HDR_ON_RX_CH>(
                    packet_start,
                    payload_size_bytes,
                    cached_routing_fields,
                    get_downstream_interface.template operator()<edm_index>(),
                    transaction_id);
            } else {
                execute_chip_unicast_to_local_chip(packet_start, payload_size_bytes, transaction_id, rx_channel_id);
            }
            if constexpr (UPDATE_PKT_HDR_ON_RX_CH) {
                cached_routing_fields.hop_index = cached_routing_fields.branch_east_offset;
            }
            {
                constexpr auto edm_index = get_downstream_edm_interface_index<rx_channel_id, EAST>();
                forward_payload_to_downstream_edm<
                    enable_deadlock_avoidance,
                    vc1_has_different_downstream_dest,
                    false,
                    !UPDATE_PKT_HDR_ON_RX_CH>(
                    packet_start,
                    payload_size_bytes,
                    cached_routing_fields,
                    get_downstream_interface.template operator()<edm_index>(),
                    transaction_id);
            }
            break;
        case LowLatencyMeshRoutingFields::WRITE_AND_FORWARD_NW:
            if constexpr (my_direction == SOUTH) {
                if constexpr (UPDATE_PKT_HDR_ON_RX_CH) {
                    cached_routing_fields.value++;
                }
                constexpr auto edm_index = get_downstream_edm_interface_index<rx_channel_id, NORTH>();
                forward_payload_to_downstream_edm<
                    enable_deadlock_avoidance,
                    vc1_has_different_downstream_dest,
                    false,
                    !UPDATE_PKT_HDR_ON_RX_CH>(
                    packet_start,
                    payload_size_bytes,
                    cached_routing_fields,
                    get_downstream_interface.template operator()<edm_index>(),
                    transaction_id);
            } else {
                execute_chip_unicast_to_local_chip(packet_start, payload_size_bytes, transaction_id, rx_channel_id);
            }
            if constexpr (UPDATE_PKT_HDR_ON_RX_CH) {
                cached_routing_fields.hop_index = cached_routing_fields.branch_west_offset;
            }
            {
                constexpr auto edm_index = get_downstream_edm_interface_index<rx_channel_id, WEST>();
                forward_payload_to_downstream_edm<
                    enable_deadlock_avoidance,
                    vc1_has_different_downstream_dest,
                    false,
                    !UPDATE_PKT_HDR_ON_RX_CH>(
                    packet_start,
                    payload_size_bytes,
                    cached_routing_fields,
                    get_downstream_interface.template operator()<edm_index>(),
                    transaction_id);
            }
            break;
        case LowLatencyMeshRoutingFields::WRITE_AND_FORWARD_SE:
            if constexpr (my_direction == NORTH) {
                if constexpr (UPDATE_PKT_HDR_ON_RX_CH) {
                    cached_routing_fields.value++;
                }
                constexpr auto edm_index = get_downstream_edm_interface_index<rx_channel_id, SOUTH>();
                forward_payload_to_downstream_edm<
                    enable_deadlock_avoidance,
                    vc1_has_different_downstream_dest,
                    false,
                    !UPDATE_PKT_HDR_ON_RX_CH>(
                    packet_start,
                    payload_size_bytes,
                    cached_routing_fields,
                    get_downstream_interface.template operator()<edm_index>(),
                    transaction_id);
            } else {
                execute_chip_unicast_to_local_chip(packet_start, payload_size_bytes, transaction_id, rx_channel_id);
            }
            if constexpr (UPDATE_PKT_HDR_ON_RX_CH) {
                cached_routing_fields.hop_index = cached_routing_fields.branch_east_offset;
            }
            {
                constexpr auto edm_index = get_downstream_edm_interface_index<rx_channel_id, EAST>();
                forward_payload_to_downstream_edm<
                    enable_deadlock_avoidance,
                    vc1_has_different_downstream_dest,
                    false,
                    !UPDATE_PKT_HDR_ON_RX_CH>(
                    packet_start,
                    payload_size_bytes,
                    cached_routing_fields,
                    get_downstream_interface.template operator()<edm_index>(),
                    transaction_id);
            }
            break;
        case LowLatencyMeshRoutingFields::WRITE_AND_FORWARD_SW:
            if constexpr (my_direction == NORTH) {
                if constexpr (UPDATE_PKT_HDR_ON_RX_CH) {
                    cached_routing_fields.value++;
                }
                constexpr auto edm_index = get_downstream_edm_interface_index<rx_channel_id, SOUTH>();
                forward_payload_to_downstream_edm<
                    enable_deadlock_avoidance,
                    vc1_has_different_downstream_dest,
                    false,
                    !UPDATE_PKT_HDR_ON_RX_CH>(
                    packet_start,
                    payload_size_bytes,
                    cached_routing_fields,
                    get_downstream_interface.template operator()<edm_index>(),
                    transaction_id);
            } else {
                execute_chip_unicast_to_local_chip(packet_start, payload_size_bytes, transaction_id, rx_channel_id);
            }
            if constexpr (UPDATE_PKT_HDR_ON_RX_CH) {
                cached_routing_fields.hop_index = cached_routing_fields.branch_west_offset;
            }
            {
                constexpr auto edm_index = get_downstream_edm_interface_index<rx_channel_id, WEST>();
                forward_payload_to_downstream_edm<
                    enable_deadlock_avoidance,
                    vc1_has_different_downstream_dest,
                    false,
                    !UPDATE_PKT_HDR_ON_RX_CH>(
                    packet_start,
                    payload_size_bytes,
                    cached_routing_fields,
                    get_downstream_interface.template operator()<edm_index>(),
                    transaction_id);
            }
            break;
        default: __builtin_unreachable();
    }
}
#endif

template <typename EdmChannelWorkerIFs>
FORCE_INLINE void establish_edm_connection(
    EdmChannelWorkerIFs& local_sender_channel_worker_interface, uint32_t stream_id) {
    local_sender_channel_worker_interface.cache_producer_noc_addr();
}

bool any_sender_channels_active(
    const std::array<uint32_t, NUM_SENDER_CHANNELS>& local_sender_channel_free_slots_stream_ids) {
    for (size_t i = 0; i < NUM_SENDER_CHANNELS; i++) {
        if (get_ptr_val(local_sender_channel_free_slots_stream_ids[i]) !=
            static_cast<int32_t>(SENDER_NUM_BUFFERS_ARRAY[i])) {
            return true;
        }
    }
    return false;
}

template <typename LocalTelemetryT>
FORCE_INLINE void update_telemetry(
    const std::array<uint32_t, NUM_SENDER_CHANNELS>& local_sender_channel_free_slots_stream_ids_ordered,
    bool tx_progress,
    bool rx_progress,
    LocalTelemetryT& local_fabric_telemetry,
    volatile tt_l1_ptr LocalTelemetryT* fabric_telemetry) {
    // Helper to safely write to volatile BandwidthTelemetry destinations without discarding qualifiers
    auto store_bandwidth_telemetry = [](volatile BandwidthTelemetry* dst, const BandwidthTelemetry& src) {
        dst->elapsed_active_cycles.full = src.elapsed_active_cycles.full;
        dst->elapsed_cycles.full = src.elapsed_cycles.full;
        dst->num_words_sent = src.num_words_sent;
        dst->num_packets_sent = src.num_packets_sent;
    };

    bool sender_idle = !any_sender_channels_active(local_sender_channel_free_slots_stream_ids_ordered);
    bool receiver_idle = (get_ptr_val<to_receiver_packets_sent_streams[0]>() == 0);
    if constexpr (enable_deadlock_avoidance && !skip_receiver_channel_1_connection) {
        receiver_idle = receiver_idle && (get_ptr_val<to_receiver_packets_sent_streams[1]>() == 0);
    }

    {  // heartbeat update
        volatile RiscTimestampV2* tx_heartbeat_addr = &fabric_telemetry->dynamic_info.erisc[MY_ERISC_ID].tx_heartbeat;
        volatile RiscTimestampV2* rx_heartbeat_addr = &fabric_telemetry->dynamic_info.erisc[MY_ERISC_ID].rx_heartbeat;
        if (sender_idle || tx_progress) {
            local_fabric_telemetry.dynamic_info.erisc[MY_ERISC_ID].tx_heartbeat.full++;
            tx_heartbeat_addr->full = local_fabric_telemetry.dynamic_info.erisc[MY_ERISC_ID].tx_heartbeat.full;
        }
        if (receiver_idle || rx_progress) {
            local_fabric_telemetry.dynamic_info.erisc[MY_ERISC_ID].rx_heartbeat.full++;
            rx_heartbeat_addr->full = local_fabric_telemetry.dynamic_info.erisc[MY_ERISC_ID].rx_heartbeat.full;
        }
    }

    {  // bandwidth update
        if constexpr (NUM_ACTIVE_ERISCS == 1) {
            store_bandwidth_telemetry(
                &fabric_telemetry->dynamic_info.tx_bandwidth, local_fabric_telemetry.dynamic_info.tx_bandwidth);
            store_bandwidth_telemetry(
                &fabric_telemetry->dynamic_info.rx_bandwidth, local_fabric_telemetry.dynamic_info.rx_bandwidth);
        } else {
            if constexpr (MY_ERISC_ID == 0) {
                store_bandwidth_telemetry(
                    &fabric_telemetry->dynamic_info.tx_bandwidth, local_fabric_telemetry.dynamic_info.tx_bandwidth);
            } else {
                store_bandwidth_telemetry(
                    &fabric_telemetry->dynamic_info.rx_bandwidth, local_fabric_telemetry.dynamic_info.rx_bandwidth);
            }
        }
    }
}

template <typename LocalTelemetryT>
FORCE_INLINE void update_bw_counters(
    volatile tt_l1_ptr PACKET_HEADER_TYPE* packet_header, LocalTelemetryT& local_fabric_telemetry) {
    if constexpr ((NUM_ACTIVE_ERISCS == 1) || (MY_ERISC_ID == 0)) {
        size_t packet_bytes = packet_header->get_payload_size_including_header();
        local_fabric_telemetry.dynamic_info.tx_bandwidth.num_packets_sent++;
        local_fabric_telemetry.dynamic_info.tx_bandwidth.num_words_sent += (packet_bytes + 3) >> 2;
    }
    if constexpr ((NUM_ACTIVE_ERISCS == 1) || (MY_ERISC_ID == 1)) {
        size_t packet_bytes = packet_header->get_payload_size_including_header();
        local_fabric_telemetry.dynamic_info.rx_bandwidth.num_packets_sent++;
        local_fabric_telemetry.dynamic_info.rx_bandwidth.num_words_sent += (packet_bytes + 3) >> 2;
    }
}

template <typename LocalTelemetryT>
FORCE_INLINE void update_bw_cycles(
    uint64_t loop_delta_cycles, bool tx_progress, bool rx_progress, LocalTelemetryT& local_fabric_telemetry) {
    if constexpr ((NUM_ACTIVE_ERISCS == 1) || (MY_ERISC_ID == 0)) {
        local_fabric_telemetry.dynamic_info.tx_bandwidth.elapsed_cycles.full += loop_delta_cycles;
        if (tx_progress) {
            local_fabric_telemetry.dynamic_info.tx_bandwidth.elapsed_active_cycles.full += loop_delta_cycles;
        }
    }
    if constexpr ((NUM_ACTIVE_ERISCS == 1) || (MY_ERISC_ID == 1)) {
        local_fabric_telemetry.dynamic_info.rx_bandwidth.elapsed_cycles.full += loop_delta_cycles;
        if (rx_progress) {
            local_fabric_telemetry.dynamic_info.rx_bandwidth.elapsed_active_cycles.full += loop_delta_cycles;
        }
    }
}

////////////////////////////////////
////////////////////////////////////
//  Main Control Loop
////////////////////////////////////
////////////////////////////////////
template <
    bool enable_packet_header_recording,
    uint8_t sender_channel_index,
    uint8_t to_receiver_pkts_sent_id,
    bool SKIP_CONNECTION_LIVENESS_CHECK,
    typename SenderChannelT,
    typename WorkerInterfaceT,
    typename ReceiverPointersT,
    typename ReceiverChannelT,
    typename LocalTelemetryT>
FORCE_INLINE bool run_sender_channel_step_impl(
    SenderChannelT& local_sender_channel,
    WorkerInterfaceT& local_sender_channel_worker_interface,
    ReceiverPointersT& outbound_to_receiver_channel_pointers,
    ReceiverChannelT& remote_receiver_channel,
    bool& channel_connection_established,
    uint32_t sender_channel_free_slots_stream_id,
    SenderChannelFromReceiverCredits& sender_channel_from_receiver_credits,
    PerfTelemetryRecorder& perf_telemetry_recorder,
    LocalTelemetryT& local_fabric_telemetry) {
    bool progress = false;
    // If the receiver has space, and we have one or more packets unsent from producer, then send one
    // TODO: convert to loop to send multiple packets back to back (or support sending multiple packets in one shot)
    //       when moving to stream regs to manage rd/wr ptrs
    // TODO: update to be stream reg based. Initialize to space available and simply check for non-zero
    bool receiver_has_space_for_packet = outbound_to_receiver_channel_pointers.has_space_for_packet();
    uint32_t free_slots = get_ptr_val(sender_channel_free_slots_stream_id);
    bool has_unsent_packet = free_slots != WorkerInterfaceT::num_buffers;
    bool can_send = receiver_has_space_for_packet && has_unsent_packet;
    if constexpr (!ETH_TXQ_SPIN_WAIT_SEND_NEXT_DATA) {
        can_send = can_send && !internal_::eth_txq_is_busy(sender_txq_id);
    }
    if (can_send) {
        did_something = true;
        progress = true;

        auto* pkt_header = reinterpret_cast<volatile tt_l1_ptr PACKET_HEADER_TYPE*>(
            local_sender_channel.get_cached_next_buffer_slot_addr());
        if constexpr (!UPDATE_PKT_HDR_ON_RX_CH) {
            update_packet_header_before_eth_send<sender_channel_index>(pkt_header);
        }
        send_next_data<sender_channel_index, to_receiver_pkts_sent_id, SKIP_CONNECTION_LIVENESS_CHECK>(
            local_sender_channel,
            local_sender_channel_worker_interface,
            outbound_to_receiver_channel_pointers,
            remote_receiver_channel,
            perf_telemetry_recorder);
        // Update local TX counters: split responsibility in multi-ERISC mode
        if constexpr (ENABLE_FABRIC_TELEMETRY) {
            update_bw_counters(pkt_header, local_fabric_telemetry);
        }
        increment_local_update_ptr_val(sender_channel_free_slots_stream_id, 1);
    }

    // Process COMPLETIONs from receiver
    int32_t completions_since_last_check =
        sender_channel_from_receiver_credits.get_num_unprocessed_completions_from_receiver();
    if (completions_since_last_check) {
        outbound_to_receiver_channel_pointers.num_free_slots += completions_since_last_check;
        sender_channel_from_receiver_credits.increment_num_processed_completions(completions_since_last_check);

        if constexpr (SKIP_CONNECTION_LIVENESS_CHECK) {
            local_sender_channel_worker_interface
                .template notify_persistent_connection_of_free_space<enable_deadlock_avoidance>(
                    completions_since_last_check);
        } else {
            // Connection liveness checks are only done for connections that are not persistent
            // For those connections, it's unsafe to use free-slots counters held in stream registers
            // due to the lack of race avoidant connection protocol. Therefore, we update our read counter
            // instead because these connections will be read/write counter based instead
            local_sender_channel_worker_interface.increment_local_read_counter(completions_since_last_check);
            if (channel_connection_established) {
                local_sender_channel_worker_interface
                    .template notify_worker_of_read_counter_update<enable_read_counter_update_noc_flush>();
            } else {
                local_sender_channel_worker_interface.copy_read_counter_to_worker_location_info();
                // If not connected, we update the read counter in L1 as well so the next connecting worker
                // is more likely to see space available as soon as it tries connecting
            }
        }
    }

    if constexpr (!SKIP_CONNECTION_LIVENESS_CHECK) {
        auto check_connection_status =
            !channel_connection_established || local_sender_channel_worker_interface.has_worker_teardown_request();
        if (check_connection_status) {
            check_worker_connections<MY_ETH_CHANNEL>(
                local_sender_channel_worker_interface,
                channel_connection_established,
                sender_channel_free_slots_stream_id);
        }
    }
    return progress;
};

template <
    bool enable_packet_header_recording,
    uint8_t VC_RECEIVER_CHANNEL,
    uint8_t sender_channel_index,
    typename EthSenderChannels,
    typename EdmChannelWorkerIFs,
    typename RemoteEthReceiverChannels,
    typename ReceiverPointersT,
    size_t NUM_SENDER_CHANNELS,
    typename LocalTelemetryT>
FORCE_INLINE bool run_sender_channel_step(
    EthSenderChannels& local_sender_channels,
    EdmChannelWorkerIFs& local_sender_channel_worker_interfaces,
    ReceiverPointersT& outbound_to_receiver_channel_pointers,
    RemoteEthReceiverChannels& remote_receiver_channels,
    std::array<bool, NUM_SENDER_CHANNELS>& channel_connection_established,
    std::array<uint32_t, NUM_SENDER_CHANNELS>& local_sender_channel_free_slots_stream_ids,
    std::array<SenderChannelFromReceiverCredits, NUM_SENDER_CHANNELS>& sender_channel_from_receiver_credits,
    PerfTelemetryRecorder& perf_telemetry_recorder,
    LocalTelemetryT& local_fabric_telemetry) {
    if constexpr (is_sender_channel_serviced[sender_channel_index]) {
        // the cache is invalidated here because the channel will read some
        // L1 locations to see if it can make progress
        invalidate_l1_cache();
        return run_sender_channel_step_impl<
            enable_packet_header_recording,
            sender_channel_index,
            to_receiver_packets_sent_streams[VC_RECEIVER_CHANNEL],
            sender_ch_live_check_skip[sender_channel_index]>(
            local_sender_channels.template get<sender_channel_index>(),
            local_sender_channel_worker_interfaces.template get<sender_channel_index>(),
            outbound_to_receiver_channel_pointers,
            remote_receiver_channels.template get<VC_RECEIVER_CHANNEL>(),
            channel_connection_established[sender_channel_index],
            local_sender_channel_free_slots_stream_ids[sender_channel_index],
            sender_channel_from_receiver_credits[sender_channel_index],
            perf_telemetry_recorder,
            local_fabric_telemetry);
    }
    return false;
}

template <
    uint8_t receiver_channel,
    uint8_t to_receiver_pkts_sent_id,
    typename WriteTridTracker,
    typename ReceiverChannelBufferT,
    typename ReceiverChannelPointersT,
    typename DownstreamSenderVC0T,
    typename DownstreamSenderVC1T,
    typename LocalTelemetryT>
FORCE_INLINE bool run_receiver_channel_step_impl(
    ReceiverChannelBufferT& local_receiver_channel,
    std::array<DownstreamSenderVC0T, NUM_DOWNSTREAM_SENDERS_VC0>& downstream_edm_interfaces_vc0,
    DownstreamSenderVC1T& downstream_edm_interface_vc1,
    ReceiverChannelPointersT& receiver_channel_pointers,
    WriteTridTracker& receiver_channel_trid_tracker,
    std::array<uint8_t, num_eth_ports>& port_direction_table,
    ReceiverChannelResponseCreditSender& receiver_channel_response_credit_sender,
<<<<<<< HEAD
    LocalTelemetryT& local_fabric_telemetry) {
    bool progress = false;
=======
    const tt::tt_fabric::tensix_routing_l1_info_t& routing_table) {
>>>>>>> b659fba4
    auto& wr_sent_counter = receiver_channel_pointers.wr_sent_counter;
    bool unwritten_packets = get_ptr_val<to_receiver_pkts_sent_id>() != 0;

    // Code profiling timer for receiver channel forward
    NamedProfiler<CodeProfilingTimerType::RECEIVER_CHANNEL_FORWARD, code_profiling_enabled_timers_bitfield, code_profiling_buffer_base_addr> receiver_forward_timer;
    receiver_forward_timer.set_should_dump(unwritten_packets);
    receiver_forward_timer.open();

    if (unwritten_packets) {
        invalidate_l1_cache();
        auto receiver_buffer_index = wr_sent_counter.get_buffer_index();
        tt_l1_ptr PACKET_HEADER_TYPE* packet_header = const_cast<PACKET_HEADER_TYPE*>(
            local_receiver_channel.template get_packet_header<PACKET_HEADER_TYPE>(receiver_buffer_index));

        ROUTING_FIELDS_TYPE cached_routing_fields;
#if !defined(FABRIC_2D) || !defined(DYNAMIC_ROUTING_ENABLED)
        cached_routing_fields = packet_header->routing_fields;
#endif
        if constexpr (!skip_src_ch_id_update) {
            receiver_channel_pointers.set_src_chan_id(receiver_buffer_index, packet_header->src_ch_id);
        }
        uint32_t hop_cmd;
        bool can_send_to_all_local_chip_receivers;
        if constexpr (is_2d_fabric) {
            // read in the hop command from route buffer.
            // Hop command is 4 bits. Each of the 4 bits signal one of the 4 possible outcomes for a packet.
            // [0]->Forward East
            // [1]->Forward West
            // [2]->Forward North
            // [3]->Forward South
            // The hop command (4-bits) gets decoded as a local write and/or forward to the "other" 3 directions.
            // Other 3 directions depend on the direction of fabric router.
            // For example, a router that is connected West can write locally or forard East, North or South.
            // A local write is encoded by setting the bit corresponding to fabric router's own direction to 1.
            // For a West facing fabric router:
            //  - Hop command of [0010] instructs fabric router to write the packet locally.
            //  - Hop command of [0011] instructs fabric router to write the packet locally AND forward East (a line
            //  mcast)
#if defined(FABRIC_2D)
            // need this ifdef since the packet header for 1D does not have router_buffer field in it.
            hop_cmd = get_cmd_with_mesh_boundary_adjustment(packet_header, cached_routing_fields, routing_table);
            can_send_to_all_local_chip_receivers = can_forward_packet_completely<receiver_channel>(
                hop_cmd, downstream_edm_interfaces_vc0, downstream_edm_interface_vc1);
#endif
        } else {
#ifndef FABRIC_2D
            if constexpr (receiver_channel == 0) {
                can_send_to_all_local_chip_receivers = can_forward_packet_completely(
                    cached_routing_fields, downstream_edm_interfaces_vc0[receiver_channel]);
            } else {
                can_send_to_all_local_chip_receivers =
                    can_forward_packet_completely(cached_routing_fields, downstream_edm_interface_vc1);
            }
#endif
        }
        if constexpr (enable_trid_flush_check_on_noc_txn) {
            bool trid_flushed = receiver_channel_trid_tracker.transaction_flushed(receiver_buffer_index);
            can_send_to_all_local_chip_receivers &= trid_flushed;
        }
        if (can_send_to_all_local_chip_receivers) {
            did_something = true;
            progress = true;
            // Count RX bytes/packets (header + payload) when consuming a packet from receiver buffer
            if constexpr (ENABLE_FABRIC_TELEMETRY) {
                update_bw_counters(packet_header, local_fabric_telemetry);
            }
            uint8_t trid = receiver_channel_trid_tracker.update_buffer_slot_to_next_trid_and_advance_trid_counter(
                receiver_buffer_index);
            if constexpr (is_2d_fabric) {
#if defined(FABRIC_2D)
                receiver_forward_packet<receiver_channel>(
                    packet_header,
                    cached_routing_fields,
                    downstream_edm_interfaces_vc0,
                    downstream_edm_interface_vc1,
                    trid,
                    hop_cmd);
#endif
            } else {
#ifndef FABRIC_2D
                if constexpr (receiver_channel == 0) {
                    receiver_forward_packet<receiver_channel>(
                        packet_header, cached_routing_fields, downstream_edm_interfaces_vc0[0], trid);
                } else {
                    receiver_forward_packet<receiver_channel>(
                        packet_header, cached_routing_fields, downstream_edm_interface_vc1, trid);
                }
#endif
            }
            wr_sent_counter.increment();
            // decrement the to_receiver_pkts_sent_id stream register by 1 since current packet has been processed.
            increment_local_update_ptr_val<to_receiver_pkts_sent_id>(-1);
        }
    }

    // Close the code profiling timer
    receiver_forward_timer.close();

    if constexpr (!fuse_receiver_flush_and_completion_ptr) {
        auto& wr_flush_counter = receiver_channel_pointers.wr_flush_counter;
        bool unflushed_writes = !wr_flush_counter.is_caught_up_to(wr_sent_counter);
        if (unflushed_writes) {
            auto receiver_buffer_index = wr_flush_counter.get_buffer_index();
            bool next_trid_flushed = receiver_channel_trid_tracker.transaction_flushed(receiver_buffer_index);
            if (next_trid_flushed) {
                wr_flush_counter.increment();
                receiver_channel_trid_tracker.clear_trid_at_buffer_slot(receiver_buffer_index);
            }
        }

        auto& completion_counter = receiver_channel_pointers.completion_counter;
        bool unsent_completions = !completion_counter.is_caught_up_to(completion_counter, wr_flush_counter);
        if constexpr (!ETH_TXQ_SPIN_WAIT_RECEIVER_SEND_COMPLETION_ACK) {
            unsent_completions = unsent_completions && !internal_::eth_txq_is_busy(receiver_txq_id);
        }
        if (unsent_completions) {
            // completion ptr incremented in callee
            auto receiver_buffer_index = wr_flush_counter.get_buffer_index();
            receiver_send_completion_ack<ETH_TXQ_SPIN_WAIT_RECEIVER_SEND_COMPLETION_ACK>(
                receiver_channel_response_credit_sender,
                receiver_channel_pointers.get_src_chan_id(receiver_buffer_index));
            completion_counter.increment();
        }
    } else {
        // flush and completion are fused, so we only need to update one of the counters
        // update completion since other parts of the code check against completion
        auto& completion_counter = receiver_channel_pointers.completion_counter;
        // Currently unclear if it's better to loop here or not...
        bool unflushed_writes = !completion_counter.is_caught_up_to(wr_sent_counter);
        auto receiver_buffer_index = completion_counter.get_buffer_index();
        bool next_trid_flushed = receiver_channel_trid_tracker.transaction_flushed(receiver_buffer_index);
        bool can_send_completion = unflushed_writes && next_trid_flushed;
        if constexpr (!ETH_TXQ_SPIN_WAIT_RECEIVER_SEND_COMPLETION_ACK) {
            can_send_completion = can_send_completion && !internal_::eth_txq_is_busy(receiver_txq_id);
        }
        if (can_send_completion) {
            uint8_t src_ch_id;
            if constexpr (skip_src_ch_id_update) {
                src_ch_id = receiver_channel_pointers.get_src_chan_id();
            } else {
                src_ch_id = receiver_channel_pointers.get_src_chan_id(receiver_buffer_index);
            }
            receiver_send_completion_ack<ETH_TXQ_SPIN_WAIT_RECEIVER_SEND_COMPLETION_ACK>(
                receiver_channel_response_credit_sender, src_ch_id);
            receiver_channel_trid_tracker.clear_trid_at_buffer_slot(receiver_buffer_index);
            completion_counter.increment();
        }
    }
    return progress;
};

template <
    uint8_t receiver_channel,
    typename DownstreamSenderVC0T,
    typename DownstreamSenderVC1T,
    typename EthReceiverChannels,
    typename WriteTridTracker,
    typename ReceiverChannelPointersT,
    typename LocalTelemetryT>
FORCE_INLINE bool run_receiver_channel_step(
    EthReceiverChannels& local_receiver_channels,
<<<<<<< HEAD
    std::array<DownstreamSenderVC0T, NUM_USED_RECEIVER_CHANNELS_VC0>& downstream_edm_interfaces_vc0,
=======
    std::array<DownstreamSenderVC0T, NUM_DOWNSTREAM_SENDERS_VC0>& downstream_edm_interfaces_vc0,
>>>>>>> b659fba4
    DownstreamSenderVC1T& downstream_edm_interface_vc1,
    ReceiverChannelPointersT& receiver_channel_pointers,
    WriteTridTracker& receiver_channel_trid_tracker,
    std::array<uint8_t, num_eth_ports>& port_direction_table,
    std::array<ReceiverChannelResponseCreditSender, NUM_RECEIVER_CHANNELS>& receiver_channel_response_credit_senders,
<<<<<<< HEAD
    LocalTelemetryT& local_fabric_telemetry) {
=======
    const tt::tt_fabric::tensix_routing_l1_info_t& routing_table) {
>>>>>>> b659fba4
    if constexpr (is_receiver_channel_serviced[receiver_channel]) {
        invalidate_l1_cache();
        return run_receiver_channel_step_impl<
            receiver_channel,
            to_receiver_packets_sent_streams[receiver_channel],
            WriteTridTracker,
            decltype(local_receiver_channels.template get<receiver_channel>()),
            ReceiverChannelPointersT,
            DownstreamSenderVC0T,
            DownstreamSenderVC1T>(
            local_receiver_channels.template get<receiver_channel>(),
            downstream_edm_interfaces_vc0,
            downstream_edm_interface_vc1,
            receiver_channel_pointers,
            receiver_channel_trid_tracker,
            port_direction_table,
            receiver_channel_response_credit_senders[receiver_channel],
<<<<<<< HEAD
            local_fabric_telemetry);
=======
            routing_table);
    }
}

bool any_sender_channels_active(
    const std::array<uint32_t, NUM_SENDER_CHANNELS>& local_sender_channel_free_slots_stream_ids) {
    for (size_t i = 0; i < NUM_SENDER_CHANNELS; i++) {
        if (get_ptr_val(local_sender_channel_free_slots_stream_ids[i]) !=
            static_cast<int32_t>(SENDER_NUM_BUFFERS_ARRAY[i])) {
            return true;
        }
>>>>>>> b659fba4
    }
    return false;
}

/*
 * Main control loop for fabric EDM. Run indefinitely until a termination signal is received
 *
 * Every loop iteration visit a sender channel and the receiver channel. Switch between sender
 * channels every iteration unless it is unsafe/undesirable to do so (e.g. for performance reasons).
 */
template <
    bool enable_packet_header_recording,
    size_t NUM_RECEIVER_CHANNELS,
    typename DownstreamSenderVC0T,
    typename DownstreamSenderVC1T,
    size_t NUM_SENDER_CHANNELS,
    typename EthSenderChannels,
    typename EthReceiverChannels,
    typename RemoteEthReceiverChannels,
    typename EdmChannelWorkerIFs,
    typename TransactionIdTrackerCH0,
    typename TransactionIdTrackerCH1>
FORCE_INLINE void run_fabric_edm_main_loop(
    EthReceiverChannels& local_receiver_channels,
    EthSenderChannels& local_sender_channels,
    EdmChannelWorkerIFs& local_sender_channel_worker_interfaces,
    std::array<DownstreamSenderVC0T, NUM_DOWNSTREAM_SENDERS_VC0>& downstream_edm_noc_interfaces_vc0,
    DownstreamSenderVC1T& downstream_edm_noc_interface_vc1,
    RemoteEthReceiverChannels& remote_receiver_channels,
    volatile tt::tt_fabric::TerminationSignal* termination_signal_ptr,
    TransactionIdTrackerCH0& receiver_channel_0_trid_tracker,
    TransactionIdTrackerCH1& receiver_channel_1_trid_tracker,
    std::array<uint8_t, num_eth_ports>& port_direction_table,
    std::array<uint32_t, NUM_SENDER_CHANNELS>& local_sender_channel_free_slots_stream_ids) {
    size_t did_nothing_count = 0;
    using FabricTelemetryT = FabricTelemetry;
    FabricTelemetryT local_fabric_telemetry{};
    auto fabric_telemetry = reinterpret_cast<volatile FabricTelemetryT*>(MEM_AERISC_FABRIC_TELEMETRY_BASE);
    *termination_signal_ptr = tt::tt_fabric::TerminationSignal::KEEP_RUNNING;

    const auto* routing_table_l1 =
        reinterpret_cast<tt_l1_ptr tt::tt_fabric::tensix_routing_l1_info_t*>(ROUTING_TABLE_BASE);
    tt::tt_fabric::tensix_routing_l1_info_t routing_table = *routing_table_l1;

    // May want to promote to part of the handshake but for now we just initialize in this standalone way
    // TODO: flatten all of these arrays into a single object (one array lookup) OR
    //       (probably better) pack most of these into single words (e.g. we could hold a read, write, and ackptr in a
    //       single word) this way - especially if power of 2 wraps, we can handle both channels literally at once with
    //       math ops on single individual words (or half words)
    auto outbound_to_receiver_channel_pointers =
        ChannelPointersTuple<OutboundReceiverChannelPointers, REMOTE_RECEIVER_NUM_BUFFERS_ARRAY>::make();
    // Workaround the perf regression in RingAsLinear test.
    auto outbound_to_receiver_channel_pointer_ch0 =
        outbound_to_receiver_channel_pointers.template get<VC0_RECEIVER_CHANNEL>();
    auto outbound_to_receiver_channel_pointer_ch1 =
        outbound_to_receiver_channel_pointers.template get<NUM_RECEIVER_CHANNELS - 1>();

    auto receiver_channel_pointers = ChannelPointersTuple<ReceiverChannelPointers, RECEIVER_NUM_BUFFERS_ARRAY>::make();
    // Workaround the perf regression in RingAsLinear test.
    auto receiver_channel_pointers_ch0 = receiver_channel_pointers.template get<0>();
    auto receiver_channel_pointers_ch1 = receiver_channel_pointers.template get<NUM_RECEIVER_CHANNELS - 1>();
    receiver_channel_pointers_ch0.reset();
    receiver_channel_pointers_ch1.reset();
    if constexpr (skip_src_ch_id_update) {
        receiver_channel_pointers_ch0.set_src_chan_id(BufferIndex{0}, remote_worker_sender_channel);
        receiver_channel_pointers_ch1.set_src_chan_id(BufferIndex{0}, remote_vc1_sender_channel);
    }

    std::array<bool, NUM_SENDER_CHANNELS> channel_connection_established =
        initialize_array<NUM_SENDER_CHANNELS, bool, false>();

    PerfTelemetryRecorder inner_loop_perf_telemetry_collector = build_perf_telemetry_recorder<perf_telemetry_mode>();
    auto local_perf_telemetry_buffer =
        build_perf_telemetry_buffer(reinterpret_cast<uint32_t*>(perf_telemetry_buffer_addr));

    auto receiver_channel_response_credit_senders =
        init_receiver_channel_response_credit_senders<NUM_RECEIVER_CHANNELS>();
    auto sender_channel_from_receiver_credits =
        init_sender_channel_from_receiver_credits_flow_controllers<NUM_SENDER_CHANNELS>();
    // This value defines the number of loop iterations we perform of the main control sequence before exiting
    // to check for termination and context switch. Removing the these checks from the inner loop can drastically
    // improve performance. The value of 32 was chosen somewhat empirically and then raised up slightly.

    uint64_t loop_start_cycles;
    while (!got_immediate_termination_signal(termination_signal_ptr)) {
        did_something = false;

        uint32_t tx_progress = 0;
        uint32_t rx_progress = 0;
        if constexpr (ENABLE_FABRIC_TELEMETRY) {
            loop_start_cycles = get_timestamp();
        }

        if constexpr (is_sender_channel_serviced[0]) {
            open_perf_recording_window(inner_loop_perf_telemetry_collector);
        }

        for (size_t i = 0; i < iterations_between_ctx_switch_and_teardown_checks; i++) {
            invalidate_l1_cache();
            // Capture these to see if we made progress

            // There are some cases, mainly for performance, where we don't want to switch between sender channels
            // so we interoduce this to provide finer grain control over when we disable the automatic switching
            tx_progress |= run_sender_channel_step<enable_packet_header_recording, VC0_RECEIVER_CHANNEL, 0>(
                local_sender_channels,
                local_sender_channel_worker_interfaces,
                outbound_to_receiver_channel_pointer_ch0,
                remote_receiver_channels,
                channel_connection_established,
                local_sender_channel_free_slots_stream_ids,
                sender_channel_from_receiver_credits,
                inner_loop_perf_telemetry_collector,
                local_fabric_telemetry);
            if constexpr (!dateline_connection) {
                rx_progress |= run_receiver_channel_step<0, DownstreamSenderVC0T, DownstreamSenderVC1T>(
                    local_receiver_channels,
                    downstream_edm_noc_interfaces_vc0,
                    downstream_edm_noc_interface_vc1,
                    receiver_channel_pointers_ch0,
                    receiver_channel_0_trid_tracker,
                    port_direction_table,
                    receiver_channel_response_credit_senders,
<<<<<<< HEAD
                    local_fabric_telemetry);
=======
                    routing_table);
>>>>>>> b659fba4
            }
            if constexpr (enable_deadlock_avoidance && !skip_receiver_channel_1_connection) {
                rx_progress |= run_receiver_channel_step<1, DownstreamSenderVC0T, DownstreamSenderVC1T>(
                    local_receiver_channels,
                    downstream_edm_noc_interfaces_vc0,
                    downstream_edm_noc_interface_vc1,
                    receiver_channel_pointers_ch1,
                    receiver_channel_1_trid_tracker,
                    port_direction_table,
                    receiver_channel_response_credit_senders,
<<<<<<< HEAD
                    local_fabric_telemetry);
=======
                    routing_table);
>>>>>>> b659fba4
            }

            if constexpr (is_sender_channel_serviced[1] && !skip_sender_channel_1_connection) {
                tx_progress |= run_sender_channel_step<enable_packet_header_recording, VC0_RECEIVER_CHANNEL, 1>(
                    local_sender_channels,
                    local_sender_channel_worker_interfaces,
                    outbound_to_receiver_channel_pointer_ch0,
                    remote_receiver_channels,
                    channel_connection_established,
                    local_sender_channel_free_slots_stream_ids,
                    sender_channel_from_receiver_credits,
                    inner_loop_perf_telemetry_collector,
                    local_fabric_telemetry);
            }
            if constexpr (is_2d_fabric) {
                tx_progress |= run_sender_channel_step<enable_packet_header_recording, VC0_RECEIVER_CHANNEL, 2>(
                    local_sender_channels,
                    local_sender_channel_worker_interfaces,
                    outbound_to_receiver_channel_pointer_ch0,
                    remote_receiver_channels,
                    channel_connection_established,
                    local_sender_channel_free_slots_stream_ids,
                    sender_channel_from_receiver_credits,
                    inner_loop_perf_telemetry_collector,
                    local_fabric_telemetry);
                tx_progress |= run_sender_channel_step<enable_packet_header_recording, VC0_RECEIVER_CHANNEL, 3>(
                    local_sender_channels,
                    local_sender_channel_worker_interfaces,
                    outbound_to_receiver_channel_pointer_ch0,
                    remote_receiver_channels,
                    channel_connection_established,
                    local_sender_channel_free_slots_stream_ids,
                    sender_channel_from_receiver_credits,
                    inner_loop_perf_telemetry_collector,
                    local_fabric_telemetry);
            }
            if constexpr (enable_deadlock_avoidance && !dateline_connection && !skip_sender_vc1_channel_connection) {
                tx_progress |= run_sender_channel_step<
                    enable_packet_header_recording,
                    VC1_RECEIVER_CHANNEL,
                    NUM_SENDER_CHANNELS - 1>(
                    local_sender_channels,
                    local_sender_channel_worker_interfaces,
                    outbound_to_receiver_channel_pointer_ch1,
                    remote_receiver_channels,
                    channel_connection_established,
                    local_sender_channel_free_slots_stream_ids,
                    sender_channel_from_receiver_credits,
                    inner_loop_perf_telemetry_collector,
                    local_fabric_telemetry);
            }
        }

        // Compute idle conditions and update heartbeats in one helper
        if constexpr (ENABLE_FABRIC_TELEMETRY) {
            uint64_t loop_end_cycles = get_timestamp();
            uint64_t loop_delta_cycles = loop_end_cycles - loop_start_cycles;
            update_bw_cycles(loop_delta_cycles, tx_progress, rx_progress, local_fabric_telemetry);
            update_telemetry(
                local_sender_channel_free_slots_stream_ids_ordered,
                tx_progress,
                rx_progress,
                local_fabric_telemetry,
                fabric_telemetry);
        }

        if constexpr (enable_context_switch) {
            // shouldn't do noc counter sync since we are not incrementing them
            if constexpr (IDLE_CONTEXT_SWITCHING) {
                if (did_something) {
                    did_nothing_count = 0;
                } else {
                    if (did_nothing_count++ > SWITCH_INTERVAL) {
                        did_nothing_count = 0;
                        run_routing_without_noc_sync();
                    }
                }
            } else {
                if (did_nothing_count++ > SWITCH_INTERVAL) {
                    did_nothing_count = 0;
                    run_routing_without_noc_sync();
                }
            }
        }

        if constexpr (is_sender_channel_serviced[0]) {
            close_perf_recording_window(inner_loop_perf_telemetry_collector);
            if constexpr (perf_telemetry_mode != PerfTelemetryRecorderType::NONE) {
                if (captured_an_event(inner_loop_perf_telemetry_collector) ||
                    any_sender_channels_active(local_sender_channel_free_slots_stream_ids)) {
                    write_perf_recording_window_results(
                        inner_loop_perf_telemetry_collector, local_perf_telemetry_buffer);
                }
            }
        }
    }
}

template <typename EdmChannelWorkerIFs>
void
#ifdef FABRIC_2D
    __attribute__((noinline))
#endif
    wait_for_static_connection_to_ready(
        EdmChannelWorkerIFs& local_sender_channel_worker_interfaces,
        std::array<uint32_t, NUM_SENDER_CHANNELS>& local_sender_channel_free_slots_stream_ids) {
    auto establish_static_connection_from_receiver_side = [&](auto& interface, size_t sender_channel_idx) {
        if (!sender_ch_live_check_skip[sender_channel_idx]) {
            return;
        }
        while (!connect_is_requested(*interface.connection_live_semaphore)) {
            invalidate_l1_cache();
        }
        establish_edm_connection(interface, local_sender_channel_free_slots_stream_ids[sender_channel_idx]);
    };
    if constexpr (multi_txq_enabled) {
        tuple_for_each_constexpr(
            local_sender_channel_worker_interfaces.channel_worker_interfaces, [&](auto& interface, auto idx) {
                if constexpr (is_sender_channel_serviced[idx]) {
                    establish_static_connection_from_receiver_side(interface, idx);
                }
            });
    } else {
        // Very slight performance regression on WH if we commonize to the above path, so we preserve this path
        // too
        tuple_for_each(
            local_sender_channel_worker_interfaces.channel_worker_interfaces,
            [&](auto& interface, size_t idx) { establish_static_connection_from_receiver_side(interface, idx); });
    }
}

// Returns the number of starting credits for the specified sender channel `i`
// Generally, we will always start with `SENDER_NUM_BUFFERS` of credits,
// except for channels which service transient/worker connections. Those
// sender channels use counter based credit schemes so they are initialized
// to 0.
template <size_t i>
constexpr size_t get_credits_init_val() {
    return i == 0 ? 0 : SENDER_NUM_BUFFERS_ARRAY[i];
};

template <size_t NUM_SENDER_CHANNELS, typename EdmChannelWorkerIFs>
void
#ifdef FABRIC_2D
    __attribute__((noinline))
#endif
    init_local_sender_channel_worker_interfaces(
        std::array<size_t, NUM_SENDER_CHANNELS>& local_sender_connection_live_semaphore_addresses,
        std::array<size_t, NUM_SENDER_CHANNELS>& local_sender_connection_info_addresses,
        EdmChannelWorkerIFs& local_sender_channel_worker_interfaces) {
    // manual unrol because previously, going from having this in a loop to unrolling this would
    // lead to a performance regression. Having these unrolled is needed to enable some performance optimizations
    // because setup will differ in that each will be a different type. Keeping them unrolled here let's us
    // stay safe from perf regression due to weirdness of codegen.
    {
        auto connection_live_semaphore_ptr =
            reinterpret_cast<volatile tt_l1_ptr uint32_t* const>(local_sender_connection_live_semaphore_addresses[0]);
        auto connection_worker_info_ptr = reinterpret_cast<volatile tt::tt_fabric::EDMChannelWorkerLocationInfo*>(
            local_sender_connection_info_addresses[0]);
        new (&local_sender_channel_worker_interfaces.template get<0>()) tt::tt_fabric::
            StaticSizedSenderChannelWorkerInterface<tt::tt_fabric::worker_handshake_noc, SENDER_NUM_BUFFERS_ARRAY[0]>(
                connection_worker_info_ptr,
                0,  // Not used for credits.
                reinterpret_cast<volatile tt_l1_ptr uint32_t* const>(connection_live_semaphore_ptr),
                sender_channel_ack_cmd_buf_ids[0],
                get_credits_init_val<0>(),
                notify_worker_of_read_counter_update_src_address);
    }
    {
        auto connection_live_semaphore_ptr =
            reinterpret_cast<volatile tt_l1_ptr uint32_t* const>(local_sender_connection_live_semaphore_addresses[1]);
        auto connection_worker_info_ptr = reinterpret_cast<volatile tt::tt_fabric::EDMChannelWorkerLocationInfo*>(
            local_sender_connection_info_addresses[1]);
        new (&local_sender_channel_worker_interfaces.template get<1>()) tt::tt_fabric::
            StaticSizedSenderChannelWorkerInterface<tt::tt_fabric::worker_handshake_noc, SENDER_NUM_BUFFERS_ARRAY[1]>(
                connection_worker_info_ptr,
                0,  // Not used for credits.
                reinterpret_cast<volatile tt_l1_ptr uint32_t* const>(connection_live_semaphore_ptr),
                sender_channel_ack_cmd_buf_ids[1],
                get_credits_init_val<1>(),
                notify_worker_of_read_counter_update_src_address);
    }
#ifdef FABRIC_2D
    {
        auto connection_live_semaphore_ptr =
            reinterpret_cast<volatile tt_l1_ptr uint32_t* const>(local_sender_connection_live_semaphore_addresses[2]);
        auto connection_worker_info_ptr = reinterpret_cast<volatile tt::tt_fabric::EDMChannelWorkerLocationInfo*>(
            local_sender_connection_info_addresses[2]);
        new (&local_sender_channel_worker_interfaces.template get<2>()) tt::tt_fabric::
            StaticSizedSenderChannelWorkerInterface<tt::tt_fabric::worker_handshake_noc, SENDER_NUM_BUFFERS_ARRAY[2]>(
                connection_worker_info_ptr,
                0,  // Not used for credits.
                reinterpret_cast<volatile tt_l1_ptr uint32_t* const>(connection_live_semaphore_ptr),
                sender_channel_ack_cmd_buf_ids[2],
                get_credits_init_val<2>(),
                notify_worker_of_read_counter_update_src_address);
    }
    {
        auto connection_live_semaphore_ptr =
            reinterpret_cast<volatile tt_l1_ptr uint32_t* const>(local_sender_connection_live_semaphore_addresses[3]);
        auto connection_worker_info_ptr = reinterpret_cast<volatile tt::tt_fabric::EDMChannelWorkerLocationInfo*>(
            local_sender_connection_info_addresses[3]);
        new (&local_sender_channel_worker_interfaces.template get<3>()) tt::tt_fabric::
            StaticSizedSenderChannelWorkerInterface<tt::tt_fabric::worker_handshake_noc, SENDER_NUM_BUFFERS_ARRAY[3]>(
                connection_worker_info_ptr,
                0,  // Not used for credits.
                reinterpret_cast<volatile tt_l1_ptr uint32_t* const>(connection_live_semaphore_ptr),
                sender_channel_ack_cmd_buf_ids[3],
                get_credits_init_val<3>(),
                notify_worker_of_read_counter_update_src_address);
    }
#endif
    if constexpr (NUM_SENDER_CHANNELS == 3 || NUM_SENDER_CHANNELS == 5) {
        {
            static_assert(NUM_SENDER_CHANNELS > VC1_SENDER_CHANNEL);
            auto connection_live_semaphore_ptr = reinterpret_cast<volatile tt_l1_ptr uint32_t* const>(
                local_sender_connection_live_semaphore_addresses[VC1_SENDER_CHANNEL]);
            auto connection_worker_info_ptr = reinterpret_cast<volatile tt::tt_fabric::EDMChannelWorkerLocationInfo*>(
                local_sender_connection_info_addresses[VC1_SENDER_CHANNEL]);
            new (&local_sender_channel_worker_interfaces.template get<VC1_SENDER_CHANNEL>())
                tt::tt_fabric::StaticSizedSenderChannelWorkerInterface<
                    tt::tt_fabric::worker_handshake_noc,
                    SENDER_NUM_BUFFERS_ARRAY[VC1_SENDER_CHANNEL]>(
                    connection_worker_info_ptr,
                    0,  // Not used for credits.
                    reinterpret_cast<volatile tt_l1_ptr uint32_t* const>(connection_live_semaphore_ptr),
                    sender_channel_ack_cmd_buf_ids[VC1_SENDER_CHANNEL],
                    get_credits_init_val<VC1_SENDER_CHANNEL>(),
                    notify_worker_of_read_counter_update_src_address);
        }
    }
}

// copy the sender_channel_free_slots_stream_ids (in L1) to local memory for performance.
void populate_local_sender_channel_free_slots_stream_id_ordered_map(
    uint32_t has_downstream_edm_vc0_buffer_connection,
    std::array<uint32_t, NUM_SENDER_CHANNELS>& local_sender_channel_free_slots_stream_ids) {
    for (size_t i = 0; i < NUM_SENDER_CHANNELS; i++) {
        local_sender_channel_free_slots_stream_ids[i] = sender_channel_free_slots_stream_ids[i];
    }
}

constexpr bool IS_TEARDOWN_MASTER() { return MY_ERISC_ID == 0; }

void wait_for_other_local_erisc() {
    constexpr uint32_t multi_erisc_sync_start_value = 0x0fed;
    constexpr uint32_t multi_erisc_sync_step2_value = 0x1bad;
    if constexpr (IS_TEARDOWN_MASTER()) {
        write_stream_scratch_register<MULTI_RISC_TEARDOWN_SYNC_STREAM_ID>(multi_erisc_sync_start_value);
        while ((read_stream_scratch_register<MULTI_RISC_TEARDOWN_SYNC_STREAM_ID>() & 0x1FFF) !=
               multi_erisc_sync_step2_value) {
            invalidate_l1_cache();
        }
        write_stream_scratch_register<MULTI_RISC_TEARDOWN_SYNC_STREAM_ID>(0);
    } else {
        while ((read_stream_scratch_register<MULTI_RISC_TEARDOWN_SYNC_STREAM_ID>() & 0x1FFF) !=
               multi_erisc_sync_start_value) {
            invalidate_l1_cache();
        }
        write_stream_scratch_register<MULTI_RISC_TEARDOWN_SYNC_STREAM_ID>(multi_erisc_sync_step2_value);
    }
}

FORCE_INLINE void teardown(
    volatile tt_l1_ptr tt::tt_fabric::TerminationSignal* termination_signal_ptr,
    volatile tt_l1_ptr tt::tt_fabric::EDMStatus* edm_status_ptr,
    WriteTransactionIdTracker<
        RECEIVER_NUM_BUFFERS_ARRAY[0],
        NUM_TRANSACTION_IDS,
        0,
        edm_to_local_chip_noc,
        edm_to_downstream_noc> receiver_channel_0_trid_tracker,
    WriteTransactionIdTracker<
        RECEIVER_NUM_BUFFERS_ARRAY[NUM_RECEIVER_CHANNELS - 1],
        NUM_TRANSACTION_IDS,
        NUM_TRANSACTION_IDS,
        edm_to_local_chip_noc,
        edm_to_downstream_noc> receiver_channel_1_trid_tracker) {
    if constexpr (NUM_ACTIVE_ERISCS > 1) {
        wait_for_other_local_erisc();
    }
    if constexpr (is_receiver_channel_serviced[0]) {
        receiver_channel_0_trid_tracker.all_buffer_slot_transactions_acked();
    }
    if constexpr (is_receiver_channel_serviced[1]) {
        receiver_channel_1_trid_tracker.all_buffer_slot_transactions_acked();
    }

    // at minimum, the below call must be updated because in dynamic noc mode, the counters would be shared, so you'd
    // want a sync before this and coordination about which erisc should do the reset (only one of them should do it)
    static_assert(
        noc_mode != DM_DYNAMIC_NOC,
        "The fabric router implementation doesn't support dynamic noc mode. The implementation must be updated to "
        "support this");
    // re-init the noc counters as the noc api used is not incrementing them
    ncrisc_noc_counters_init();

    if constexpr (NUM_ACTIVE_ERISCS > 1) {
        wait_for_other_local_erisc();
    }
    if constexpr (wait_for_host_signal) {
        if constexpr (is_local_handshake_master) {
            notify_subordinate_routers(
                edm_channels_mask,
                local_handshake_master_eth_chan,
                (uint32_t)termination_signal_ptr,
                *termination_signal_ptr);
        }
    }

    // write barrier should be coordinated for dynamic noc mode. Safest is probably to do a `wait_for_other_local_erisc`
    // followed by master core doing barrier
    static_assert(noc_mode != DM_DYNAMIC_NOC, "Update here when enabling dynamic noc mode");
    noc_async_write_barrier();
    noc_async_atomic_barrier();

    if constexpr (NUM_ACTIVE_ERISCS > 1) {
        wait_for_other_local_erisc();
    }
    if constexpr (IS_TEARDOWN_MASTER()) {
        *edm_status_ptr = tt::tt_fabric::EDMStatus::TERMINATED;
    }
}

void initialize_state_for_txq1_active_mode() {
    eth_enable_packet_mode(receiver_txq_id);
    for (size_t i = 0; i < NUM_RECEIVER_CHANNELS; i++) {
        reinterpret_cast<volatile uint32_t*>(local_receiver_ack_counters_base_address)[i] = 0;
        reinterpret_cast<volatile uint32_t*>(local_receiver_completion_counters_base_address)[i] = 0;
    }
    eth_txq_reg_write(receiver_txq_id, ETH_TXQ_DATA_PACKET_ACCEPT_AHEAD, DEFAULT_NUM_ETH_TXQ_DATA_PACKET_ACCEPT_AHEAD);
}
void initialize_state_for_txq1_active_mode_sender_side() {
    for (size_t i = 0; i < NUM_SENDER_CHANNELS; i++) {
        reinterpret_cast<volatile uint32_t*>(to_sender_remote_ack_counters_base_address)[i] = 0;
        reinterpret_cast<volatile uint32_t*>(to_sender_remote_completion_counters_base_address)[i] = 0;
    }
}

void kernel_main() {
    set_l1_data_cache<true>();
    eth_txq_reg_write(sender_txq_id, ETH_TXQ_DATA_PACKET_ACCEPT_AHEAD, DEFAULT_NUM_ETH_TXQ_DATA_PACKET_ACCEPT_AHEAD);
    static_assert(
        receiver_txq_id == sender_txq_id || receiver_txq_id == 1,
        "For multi-txq mode, the only currently supported configuration is sender_txq_id=0 and receiver_txq_id=1");
    if constexpr (receiver_txq_id != sender_txq_id) {
        constexpr bool is_erisc_that_sets_up_second_txq = is_receiver_channel_serviced[0];
        if constexpr (is_erisc_that_sets_up_second_txq) {
            initialize_state_for_txq1_active_mode();
        }
        if constexpr (is_sender_channel_serviced[0]) {
            initialize_state_for_txq1_active_mode_sender_side();
        }
    }

    //
    // COMMON CT ARGS (not specific to sender or receiver)
    //

    // Initialize stream register state for credit management across the Ethernet link.
    // We make sure to do this before we handshake to guarantee that the registers are
    // initialized before the other side has any possibility of modifying them.
    init_ptr_val<to_receiver_packets_sent_streams[0]>(0);
    init_ptr_val<to_receiver_packets_sent_streams[1]>(0);
    init_ptr_val<to_sender_packets_acked_streams[0]>(0);
    init_ptr_val<to_sender_packets_acked_streams[1]>(0);
    init_ptr_val<to_sender_packets_acked_streams[2]>(0);
    init_ptr_val<to_sender_packets_completed_streams[0]>(0);
    init_ptr_val<to_sender_packets_completed_streams[1]>(0);
    init_ptr_val<to_sender_packets_completed_streams[2]>(0);
    // The first sender channel in the array is always for the transient/worker connection
    init_ptr_val<sender_channel_free_slots_stream_ids[0]>(SENDER_NUM_BUFFERS_ARRAY[0]);  // LOCAL WORKER
    init_ptr_val<sender_channel_free_slots_stream_ids[1]>(SENDER_NUM_BUFFERS_ARRAY[1]);  // Compact index 0
    init_ptr_val<sender_channel_free_slots_stream_ids[2]>(SENDER_NUM_BUFFERS_ARRAY[2]);  // Compact index 1
    // TODO: change to per channel downstream buffers.
    init_ptr_val<vc_0_free_slots_from_downstream_edge_1_stream_id>(DOWNSTREAM_SENDER_NUM_BUFFERS_VC0);
    init_ptr_val<vc_0_free_slots_from_downstream_edge_2_stream_id>(DOWNSTREAM_SENDER_NUM_BUFFERS_VC0);
    init_ptr_val<vc_0_free_slots_from_downstream_edge_3_stream_id>(DOWNSTREAM_SENDER_NUM_BUFFERS_VC0);
    init_ptr_val<vc_1_free_slots_from_downstream_edge_1_stream_id>(DOWNSTREAM_SENDER_NUM_BUFFERS_VC1);

    if constexpr (NUM_ACTIVE_ERISCS > 1) {
        wait_for_other_local_erisc();
    }

    if constexpr (is_2d_fabric) {
        init_ptr_val<sender_channel_free_slots_stream_ids[3]>(SENDER_NUM_BUFFERS_ARRAY[3]);  // Compact index 2
        init_ptr_val<sender_channel_free_slots_stream_ids[4]>(SENDER_NUM_BUFFERS_ARRAY[4]);  // VC1
        init_ptr_val<to_sender_packets_acked_streams[3]>(0);
        init_ptr_val<to_sender_packets_acked_streams[4]>(0);
        init_ptr_val<to_sender_packets_completed_streams[3]>(0);
        init_ptr_val<to_sender_packets_completed_streams[4]>(0);
    }

    if constexpr (code_profiling_enabled_timers_bitfield != 0) {
        clear_code_profiling_buffer(code_profiling_buffer_base_addr);
    }

    // TODO: CONVERT TO SEMAPHORE
    volatile auto termination_signal_ptr =
        reinterpret_cast<volatile tt::tt_fabric::TerminationSignal*>(termination_signal_addr);
    volatile auto edm_local_sync_ptr = reinterpret_cast<volatile tt_l1_ptr uint32_t*>(edm_local_sync_ptr_addr);
    volatile auto edm_status_ptr = reinterpret_cast<volatile tt_l1_ptr tt::tt_fabric::EDMStatus*>(edm_status_ptr_addr);

    // In persistent mode, we must rely on static addresses for our local semaphores that are locally
    // initialized, rather than metal device APIs. This way different subdevice programs can reliably
    // resolve the semaphore addresses on the EDM core

    std::array<PacketHeaderRecorder<PACKET_HEADER_TYPE>, MAX_NUM_SENDER_CHANNELS> sender_channel_packet_recorders{
        PacketHeaderRecorder<PACKET_HEADER_TYPE>(
            reinterpret_cast<volatile uint32_t*>(sender_0_completed_packet_header_cb_address),
            sender_0_completed_packet_header_cb_size_headers),
        PacketHeaderRecorder<PACKET_HEADER_TYPE>(
            reinterpret_cast<volatile uint32_t*>(sender_1_completed_packet_header_cb_address),
            sender_1_completed_packet_header_cb_size_headers),
        PacketHeaderRecorder<PACKET_HEADER_TYPE>(
            reinterpret_cast<volatile uint32_t*>(sender_2_completed_packet_header_cb_address),
            sender_2_completed_packet_header_cb_size_headers),
        PacketHeaderRecorder<PACKET_HEADER_TYPE>(
            reinterpret_cast<volatile uint32_t*>(sender_3_completed_packet_header_cb_address),
            sender_3_completed_packet_header_cb_size_headers),
        PacketHeaderRecorder<PACKET_HEADER_TYPE>(
            reinterpret_cast<volatile uint32_t*>(sender_4_completed_packet_header_cb_address),
            sender_4_completed_packet_header_cb_size_headers)};
    std::array<PacketHeaderRecorder<PACKET_HEADER_TYPE>, MAX_NUM_RECEIVER_CHANNELS> receiver_channel_packet_recorders{
        PacketHeaderRecorder<PACKET_HEADER_TYPE>(
            reinterpret_cast<volatile uint32_t*>(receiver_0_completed_packet_header_cb_address),
            receiver_0_completed_packet_header_cb_size_headers),
        PacketHeaderRecorder<PACKET_HEADER_TYPE>(
            reinterpret_cast<volatile uint32_t*>(receiver_1_completed_packet_header_cb_address),
            receiver_1_completed_packet_header_cb_size_headers)};

    volatile tt::tt_fabric::EdmFabricReceiverChannelCounters* receiver_0_channel_counters_ptr = nullptr;
    volatile tt::tt_fabric::EdmFabricReceiverChannelCounters* receiver_1_channel_counters_ptr = nullptr;
    volatile tt::tt_fabric::EdmFabricSenderChannelCounters* sender_channel_0_counters_ptr = nullptr;
    volatile tt::tt_fabric::EdmFabricSenderChannelCounters* sender_channel_1_counters_ptr = nullptr;
    volatile tt::tt_fabric::EdmFabricSenderChannelCounters* sender_channel_2_counters_ptr = nullptr;
    volatile tt::tt_fabric::EdmFabricSenderChannelCounters* sender_channel_3_counters_ptr = nullptr;
    volatile tt::tt_fabric::EdmFabricSenderChannelCounters* sender_channel_4_counters_ptr = nullptr;

    if constexpr (enable_fabric_counters) {
        new (const_cast<tt::tt_fabric::EdmFabricReceiverChannelCounters*>(receiver_0_channel_counters_ptr))
            tt::tt_fabric::EdmFabricReceiverChannelCounters();
        new (const_cast<tt::tt_fabric::EdmFabricReceiverChannelCounters*>(receiver_1_channel_counters_ptr))
            tt::tt_fabric::EdmFabricReceiverChannelCounters();
        new (const_cast<tt::tt_fabric::EdmFabricSenderChannelCounters*>(sender_channel_0_counters_ptr))
            tt::tt_fabric::EdmFabricSenderChannelCounters();
        new (const_cast<tt::tt_fabric::EdmFabricSenderChannelCounters*>(sender_channel_1_counters_ptr))
            tt::tt_fabric::EdmFabricSenderChannelCounters();
        new (const_cast<tt::tt_fabric::EdmFabricSenderChannelCounters*>(sender_channel_2_counters_ptr))
            tt::tt_fabric::EdmFabricSenderChannelCounters();
        new (const_cast<tt::tt_fabric::EdmFabricSenderChannelCounters*>(sender_channel_3_counters_ptr))
            tt::tt_fabric::EdmFabricSenderChannelCounters();
        new (const_cast<tt::tt_fabric::EdmFabricSenderChannelCounters*>(sender_channel_4_counters_ptr))
            tt::tt_fabric::EdmFabricSenderChannelCounters();
    }

    size_t arg_idx = 0;
    ///////////////////////
    // Common runtime args:
    ///////////////////////
    const size_t local_sender_channel_0_connection_semaphore_addr = get_arg_val<uint32_t>(arg_idx++);
    const size_t local_sender_channel_1_connection_semaphore_addr = get_arg_val<uint32_t>(arg_idx++);
    const size_t local_sender_channel_2_connection_semaphore_addr = get_arg_val<uint32_t>(arg_idx++);
    const size_t local_sender_channel_3_connection_semaphore_addr = get_arg_val<uint32_t>(arg_idx++);
    const size_t local_sender_channel_4_connection_semaphore_addr = get_arg_val<uint32_t>(arg_idx++);
    const size_t local_sender_channel_0_connection_buffer_index_id = get_arg_val<uint32_t>(arg_idx++);
    const size_t local_sender_channel_1_connection_buffer_index_id = get_arg_val<uint32_t>(arg_idx++);
    const size_t local_sender_channel_2_connection_buffer_index_id = get_arg_val<uint32_t>(arg_idx++);
    const size_t local_sender_channel_3_connection_buffer_index_id = get_arg_val<uint32_t>(arg_idx++);
    const size_t local_sender_channel_4_connection_buffer_index_id = get_arg_val<uint32_t>(arg_idx++);

    // downstream EDM VC0 connection info
    const auto has_downstream_edm_vc0_buffer_connection = get_arg_val<uint32_t>(arg_idx++);

    // For 2D: read 3 buffer base addresses, NOC coords, and registration addresses (one per compact index)
    // For 1D: reads as 1D and only uses first element
#if defined(FABRIC_2D)
    std::array<uint32_t, NUM_DOWNSTREAM_SENDERS_VC0> downstream_edm_vc0_buffer_base_addresses;
    for (size_t i = 0; i < NUM_DOWNSTREAM_SENDERS_VC0; i++) {
        downstream_edm_vc0_buffer_base_addresses[i] = get_arg_val<uint32_t>(arg_idx++);
    }
#else
    const auto downstream_edm_vc0_buffer_base_address = get_arg_val<uint32_t>(arg_idx++);
#endif

    const auto downstream_edm_vc0_noc_x = get_arg_val<uint32_t>(arg_idx++);
    const auto downstream_edm_vc0_noc_y = get_arg_val<uint32_t>(arg_idx++);

#if defined(FABRIC_2D)
    std::array<uint32_t, NUM_DOWNSTREAM_SENDERS_VC0> downstream_edm_vc0_worker_registration_ids;
    std::array<uint32_t, NUM_DOWNSTREAM_SENDERS_VC0> downstream_edm_vc0_worker_location_info_addresses;
    std::array<uint32_t, NUM_DOWNSTREAM_SENDERS_VC0> downstream_edm_vc0_buffer_index_semaphore_addresses;
    for (size_t i = 0; i < NUM_DOWNSTREAM_SENDERS_VC0; i++) {
        downstream_edm_vc0_worker_registration_ids[i] = get_arg_val<uint32_t>(arg_idx++);
    }
    for (size_t i = 0; i < NUM_DOWNSTREAM_SENDERS_VC0; i++) {
        downstream_edm_vc0_worker_location_info_addresses[i] = get_arg_val<uint32_t>(arg_idx++);
    }
    for (size_t i = 0; i < NUM_DOWNSTREAM_SENDERS_VC0; i++) {
        downstream_edm_vc0_buffer_index_semaphore_addresses[i] = get_arg_val<uint32_t>(arg_idx++);
    }
#else
    const auto downstream_edm_vc0_worker_registration_id = get_arg_val<uint32_t>(arg_idx++);
    const auto downstream_edm_vc0_worker_location_info_address = get_arg_val<uint32_t>(arg_idx++);
    const auto downstream_edm_vc0_buffer_index_semaphore_address = get_arg_val<uint32_t>(arg_idx++);
#endif

    // unused - to be deleted
    [[maybe_unused]]
    const auto downstream_vc0_noc_interface_buffer_index_local_addr = 0;

    // downstream EDM semaphore location
    const auto has_downstream_edm_vc1_buffer_connection = get_arg_val<uint32_t>(arg_idx++);
    const auto downstream_edm_vc1_buffer_base_address = get_arg_val<uint32_t>(arg_idx++);
    const auto downstream_edm_vc1_noc_x = get_arg_val<uint32_t>(arg_idx++);
    const auto downstream_edm_vc1_noc_y = get_arg_val<uint32_t>(arg_idx++);

    const auto downstream_edm_vc1_worker_registration_id = get_arg_val<uint32_t>(arg_idx++);
    const auto downstream_edm_vc1_worker_location_info_address = get_arg_val<uint32_t>(arg_idx++);
    // unused now - to be deleted
    [[maybe_unused]]
    const auto downstream_vc1_noc_interface_buffer_index_local_addr = 0;
    const auto downstream_edm_vc1_buffer_index_semaphore_address = get_arg_val<uint32_t>(arg_idx++);

    const auto my_sem_for_teardown_from_edm_0 = get_arg_val<uint32_t>(arg_idx++);
    const auto my_sem_for_teardown_from_edm_1 = get_arg_val<uint32_t>(arg_idx++);
    const auto my_sem_for_teardown_from_edm_2 = get_arg_val<uint32_t>(arg_idx++);
    const auto my_sem_for_teardown_from_edm_3 = get_arg_val<uint32_t>(arg_idx++);
    const auto my_sem_for_teardown_from_edm_4 = get_arg_val<uint32_t>(arg_idx++);

    ////////////////////////
    // Sender runtime args
    ////////////////////////
    auto sender0_worker_semaphore_ptr = reinterpret_cast<volatile uint32_t*>(get_arg_val<uint32_t>(arg_idx++));
    auto sender1_worker_semaphore_ptr = reinterpret_cast<volatile uint32_t*>(get_arg_val<uint32_t>(arg_idx++));
    auto sender2_worker_semaphore_ptr = reinterpret_cast<volatile uint32_t*>(get_arg_val<uint32_t>(arg_idx++));
    auto sender3_worker_semaphore_ptr = reinterpret_cast<volatile uint32_t*>(get_arg_val<uint32_t>(arg_idx++));
    auto sender4_worker_semaphore_ptr = reinterpret_cast<volatile uint32_t*>(get_arg_val<uint32_t>(arg_idx++));

    const size_t local_sender_channel_0_connection_buffer_index_addr =
        local_sender_channel_0_connection_buffer_index_id;
    //  initialize the statically allocated "semaphores"
    if constexpr (is_sender_channel_serviced[0]) {
        *reinterpret_cast<volatile uint32_t*>(local_sender_channel_0_connection_semaphore_addr) = 0;
        *reinterpret_cast<volatile uint32_t*>(local_sender_channel_0_connection_buffer_index_addr) = 0;
        *sender0_worker_semaphore_ptr = 0;
    }
    if constexpr (is_sender_channel_serviced[1]) {
        *reinterpret_cast<volatile uint32_t*>(local_sender_channel_1_connection_semaphore_addr) = 0;
        *reinterpret_cast<volatile uint32_t*>(local_sender_channel_1_connection_buffer_index_id) = 0;
        *sender1_worker_semaphore_ptr = 0;
    }
    if constexpr (is_sender_channel_serviced[2]) {
        *reinterpret_cast<volatile uint32_t*>(local_sender_channel_2_connection_semaphore_addr) = 0;
        *reinterpret_cast<volatile uint32_t*>(local_sender_channel_2_connection_buffer_index_id) = 0;
        *sender2_worker_semaphore_ptr = 0;
    }
    if constexpr (is_2d_fabric) {
        if constexpr (is_sender_channel_serviced[3]) {
            *reinterpret_cast<volatile uint32_t*>(local_sender_channel_3_connection_semaphore_addr) = 0;
            *reinterpret_cast<volatile uint32_t*>(local_sender_channel_3_connection_buffer_index_id) = 0;
            *sender3_worker_semaphore_ptr = 0;
        }
        if constexpr (is_sender_channel_serviced[4]) {
            *reinterpret_cast<volatile uint32_t*>(local_sender_channel_4_connection_semaphore_addr) = 0;
            *reinterpret_cast<volatile uint32_t*>(local_sender_channel_4_connection_buffer_index_id) = 0;
            *sender4_worker_semaphore_ptr = 0;
        }
    }

    *edm_status_ptr = tt::tt_fabric::EDMStatus::STARTED;

    //////////////////////////////
    //////////////////////////////
    //        Object Setup
    //////////////////////////////
    //////////////////////////////

    std::array<uint32_t, NUM_SENDER_CHANNELS> local_sender_channel_free_slots_stream_ids;

    const auto& local_sem_for_teardown_from_downstream_edm =
        take_first_n_elements<NUM_DOWNSTREAM_CHANNELS, MAX_NUM_SENDER_CHANNELS, size_t>(
            std::array<size_t, MAX_NUM_SENDER_CHANNELS>{
                my_sem_for_teardown_from_edm_0,
                my_sem_for_teardown_from_edm_1,
                my_sem_for_teardown_from_edm_2,
                my_sem_for_teardown_from_edm_3,
                my_sem_for_teardown_from_edm_4});

    // create the remote receiver channel buffers using multi-pool system
    auto remote_receiver_channels = tt::tt_fabric::MultiPoolEthChannelBuffers<
        PACKET_HEADER_TYPE,
        eth_remote_channel_pools_args,
        REMOTE_RECEIVER_TO_POOL_TYPE,
        REMOTE_RECEIVER_TO_POOL_IDX>::make();

    auto local_receiver_channels =
        tt::tt_fabric::MultiPoolEthChannelBuffers<
            PACKET_HEADER_TYPE,
            channel_pools_args,
            RECEIVER_TO_POOL_TYPE,
            RECEIVER_TO_POOL_IDX
        >::make();

    auto local_sender_channels = tt::tt_fabric::MultiPoolSenderEthChannelBuffers<
        PACKET_HEADER_TYPE,
        channel_pools_args,
        SENDER_TO_POOL_TYPE,
        SENDER_TO_POOL_IDX>::make();

    std::array<size_t, NUM_SENDER_CHANNELS> local_sender_connection_live_semaphore_addresses =
        take_first_n_elements<NUM_SENDER_CHANNELS, MAX_NUM_SENDER_CHANNELS, size_t>(
            std::array<size_t, MAX_NUM_SENDER_CHANNELS>{
                local_sender_channel_0_connection_semaphore_addr,
                local_sender_channel_1_connection_semaphore_addr,
                local_sender_channel_2_connection_semaphore_addr,
                local_sender_channel_3_connection_semaphore_addr,
                local_sender_channel_4_connection_semaphore_addr});
    std::array<size_t, NUM_SENDER_CHANNELS> local_sender_connection_info_addresses =
        take_first_n_elements<NUM_SENDER_CHANNELS, MAX_NUM_SENDER_CHANNELS, size_t>(
            std::array<size_t, MAX_NUM_SENDER_CHANNELS>{
                local_sender_channel_0_connection_info_addr,
                local_sender_channel_1_connection_info_addr,
                local_sender_channel_2_connection_info_addr,
                local_sender_channel_3_connection_info_addr,
                local_sender_channel_4_connection_info_addr});

    for (size_t i = 0; i < NUM_SENDER_CHANNELS; i++) {
        auto connection_worker_info_ptr = reinterpret_cast<volatile tt::tt_fabric::EDMChannelWorkerLocationInfo*>(
            local_sender_connection_info_addresses[i]);
        connection_worker_info_ptr->edm_read_counter = 0;
    }
    // create the sender channel worker interfaces with input array of number of buffers
    auto local_sender_channel_worker_interfaces =
        tt::tt_fabric::EdmChannelWorkerInterfaces<tt::tt_fabric::worker_handshake_noc, SENDER_NUM_BUFFERS_ARRAY>::make(
            std::make_index_sequence<NUM_SENDER_CHANNELS>{});

    // TODO: change to TMP.
    std::array<RouterToRouterSender<DOWNSTREAM_SENDER_NUM_BUFFERS_VC0>, NUM_DOWNSTREAM_SENDERS_VC0>
        downstream_edm_noc_interfaces_vc0;
    RouterToRouterSender<DOWNSTREAM_SENDER_NUM_BUFFERS_VC1> downstream_edm_noc_interface_vc1;
    populate_local_sender_channel_free_slots_stream_id_ordered_map(
        has_downstream_edm_vc0_buffer_connection, local_sender_channel_free_slots_stream_ids);

    if (has_downstream_edm_vc0_buffer_connection) {
        // Only bit 0 is set for 1D
        // For 2D: 3 bits set for compact indices 0, 1, 2 (excluding router's own direction)
        uint32_t has_downstream_edm = has_downstream_edm_vc0_buffer_connection & 0x7;  // 3-bit mask
        uint32_t compact_index = 0;
        while (has_downstream_edm) {
            if (has_downstream_edm & 0x1) {
                const auto teardown_sem_address = local_sem_for_teardown_from_downstream_edm[compact_index];
                // reset the handshake addresses to 0 (this is for router -> router handshake for connections over noc)
                *reinterpret_cast<volatile uint32_t* const>(teardown_sem_address) = 0;
#if defined(FABRIC_2D)
                auto receiver_channel_free_slots_stream_id = StreamId{vc_0_free_slots_stream_ids[compact_index]};
#else
                auto receiver_channel_free_slots_stream_id = StreamId{vc_0_free_slots_stream_ids[0]};
#endif
                new (&downstream_edm_noc_interfaces_vc0[compact_index])
                    RouterToRouterSender<DOWNSTREAM_SENDER_NUM_BUFFERS_VC0>(
                        // persistent_mode -> hardcode to false for 1D because for 1D, EDM -> EDM
                        // connections we must always use semaphore lookup
                        // For 2D, downstream_edm_vc0_semaphore_id is an address.
                        is_persistent_fabric,
                        (downstream_edm_vc0_noc_x >> (compact_index * 8)) & 0xFF,
                        (downstream_edm_vc0_noc_y >> (compact_index * 8)) & 0xFF,
#if defined(FABRIC_2D)
                        downstream_edm_vc0_buffer_base_addresses[compact_index],
#else
                        downstream_edm_vc0_buffer_base_address,
#endif
                        DOWNSTREAM_SENDER_NUM_BUFFERS_VC0,
#if defined(FABRIC_2D)
                        // connection handshake address on downstream edm
                        downstream_edm_vc0_worker_registration_ids[compact_index],
                        // worker location info address on downstream edm
                        // written by this interface when it connects to the downstream edm
                        // so that the downstream edm knows who its upstream peer is
                        downstream_edm_vc0_worker_location_info_addresses[compact_index],
#else
                        downstream_edm_vc0_worker_registration_id,
                        downstream_edm_vc0_worker_location_info_address,
#endif
                        channel_buffer_size,
                // Used to park current write pointer value at the downstream edm
                // when this interface disconnects from the downstream edm.
#if defined(FABRIC_2D)
                        downstream_edm_vc0_buffer_index_semaphore_addresses[compact_index],
#else
                        downstream_edm_vc0_buffer_index_semaphore_address,
#endif
                        0,  // Unused for Router->Router connections. Router->Router always uses stream registers for
                            // credits. Used by Worker->Router connections. This is an address in the worker's L1. The
                            // Router that a Worker adapter is connected to writes its read counter to this address. The
                            // worker uses this to calculate free slots in the router's sender channel.
                        reinterpret_cast<volatile uint32_t* const>(teardown_sem_address),
                        downstream_vc0_noc_interface_buffer_index_local_addr,  // keep common, since its a scratch noc
                                                                               // read dest.

#if defined(FABRIC_2D)
                        get_vc0_downstream_sender_channel_free_slots_stream_id(compact_index),
#else
                        local_sender_channel_free_slots_stream_ids[1],
#endif
                        // This is our local stream register for the copy of the downstream router's
                        // free slots
                        receiver_channel_free_slots_stream_id,
                        receiver_channel_forwarding_data_cmd_buf_ids[0],
                        receiver_channel_forwarding_sync_cmd_buf_ids[0]);
                // Only receiver channel servicing cores should be setting up the noc cmd buf.
                if constexpr (NUM_ACTIVE_ERISCS == 1 && !FORCE_ALL_PATHS_TO_USE_SAME_NOC) {
                    downstream_edm_noc_interfaces_vc0[compact_index]
                        .template setup_edm_noc_cmd_buf<
                            tt::tt_fabric::edm_to_downstream_noc,
                            tt::tt_fabric::forward_and_local_write_noc_vc>();
                }
            }
            compact_index++;
            has_downstream_edm >>= 1;
        }
    }

    if constexpr (enable_deadlock_avoidance && is_receiver_channel_serviced[0]) {
        if (has_downstream_edm_vc1_buffer_connection) {
            const auto teardown_sem_address = local_sem_for_teardown_from_downstream_edm[NUM_DOWNSTREAM_CHANNELS - 1];
            // reset the handshake addresses to 0
            *reinterpret_cast<volatile uint32_t* const>(teardown_sem_address) = 0;

            auto downstream_sender_channel_credit_stream_id =
                local_sender_channel_free_slots_stream_ids[VC1_SENDER_CHANNEL];
            new (&downstream_edm_noc_interface_vc1) RouterToRouterSender<DOWNSTREAM_SENDER_NUM_BUFFERS_VC1>(
                // persistent_mode -> hardcode to false because for EDM -> EDM
                //  connections we must always use semaphore lookup
                is_persistent_fabric,
                downstream_edm_vc1_noc_x,
                downstream_edm_vc1_noc_y,
                downstream_edm_vc1_buffer_base_address,
                DOWNSTREAM_SENDER_NUM_BUFFERS_VC1,
                downstream_edm_vc1_worker_registration_id,
                downstream_edm_vc1_worker_location_info_address,
                channel_buffer_size,
                downstream_edm_vc1_buffer_index_semaphore_address,
                0,  // Unused for Router->Router connections. Router->Router always uses stream registers for
                    // credits. Used by Worker->Router connections. This is an address in the worker's L1. The
                    // Router that a Worker adapter is connected to writes its read counter to this address. The
                    // worker uses this to calculate free slots in the router's sender channel.
                reinterpret_cast<volatile uint32_t* const>(teardown_sem_address),
                downstream_vc1_noc_interface_buffer_index_local_addr,

                // remote (downstream) sender channel credits stream ID
                downstream_sender_channel_credit_stream_id,
                // This is our local stream register for the copy of the downstream router's
                // free slots
                StreamId{vc_1_free_slots_from_downstream_edge_1_stream_id},
                receiver_channel_forwarding_data_cmd_buf_ids[1],
                receiver_channel_forwarding_sync_cmd_buf_ids[1]);

            // Only receiver channel servicing cores should be setting up the noc cmd buf.
            // If there is only one active erisc, then it is guaranteed we are the receiver channel
            // servicing core. Otherwise, in multi-erisc mode, this initialization happens later due
            // to a noc dependency. See the comment for the initialization that happens later in multi-erisc mode.
            if constexpr (NUM_ACTIVE_ERISCS == 1 && !FORCE_ALL_PATHS_TO_USE_SAME_NOC) {
                downstream_edm_noc_interface_vc1.template setup_edm_noc_cmd_buf<
                    tt::tt_fabric::edm_to_downstream_noc,
                    tt::tt_fabric::forward_and_local_write_noc_vc>();
            }
        }
    }

    // helps ubenchmark performance
    __asm__("nop");
    __asm__("nop");
    __asm__("nop");

    // initialize the local receiver channel buffers
    local_receiver_channels.init<channel_pools_args>(
        channel_buffer_size,
        sizeof(PACKET_HEADER_TYPE));

    // initialize the remote receiver channel buffers
    remote_receiver_channels.init<eth_remote_channel_pools_args>(
        channel_buffer_size,
        sizeof(PACKET_HEADER_TYPE));

    // initialize the local sender channel worker interfaces
    local_sender_channels.init<channel_pools_args>(
        channel_buffer_size,
        sizeof(PACKET_HEADER_TYPE));

    // initialize the local sender channel worker interfaces
    // Sender channel 0 is always for local worker in the new design
    constexpr auto sender_channel = 0;
    if constexpr (is_sender_channel_serviced[sender_channel]) {
        init_local_sender_channel_worker_interfaces(
            local_sender_connection_live_semaphore_addresses,
            local_sender_connection_info_addresses,
            local_sender_channel_worker_interfaces);
    }

    __asm__("nop");
    __asm__("nop");
    __asm__("nop");

    WriteTransactionIdTracker<
        RECEIVER_NUM_BUFFERS_ARRAY[0],
        NUM_TRANSACTION_IDS,
        0,
        edm_to_local_chip_noc,
        edm_to_downstream_noc>
        receiver_channel_0_trid_tracker;
    receiver_channel_0_trid_tracker.init();
    WriteTransactionIdTracker<
        RECEIVER_NUM_BUFFERS_ARRAY[NUM_RECEIVER_CHANNELS - 1],
        NUM_TRANSACTION_IDS,
        NUM_TRANSACTION_IDS,
        edm_to_local_chip_noc,
        edm_to_downstream_noc>
        receiver_channel_1_trid_tracker;
    receiver_channel_1_trid_tracker.init();

#ifdef ARCH_BLACKHOLE
    // A Blackhole hardware bug requires all noc inline writes to be non-posted so we hardcode to false here
    // A more detailed description can be found in `noc_inline_dw_write` in the `dataflow_api` header file
    constexpr bool use_posted_writes_for_connection_open = false;
#else
    constexpr bool use_posted_writes_for_connection_open = true;
#endif

    if constexpr (NUM_ACTIVE_ERISCS > 1) {
        // This barrier is here just in case the initialization process of any of the sender/receiver channel
        // implementations require any assumptions about channel contents or anything similar. Without it there
        // is possibility of a race. The race would be where the the risc core responsible for Ethernet level handshake
        // completes before the other risc finishes setup of channel/credit datastructures. If that happened, then
        // it would be possible for the other (remote) Ethernet core to start sending packets/credits to our core before
        // all of our cores are done setup, leading to potentially undefined behavior.
        //
        // Whether or not there truly is a race in a given snapshot/commit hash is not relevant. The intention with this
        // is to avoid all possible footguns as implementations of underlying datastructures potenntially change over
        // time.
        wait_for_other_local_erisc();
    }
    if constexpr (enable_ethernet_handshake) {
        if constexpr (is_handshake_sender) {
            erisc::datamover::handshake::sender_side_handshake(
                handshake_addr, DEFAULT_HANDSHAKE_CONTEXT_SWITCH_TIMEOUT);
        } else {
            erisc::datamover::handshake::receiver_side_handshake(
                handshake_addr, DEFAULT_HANDSHAKE_CONTEXT_SWITCH_TIMEOUT);
        }

        *edm_status_ptr = tt::tt_fabric::EDMStatus::REMOTE_HANDSHAKE_COMPLETE;

        if constexpr (wait_for_host_signal) {
            if constexpr (is_local_handshake_master) {
                wait_for_notification((uint32_t)edm_local_sync_ptr, num_local_edms - 1);
                // This master sends notification to self for multi risc in single eth core case,
                // This still send to self even though with single risc core case, but no side effects
                constexpr uint32_t exclude_eth_chan = std::numeric_limits<uint32_t>::max();
                notify_subordinate_routers(
                    edm_channels_mask, exclude_eth_chan, (uint32_t)edm_local_sync_ptr, num_local_edms);
            } else {
                notify_master_router(local_handshake_master_eth_chan, (uint32_t)edm_local_sync_ptr);
                wait_for_notification((uint32_t)edm_local_sync_ptr, num_local_edms);
            }

            *edm_status_ptr = tt::tt_fabric::EDMStatus::LOCAL_HANDSHAKE_COMPLETE;

            // 1. All risc cores wait for READY_FOR_TRAFFIC signal
            // 2. All risc cores in master eth core receive signal from host and exits from this wait
            //    Other subordinate risc cores wait for this signal
            // 4. The other subordinate risc cores receive the READY_FOR_TRAFFIC signal and exit from this wait
            wait_for_notification((uint32_t)edm_status_ptr, tt::tt_fabric::EDMStatus::READY_FOR_TRAFFIC);

            if constexpr (is_local_handshake_master) {
                // 3. Only master risc core notifies all subordinate risc cores (except subordinate riscs in master eth
                // core)
                notify_subordinate_routers(
                    edm_channels_mask,
                    local_handshake_master_eth_chan,
                    (uint32_t)edm_status_ptr,
                    tt::tt_fabric::EDMStatus::READY_FOR_TRAFFIC);
            }
        }
    }

    if constexpr (NUM_ACTIVE_ERISCS > 1) {
        wait_for_other_local_erisc();
    }

    // if enable the tensix extension, then before open downstream connection, need to wait for downstream tensix ready
    // for connection.
    if constexpr (num_downstream_tensix_connections) {
        wait_for_notification((uint32_t)edm_local_tensix_sync_ptr_addr, num_downstream_tensix_connections);
    }

    if constexpr (is_2d_fabric) {
        uint32_t has_downstream_edm = has_downstream_edm_vc0_buffer_connection & 0x7;  // 3-bit mask
        uint32_t edm_index = 0;
        while (has_downstream_edm) {
            if constexpr (is_receiver_channel_serviced[0]) {
                if (has_downstream_edm & 0x1) {
                    // open connections with available downstream edms
                    downstream_edm_noc_interfaces_vc0[edm_index]
                        .template open<
                            false,
                            use_posted_writes_for_connection_open,
                            tt::tt_fabric::worker_handshake_noc>();
                }
            }
            edm_index++;
            has_downstream_edm >>= 1;
        }
        if constexpr (enable_deadlock_avoidance && is_receiver_channel_serviced[0]) {
            if (has_downstream_edm_vc1_buffer_connection) {
                downstream_edm_noc_interface_vc1
                    .template open<false, use_posted_writes_for_connection_open, tt::tt_fabric::worker_handshake_noc>();
            }
        }
    } else {
        // We can check just the first index because all receiver channels are serviced by the same core
        if constexpr (is_receiver_channel_serviced[0]) {
            if (has_downstream_edm_vc0_buffer_connection) {
                downstream_edm_noc_interfaces_vc0[0]
                    .template open<false, use_posted_writes_for_connection_open, tt::tt_fabric::worker_handshake_noc>();
                ASSERT(
                    get_ptr_val(downstream_edm_noc_interfaces_vc0[0].get_worker_credits_stream_id()) ==
                    DOWNSTREAM_SENDER_NUM_BUFFERS_VC0);
            }
            if (has_downstream_edm_vc1_buffer_connection) {
                downstream_edm_noc_interface_vc1
                    .template open<false, use_posted_writes_for_connection_open, tt::tt_fabric::worker_handshake_noc>();
                ASSERT(
                    get_ptr_val(downstream_edm_noc_interface_vc1.get_worker_credits_stream_id()) ==
                    DOWNSTREAM_SENDER_NUM_BUFFERS_VC1);
            }
        }
    }

    if constexpr (NUM_ACTIVE_ERISCS > 1) {
        wait_for_other_local_erisc();
    }

    if constexpr (is_receiver_channel_serviced[0] and NUM_ACTIVE_ERISCS > 1) {
        // Two erisc mode requires us to reorder the cmd buf programming/state setting
        // because we need to reshuffle some of our cmd_buf/noc assignments around for
        // just the fabric bringup phase. These calls are also located earlier for the
        // single erisc mode
        if constexpr (!FORCE_ALL_PATHS_TO_USE_SAME_NOC) {
            uint32_t has_downstream_edm = has_downstream_edm_vc0_buffer_connection & 0x7;  // 3-bit mask
            uint32_t edm_index = 0;
            while (has_downstream_edm) {
                if (has_downstream_edm & 0x1) {
                    downstream_edm_noc_interfaces_vc0[edm_index]
                        .template setup_edm_noc_cmd_buf<
                            tt::tt_fabric::edm_to_downstream_noc,
                            tt::tt_fabric::forward_and_local_write_noc_vc>();
                }
                edm_index++;
                has_downstream_edm >>= 1;
            }
            if constexpr (enable_deadlock_avoidance) {
                if (has_downstream_edm_vc1_buffer_connection) {
                    downstream_edm_noc_interface_vc1.template setup_edm_noc_cmd_buf<
                        tt::tt_fabric::edm_to_downstream_noc,
                        tt::tt_fabric::forward_and_local_write_noc_vc>();
                }
            }
        }
    }
    std::array<uint8_t, num_eth_ports> port_direction_table;

    if constexpr (NUM_ACTIVE_ERISCS > 1) {
        wait_for_other_local_erisc();
    }
    WAYPOINT("FSCW");
    wait_for_static_connection_to_ready(
        local_sender_channel_worker_interfaces, local_sender_channel_free_slots_stream_ids);
    WAYPOINT("FSCD");

    if constexpr (NUM_ACTIVE_ERISCS > 1) {
        wait_for_other_local_erisc();
    }

    //////////////////////////////
    //////////////////////////////
    //        MAIN LOOP
    //////////////////////////////
    //////////////////////////////
    run_fabric_edm_main_loop<
        enable_packet_header_recording,
        NUM_RECEIVER_CHANNELS,
        RouterToRouterSender<DOWNSTREAM_SENDER_NUM_BUFFERS_VC0>,
        RouterToRouterSender<DOWNSTREAM_SENDER_NUM_BUFFERS_VC1>>(
        local_receiver_channels,
        local_sender_channels,
        local_sender_channel_worker_interfaces,
        downstream_edm_noc_interfaces_vc0,
        downstream_edm_noc_interface_vc1,
        remote_receiver_channels,
        termination_signal_ptr,
        receiver_channel_0_trid_tracker,
        receiver_channel_1_trid_tracker,
        port_direction_table,
        local_sender_channel_free_slots_stream_ids);
    WAYPOINT("LPDN");

    // we force these values to a non-zero value so that if we run the fabric back to back,
    // and we can reliably probe from host that this kernel has initialized properly.
    // Sender channel 0 is always for local worker in both 1D and 2D
    *reinterpret_cast<volatile uint32_t*>(local_sender_channel_0_connection_semaphore_addr) = 99;
    *reinterpret_cast<volatile uint32_t*>(local_sender_channel_0_connection_buffer_index_addr) = 99;
    *sender0_worker_semaphore_ptr = 99;

    // make sure all the noc transactions are acked before re-init the noc counters
    teardown(termination_signal_ptr, edm_status_ptr, receiver_channel_0_trid_tracker, receiver_channel_1_trid_tracker);

    set_l1_data_cache<false>();
    WAYPOINT("DONE");
}<|MERGE_RESOLUTION|>--- conflicted
+++ resolved
@@ -31,14 +31,11 @@
 #include "noc_overlay_parameters.h"
 #include "tt_metal/hw/inc/utils/utils.h"
 #include "tt_metal/fabric/hw/inc/edm_fabric/fabric_txq_setup.h"
-<<<<<<< HEAD
 #include "hostdevcommon/fabric_common.h"
 #include "fabric_telemetry_msgs.h"
-=======
 #ifdef FABRIC_2D
 #include "tt_metal/fabric/hw/inc/edm_fabric/fabric_edge_node_router.hpp"
 #endif
->>>>>>> b659fba4
 
 #include <array>
 #include <cstddef>
@@ -1614,12 +1611,9 @@
     WriteTridTracker& receiver_channel_trid_tracker,
     std::array<uint8_t, num_eth_ports>& port_direction_table,
     ReceiverChannelResponseCreditSender& receiver_channel_response_credit_sender,
-<<<<<<< HEAD
+    const tt::tt_fabric::tensix_routing_l1_info_t& routing_table,
     LocalTelemetryT& local_fabric_telemetry) {
     bool progress = false;
-=======
-    const tt::tt_fabric::tensix_routing_l1_info_t& routing_table) {
->>>>>>> b659fba4
     auto& wr_sent_counter = receiver_channel_pointers.wr_sent_counter;
     bool unwritten_packets = get_ptr_val<to_receiver_pkts_sent_id>() != 0;
 
@@ -1781,21 +1775,14 @@
     typename LocalTelemetryT>
 FORCE_INLINE bool run_receiver_channel_step(
     EthReceiverChannels& local_receiver_channels,
-<<<<<<< HEAD
-    std::array<DownstreamSenderVC0T, NUM_USED_RECEIVER_CHANNELS_VC0>& downstream_edm_interfaces_vc0,
-=======
     std::array<DownstreamSenderVC0T, NUM_DOWNSTREAM_SENDERS_VC0>& downstream_edm_interfaces_vc0,
->>>>>>> b659fba4
     DownstreamSenderVC1T& downstream_edm_interface_vc1,
     ReceiverChannelPointersT& receiver_channel_pointers,
     WriteTridTracker& receiver_channel_trid_tracker,
     std::array<uint8_t, num_eth_ports>& port_direction_table,
     std::array<ReceiverChannelResponseCreditSender, NUM_RECEIVER_CHANNELS>& receiver_channel_response_credit_senders,
-<<<<<<< HEAD
+    const tt::tt_fabric::tensix_routing_l1_info_t& routing_table,
     LocalTelemetryT& local_fabric_telemetry) {
-=======
-    const tt::tt_fabric::tensix_routing_l1_info_t& routing_table) {
->>>>>>> b659fba4
     if constexpr (is_receiver_channel_serviced[receiver_channel]) {
         invalidate_l1_cache();
         return run_receiver_channel_step_impl<
@@ -1813,23 +1800,9 @@
             receiver_channel_trid_tracker,
             port_direction_table,
             receiver_channel_response_credit_senders[receiver_channel],
-<<<<<<< HEAD
+            routing_table,
             local_fabric_telemetry);
-=======
-            routing_table);
-    }
-}
-
-bool any_sender_channels_active(
-    const std::array<uint32_t, NUM_SENDER_CHANNELS>& local_sender_channel_free_slots_stream_ids) {
-    for (size_t i = 0; i < NUM_SENDER_CHANNELS; i++) {
-        if (get_ptr_val(local_sender_channel_free_slots_stream_ids[i]) !=
-            static_cast<int32_t>(SENDER_NUM_BUFFERS_ARRAY[i])) {
-            return true;
-        }
->>>>>>> b659fba4
-    }
-    return false;
+    }
 }
 
 /*
@@ -1950,11 +1923,8 @@
                     receiver_channel_0_trid_tracker,
                     port_direction_table,
                     receiver_channel_response_credit_senders,
-<<<<<<< HEAD
+                    routing_table,
                     local_fabric_telemetry);
-=======
-                    routing_table);
->>>>>>> b659fba4
             }
             if constexpr (enable_deadlock_avoidance && !skip_receiver_channel_1_connection) {
                 rx_progress |= run_receiver_channel_step<1, DownstreamSenderVC0T, DownstreamSenderVC1T>(
@@ -1965,11 +1935,8 @@
                     receiver_channel_1_trid_tracker,
                     port_direction_table,
                     receiver_channel_response_credit_senders,
-<<<<<<< HEAD
+                    routing_table,
                     local_fabric_telemetry);
-=======
-                    routing_table);
->>>>>>> b659fba4
             }
 
             if constexpr (is_sender_channel_serviced[1] && !skip_sender_channel_1_connection) {
@@ -2029,7 +1996,7 @@
             uint64_t loop_delta_cycles = loop_end_cycles - loop_start_cycles;
             update_bw_cycles(loop_delta_cycles, tx_progress, rx_progress, local_fabric_telemetry);
             update_telemetry(
-                local_sender_channel_free_slots_stream_ids_ordered,
+                local_sender_channel_free_slots_stream_ids,
                 tx_progress,
                 rx_progress,
                 local_fabric_telemetry,
