--- conflicted
+++ resolved
@@ -1811,7 +1811,6 @@
         if constexpr (is_sender_channel_serviced[0]) {
             open_perf_recording_window(inner_loop_perf_telemetry_collector);
         }
-<<<<<<< HEAD
         if (*router_state_l1 != tt::tt_fabric::router_state::ROUTER_STATE_PAUSED) {
             for (size_t i = 0; i < iterations_between_ctx_switch_and_teardown_checks; i++) {
                 invalidate_l1_cache();
@@ -1819,130 +1818,7 @@
 
                 // There are some cases, mainly for performance, where we don't want to switch between sender channels
                 // so we interoduce this to provide finer grain control over when we disable the automatic switching
-                run_sender_channel_step<enable_packet_header_recording, VC0_RECEIVER_CHANNEL, 0>(
-=======
-
-        for (size_t i = 0; i < iterations_between_ctx_switch_and_teardown_checks; i++) {
-            invalidate_l1_cache();
-            // Capture these to see if we made progress
-
-            // There are some cases, mainly for performance, where we don't want to switch between sender channels
-            // so we interoduce this to provide finer grain control over when we disable the automatic switching
-            tx_progress |= run_sender_channel_step<VC0_RECEIVER_CHANNEL, 0>(
-                local_sender_channels,
-                local_sender_channel_worker_interfaces,
-                outbound_to_receiver_channel_pointer_ch0,
-                remote_receiver_channels,
-                channel_connection_established,
-                local_sender_channel_free_slots_stream_ids,
-                sender_channel_from_receiver_credits,
-                inner_loop_perf_telemetry_collector,
-                local_fabric_telemetry);
-            rx_progress |= run_receiver_channel_step<0, DownstreamSenderVC0T, decltype(local_relay_interface)>(
-                local_receiver_channels,
-                downstream_edm_noc_interfaces_vc0,
-                local_relay_interface,
-                receiver_channel_pointers_ch0,
-                receiver_channel_0_trid_tracker,
-                port_direction_table,
-                receiver_channel_response_credit_senders,
-                routing_table,
-                local_fabric_telemetry);
-            tx_progress |= run_sender_channel_step<VC0_RECEIVER_CHANNEL, 1>(
-                local_sender_channels,
-                local_sender_channel_worker_interfaces,
-                outbound_to_receiver_channel_pointer_ch0,
-                remote_receiver_channels,
-                channel_connection_established,
-                local_sender_channel_free_slots_stream_ids,
-                sender_channel_from_receiver_credits,
-                inner_loop_perf_telemetry_collector,
-                local_fabric_telemetry);
-            if constexpr (is_2d_fabric) {
-                tx_progress |= run_sender_channel_step<VC0_RECEIVER_CHANNEL, 2>(
->>>>>>> 87f02cf7
-                    local_sender_channels,
-                    local_sender_channel_worker_interfaces,
-                    outbound_to_receiver_channel_pointer_ch0,
-                    remote_receiver_channels,
-                    channel_connection_established,
-                    local_sender_channel_free_slots_stream_ids,
-                    sender_channel_from_receiver_credits,
-<<<<<<< HEAD
-                    inner_loop_perf_telemetry_collector);
-                if constexpr (!dateline_connection) {
-                    run_receiver_channel_step<0, DownstreamSenderVC0T, DownstreamSenderVC1T>(
-                        local_receiver_channels,
-                        downstream_edm_noc_interfaces_vc0,
-                        downstream_edm_noc_interface_vc1,
-                        receiver_channel_pointers_ch0,
-                        receiver_channel_0_trid_tracker,
-                        port_direction_table,
-                        receiver_channel_response_credit_senders,
-                        routing_table);
-                }
-                if constexpr (enable_deadlock_avoidance && !skip_receiver_channel_1_connection) {
-                    run_receiver_channel_step<1, DownstreamSenderVC0T, DownstreamSenderVC1T>(
-                        local_receiver_channels,
-                        downstream_edm_noc_interfaces_vc0,
-                        downstream_edm_noc_interface_vc1,
-                        receiver_channel_pointers_ch1,
-                        receiver_channel_1_trid_tracker,
-                        port_direction_table,
-                        receiver_channel_response_credit_senders,
-                        routing_table);
-                }
-
-                if constexpr (is_sender_channel_serviced[1] && !skip_sender_channel_1_connection) {
-                    run_sender_channel_step<enable_packet_header_recording, VC0_RECEIVER_CHANNEL, 1>(
-                        local_sender_channels,
-                        local_sender_channel_worker_interfaces,
-                        outbound_to_receiver_channel_pointer_ch0,
-                        remote_receiver_channels,
-                        channel_connection_established,
-                        local_sender_channel_free_slots_stream_ids,
-                        sender_channel_from_receiver_credits,
-                        inner_loop_perf_telemetry_collector);
-                }
-                if constexpr (is_2d_fabric) {
-                    run_sender_channel_step<enable_packet_header_recording, VC0_RECEIVER_CHANNEL, 2>(
-                        local_sender_channels,
-                        local_sender_channel_worker_interfaces,
-                        outbound_to_receiver_channel_pointer_ch0,
-                        remote_receiver_channels,
-                        channel_connection_established,
-                        local_sender_channel_free_slots_stream_ids,
-                        sender_channel_from_receiver_credits,
-                        inner_loop_perf_telemetry_collector);
-                    run_sender_channel_step<enable_packet_header_recording, VC0_RECEIVER_CHANNEL, 3>(
-                        local_sender_channels,
-                        local_sender_channel_worker_interfaces,
-                        outbound_to_receiver_channel_pointer_ch0,
-                        remote_receiver_channels,
-                        channel_connection_established,
-                        local_sender_channel_free_slots_stream_ids,
-                        sender_channel_from_receiver_credits,
-                        inner_loop_perf_telemetry_collector);
-                }
-                if constexpr (
-                    enable_deadlock_avoidance && !dateline_connection && !skip_sender_vc1_channel_connection) {
-                    run_sender_channel_step<
-                        enable_packet_header_recording,
-                        VC1_RECEIVER_CHANNEL,
-                        NUM_SENDER_CHANNELS - 1>(
-                        local_sender_channels,
-                        local_sender_channel_worker_interfaces,
-                        outbound_to_receiver_channel_pointer_ch1,
-                        remote_receiver_channels,
-                        channel_connection_established,
-                        local_sender_channel_free_slots_stream_ids,
-                        sender_channel_from_receiver_credits,
-                        inner_loop_perf_telemetry_collector);
-                }
-=======
-                    inner_loop_perf_telemetry_collector,
-                    local_fabric_telemetry);
-                tx_progress |= run_sender_channel_step<VC0_RECEIVER_CHANNEL, 3>(
+                tx_progress |= run_sender_channel_step<VC0_RECEIVER_CHANNEL, 0>(
                     local_sender_channels,
                     local_sender_channel_worker_interfaces,
                     outbound_to_receiver_channel_pointer_ch0,
@@ -1952,7 +1828,48 @@
                     sender_channel_from_receiver_credits,
                     inner_loop_perf_telemetry_collector,
                     local_fabric_telemetry);
->>>>>>> 87f02cf7
+                rx_progress |= run_receiver_channel_step<0, DownstreamSenderVC0T, decltype(local_relay_interface)>(
+                    local_receiver_channels,
+                    downstream_edm_noc_interfaces_vc0,
+                    local_relay_interface,
+                    receiver_channel_pointers_ch0,
+                    receiver_channel_0_trid_tracker,
+                    port_direction_table,
+                    receiver_channel_response_credit_senders,
+                    routing_table,
+                    local_fabric_telemetry);
+                tx_progress |= run_sender_channel_step<VC0_RECEIVER_CHANNEL, 1>(
+                    local_sender_channels,
+                    local_sender_channel_worker_interfaces,
+                    outbound_to_receiver_channel_pointer_ch0,
+                    remote_receiver_channels,
+                    channel_connection_established,
+                    local_sender_channel_free_slots_stream_ids,
+                    sender_channel_from_receiver_credits,
+                    inner_loop_perf_telemetry_collector,
+                    local_fabric_telemetry);
+                if constexpr (is_2d_fabric) {
+                    tx_progress |= run_sender_channel_step<VC0_RECEIVER_CHANNEL, 2>(
+                        local_sender_channels,
+                        local_sender_channel_worker_interfaces,
+                        outbound_to_receiver_channel_pointer_ch0,
+                        remote_receiver_channels,
+                        channel_connection_established,
+                        local_sender_channel_free_slots_stream_ids,
+                        sender_channel_from_receiver_credits,
+                        inner_loop_perf_telemetry_collector,
+                        local_fabric_telemetry);
+                    tx_progress |= run_sender_channel_step<VC0_RECEIVER_CHANNEL, 3>(
+                        local_sender_channels,
+                        local_sender_channel_worker_interfaces,
+                        outbound_to_receiver_channel_pointer_ch0,
+                        remote_receiver_channels,
+                        channel_connection_established,
+                        local_sender_channel_free_slots_stream_ids,
+                        sender_channel_from_receiver_credits,
+                        inner_loop_perf_telemetry_collector,
+                        local_fabric_telemetry);
+                }
             }
         }
 
