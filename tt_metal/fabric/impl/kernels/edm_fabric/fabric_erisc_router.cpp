// SPDX-FileCopyrightText: © 2025 Tenstorrent AI ULC
//
// SPDX-License-Identifier: Apache-2.0

#include "dataflow_api.h"
#include "debug/assert.h"
#include "tt_metal/hw/inc/ethernet/tunneling.h"

#include "fabric/fabric_edm_packet_header.hpp"
#include "tt_metal/api/tt-metalium/edm_fabric_counters.hpp"
#include "tt_metal/api/tt-metalium/fabric_edm_types.hpp"

#include "tt_metal/fabric/hw/inc/edm_fabric/fabric_erisc_router_ct_args.hpp"
#include "tt_metal/fabric/hw/inc/edm_fabric/edm_handshake.hpp"
#include "tt_metal/fabric/hw/inc/edm_fabric/fabric_router_adapter.hpp"
#include "tt_metal/fabric/hw/inc/edm_fabric/fabric_edm_packet_header_validate.hpp"
#include "tt_metal/fabric/hw/inc/edm_fabric/fabric_edm_packet_transmission.hpp"
#include "tt_metal/fabric/hw/inc/edm_fabric/fabric_erisc_datamover_channels.hpp"
#include "tt_metal/fabric/hw/inc/edm_fabric/edm_fabric_utils.hpp"
#include "tt_metal/fabric/hw/inc/edm_fabric/fabric_erisc_router_transaction_id_tracker.hpp"
#include "tt_metal/fabric/hw/inc/edm_fabric/fabric_stream_regs.hpp"
#include "tt_metal/fabric/hw/inc/tt_fabric_utils.h"
#include "tt_metal/fabric/hw/inc/edm_fabric/edm_fabric_tmp_utils.hpp"
#include "tt_metal/fabric/hw/inc/edm_fabric/fabric_router_flow_control.hpp"
#include "tt_metal/fabric/hw/inc/edm_fabric/edm_fabric_flow_control_helpers.hpp"
#include "tt_metal/fabric/hw/inc/edm_fabric/fabric_packet_recorder.hpp"
#include "tt_metal/fabric/hw/inc/edm_fabric/telemetry/fabric_bandwidth_telemetry.hpp"
#include "tt_metal/fabric/hw/inc/edm_fabric/telemetry/fabric_code_profiling.hpp"
#include "tt_metal/fabric/hw/inc/edm_fabric/fabric_channel_traits.hpp"

#include "noc_overlay_parameters.h"
#include "tt_metal/hw/inc/utils/utils.h"
#include "tt_metal/fabric/hw/inc/edm_fabric/fabric_txq_setup.h"
#include "hostdevcommon/fabric_common.h"
#include "fabric_telemetry_msgs.h"
#ifdef FABRIC_2D
#include "tt_metal/fabric/hw/inc/edm_fabric/fabric_edge_node_router.hpp"
#endif

#include <array>
#include <cstddef>
#include <cstdint>
#include <type_traits>

using namespace tt::tt_fabric;

/*

The fabric Erisc Data Mover (EDM) is a component that can be used to build *very* simple linear topology fabrics.
One of these EDMs can be instantiated on each ethernet link. It is built from 3 "channels" (though the definition
of channel here is a little loose since two of the 3 will merge traffic, so this setup could be interpreted as a
two channel setup.). This EDM implements packet based packets only - concepts like sockets are not supported.

## EDM Structure

There are two sender channels and one receiver channel. "Sender" and "receiver" are relative to the Ethernet link,
not the chip. Sender sends over the link and receiver receives from the link.

Each sender channel serves a different purpose:
- Sender channel 0 : Accepts packets from a workers on the local chip
- Sender channel 1: accepts packets from an upstream EDM (i.e. an upstream
  EDM receiver channel on the same chip but different core)

The receiver channel accepts packets from the Ethernet link and can do one (or both) of:
- Write the packet to local chip if it is the intended destination (unicast or mcast)
- Forward the packet to the next chip in the line if:
  - Unicast and not the target chip
  - Multicast and this chip is in the multicast target range

Sender channels will merge traffic into the remote EDM's receiver channel.

Below is a diagram that shows how EDMs can be connected over an ethernet link. In this case, the two
EDM kernels are run on separate, but connected ethernet link cores.

 ┌───────────────────────┐           ┌───────────────────────┐
 │    Sender Channel 0   │           │    Receiver Channel   │
 │   ┌────────────────┐  │           │   ┌────────────────┐  │
 │   │                ┼──┼───┬───────┼───►                │  │
 │   │                │  │   │       │   │                │  │
 │   └────────────────┘  │   │       │   └────────────────┘  │
 │    Sender Channel 1   │   │       │    Sender Channel 1   │
 │   ┌────────────────┐  │   │       │   ┌────────────────┐  │
 │   │                ┼──┼───┘       │   │                │  │
 │   │                │  │         ┌─┼───┼                │  │
 │   └────────────────┘  │         │ │   └────────────────┘  │
 │    Receiver Channel   │         │ │    Sender Channel 0   │
 │   ┌────────────────┐  │         │ │   ┌────────────────┐  │
 │   │                │  │         │ │   │                │  │
 │   │                ◄──┼─────────┴─┼───┼                │  │
 │   └────────────────┘  │           │   └────────────────┘  │
 │                       │           │                       │
 │                       │           │                       │
 └───────────────────────┘           └───────────────────────┘


## Building a "Fabric"

At present, only linear topologies are supported, and one per ethernet link along that given line.
Below shows the intended connectivity of EDMs across chips in a hypothetical 3-chip fabric. For longer
lines, the pattern would be extended.

           CHIP 0                              CHIP 1                             CHIP 2
     ┌─────────────────┐                ┌─────────────────┐                ┌─────────────────┐
     │                 │                │                 │                │                 │
┌────┴─────┐ ▲   ┌─────┴────┐      ┌────┴─────┐ ▲   ┌─────┴────┐      ┌────┴─────┐ ▲   ┌─────┴────┐
│   EDM    │ │   │   EDM    │      │   EDM    │ │   │   EDM    │      │   EDM    │ │   │   EDM    │
│ ┌──────┐ │ │   │ ┌──────┐ │      │ ┌──────┐ │ │   │ ┌──────┐ │      │ ┌──────┐ │ │   │ ┌──────┐ │
│ │ Rx   ┼─┼─┴───┼─► S1   ┼─┼─┬────┼─► Rx   ┼─┼─┴───┼─► S1   ┼─┼┬─────┼─► Rx   ┼─┼─┘   | | S1   │ │
│ └──────┘ │     │ └──────┘ │ │    │ └──────┘ │     │ └──────┘ ││     │ └──────┘ │     │ └──────┘ │
│ ┌──────┐ │     │ ┌──────┐ │ │    │ ┌──────┐ │     │ ┌──────┐ ││     │ ┌──────┐ │     │ ┌──────┐ │
│ │ S0   ◄─┼──┬──┼─► S0   ┼─┼─┘   ┌┼─┼ S0   ◄─┼──┬──┼─► S0   ┼─┼┘    ┌┼─┼ S0   ◄─┼──┬──┼─► S0   │ │
│ └──────┘ │  │  │ └──────┘ │     ││ └──────┘ │  │  │ └──────┘ │     ││ └──────┘ │  │  │ └──────┘ │
│ ┌──────┐ │  │  │ ┌──────┐ │     ││ ┌──────┐ │  │  │ ┌──────┐ │     ││ ┌──────┐ │  │  │ ┌──────┐ │
│ │ S1   | |  │ ┌┼─┼ Rx   ◄─┼─────┴┼─┼ S1   ◄─┼─┐│ ┌┼─┼ Rx   ◄─┼─────┴┼─┼ S1   ◄─┼─┐│ ┌┼─┼ Rx   │ │
│ └──────┘ │  | |│ └──────┘ │      │ └──────┘ │ └┼─┤│ └──────┘ │      │ └──────┘ │ └┼─┤│ └──────┘ │
└────┬─────┘  │ │└─────┬────┘      └────┬─────┘  │ │└─────┬────┘      └────┬─────┘  │ │└─────┬────┘
     │          ▼      │                │          ▼      │                │          ▼      │
     └─────────────────┘                └─────────────────┘                └─────────────────┘


## Connecting Workers to Channels

As mentioned, only one worker can push to a given EDM sender channel at a time. In order to send to an EDM
sender channel, the worker must establish a connection. The connection protocol is as follows and is started
by the worker (the EDM is a subordinate in this protocol).

*NOTE*: If multiple workers try to connect to the same EDM sender channel at the same time, the behavior is undefined.
*NOTE*: Additionally, if a worker pushes packets to a channel it isn't connected to, behaviour is undefined.
*NOTE*: Undefined == likely hang

The `EdmToEdmSender` from `edm_fabric_worker_adapters.hpp`
provides an implementation of the connection protocol. `EdmToEdmSender` also acts as a wrapper around that
protocol so workers can simply call `open()` to execute the connection protocol without having to manually reimplement
for each kernel.

### Protocol
Worker:
- Read from EDM sender channel buffer_index address
  - Required so that the worker knows where to write its first packet (since the channel may already contain packets
from a previous connection)
- Write worker core X/Y (NOC 0 based)
- Write worker flow control semaphore L1 address

EDM Sender Channel:
- Check local connection valid semaphore for new established connection
  - When the connection semaphore indicates an active connection, the channel assumes all other relevant fields were
    correctly populated by the worker:
    - Worker core_x (on NOC 0)
    - Worker core_y (on NOC 0)
    - Worker flow control semaphore L1 address


## Tearing Down Connections

Every worker is required to explicitly teardown its connection with the EDM before terminating. To do this, the worker
must simply write a `0` to the EDM sender channel's connection semaphore address. As long as the worker has sent all
of its packets to the EDM before this, then the EDM will guarantee to forward the messages correctly.

At this point, it is safe for another kernel to establish a connection.

## Packet Structure

Workers are responsible for populating packet headers before sending to the EDM. The packet header structure is defined
in `fabric_edm_packet_header.hpp`.

## Channel structure

Each EDM channel is built from one or more buffers. Each buffer is the same size and can hold at most one packet.
Neighbouring packets occupy nehighouring buffers - with the exception of the last buffer index. The next packet after a
write into the last buffer index will wrap around to the first buffer index. Even if packets do not occupy the full
buffer, subsequent packets will always be written into the next logical buffer. A gap will exist in memory but the EDM
will not send that padded data (unless it is more performant - which is possible in some special cases)

 Example channel with 8 buffers
┌───────┬───────┬───────┬───────┬───────┬───────┬───────┬───────┐
│       │       │       │       │       │       │       │       │
│       │       │       │       │       │       │       │       │
└───────┴───────┴───────┴───────┴───────┴───────┴───────┴───────┘
 buf 0   buf 1   buf 2   buf 3   buf 4   buf 5   buf 6   buf 7


Here we have an example of a channel with 4 buffers, filled with some number of packets. Each packet is a different
size. Packets 0, 2, and 3 are smaller than the full buffer size, while packet 1 is the full buffer size.

┌───────────────┬───────────────┬───────────────┬───────────────┐
│H|Payload| / / │H|Payload      │H|Pyld| / / / /│H|Payload  |/ /│
│ |       |/ / /│ |             │ |    |/ / / / │ |         | / │
└───────────────┴───────────────┴───────────────┴───────────────┘
  buf 0           buf 1           buf 2           buf 3




## Sending Packets
Sending a packet is done as follows:

1) Worker waits for flow control semaphore increment from EDM sender channel
  - Indicates there is space at the next buffer index for a packet
2) Worker performs a noc write of its packet to the EDM sender channel at the buffer index

*NOTE*: !!!ALL PACKETS MUST CONTAIN DESTINATION NOC X/Y AS NOC 0 COORDINATES, REGARDLESS OF THE `noc_index` OF THE
SENDER!!!


## EDM <-> EDM Channel Flow Control
The flow control protocol between EDM channels is built on a rd/wr ptr based protocol where pointers are
to buffer slots within the channel (as opposed so something else like byte or word offset). Ptrs are
free to advance independently from each other as long as there is no overflow or underflow.

The flow control is implemented through the use of several stream registers: one per conceptual pointer being tracked.
In total there are 5 such counters:
1) to receiver channel packets sent
  - Incremented by sender (via eth_reg_write) by the number of buffer slots written. In practice, this means it is
    incremented once per packet
2) to sender 0 packets acked
  - Incremented by receiver for every new packet from channel 0 that it sees
3) to sender 1 packets acked
  - Incremented by receiver for every new packet from channel 1 that it sees
4) to sender 0 packets completed
  - Incremented by receiver for every packet from channel 0 that it completes processing for
5) to sender 1 packets completed
  - Incremented by receiver for every packet from channel 1 that it completes processing for

See calls to `increment_local_update_ptr_val`, `remote_update_ptr_val`, `init_ptr_val` for more on implementation.

### Sender Channel Flow Control
Both sender channels share the same flow control view into the receiver channel. This is because both channels
write to the same receiver channel.
* wrptr:
  * points to next buffer slot to write to into the remote (over Ethernet) receiver channel.
  * leads other pointers
  * writer updates for every new packet
  * `has_data_to_send(): local_wrptr != remote_sender_wrptr`
* ackptr
  * trails `wrptr`
  * advances as the channel receives acknowledgements from the receiver
    * as this advances, the sender channel can notify the upstream worker of additional space in sender channel buffer
* completion_ptr:
  * trails `local_wrptr`
  * "rdptr" from remote sender's perspective
  * advances as packets completed by receiver
    * as this advances, the sender channel can write additional packets to the receiver at this slot

### Receiver Channel Flow Control
* ackptr/rdptr:
  * leads all pointers
  * indicates the next buffer slot we expect data to arrive (from remote sender) at
    * advances as packets are received (and acked)
  * make sure not to overlap completion pointer
* wr_sent_ptr:
  * trails `ackptr`
  * indicates the buffer slot currently being processed, written out
    * advances after all forwding writes (to noc or downstream EDM) are initiated
* wr_flush_ptr:
  * trails `wr_sent_ptr`
  * advances as writes are flushed
* completion_ptr:
  * trails `wr_flush_ptr`
  * indicates the next receiver buffer slot in the receiver channel to send completion acks for
*/

////////////////////////////////////////////////
// Data structures, types, enums, and constants
////////////////////////////////////////////////

template <typename HEADER_TYPE, uint8_t NUM_BUFFERS>
using SenderEthChannel = StaticSizedSenderEthChannel<HEADER_TYPE, NUM_BUFFERS>;

static constexpr bool PERF_TELEMETRY_DISABLED = perf_telemetry_mode == PerfTelemetryRecorderType::NONE;
static constexpr bool PERF_TELEMETRY_LOW_RESOLUTION_BANDWIDTH =
    perf_telemetry_mode == PerfTelemetryRecorderType::LOW_RESOLUTION_BANDWIDTH;
using PerfTelemetryRecorder = std::conditional_t<
    PERF_TELEMETRY_LOW_RESOLUTION_BANDWIDTH,
    LowResolutionBandwidthTelemetry,
    std::conditional_t<PERF_TELEMETRY_DISABLED, bool, std::nullptr_t>>;

// Currently, we enable elastic channels in an all-or-nothing manner for router -> router
// connections.

constexpr bool ANY_SENDER_CHANNELS_ARE_ELASTIC() {
    for (size_t i = 0; i < NUM_SENDER_CHANNELS; i++) {
        if (IS_ELASTIC_SENDER_CHANNEL[i]) {
            return true;
        }
    }
    return false;
}

constexpr bool PERSISTENT_SENDER_CHANNELS_ARE_ELASTIC = ANY_SENDER_CHANNELS_ARE_ELASTIC();

// Stubbed out the elastic channel writer adapter until elastic channels implemented
// Issue: https://github.com/tenstorrent/tt-metal/issues/26311
template <uint8_t SLOTS_PER_CHUNK, uint16_t CHUNK_SIZE_BYTES>
struct RouterElasticChannelWriterAdapter {};

template <uint8_t SENDER_NUM_BUFFERS>
using RouterToRouterSender = std::conditional_t<
    PERSISTENT_SENDER_CHANNELS_ARE_ELASTIC,
    tt::tt_fabric::RouterElasticChannelWriterAdapter<CHUNK_N_PKTS, channel_buffer_size>,
    tt::tt_fabric::EdmToEdmSender<SENDER_NUM_BUFFERS>>;

constexpr bool is_spine_direction(eth_chan_directions direction) {
    return direction == eth_chan_directions::NORTH || direction == eth_chan_directions::SOUTH;
}

// Defined here because sender_channel_0_free_slots_stream_id does not come from
// fabric_erisc_router_ct_args.hpp
static constexpr std::array<uint32_t, MAX_NUM_SENDER_CHANNELS> sender_channel_free_slots_stream_ids = {
    tt::tt_fabric::connection_interface::sender_channel_0_free_slots_stream_id,
    sender_channel_1_free_slots_stream_id,
    sender_channel_2_free_slots_stream_id,
    sender_channel_3_free_slots_stream_id,
    sender_channel_4_free_slots_stream_id};
static_assert(sender_channel_free_slots_stream_ids[0] == 17);
static_assert(sender_channel_free_slots_stream_ids[1] == 18);
static_assert(sender_channel_free_slots_stream_ids[2] == 19);
static_assert(sender_channel_free_slots_stream_ids[3] == 20);
static_assert(sender_channel_free_slots_stream_ids[4] == 21);

// For 2D fabric: maps compact index to downstream direction for each my_direction
// For 1D fabric: only 1 downstream direction per router (EAST forwards to WEST in 1D linear topology)
#if defined(FABRIC_2D)
constexpr uint32_t edm_index_to_edm_direction[eth_chan_directions::COUNT][NUM_DOWNSTREAM_SENDERS_VC0] = {
    {eth_chan_directions::WEST, eth_chan_directions::NORTH, eth_chan_directions::SOUTH},  // EAST router
    {eth_chan_directions::EAST, eth_chan_directions::NORTH, eth_chan_directions::SOUTH},  // WEST router
    {eth_chan_directions::EAST, eth_chan_directions::WEST, eth_chan_directions::SOUTH},   // NORTH router
    {eth_chan_directions::EAST, eth_chan_directions::WEST, eth_chan_directions::NORTH},   // SOUTH router
};

// sender_channel_free_slots_stream_ids[] mapping:
//   [0] → Local worker (always uses sender channel 0 on the outgoing router).
//   [1–3] → Sender channels 1–3 on the outgoing router, corresponding to
//           inbound traffic from neighboring routers.
//
// The mapping is relative to the outgoing router's direction:
//
//   • East-outbound router:
//         sender channel 1 (idx 0) ← West inbound
//         sender channel 2 (idx 1) ← North inbound
//         sender channel 3 (idx 2) ← South inbound
//
//   • West-outbound router:
//         sender channel 1 (idx 0) ← East inbound
//         sender channel 2 (idx 1) ← North inbound
//         sender channel 3 (idx 2) ← South inbound
//
//   • North-outbound router:
//         sender channel 1 (idx 0) ← East inbound
//         sender channel 2 (idx 1) ← West inbound
//         sender channel 3 (idx 2) ← South inbound
//
//   • South-outbound router:
//         sender channel 1 (idx 0) ← East inbound
//         sender channel 2 (idx 1) ← West inbound
//         sender channel 3 (idx 2) ← North inbound
constexpr uint32_t get_vc0_downstream_sender_channel_free_slots_stream_id(uint32_t compact_index) {
    auto ds_edm_direction = edm_index_to_edm_direction[my_direction][compact_index];
    if (my_direction > ds_edm_direction) {
        // downstream sender channel = my_direction
        // stream id = sender_channel_free_slots_stream_ids[downstream sender channel]
        return sender_channel_free_slots_stream_ids[my_direction];
    } else {
        // downstream sender channel = my_direction + 1
        // stream id = sender_channel_free_slots_stream_ids[downstream sender channel]
        return sender_channel_free_slots_stream_ids[(1 + my_direction)];
    }
}
#endif

FORCE_INLINE constexpr eth_chan_directions map_compact_index_to_direction(size_t compact_index) {
#if defined(FABRIC_2D)
    return static_cast<eth_chan_directions>(edm_index_to_edm_direction[my_direction][compact_index]);
#else
    return static_cast<eth_chan_directions>(compact_index);
#endif
}

// Determine which sender channels are "turn" channels (i.e., north/south for east/west routers)
// Channel 0 is always for local workers, so it's never a turn channel
// For 2D fabric, channels 1-3 correspond to compact indices 0-2, which map to actual directions
constexpr auto get_sender_channel_turn_statuses() -> std::array<bool, MAX_NUM_SENDER_CHANNELS> {
    std::array<bool, MAX_NUM_SENDER_CHANNELS> turn_statuses = {};  // Initialize to false

    // Channel 0 is always for local workers, never a turn channel
    // Only non-spine routers (EAST/WEST) have turn channels
    if constexpr (!is_spine_direction(static_cast<eth_chan_directions>(my_direction))) {
        // Check each sender channel (1-3) to see if it goes to a spine direction (NORTH/SOUTH)
        // Sender channel i (for i=1,2,3) corresponds to compact index (i-1)
        for (size_t sender_channel = 1; sender_channel < MAX_NUM_SENDER_CHANNELS - 1; sender_channel++) {
            size_t compact_index = sender_channel - 1;
            eth_chan_directions actual_direction = map_compact_index_to_direction(compact_index);
            turn_statuses[sender_channel] = is_spine_direction(actual_direction);
        }
        // this is to ignore the dateline vc for the turn status calculation.
        turn_statuses[MAX_NUM_SENDER_CHANNELS - 1] = false;
    }

    return turn_statuses;
}

// Map downstream direction to compact array index [0-2], excluding my_direction
// This function assumes 2D fabric where routers don't forward to themselves
// Examples:
// - EAST router (my_direction=0): WEST(1)→0, NORTH(2)→1, SOUTH(3)→2
// - WEST router (my_direction=1): EAST(0)→0, NORTH(2)→1, SOUTH(3)→2
// - NORTH router (my_direction=2): EAST(0)→0, WEST(1)→1, SOUTH(3)→2
// - SOUTH router (my_direction=3): EAST(0)→0, WEST(1)→1, NORTH(2)→2
constexpr size_t direction_to_compact_index_map[eth_chan_directions::COUNT][eth_chan_directions::COUNT] = {
    {0, 0, 1, 2},  // EAST router -> WEST, NORTH, SOUTH
    {0, 0, 1, 2},  // WEST router -> EAST, NORTH, SOUTH
    {0, 1, 0, 2},  // NORTH router -> EAST, WEST, SOUTH
    {0, 1, 2, 0},  // SOUTH router -> EAST, WEST, NORTH
};

template <eth_chan_directions downstream_direction>
FORCE_INLINE constexpr size_t map_downstream_direction_to_compact_index() {
    return direction_to_compact_index_map[my_direction][downstream_direction];
}

FORCE_INLINE constexpr size_t map_downstream_direction_to_compact_index(eth_chan_directions downstream_direction) {
    return direction_to_compact_index_map[my_direction][downstream_direction];
}

static constexpr std::array<bool, MAX_NUM_SENDER_CHANNELS> sender_channels_turn_status =
    get_sender_channel_turn_statuses();

static constexpr std::array<uint32_t, NUM_ROUTER_CARDINAL_DIRECTIONS> vc_0_free_slots_stream_ids = {
    vc_0_free_slots_from_downstream_edge_1_stream_id,
    vc_0_free_slots_from_downstream_edge_2_stream_id,
    vc_0_free_slots_from_downstream_edge_3_stream_id,
    0};

enum PacketLocalForwardType : uint8_t {
    PACKET_FORWARD_INVALID = 0x0,
    PACKET_FORWARD_LOCAL_ONLY = 0x1,
    PACKET_FORWARD_REMOTE_ONLY = 0x2,
    PACKET_FORWARD_LOCAL_AND_REMOTE = 0x3
};

// tracks if the main loop made any progress. If many loop iterations were completed without
// did_something=true (i.e. no progress was made), then we allow for context switch in case
// the link is down
bool did_something;

/////////////////////////////////////////////
//   SENDER SIDE HELPERS
/////////////////////////////////////////////

// Add helper function
template <uint8_t SENDER_CHANNEL_INDEX>
FORCE_INLINE void update_packet_header_before_eth_send(volatile tt_l1_ptr PACKET_HEADER_TYPE* packet_header) {
#if defined(FABRIC_2D)
    constexpr bool IS_FORWARDED_TRAFFIC_FROM_ROUTER = SENDER_CHANNEL_INDEX != 0;
    constexpr bool IS_TURN = sender_channels_turn_status[SENDER_CHANNEL_INDEX];
    static_assert(
        my_direction == eth_chan_directions::EAST || my_direction == eth_chan_directions::WEST ||
        my_direction == eth_chan_directions::NORTH || my_direction == eth_chan_directions::SOUTH);
    static_assert(
        is_spine_direction(eth_chan_directions::NORTH) || is_spine_direction(eth_chan_directions::SOUTH),
        "Only spine direction of NORTH and SOUTH is supported with this code. If additional spine directions are being "
        "added, please update the code below to support them.");
    if constexpr (IS_FORWARDED_TRAFFIC_FROM_ROUTER) {
        ROUTING_FIELDS_TYPE cached_routing_fields;
        cached_routing_fields.value = packet_header->routing_fields.value;

        if constexpr (IS_TURN) {
            if constexpr (my_direction == eth_chan_directions::EAST) {
                cached_routing_fields.hop_index = cached_routing_fields.branch_east_offset;
            } else {
                cached_routing_fields.hop_index = cached_routing_fields.branch_west_offset;
            }
        } else {
            cached_routing_fields.value = cached_routing_fields.value + 1;
        }
        packet_header->routing_fields.value = cached_routing_fields.value;
    }
#endif
}

template <
    uint8_t sender_channel_index,
    uint8_t to_receiver_pkts_sent_id,
    bool SKIP_CONNECTION_LIVENESS_CHECK,
    typename SenderChannelT,
    typename WorkerInterfaceT,
    typename ReceiverPointersT,
    typename ReceiverChannelT>
FORCE_INLINE void send_next_data(
    SenderChannelT& sender_buffer_channel,
    WorkerInterfaceT& sender_worker_interface,
    ReceiverPointersT& outbound_to_receiver_channel_pointers,
    ReceiverChannelT& receiver_buffer_channel,
    PerfTelemetryRecorder& perf_telemetry_recorder) {
    auto& remote_receiver_buffer_index = outbound_to_receiver_channel_pointers.remote_receiver_buffer_index;
    auto& remote_receiver_num_free_slots = outbound_to_receiver_channel_pointers.num_free_slots;

    uint32_t src_addr = sender_buffer_channel.get_cached_next_buffer_slot_addr();

    volatile auto* pkt_header = reinterpret_cast<volatile PACKET_HEADER_TYPE*>(src_addr);
    size_t payload_size_bytes = pkt_header->get_payload_size_including_header();
    auto dest_addr = receiver_buffer_channel.get_cached_next_buffer_slot_addr();
    if constexpr (!skip_src_ch_id_update) {
        pkt_header->src_ch_id = sender_channel_index;
    }

    if constexpr (ETH_TXQ_SPIN_WAIT_SEND_NEXT_DATA) {
        while (internal_::eth_txq_is_busy(sender_txq_id)) {
        };
    }
    internal_::eth_send_packet_bytes_unsafe(sender_txq_id, src_addr, dest_addr, payload_size_bytes);

    // Note: We can only advance to the next buffer index if we have fully completed the send (both the payload and sync
    // messages)
    sender_worker_interface.template update_write_counter_for_send<SKIP_CONNECTION_LIVENESS_CHECK>();

    // Advance receiver buffer pointers
    outbound_to_receiver_channel_pointers.advance_remote_receiver_buffer_index();
    receiver_buffer_channel.set_cached_next_buffer_slot_addr(
        receiver_buffer_channel.get_buffer_address(remote_receiver_buffer_index));
    sender_buffer_channel.advance_to_next_cached_buffer_slot_addr();
    remote_receiver_num_free_slots--;
    // update the remote reg
    static constexpr uint32_t packets_to_forward = 1;

    record_packet_send(perf_telemetry_recorder, sender_channel_index, payload_size_bytes);

    while (internal_::eth_txq_is_busy(sender_txq_id)) {
    };
    remote_update_ptr_val<to_receiver_pkts_sent_id, sender_txq_id>(packets_to_forward);
}

/////////////////////////////////////////////
//   RECEIVER SIDE HELPERS
/////////////////////////////////////////////


template <typename DownstreamSenderT>
FORCE_INLINE bool can_forward_packet_completely(
    ROUTING_FIELDS_TYPE cached_routing_fields, DownstreamSenderT& downstream_edm_interface) {
    // We always check if it is the terminal mcast packet value. We can do this because all unicast packets have the
    // mcast terminal value masked in to the routing field. This simplifies the check here to a single compare.
    bool deliver_locally_only;
    if constexpr (std::is_same_v<ROUTING_FIELDS_TYPE, tt::tt_fabric::RoutingFields>) {
        deliver_locally_only = cached_routing_fields.value == tt::tt_fabric::RoutingFields::LAST_MCAST_VAL;
    } else if constexpr (std::is_same_v<ROUTING_FIELDS_TYPE, tt::tt_fabric::LowLatencyRoutingFields>) {
        deliver_locally_only = (cached_routing_fields.value & tt::tt_fabric::LowLatencyRoutingFields::FIELD_MASK) ==
                               tt::tt_fabric::LowLatencyRoutingFields::WRITE_ONLY;
    }
    return deliver_locally_only || downstream_edm_interface.edm_has_space_for_packet();
}

template <uint8_t rx_channel_id, eth_chan_directions downstream_direction>
FORCE_INLINE constexpr size_t get_downstream_edm_interface_index() {
    // Map downstream direction to compact array index (excluding router's own direction)
    size_t downstream_edm_interface_index = map_downstream_direction_to_compact_index<downstream_direction>();

    if constexpr (enable_deadlock_avoidance) {
        if constexpr (rx_channel_id == 1) {
            // when we are on VC1, we need stay on VC1 if traffic does not make turns
            // we only need to change VCs when making a turn from major dim to minor dim
            if constexpr (
                ((my_direction == eth_chan_directions::NORTH || my_direction == eth_chan_directions::SOUTH) &&
                 (downstream_direction == eth_chan_directions::NORTH ||
                  downstream_direction == eth_chan_directions::SOUTH)) ||
                ((my_direction == eth_chan_directions::EAST || my_direction == eth_chan_directions::WEST) &&
                 (downstream_direction == eth_chan_directions::EAST ||
                  downstream_direction == eth_chan_directions::WEST))) {
                // stay on VC1
                downstream_edm_interface_index = NUM_DOWNSTREAM_CHANNELS - 1;
            }
        }
    }

    return downstream_edm_interface_index;
}

template <uint8_t rx_channel_id>
FORCE_INLINE size_t get_downstream_edm_interface_index(eth_chan_directions downstream_direction) {
    // Map downstream direction to compact array index (excluding router's own direction)
    size_t downstream_edm_interface_index = map_downstream_direction_to_compact_index(downstream_direction);

    if constexpr (enable_deadlock_avoidance) {
        if constexpr (rx_channel_id == 1) {
            // when we are on VC1, we need stay on VC1 if traffic does not make turns
            // we only need to change VCs when making a turn from major dim to minor dim
            if (((my_direction == eth_chan_directions::NORTH || my_direction == eth_chan_directions::SOUTH) &&
                 (downstream_direction == eth_chan_directions::NORTH ||
                  downstream_direction == eth_chan_directions::SOUTH)) ||
                ((my_direction == eth_chan_directions::EAST || my_direction == eth_chan_directions::WEST) &&
                 (downstream_direction == eth_chan_directions::EAST ||
                  downstream_direction == eth_chan_directions::WEST))) {
                // stay on VC1
                downstream_edm_interface_index = NUM_DOWNSTREAM_CHANNELS - 1;
            }
        }
    }

    return downstream_edm_interface_index;
}

template <typename DownstreamSenderVC0T, typename DownstreamSenderVC1T>
FORCE_INLINE bool check_downstream_interface_has_space_runtime(
    size_t edm_index,
    std::array<DownstreamSenderVC0T, NUM_DOWNSTREAM_SENDERS_VC0>& downstream_edm_interfaces_vc0,
    DownstreamSenderVC1T& downstream_edm_interface_vc1) {
    if constexpr (enable_deadlock_avoidance) {
        if (edm_index == NUM_DOWNSTREAM_CHANNELS - 1) {
            return downstream_edm_interface_vc1.edm_has_space_for_packet();
        } else {
            return downstream_edm_interfaces_vc0[edm_index].edm_has_space_for_packet();
        }
    } else {
        return downstream_edm_interfaces_vc0[edm_index].edm_has_space_for_packet();
    }
}

template <
    uint8_t rx_channel_id,
    typename DownstreamSenderVC0T,
    typename DownstreamSenderVC1T,
    eth_chan_directions DIRECTION>
FORCE_INLINE bool check_downstream_has_space(
    std::array<DownstreamSenderVC0T, NUM_DOWNSTREAM_SENDERS_VC0>& downstream_edm_interfaces_vc0,
    DownstreamSenderVC1T& downstream_edm_interface_vc1) {
    if constexpr (DIRECTION == my_direction) {
        return true;
    } else {
        constexpr auto edm_index = get_downstream_edm_interface_index<rx_channel_id, DIRECTION>();
        if constexpr (enable_deadlock_avoidance) {
            if constexpr (edm_index == NUM_DOWNSTREAM_CHANNELS - 1) {
                return downstream_edm_interface_vc1.edm_has_space_for_packet();
            } else {
                return downstream_edm_interfaces_vc0[edm_index].edm_has_space_for_packet();
            }
        } else {
            return downstream_edm_interfaces_vc0[edm_index].edm_has_space_for_packet();
        }
    }
}

template <
    uint8_t rx_channel_id,
    typename DownstreamSenderVC0T,
    typename DownstreamSenderVC1T,
    eth_chan_directions... DIRECTIONS>
FORCE_INLINE bool downstreams_have_space(
    std::array<DownstreamSenderVC0T, NUM_DOWNSTREAM_SENDERS_VC0>& downstream_edm_interfaces_vc0,
    DownstreamSenderVC1T& downstream_edm_interface_vc1) {
    return (
        ... && check_downstream_has_space<rx_channel_id, DownstreamSenderVC0T, DownstreamSenderVC1T, DIRECTIONS>(
                   downstream_edm_interfaces_vc0, downstream_edm_interface_vc1));
}

#ifdef FABRIC_2D
template <uint8_t rx_channel_id, typename DownstreamSenderVC0T, typename DownstreamSenderVC1T>
FORCE_INLINE __attribute__((optimize("jump-tables"))) bool can_forward_packet_completely(
    uint32_t hop_cmd,
    std::array<DownstreamSenderVC0T, NUM_DOWNSTREAM_SENDERS_VC0>& downstream_edm_interfaces_vc0,
    DownstreamSenderVC1T& downstream_edm_interface_vc1) {
    bool ret_val = false;

    using eth_chan_directions::EAST;
    using eth_chan_directions::NORTH;
    using eth_chan_directions::SOUTH;
    using eth_chan_directions::WEST;

    switch (hop_cmd) {
        case LowLatencyMeshRoutingFields::NOOP: break;
        case LowLatencyMeshRoutingFields::FORWARD_EAST:
            ret_val = downstreams_have_space<rx_channel_id, DownstreamSenderVC0T, DownstreamSenderVC1T, EAST>(
                downstream_edm_interfaces_vc0, downstream_edm_interface_vc1);
            break;
        case LowLatencyMeshRoutingFields::FORWARD_WEST:
            ret_val = downstreams_have_space<rx_channel_id, DownstreamSenderVC0T, DownstreamSenderVC1T, WEST>(
                downstream_edm_interfaces_vc0, downstream_edm_interface_vc1);
            break;
        case LowLatencyMeshRoutingFields::WRITE_AND_FORWARD_EW:
            // Line Mcast East<->West
            ret_val = downstreams_have_space<rx_channel_id, DownstreamSenderVC0T, DownstreamSenderVC1T, EAST, WEST>(
                downstream_edm_interfaces_vc0, downstream_edm_interface_vc1);
            break;
        case LowLatencyMeshRoutingFields::FORWARD_NORTH:
            ret_val = downstreams_have_space<rx_channel_id, DownstreamSenderVC0T, DownstreamSenderVC1T, NORTH>(
                downstream_edm_interfaces_vc0, downstream_edm_interface_vc1);
            break;
        case LowLatencyMeshRoutingFields::FORWARD_SOUTH:
            ret_val = downstreams_have_space<rx_channel_id, DownstreamSenderVC0T, DownstreamSenderVC1T, SOUTH>(
                downstream_edm_interfaces_vc0, downstream_edm_interface_vc1);
            break;
        case LowLatencyMeshRoutingFields::WRITE_AND_FORWARD_NS:
            // Line Mcast North<->South
            ret_val = downstreams_have_space<rx_channel_id, DownstreamSenderVC0T, DownstreamSenderVC1T, NORTH, SOUTH>(
                downstream_edm_interfaces_vc0, downstream_edm_interface_vc1);
            break;
        case LowLatencyMeshRoutingFields::WRITE_AND_FORWARD_NSEW:
            // 2D Mcast Trunk: North<->South
            // 2D Mcast Branch: East and West
            ret_val = downstreams_have_space<rx_channel_id, DownstreamSenderVC0T, DownstreamSenderVC1T, EAST, WEST, NORTH, SOUTH>(
                downstream_edm_interfaces_vc0, downstream_edm_interface_vc1);
            break;
        case LowLatencyMeshRoutingFields::WRITE_AND_FORWARD_NSE:
            // 2D Mcast Trunk: North<->South
            // 2D Mcast Branch: East
            ret_val = downstreams_have_space<rx_channel_id, DownstreamSenderVC0T, DownstreamSenderVC1T, EAST, NORTH, SOUTH>(
                downstream_edm_interfaces_vc0, downstream_edm_interface_vc1);
            break;
        case LowLatencyMeshRoutingFields::WRITE_AND_FORWARD_NSW:
            // 2D Mcast Trunk: North<->South
            // 2D Mcast Branch: West
            ret_val = downstreams_have_space<rx_channel_id, DownstreamSenderVC0T, DownstreamSenderVC1T, WEST, NORTH, SOUTH>(
                downstream_edm_interfaces_vc0, downstream_edm_interface_vc1);
            break;
        case LowLatencyMeshRoutingFields::WRITE_AND_FORWARD_SEW:
            // 2D Mcast Trunk: Last hop North
            // 2D Mcast Branch: East and West
            ret_val = downstreams_have_space<rx_channel_id, DownstreamSenderVC0T, DownstreamSenderVC1T, EAST, WEST, SOUTH>(
                downstream_edm_interfaces_vc0, downstream_edm_interface_vc1);
            break;
        case LowLatencyMeshRoutingFields::WRITE_AND_FORWARD_NEW:
            // 2D Mcast Trunk: Last hop South
            // 2D Mcast Branch: East and West
            ret_val = downstreams_have_space<rx_channel_id, DownstreamSenderVC0T, DownstreamSenderVC1T, EAST, WEST, NORTH>(
                downstream_edm_interfaces_vc0, downstream_edm_interface_vc1);
            break;
        case LowLatencyMeshRoutingFields::WRITE_AND_FORWARD_SE:
            // 2D Mcast Trunk: Last hop North
            // 2D Mcast Branch: East
            ret_val = downstreams_have_space<rx_channel_id, DownstreamSenderVC0T, DownstreamSenderVC1T, EAST, SOUTH>(
                downstream_edm_interfaces_vc0, downstream_edm_interface_vc1);
            break;
        case LowLatencyMeshRoutingFields::WRITE_AND_FORWARD_SW:
            // 2D Mcast Trunk: Last hop North
            // 2D Mcast Branch: West
            ret_val = downstreams_have_space<rx_channel_id, DownstreamSenderVC0T, DownstreamSenderVC1T, WEST, SOUTH>(
                downstream_edm_interfaces_vc0, downstream_edm_interface_vc1);
            break;
        case LowLatencyMeshRoutingFields::WRITE_AND_FORWARD_NE:
            // 2D Mcast Trunk: Last hop South
            // 2D Mcast Branch: East
            ret_val = downstreams_have_space<rx_channel_id, DownstreamSenderVC0T, DownstreamSenderVC1T, EAST, NORTH>(
                downstream_edm_interfaces_vc0, downstream_edm_interface_vc1);
            break;
        case LowLatencyMeshRoutingFields::WRITE_AND_FORWARD_NW:
            // 2D Mcast Trunk: Last hop South
            // 2D Mcast Branch: West
            ret_val = downstreams_have_space<rx_channel_id, DownstreamSenderVC0T, DownstreamSenderVC1T, WEST, NORTH>(
                downstream_edm_interfaces_vc0, downstream_edm_interface_vc1);
            break;
        default: __builtin_unreachable();
    }
    return ret_val;
}

#else

// !!!WARNING!!! - MAKE SURE CONSUMER HAS SPACE BEFORE CALLING
template <uint8_t rx_channel_id, typename DownstreamSenderT>
FORCE_INLINE void receiver_forward_packet(
    // TODO: have a separate cached copy of the packet header to save some additional L1 loads
    tt_l1_ptr PACKET_HEADER_TYPE* packet_start,
    ROUTING_FIELDS_TYPE cached_routing_fields,
    DownstreamSenderT& downstream_edm_interface,
    uint8_t transaction_id) {
    constexpr bool ENABLE_STATEFUL_NOC_APIS =
#if !defined(DEBUG_PRINT_ENABLED) and !defined(WATCHER_ENABLED)
        !FORCE_ALL_PATHS_TO_USE_SAME_NOC && true;
#else
        false;
#endif
    invalidate_l1_cache();  // Make sure we have the latest packet header in L1
    if constexpr (std::is_same_v<ROUTING_FIELDS_TYPE, tt::tt_fabric::RoutingFields>) {
        // If the packet is a terminal packet, then we can just deliver it locally
        bool start_distance_is_terminal_value =
            (cached_routing_fields.value & tt::tt_fabric::RoutingFields::HOP_DISTANCE_MASK) ==
            tt::tt_fabric::RoutingFields::LAST_HOP_DISTANCE_VAL;
        uint16_t payload_size_bytes = packet_start->payload_size_bytes;
        bool not_last_destination_device = cached_routing_fields.value != tt::tt_fabric::RoutingFields::LAST_MCAST_VAL;
        // disable when dprint enabled due to noc cmd buf usage of DPRINT
        if (not_last_destination_device) {
            forward_payload_to_downstream_edm<
                enable_deadlock_avoidance,
                vc1_has_different_downstream_dest,
                ENABLE_STATEFUL_NOC_APIS>(
                packet_start, payload_size_bytes, cached_routing_fields, downstream_edm_interface, transaction_id);
        }
        if (start_distance_is_terminal_value) {
            execute_chip_unicast_to_local_chip(packet_start, payload_size_bytes, transaction_id, rx_channel_id);
        }
    } else if constexpr (std::is_same_v<ROUTING_FIELDS_TYPE, tt::tt_fabric::LowLatencyRoutingFields>) {
        uint32_t routing = cached_routing_fields.value & tt::tt_fabric::LowLatencyRoutingFields::FIELD_MASK;
        uint16_t payload_size_bytes = packet_start->payload_size_bytes;
        switch (routing) {
            case tt::tt_fabric::LowLatencyRoutingFields::WRITE_ONLY:
                execute_chip_unicast_to_local_chip(packet_start, payload_size_bytes, transaction_id, rx_channel_id);
                break;
            case tt::tt_fabric::LowLatencyRoutingFields::FORWARD_ONLY:
                forward_payload_to_downstream_edm<
                    enable_deadlock_avoidance,
                    vc1_has_different_downstream_dest,
                    ENABLE_STATEFUL_NOC_APIS>(
                    packet_start, payload_size_bytes, cached_routing_fields, downstream_edm_interface, transaction_id);
                break;
            case tt::tt_fabric::LowLatencyRoutingFields::WRITE_AND_FORWARD:
                forward_payload_to_downstream_edm<
                    enable_deadlock_avoidance,
                    vc1_has_different_downstream_dest,
                    ENABLE_STATEFUL_NOC_APIS>(
                    packet_start, payload_size_bytes, cached_routing_fields, downstream_edm_interface, transaction_id);
                execute_chip_unicast_to_local_chip(packet_start, payload_size_bytes, transaction_id, rx_channel_id);
                break;
            default: {
                ASSERT(false);
            }
        }
    }
}

#endif

#if defined(FABRIC_2D)
// !!!WARNING!!! - MAKE SURE CONSUMER HAS SPACE BEFORE CALLING
template <uint8_t rx_channel_id, typename DownstreamSenderVC0T, typename DownstreamSenderVC1T>
FORCE_INLINE __attribute__((optimize("jump-tables"))) void receiver_forward_packet(
    tt_l1_ptr PACKET_HEADER_TYPE* packet_start,
    ROUTING_FIELDS_TYPE cached_routing_fields,
    std::array<DownstreamSenderVC0T, NUM_DOWNSTREAM_SENDERS_VC0>& downstream_edm_interfaces_vc0,
    DownstreamSenderVC1T& downstream_edm_interface_vc1,
    uint8_t transaction_id,
    uint32_t hop_cmd) {
    uint16_t payload_size_bytes = packet_start->payload_size_bytes;

    using eth_chan_directions::EAST;
    using eth_chan_directions::NORTH;
    using eth_chan_directions::SOUTH;
    using eth_chan_directions::WEST;

    // Template version for constexpr edm_index
    auto get_downstream_interface = [&]<size_t edm_index>() -> auto& {
        if constexpr (enable_deadlock_avoidance) {
            if constexpr (edm_index == NUM_DOWNSTREAM_CHANNELS - 1) {
                return downstream_edm_interface_vc1;
            } else {
                return downstream_edm_interfaces_vc0[edm_index];
            }
        } else {
            return downstream_edm_interfaces_vc0[edm_index];
        }
    };

    switch (hop_cmd) {
        case LowLatencyMeshRoutingFields::NOOP: break;
        case LowLatencyMeshRoutingFields::FORWARD_EAST:
            if constexpr (my_direction == EAST) {
                execute_chip_unicast_to_local_chip(packet_start, payload_size_bytes, transaction_id, rx_channel_id);
            } else {
                constexpr auto edm_index = get_downstream_edm_interface_index<rx_channel_id, EAST>();
                forward_payload_to_downstream_edm<enable_deadlock_avoidance, vc1_has_different_downstream_dest, false>(
                    packet_start,
                    payload_size_bytes,
                    cached_routing_fields,
                    get_downstream_interface.template operator()<edm_index>(),
                    transaction_id);
            }
            break;
        case LowLatencyMeshRoutingFields::FORWARD_WEST:
            if constexpr (my_direction == WEST) {
                execute_chip_unicast_to_local_chip(packet_start, payload_size_bytes, transaction_id, rx_channel_id);
            } else {
                constexpr auto edm_index = get_downstream_edm_interface_index<rx_channel_id, WEST>();
                forward_payload_to_downstream_edm<enable_deadlock_avoidance, vc1_has_different_downstream_dest, false>(
                    packet_start,
                    payload_size_bytes,
                    cached_routing_fields,
                    get_downstream_interface.template operator()<edm_index>(),
                    transaction_id);
            }
            break;
        case LowLatencyMeshRoutingFields::WRITE_AND_FORWARD_EW:
            if constexpr (my_direction == WEST) {
                constexpr auto edm_index = get_downstream_edm_interface_index<rx_channel_id, EAST>();
                forward_payload_to_downstream_edm<enable_deadlock_avoidance, vc1_has_different_downstream_dest, false>(
                    packet_start,
                    payload_size_bytes,
                    cached_routing_fields,
                    get_downstream_interface.template operator()<edm_index>(),
                    transaction_id);
            } else {
                constexpr auto edm_index = get_downstream_edm_interface_index<rx_channel_id, WEST>();
                forward_payload_to_downstream_edm<enable_deadlock_avoidance, vc1_has_different_downstream_dest, false>(
                    packet_start,
                    payload_size_bytes,
                    cached_routing_fields,
                    get_downstream_interface.template operator()<edm_index>(),
                    transaction_id);
            }
            execute_chip_unicast_to_local_chip(packet_start, payload_size_bytes, transaction_id, rx_channel_id);
            break;
        case LowLatencyMeshRoutingFields::FORWARD_NORTH:
            if constexpr (my_direction == NORTH) {
                execute_chip_unicast_to_local_chip(packet_start, payload_size_bytes, transaction_id, rx_channel_id);
            } else {
                constexpr auto edm_index = get_downstream_edm_interface_index<rx_channel_id, NORTH>();
                forward_payload_to_downstream_edm<enable_deadlock_avoidance, vc1_has_different_downstream_dest, false>(
                    packet_start,
                    payload_size_bytes,
                    cached_routing_fields,
                    get_downstream_interface.template operator()<edm_index>(),
                    transaction_id);
            }
            break;
        case LowLatencyMeshRoutingFields::FORWARD_SOUTH:
            if constexpr (my_direction == SOUTH) {
                execute_chip_unicast_to_local_chip(packet_start, payload_size_bytes, transaction_id, rx_channel_id);
            } else {
                constexpr auto edm_index = get_downstream_edm_interface_index<rx_channel_id, SOUTH>();
                forward_payload_to_downstream_edm<enable_deadlock_avoidance, vc1_has_different_downstream_dest, false>(
                    packet_start,
                    payload_size_bytes,
                    cached_routing_fields,
                    get_downstream_interface.template operator()<edm_index>(),
                    transaction_id);
            }
            break;
        case LowLatencyMeshRoutingFields::WRITE_AND_FORWARD_NS:
            if constexpr (my_direction == SOUTH) {
                constexpr auto edm_index = get_downstream_edm_interface_index<rx_channel_id, NORTH>();
                forward_payload_to_downstream_edm<enable_deadlock_avoidance, vc1_has_different_downstream_dest, false>(
                    packet_start,
                    payload_size_bytes,
                    cached_routing_fields,
                    get_downstream_interface.template operator()<edm_index>(),
                    transaction_id);
            } else {
                constexpr auto edm_index = get_downstream_edm_interface_index<rx_channel_id, SOUTH>();
                forward_payload_to_downstream_edm<enable_deadlock_avoidance, vc1_has_different_downstream_dest, false>(
                    packet_start,
                    payload_size_bytes,
                    cached_routing_fields,
                    get_downstream_interface.template operator()<edm_index>(),
                    transaction_id);
            }
            execute_chip_unicast_to_local_chip(packet_start, payload_size_bytes, transaction_id, rx_channel_id);
            break;
        case LowLatencyMeshRoutingFields::WRITE_AND_FORWARD_NSEW:
            if constexpr (UPDATE_PKT_HDR_ON_RX_CH) {
                cached_routing_fields.value++;
            }
            if constexpr (my_direction == SOUTH) {
                constexpr auto edm_index = get_downstream_edm_interface_index<rx_channel_id, NORTH>();
                forward_payload_to_downstream_edm<
                    enable_deadlock_avoidance,
                    vc1_has_different_downstream_dest,
                    false,
                    !UPDATE_PKT_HDR_ON_RX_CH>(
                    packet_start,
                    payload_size_bytes,
                    cached_routing_fields,
                    get_downstream_interface.template operator()<edm_index>(),
                    transaction_id);
            } else {
                constexpr auto edm_index = get_downstream_edm_interface_index<rx_channel_id, SOUTH>();
                forward_payload_to_downstream_edm<
                    enable_deadlock_avoidance,
                    vc1_has_different_downstream_dest,
                    false,
                    !UPDATE_PKT_HDR_ON_RX_CH>(
                    packet_start,
                    payload_size_bytes,
                    cached_routing_fields,
                    get_downstream_interface.template operator()<edm_index>(),
                    transaction_id);
            }
            if constexpr (UPDATE_PKT_HDR_ON_RX_CH) {
                cached_routing_fields.hop_index = cached_routing_fields.branch_east_offset;
            }
            {
                constexpr auto edm_index = get_downstream_edm_interface_index<rx_channel_id, EAST>();
                forward_payload_to_downstream_edm<
                    enable_deadlock_avoidance,
                    vc1_has_different_downstream_dest,
                    false,
                    !UPDATE_PKT_HDR_ON_RX_CH>(
                    packet_start,
                    payload_size_bytes,
                    cached_routing_fields,
                    get_downstream_interface.template operator()<edm_index>(),
                    transaction_id);
            }
            if constexpr (UPDATE_PKT_HDR_ON_RX_CH) {
                cached_routing_fields.hop_index = cached_routing_fields.branch_west_offset;
            }
            {
                constexpr auto edm_index = get_downstream_edm_interface_index<rx_channel_id, WEST>();
                forward_payload_to_downstream_edm<
                    enable_deadlock_avoidance,
                    vc1_has_different_downstream_dest,
                    false,
                    !UPDATE_PKT_HDR_ON_RX_CH>(
                    packet_start,
                    payload_size_bytes,
                    cached_routing_fields,
                    get_downstream_interface.template operator()<edm_index>(),
                    transaction_id);
            }
            execute_chip_unicast_to_local_chip(packet_start, payload_size_bytes, transaction_id, rx_channel_id);
            break;
        case LowLatencyMeshRoutingFields::WRITE_AND_FORWARD_NSE:
            if constexpr (UPDATE_PKT_HDR_ON_RX_CH) {
                cached_routing_fields.value++;
            }
            if constexpr (my_direction == SOUTH) {
                constexpr auto edm_index = get_downstream_edm_interface_index<rx_channel_id, NORTH>();
                forward_payload_to_downstream_edm<
                    enable_deadlock_avoidance,
                    vc1_has_different_downstream_dest,
                    false,
                    !UPDATE_PKT_HDR_ON_RX_CH>(
                    packet_start,
                    payload_size_bytes,
                    cached_routing_fields,
                    get_downstream_interface.template operator()<edm_index>(),
                    transaction_id);
            } else {
                constexpr auto edm_index = get_downstream_edm_interface_index<rx_channel_id, SOUTH>();
                forward_payload_to_downstream_edm<
                    enable_deadlock_avoidance,
                    vc1_has_different_downstream_dest,
                    false,
                    !UPDATE_PKT_HDR_ON_RX_CH>(
                    packet_start,
                    payload_size_bytes,
                    cached_routing_fields,
                    get_downstream_interface.template operator()<edm_index>(),
                    transaction_id);
            }
            if constexpr (UPDATE_PKT_HDR_ON_RX_CH) {
                cached_routing_fields.hop_index = cached_routing_fields.branch_east_offset;
            }
            {
                constexpr auto edm_index = get_downstream_edm_interface_index<rx_channel_id, EAST>();
                forward_payload_to_downstream_edm<
                    enable_deadlock_avoidance,
                    vc1_has_different_downstream_dest,
                    false,
                    !UPDATE_PKT_HDR_ON_RX_CH>(
                    packet_start,
                    payload_size_bytes,
                    cached_routing_fields,
                    get_downstream_interface.template operator()<edm_index>(),
                    transaction_id);
            }
            execute_chip_unicast_to_local_chip(packet_start, payload_size_bytes, transaction_id, rx_channel_id);
            break;
        case LowLatencyMeshRoutingFields::WRITE_AND_FORWARD_NSW:
            if constexpr (UPDATE_PKT_HDR_ON_RX_CH) {
                cached_routing_fields.value++;
            }
            if constexpr (my_direction == SOUTH) {
                constexpr auto edm_index = get_downstream_edm_interface_index<rx_channel_id, NORTH>();
                forward_payload_to_downstream_edm<
                    enable_deadlock_avoidance,
                    vc1_has_different_downstream_dest,
                    false,
                    !UPDATE_PKT_HDR_ON_RX_CH>(
                    packet_start,
                    payload_size_bytes,
                    cached_routing_fields,
                    get_downstream_interface.template operator()<edm_index>(),
                    transaction_id);
            } else {
                constexpr auto edm_index = get_downstream_edm_interface_index<rx_channel_id, SOUTH>();
                forward_payload_to_downstream_edm<
                    enable_deadlock_avoidance,
                    vc1_has_different_downstream_dest,
                    false,
                    !UPDATE_PKT_HDR_ON_RX_CH>(
                    packet_start,
                    payload_size_bytes,
                    cached_routing_fields,
                    get_downstream_interface.template operator()<edm_index>(),
                    transaction_id);
            }
            if constexpr (UPDATE_PKT_HDR_ON_RX_CH) {
                cached_routing_fields.hop_index = cached_routing_fields.branch_west_offset;
            }
            {
                constexpr auto edm_index = get_downstream_edm_interface_index<rx_channel_id, WEST>();
                forward_payload_to_downstream_edm<
                    enable_deadlock_avoidance,
                    vc1_has_different_downstream_dest,
                    false,
                    !UPDATE_PKT_HDR_ON_RX_CH>(
                    packet_start,
                    payload_size_bytes,
                    cached_routing_fields,
                    get_downstream_interface.template operator()<edm_index>(),
                    transaction_id);
            }
            execute_chip_unicast_to_local_chip(packet_start, payload_size_bytes, transaction_id, rx_channel_id);
            break;
        case LowLatencyMeshRoutingFields::WRITE_AND_FORWARD_NEW:
            if constexpr (my_direction == SOUTH) {
                if constexpr (UPDATE_PKT_HDR_ON_RX_CH) {
                    cached_routing_fields.value++;
                }
                constexpr auto edm_index = get_downstream_edm_interface_index<rx_channel_id, NORTH>();
                forward_payload_to_downstream_edm<
                    enable_deadlock_avoidance,
                    vc1_has_different_downstream_dest,
                    false,
                    !UPDATE_PKT_HDR_ON_RX_CH>(
                    packet_start,
                    payload_size_bytes,
                    cached_routing_fields,
                    get_downstream_interface.template operator()<edm_index>(),
                    transaction_id);
            } else {
                execute_chip_unicast_to_local_chip(packet_start, payload_size_bytes, transaction_id, rx_channel_id);
            }
            if constexpr (UPDATE_PKT_HDR_ON_RX_CH) {
                cached_routing_fields.hop_index = cached_routing_fields.branch_east_offset;
            }
            {
                constexpr auto edm_index = get_downstream_edm_interface_index<rx_channel_id, EAST>();
                forward_payload_to_downstream_edm<
                    enable_deadlock_avoidance,
                    vc1_has_different_downstream_dest,
                    false,
                    !UPDATE_PKT_HDR_ON_RX_CH>(
                    packet_start,
                    payload_size_bytes,
                    cached_routing_fields,
                    get_downstream_interface.template operator()<edm_index>(),
                    transaction_id);
            }
            if constexpr (UPDATE_PKT_HDR_ON_RX_CH) {
                cached_routing_fields.hop_index = cached_routing_fields.branch_west_offset;
            }
            {
                constexpr auto edm_index = get_downstream_edm_interface_index<rx_channel_id, WEST>();
                forward_payload_to_downstream_edm<
                    enable_deadlock_avoidance,
                    vc1_has_different_downstream_dest,
                    false,
                    !UPDATE_PKT_HDR_ON_RX_CH>(
                    packet_start,
                    payload_size_bytes,
                    cached_routing_fields,
                    get_downstream_interface.template operator()<edm_index>(),
                    transaction_id);
            }
            break;
        case LowLatencyMeshRoutingFields::WRITE_AND_FORWARD_SEW:
            if constexpr (my_direction == NORTH) {
                if constexpr (UPDATE_PKT_HDR_ON_RX_CH) {
                    cached_routing_fields.value++;
                }
                constexpr auto edm_index = get_downstream_edm_interface_index<rx_channel_id, SOUTH>();
                forward_payload_to_downstream_edm<
                    enable_deadlock_avoidance,
                    vc1_has_different_downstream_dest,
                    false,
                    !UPDATE_PKT_HDR_ON_RX_CH>(
                    packet_start,
                    payload_size_bytes,
                    cached_routing_fields,
                    get_downstream_interface.template operator()<edm_index>(),
                    transaction_id);
            } else {
                execute_chip_unicast_to_local_chip(packet_start, payload_size_bytes, transaction_id, rx_channel_id);
            }
            if constexpr (UPDATE_PKT_HDR_ON_RX_CH) {
                cached_routing_fields.hop_index = cached_routing_fields.branch_east_offset;
            }
            {
                constexpr auto edm_index = get_downstream_edm_interface_index<rx_channel_id, EAST>();
                forward_payload_to_downstream_edm<
                    enable_deadlock_avoidance,
                    vc1_has_different_downstream_dest,
                    false,
                    !UPDATE_PKT_HDR_ON_RX_CH>(
                    packet_start,
                    payload_size_bytes,
                    cached_routing_fields,
                    get_downstream_interface.template operator()<edm_index>(),
                    transaction_id);
            }
            if constexpr (UPDATE_PKT_HDR_ON_RX_CH) {
                cached_routing_fields.hop_index = cached_routing_fields.branch_west_offset;
            }
            {
                constexpr auto edm_index = get_downstream_edm_interface_index<rx_channel_id, WEST>();
                forward_payload_to_downstream_edm<
                    enable_deadlock_avoidance,
                    vc1_has_different_downstream_dest,
                    false,
                    !UPDATE_PKT_HDR_ON_RX_CH>(
                    packet_start,
                    payload_size_bytes,
                    cached_routing_fields,
                    get_downstream_interface.template operator()<edm_index>(),
                    transaction_id);
            }
            break;
        case LowLatencyMeshRoutingFields::WRITE_AND_FORWARD_NE:
            if constexpr (my_direction == SOUTH) {
                if constexpr (UPDATE_PKT_HDR_ON_RX_CH) {
                    cached_routing_fields.value++;
                }
                constexpr auto edm_index = get_downstream_edm_interface_index<rx_channel_id, NORTH>();
                forward_payload_to_downstream_edm<
                    enable_deadlock_avoidance,
                    vc1_has_different_downstream_dest,
                    false,
                    !UPDATE_PKT_HDR_ON_RX_CH>(
                    packet_start,
                    payload_size_bytes,
                    cached_routing_fields,
                    get_downstream_interface.template operator()<edm_index>(),
                    transaction_id);
            } else {
                execute_chip_unicast_to_local_chip(packet_start, payload_size_bytes, transaction_id, rx_channel_id);
            }
            if constexpr (UPDATE_PKT_HDR_ON_RX_CH) {
                cached_routing_fields.hop_index = cached_routing_fields.branch_east_offset;
            }
            {
                constexpr auto edm_index = get_downstream_edm_interface_index<rx_channel_id, EAST>();
                forward_payload_to_downstream_edm<
                    enable_deadlock_avoidance,
                    vc1_has_different_downstream_dest,
                    false,
                    !UPDATE_PKT_HDR_ON_RX_CH>(
                    packet_start,
                    payload_size_bytes,
                    cached_routing_fields,
                    get_downstream_interface.template operator()<edm_index>(),
                    transaction_id);
            }
            break;
        case LowLatencyMeshRoutingFields::WRITE_AND_FORWARD_NW:
            if constexpr (my_direction == SOUTH) {
                if constexpr (UPDATE_PKT_HDR_ON_RX_CH) {
                    cached_routing_fields.value++;
                }
                constexpr auto edm_index = get_downstream_edm_interface_index<rx_channel_id, NORTH>();
                forward_payload_to_downstream_edm<
                    enable_deadlock_avoidance,
                    vc1_has_different_downstream_dest,
                    false,
                    !UPDATE_PKT_HDR_ON_RX_CH>(
                    packet_start,
                    payload_size_bytes,
                    cached_routing_fields,
                    get_downstream_interface.template operator()<edm_index>(),
                    transaction_id);
            } else {
                execute_chip_unicast_to_local_chip(packet_start, payload_size_bytes, transaction_id, rx_channel_id);
            }
            if constexpr (UPDATE_PKT_HDR_ON_RX_CH) {
                cached_routing_fields.hop_index = cached_routing_fields.branch_west_offset;
            }
            {
                constexpr auto edm_index = get_downstream_edm_interface_index<rx_channel_id, WEST>();
                forward_payload_to_downstream_edm<
                    enable_deadlock_avoidance,
                    vc1_has_different_downstream_dest,
                    false,
                    !UPDATE_PKT_HDR_ON_RX_CH>(
                    packet_start,
                    payload_size_bytes,
                    cached_routing_fields,
                    get_downstream_interface.template operator()<edm_index>(),
                    transaction_id);
            }
            break;
        case LowLatencyMeshRoutingFields::WRITE_AND_FORWARD_SE:
            if constexpr (my_direction == NORTH) {
                if constexpr (UPDATE_PKT_HDR_ON_RX_CH) {
                    cached_routing_fields.value++;
                }
                constexpr auto edm_index = get_downstream_edm_interface_index<rx_channel_id, SOUTH>();
                forward_payload_to_downstream_edm<
                    enable_deadlock_avoidance,
                    vc1_has_different_downstream_dest,
                    false,
                    !UPDATE_PKT_HDR_ON_RX_CH>(
                    packet_start,
                    payload_size_bytes,
                    cached_routing_fields,
                    get_downstream_interface.template operator()<edm_index>(),
                    transaction_id);
            } else {
                execute_chip_unicast_to_local_chip(packet_start, payload_size_bytes, transaction_id, rx_channel_id);
            }
            if constexpr (UPDATE_PKT_HDR_ON_RX_CH) {
                cached_routing_fields.hop_index = cached_routing_fields.branch_east_offset;
            }
            {
                constexpr auto edm_index = get_downstream_edm_interface_index<rx_channel_id, EAST>();
                forward_payload_to_downstream_edm<
                    enable_deadlock_avoidance,
                    vc1_has_different_downstream_dest,
                    false,
                    !UPDATE_PKT_HDR_ON_RX_CH>(
                    packet_start,
                    payload_size_bytes,
                    cached_routing_fields,
                    get_downstream_interface.template operator()<edm_index>(),
                    transaction_id);
            }
            break;
        case LowLatencyMeshRoutingFields::WRITE_AND_FORWARD_SW:
            if constexpr (my_direction == NORTH) {
                if constexpr (UPDATE_PKT_HDR_ON_RX_CH) {
                    cached_routing_fields.value++;
                }
                constexpr auto edm_index = get_downstream_edm_interface_index<rx_channel_id, SOUTH>();
                forward_payload_to_downstream_edm<
                    enable_deadlock_avoidance,
                    vc1_has_different_downstream_dest,
                    false,
                    !UPDATE_PKT_HDR_ON_RX_CH>(
                    packet_start,
                    payload_size_bytes,
                    cached_routing_fields,
                    get_downstream_interface.template operator()<edm_index>(),
                    transaction_id);
            } else {
                execute_chip_unicast_to_local_chip(packet_start, payload_size_bytes, transaction_id, rx_channel_id);
            }
            if constexpr (UPDATE_PKT_HDR_ON_RX_CH) {
                cached_routing_fields.hop_index = cached_routing_fields.branch_west_offset;
            }
            {
                constexpr auto edm_index = get_downstream_edm_interface_index<rx_channel_id, WEST>();
                forward_payload_to_downstream_edm<
                    enable_deadlock_avoidance,
                    vc1_has_different_downstream_dest,
                    false,
                    !UPDATE_PKT_HDR_ON_RX_CH>(
                    packet_start,
                    payload_size_bytes,
                    cached_routing_fields,
                    get_downstream_interface.template operator()<edm_index>(),
                    transaction_id);
            }
            break;
        default: __builtin_unreachable();
    }
}
#endif

template <typename EdmChannelWorkerIFs>
FORCE_INLINE void establish_edm_connection(
    EdmChannelWorkerIFs& local_sender_channel_worker_interface, uint32_t stream_id) {
    local_sender_channel_worker_interface.cache_producer_noc_addr();
}

bool any_sender_channels_active(
    const std::array<uint32_t, NUM_SENDER_CHANNELS>& local_sender_channel_free_slots_stream_ids) {
    for (size_t i = 0; i < NUM_SENDER_CHANNELS; i++) {
        if (get_ptr_val(local_sender_channel_free_slots_stream_ids[i]) !=
            static_cast<int32_t>(SENDER_NUM_BUFFERS_ARRAY[i])) {
            return true;
        }
    }
    return false;
}

template <typename LocalTelemetryT>
FORCE_INLINE void update_telemetry(
    const std::array<uint32_t, NUM_SENDER_CHANNELS>& local_sender_channel_free_slots_stream_ids_ordered,
    bool tx_progress,
    bool rx_progress,
    LocalTelemetryT& local_fabric_telemetry,
    volatile tt_l1_ptr LocalTelemetryT* fabric_telemetry) {
    // Helper to safely write to volatile BandwidthTelemetry destinations without discarding qualifiers
    auto store_bandwidth_telemetry = [](volatile BandwidthTelemetry* dst, const BandwidthTelemetry& src) {
        dst->elapsed_active_cycles.full = src.elapsed_active_cycles.full;
        dst->elapsed_cycles.full = src.elapsed_cycles.full;
        dst->num_words_sent = src.num_words_sent;
        dst->num_packets_sent = src.num_packets_sent;
    };

    bool sender_idle = !any_sender_channels_active(local_sender_channel_free_slots_stream_ids_ordered);
    bool receiver_idle = (get_ptr_val<to_receiver_packets_sent_streams[0]>() == 0);
    if constexpr (enable_deadlock_avoidance && !skip_receiver_channel_1_connection) {
        receiver_idle = receiver_idle && (get_ptr_val<to_receiver_packets_sent_streams[1]>() == 0);
    }

    {  // heartbeat update
        volatile RiscTimestampV2* tx_heartbeat_addr = &fabric_telemetry->dynamic_info.erisc[MY_ERISC_ID].tx_heartbeat;
        volatile RiscTimestampV2* rx_heartbeat_addr = &fabric_telemetry->dynamic_info.erisc[MY_ERISC_ID].rx_heartbeat;
        if (sender_idle || tx_progress) {
            local_fabric_telemetry.dynamic_info.erisc[MY_ERISC_ID].tx_heartbeat.full++;
            tx_heartbeat_addr->full = local_fabric_telemetry.dynamic_info.erisc[MY_ERISC_ID].tx_heartbeat.full;
        }
        if (receiver_idle || rx_progress) {
            local_fabric_telemetry.dynamic_info.erisc[MY_ERISC_ID].rx_heartbeat.full++;
            rx_heartbeat_addr->full = local_fabric_telemetry.dynamic_info.erisc[MY_ERISC_ID].rx_heartbeat.full;
        }
    }

    {  // bandwidth update
        if constexpr (NUM_ACTIVE_ERISCS == 1) {
            store_bandwidth_telemetry(
                &fabric_telemetry->dynamic_info.tx_bandwidth, local_fabric_telemetry.dynamic_info.tx_bandwidth);
            store_bandwidth_telemetry(
                &fabric_telemetry->dynamic_info.rx_bandwidth, local_fabric_telemetry.dynamic_info.rx_bandwidth);
        } else {
            if constexpr (MY_ERISC_ID == 0) {
                store_bandwidth_telemetry(
                    &fabric_telemetry->dynamic_info.tx_bandwidth, local_fabric_telemetry.dynamic_info.tx_bandwidth);
            } else {
                store_bandwidth_telemetry(
                    &fabric_telemetry->dynamic_info.rx_bandwidth, local_fabric_telemetry.dynamic_info.rx_bandwidth);
            }
        }
    }
}

template <typename LocalTelemetryT>
FORCE_INLINE void update_bw_counters(
    volatile tt_l1_ptr PACKET_HEADER_TYPE* packet_header, LocalTelemetryT& local_fabric_telemetry) {
    if constexpr ((NUM_ACTIVE_ERISCS == 1) || (MY_ERISC_ID == 0)) {
        size_t packet_bytes = packet_header->get_payload_size_including_header();
        local_fabric_telemetry.dynamic_info.tx_bandwidth.num_packets_sent++;
        local_fabric_telemetry.dynamic_info.tx_bandwidth.num_words_sent += (packet_bytes + 3) >> 2;
    }
    if constexpr ((NUM_ACTIVE_ERISCS == 1) || (MY_ERISC_ID == 1)) {
        size_t packet_bytes = packet_header->get_payload_size_including_header();
        local_fabric_telemetry.dynamic_info.rx_bandwidth.num_packets_sent++;
        local_fabric_telemetry.dynamic_info.rx_bandwidth.num_words_sent += (packet_bytes + 3) >> 2;
    }
}

template <typename LocalTelemetryT>
FORCE_INLINE void update_bw_cycles(
    uint64_t loop_delta_cycles, bool tx_progress, bool rx_progress, LocalTelemetryT& local_fabric_telemetry) {
    if constexpr ((NUM_ACTIVE_ERISCS == 1) || (MY_ERISC_ID == 0)) {
        local_fabric_telemetry.dynamic_info.tx_bandwidth.elapsed_cycles.full += loop_delta_cycles;
        if (tx_progress) {
            local_fabric_telemetry.dynamic_info.tx_bandwidth.elapsed_active_cycles.full += loop_delta_cycles;
        }
    }
    if constexpr ((NUM_ACTIVE_ERISCS == 1) || (MY_ERISC_ID == 1)) {
        local_fabric_telemetry.dynamic_info.rx_bandwidth.elapsed_cycles.full += loop_delta_cycles;
        if (rx_progress) {
            local_fabric_telemetry.dynamic_info.rx_bandwidth.elapsed_active_cycles.full += loop_delta_cycles;
        }
    }
}

////////////////////////////////////
////////////////////////////////////
//  Main Control Loop
////////////////////////////////////
////////////////////////////////////
template <
    bool enable_packet_header_recording,
    uint8_t sender_channel_index,
    uint8_t to_receiver_pkts_sent_id,
    bool SKIP_CONNECTION_LIVENESS_CHECK,
    typename SenderChannelT,
    typename WorkerInterfaceT,
    typename ReceiverPointersT,
    typename ReceiverChannelT,
    typename LocalTelemetryT>
FORCE_INLINE bool run_sender_channel_step_impl(
    SenderChannelT& local_sender_channel,
    WorkerInterfaceT& local_sender_channel_worker_interface,
    ReceiverPointersT& outbound_to_receiver_channel_pointers,
    ReceiverChannelT& remote_receiver_channel,
    bool& channel_connection_established,
    uint32_t sender_channel_free_slots_stream_id,
    SenderChannelFromReceiverCredits& sender_channel_from_receiver_credits,
    PerfTelemetryRecorder& perf_telemetry_recorder,
    LocalTelemetryT& local_fabric_telemetry) {
    bool progress = false;
    // If the receiver has space, and we have one or more packets unsent from producer, then send one
    // TODO: convert to loop to send multiple packets back to back (or support sending multiple packets in one shot)
    //       when moving to stream regs to manage rd/wr ptrs
    // TODO: update to be stream reg based. Initialize to space available and simply check for non-zero
    bool receiver_has_space_for_packet = outbound_to_receiver_channel_pointers.has_space_for_packet();
    uint32_t free_slots = get_ptr_val(sender_channel_free_slots_stream_id);
    bool has_unsent_packet = free_slots != WorkerInterfaceT::num_buffers;
    bool can_send = receiver_has_space_for_packet && has_unsent_packet;
    if constexpr (!ETH_TXQ_SPIN_WAIT_SEND_NEXT_DATA) {
        can_send = can_send && !internal_::eth_txq_is_busy(sender_txq_id);
    }
    if (can_send) {
        did_something = true;
        progress = true;

        auto* pkt_header = reinterpret_cast<volatile tt_l1_ptr PACKET_HEADER_TYPE*>(
            local_sender_channel.get_cached_next_buffer_slot_addr());
        if constexpr (!UPDATE_PKT_HDR_ON_RX_CH) {
            update_packet_header_before_eth_send<sender_channel_index>(pkt_header);
        }
        send_next_data<sender_channel_index, to_receiver_pkts_sent_id, SKIP_CONNECTION_LIVENESS_CHECK>(
            local_sender_channel,
            local_sender_channel_worker_interface,
            outbound_to_receiver_channel_pointers,
            remote_receiver_channel,
            perf_telemetry_recorder);
        // Update local TX counters: split responsibility in multi-ERISC mode
        if constexpr (ENABLE_FABRIC_TELEMETRY) {
            update_bw_counters(pkt_header, local_fabric_telemetry);
        }
        increment_local_update_ptr_val(sender_channel_free_slots_stream_id, 1);
    }

    // Process COMPLETIONs from receiver
    int32_t completions_since_last_check =
        sender_channel_from_receiver_credits.get_num_unprocessed_completions_from_receiver();
    if (completions_since_last_check) {
        outbound_to_receiver_channel_pointers.num_free_slots += completions_since_last_check;
        sender_channel_from_receiver_credits.increment_num_processed_completions(completions_since_last_check);

        if constexpr (SKIP_CONNECTION_LIVENESS_CHECK) {
            local_sender_channel_worker_interface
                .template notify_persistent_connection_of_free_space<enable_deadlock_avoidance>(
                    completions_since_last_check);
        } else {
            // Connection liveness checks are only done for connections that are not persistent
            // For those connections, it's unsafe to use free-slots counters held in stream registers
            // due to the lack of race avoidant connection protocol. Therefore, we update our read counter
            // instead because these connections will be read/write counter based instead
            local_sender_channel_worker_interface.increment_local_read_counter(completions_since_last_check);
            if (channel_connection_established) {
                local_sender_channel_worker_interface
                    .template notify_worker_of_read_counter_update<enable_read_counter_update_noc_flush>();
            } else {
                local_sender_channel_worker_interface.copy_read_counter_to_worker_location_info();
                // If not connected, we update the read counter in L1 as well so the next connecting worker
                // is more likely to see space available as soon as it tries connecting
            }
        }
    }

    if constexpr (!SKIP_CONNECTION_LIVENESS_CHECK) {
        auto check_connection_status =
            !channel_connection_established || local_sender_channel_worker_interface.has_worker_teardown_request();
        if (check_connection_status) {
            check_worker_connections<MY_ETH_CHANNEL>(
                local_sender_channel_worker_interface,
                channel_connection_established,
                sender_channel_free_slots_stream_id);
        }
    }
    return progress;
};

template <
    bool enable_packet_header_recording,
    uint8_t VC_RECEIVER_CHANNEL,
    uint8_t sender_channel_index,
    typename EthSenderChannels,
    typename EdmChannelWorkerIFs,
    typename RemoteEthReceiverChannels,
    typename ReceiverPointersT,
    size_t NUM_SENDER_CHANNELS,
    typename LocalTelemetryT>
FORCE_INLINE bool run_sender_channel_step(
    EthSenderChannels& local_sender_channels,
    EdmChannelWorkerIFs& local_sender_channel_worker_interfaces,
    ReceiverPointersT& outbound_to_receiver_channel_pointers,
    RemoteEthReceiverChannels& remote_receiver_channels,
    std::array<bool, NUM_SENDER_CHANNELS>& channel_connection_established,
    std::array<uint32_t, NUM_SENDER_CHANNELS>& local_sender_channel_free_slots_stream_ids,
    std::array<SenderChannelFromReceiverCredits, NUM_SENDER_CHANNELS>& sender_channel_from_receiver_credits,
    PerfTelemetryRecorder& perf_telemetry_recorder,
    LocalTelemetryT& local_fabric_telemetry) {
    if constexpr (is_sender_channel_serviced[sender_channel_index]) {
        // the cache is invalidated here because the channel will read some
        // L1 locations to see if it can make progress
        invalidate_l1_cache();
        return run_sender_channel_step_impl<
            enable_packet_header_recording,
            sender_channel_index,
            to_receiver_packets_sent_streams[VC_RECEIVER_CHANNEL],
            sender_ch_live_check_skip[sender_channel_index]>(
            local_sender_channels.template get<sender_channel_index>(),
            local_sender_channel_worker_interfaces.template get<sender_channel_index>(),
            outbound_to_receiver_channel_pointers,
            remote_receiver_channels.template get<VC_RECEIVER_CHANNEL>(),
            channel_connection_established[sender_channel_index],
            local_sender_channel_free_slots_stream_ids[sender_channel_index],
            sender_channel_from_receiver_credits[sender_channel_index],
            perf_telemetry_recorder,
            local_fabric_telemetry);
    }
    return false;
}

template <
    uint8_t receiver_channel,
    uint8_t to_receiver_pkts_sent_id,
    typename WriteTridTracker,
    typename ReceiverChannelBufferT,
    typename ReceiverChannelPointersT,
    typename DownstreamSenderVC0T,
    typename DownstreamSenderVC1T,
    typename LocalTelemetryT>
FORCE_INLINE bool run_receiver_channel_step_impl(
    ReceiverChannelBufferT& local_receiver_channel,
    std::array<DownstreamSenderVC0T, NUM_DOWNSTREAM_SENDERS_VC0>& downstream_edm_interfaces_vc0,
    DownstreamSenderVC1T& downstream_edm_interface_vc1,
    ReceiverChannelPointersT& receiver_channel_pointers,
    WriteTridTracker& receiver_channel_trid_tracker,
    std::array<uint8_t, num_eth_ports>& port_direction_table,
    ReceiverChannelResponseCreditSender& receiver_channel_response_credit_sender,
<<<<<<< HEAD
    const tt::tt_fabric::tensix_routing_l1_info_t& routing_table,
    LocalTelemetryT& local_fabric_telemetry) {
    bool progress = false;
=======
    const tt::tt_fabric::routing_l1_info_t& routing_table) {
>>>>>>> b3317efc
    auto& wr_sent_counter = receiver_channel_pointers.wr_sent_counter;
    bool unwritten_packets = get_ptr_val<to_receiver_pkts_sent_id>() != 0;

    // Code profiling timer for receiver channel forward
    NamedProfiler<CodeProfilingTimerType::RECEIVER_CHANNEL_FORWARD, code_profiling_enabled_timers_bitfield, code_profiling_buffer_base_addr> receiver_forward_timer;
    receiver_forward_timer.set_should_dump(unwritten_packets);
    receiver_forward_timer.open();

    if (unwritten_packets) {
        invalidate_l1_cache();
        auto receiver_buffer_index = wr_sent_counter.get_buffer_index();
        tt_l1_ptr PACKET_HEADER_TYPE* packet_header = const_cast<PACKET_HEADER_TYPE*>(
            local_receiver_channel.template get_packet_header<PACKET_HEADER_TYPE>(receiver_buffer_index));

        ROUTING_FIELDS_TYPE cached_routing_fields;
#if !defined(FABRIC_2D) || !defined(DYNAMIC_ROUTING_ENABLED)
        cached_routing_fields = packet_header->routing_fields;
#endif
        if constexpr (!skip_src_ch_id_update) {
            receiver_channel_pointers.set_src_chan_id(receiver_buffer_index, packet_header->src_ch_id);
        }
        uint32_t hop_cmd;
        bool can_send_to_all_local_chip_receivers;
        if constexpr (is_2d_fabric) {
            // read in the hop command from route buffer.
            // Hop command is 4 bits. Each of the 4 bits signal one of the 4 possible outcomes for a packet.
            // [0]->Forward East
            // [1]->Forward West
            // [2]->Forward North
            // [3]->Forward South
            // The hop command (4-bits) gets decoded as a local write and/or forward to the "other" 3 directions.
            // Other 3 directions depend on the direction of fabric router.
            // For example, a router that is connected West can write locally or forard East, North or South.
            // A local write is encoded by setting the bit corresponding to fabric router's own direction to 1.
            // For a West facing fabric router:
            //  - Hop command of [0010] instructs fabric router to write the packet locally.
            //  - Hop command of [0011] instructs fabric router to write the packet locally AND forward East (a line
            //  mcast)
#if defined(FABRIC_2D)
            // need this ifdef since the packet header for 1D does not have router_buffer field in it.
            hop_cmd = get_cmd_with_mesh_boundary_adjustment(packet_header, cached_routing_fields, routing_table);
            can_send_to_all_local_chip_receivers = can_forward_packet_completely<receiver_channel>(
                hop_cmd, downstream_edm_interfaces_vc0, downstream_edm_interface_vc1);
#endif
        } else {
#ifndef FABRIC_2D
            if constexpr (receiver_channel == 0) {
                can_send_to_all_local_chip_receivers = can_forward_packet_completely(
                    cached_routing_fields, downstream_edm_interfaces_vc0[receiver_channel]);
            } else {
                can_send_to_all_local_chip_receivers =
                    can_forward_packet_completely(cached_routing_fields, downstream_edm_interface_vc1);
            }
#endif
        }
        if constexpr (enable_trid_flush_check_on_noc_txn) {
            bool trid_flushed = receiver_channel_trid_tracker.transaction_flushed(receiver_buffer_index);
            can_send_to_all_local_chip_receivers &= trid_flushed;
        }
        if (can_send_to_all_local_chip_receivers) {
            did_something = true;
            progress = true;
            // Count RX bytes/packets (header + payload) when consuming a packet from receiver buffer
            if constexpr (ENABLE_FABRIC_TELEMETRY) {
                update_bw_counters(packet_header, local_fabric_telemetry);
            }
            uint8_t trid = receiver_channel_trid_tracker.update_buffer_slot_to_next_trid_and_advance_trid_counter(
                receiver_buffer_index);
            if constexpr (is_2d_fabric) {
#if defined(FABRIC_2D)
                receiver_forward_packet<receiver_channel>(
                    packet_header,
                    cached_routing_fields,
                    downstream_edm_interfaces_vc0,
                    downstream_edm_interface_vc1,
                    trid,
                    hop_cmd);
#endif
            } else {
#ifndef FABRIC_2D
                if constexpr (receiver_channel == 0) {
                    receiver_forward_packet<receiver_channel>(
                        packet_header, cached_routing_fields, downstream_edm_interfaces_vc0[0], trid);
                } else {
                    receiver_forward_packet<receiver_channel>(
                        packet_header, cached_routing_fields, downstream_edm_interface_vc1, trid);
                }
#endif
            }
            wr_sent_counter.increment();
            // decrement the to_receiver_pkts_sent_id stream register by 1 since current packet has been processed.
            increment_local_update_ptr_val<to_receiver_pkts_sent_id>(-1);
        }
    }

    // Close the code profiling timer
    receiver_forward_timer.close();

    if constexpr (!fuse_receiver_flush_and_completion_ptr) {
        auto& wr_flush_counter = receiver_channel_pointers.wr_flush_counter;
        bool unflushed_writes = !wr_flush_counter.is_caught_up_to(wr_sent_counter);
        if (unflushed_writes) {
            auto receiver_buffer_index = wr_flush_counter.get_buffer_index();
            bool next_trid_flushed = receiver_channel_trid_tracker.transaction_flushed(receiver_buffer_index);
            if (next_trid_flushed) {
                wr_flush_counter.increment();
                receiver_channel_trid_tracker.clear_trid_at_buffer_slot(receiver_buffer_index);
            }
        }

        auto& completion_counter = receiver_channel_pointers.completion_counter;
        bool unsent_completions = !completion_counter.is_caught_up_to(completion_counter, wr_flush_counter);
        if constexpr (!ETH_TXQ_SPIN_WAIT_RECEIVER_SEND_COMPLETION_ACK) {
            unsent_completions = unsent_completions && !internal_::eth_txq_is_busy(receiver_txq_id);
        }
        if (unsent_completions) {
            // completion ptr incremented in callee
            auto receiver_buffer_index = wr_flush_counter.get_buffer_index();
            receiver_send_completion_ack<ETH_TXQ_SPIN_WAIT_RECEIVER_SEND_COMPLETION_ACK>(
                receiver_channel_response_credit_sender,
                receiver_channel_pointers.get_src_chan_id(receiver_buffer_index));
            completion_counter.increment();
        }
    } else {
        // flush and completion are fused, so we only need to update one of the counters
        // update completion since other parts of the code check against completion
        auto& completion_counter = receiver_channel_pointers.completion_counter;
        // Currently unclear if it's better to loop here or not...
        bool unflushed_writes = !completion_counter.is_caught_up_to(wr_sent_counter);
        auto receiver_buffer_index = completion_counter.get_buffer_index();
        bool next_trid_flushed = receiver_channel_trid_tracker.transaction_flushed(receiver_buffer_index);
        bool can_send_completion = unflushed_writes && next_trid_flushed;
        if constexpr (!ETH_TXQ_SPIN_WAIT_RECEIVER_SEND_COMPLETION_ACK) {
            can_send_completion = can_send_completion && !internal_::eth_txq_is_busy(receiver_txq_id);
        }
        if (can_send_completion) {
            uint8_t src_ch_id;
            if constexpr (skip_src_ch_id_update) {
                src_ch_id = receiver_channel_pointers.get_src_chan_id();
            } else {
                src_ch_id = receiver_channel_pointers.get_src_chan_id(receiver_buffer_index);
            }
            receiver_send_completion_ack<ETH_TXQ_SPIN_WAIT_RECEIVER_SEND_COMPLETION_ACK>(
                receiver_channel_response_credit_sender, src_ch_id);
            receiver_channel_trid_tracker.clear_trid_at_buffer_slot(receiver_buffer_index);
            completion_counter.increment();
        }
    }
    return progress;
};

template <
    uint8_t receiver_channel,
    typename DownstreamSenderVC0T,
    typename DownstreamSenderVC1T,
    typename EthReceiverChannels,
    typename WriteTridTracker,
    typename ReceiverChannelPointersT,
    typename LocalTelemetryT>
FORCE_INLINE bool run_receiver_channel_step(
    EthReceiverChannels& local_receiver_channels,
    std::array<DownstreamSenderVC0T, NUM_DOWNSTREAM_SENDERS_VC0>& downstream_edm_interfaces_vc0,
    DownstreamSenderVC1T& downstream_edm_interface_vc1,
    ReceiverChannelPointersT& receiver_channel_pointers,
    WriteTridTracker& receiver_channel_trid_tracker,
    std::array<uint8_t, num_eth_ports>& port_direction_table,
    std::array<ReceiverChannelResponseCreditSender, NUM_RECEIVER_CHANNELS>& receiver_channel_response_credit_senders,
<<<<<<< HEAD
    const tt::tt_fabric::tensix_routing_l1_info_t& routing_table,
    LocalTelemetryT& local_fabric_telemetry) {
=======
    const tt::tt_fabric::routing_l1_info_t& routing_table) {
>>>>>>> b3317efc
    if constexpr (is_receiver_channel_serviced[receiver_channel]) {
        invalidate_l1_cache();
        return run_receiver_channel_step_impl<
            receiver_channel,
            to_receiver_packets_sent_streams[receiver_channel],
            WriteTridTracker,
            decltype(local_receiver_channels.template get<receiver_channel>()),
            ReceiverChannelPointersT,
            DownstreamSenderVC0T,
            DownstreamSenderVC1T>(
            local_receiver_channels.template get<receiver_channel>(),
            downstream_edm_interfaces_vc0,
            downstream_edm_interface_vc1,
            receiver_channel_pointers,
            receiver_channel_trid_tracker,
            port_direction_table,
            receiver_channel_response_credit_senders[receiver_channel],
            routing_table,
            local_fabric_telemetry);
    }
}

/*
 * Main control loop for fabric EDM. Run indefinitely until a termination signal is received
 *
 * Every loop iteration visit a sender channel and the receiver channel. Switch between sender
 * channels every iteration unless it is unsafe/undesirable to do so (e.g. for performance reasons).
 */
template <
    bool enable_packet_header_recording,
    size_t NUM_RECEIVER_CHANNELS,
    typename DownstreamSenderVC0T,
    typename DownstreamSenderVC1T,
    size_t NUM_SENDER_CHANNELS,
    typename EthSenderChannels,
    typename EthReceiverChannels,
    typename RemoteEthReceiverChannels,
    typename EdmChannelWorkerIFs,
    typename TransactionIdTrackerCH0,
    typename TransactionIdTrackerCH1>
FORCE_INLINE void run_fabric_edm_main_loop(
    EthReceiverChannels& local_receiver_channels,
    EthSenderChannels& local_sender_channels,
    EdmChannelWorkerIFs& local_sender_channel_worker_interfaces,
    std::array<DownstreamSenderVC0T, NUM_DOWNSTREAM_SENDERS_VC0>& downstream_edm_noc_interfaces_vc0,
    DownstreamSenderVC1T& downstream_edm_noc_interface_vc1,
    RemoteEthReceiverChannels& remote_receiver_channels,
    volatile tt::tt_fabric::TerminationSignal* termination_signal_ptr,
    TransactionIdTrackerCH0& receiver_channel_0_trid_tracker,
    TransactionIdTrackerCH1& receiver_channel_1_trid_tracker,
    std::array<uint8_t, num_eth_ports>& port_direction_table,
    std::array<uint32_t, NUM_SENDER_CHANNELS>& local_sender_channel_free_slots_stream_ids) {
    size_t did_nothing_count = 0;
    using FabricTelemetryT = FabricTelemetry;
    FabricTelemetryT local_fabric_telemetry{};
    auto fabric_telemetry = reinterpret_cast<volatile FabricTelemetryT*>(MEM_AERISC_FABRIC_TELEMETRY_BASE);
    *termination_signal_ptr = tt::tt_fabric::TerminationSignal::KEEP_RUNNING;

    const auto* routing_table_l1 = reinterpret_cast<tt_l1_ptr tt::tt_fabric::routing_l1_info_t*>(ROUTING_TABLE_BASE);
    tt::tt_fabric::routing_l1_info_t routing_table = *routing_table_l1;

    // May want to promote to part of the handshake but for now we just initialize in this standalone way
    // TODO: flatten all of these arrays into a single object (one array lookup) OR
    //       (probably better) pack most of these into single words (e.g. we could hold a read, write, and ackptr in a
    //       single word) this way - especially if power of 2 wraps, we can handle both channels literally at once with
    //       math ops on single individual words (or half words)
    auto outbound_to_receiver_channel_pointers =
        ChannelPointersTuple<OutboundReceiverChannelPointers, REMOTE_RECEIVER_NUM_BUFFERS_ARRAY>::make();
    // Workaround the perf regression in RingAsLinear test.
    auto outbound_to_receiver_channel_pointer_ch0 =
        outbound_to_receiver_channel_pointers.template get<VC0_RECEIVER_CHANNEL>();
    auto outbound_to_receiver_channel_pointer_ch1 =
        outbound_to_receiver_channel_pointers.template get<NUM_RECEIVER_CHANNELS - 1>();

    auto receiver_channel_pointers = ChannelPointersTuple<ReceiverChannelPointers, RECEIVER_NUM_BUFFERS_ARRAY>::make();
    // Workaround the perf regression in RingAsLinear test.
    auto receiver_channel_pointers_ch0 = receiver_channel_pointers.template get<0>();
    auto receiver_channel_pointers_ch1 = receiver_channel_pointers.template get<NUM_RECEIVER_CHANNELS - 1>();
    receiver_channel_pointers_ch0.reset();
    receiver_channel_pointers_ch1.reset();
    if constexpr (skip_src_ch_id_update) {
        receiver_channel_pointers_ch0.set_src_chan_id(BufferIndex{0}, remote_worker_sender_channel);
        receiver_channel_pointers_ch1.set_src_chan_id(BufferIndex{0}, remote_vc1_sender_channel);
    }

    std::array<bool, NUM_SENDER_CHANNELS> channel_connection_established =
        initialize_array<NUM_SENDER_CHANNELS, bool, false>();

    PerfTelemetryRecorder inner_loop_perf_telemetry_collector = build_perf_telemetry_recorder<perf_telemetry_mode>();
    auto local_perf_telemetry_buffer =
        build_perf_telemetry_buffer(reinterpret_cast<uint32_t*>(perf_telemetry_buffer_addr));

    auto receiver_channel_response_credit_senders =
        init_receiver_channel_response_credit_senders<NUM_RECEIVER_CHANNELS>();
    auto sender_channel_from_receiver_credits =
        init_sender_channel_from_receiver_credits_flow_controllers<NUM_SENDER_CHANNELS>();
    // This value defines the number of loop iterations we perform of the main control sequence before exiting
    // to check for termination and context switch. Removing the these checks from the inner loop can drastically
    // improve performance. The value of 32 was chosen somewhat empirically and then raised up slightly.

    uint64_t loop_start_cycles;
    while (!got_immediate_termination_signal(termination_signal_ptr)) {
        did_something = false;

        uint32_t tx_progress = 0;
        uint32_t rx_progress = 0;
        if constexpr (ENABLE_FABRIC_TELEMETRY) {
            loop_start_cycles = get_timestamp();
        }

        if constexpr (is_sender_channel_serviced[0]) {
            open_perf_recording_window(inner_loop_perf_telemetry_collector);
        }

        for (size_t i = 0; i < iterations_between_ctx_switch_and_teardown_checks; i++) {
            invalidate_l1_cache();
            // Capture these to see if we made progress

            // There are some cases, mainly for performance, where we don't want to switch between sender channels
            // so we interoduce this to provide finer grain control over when we disable the automatic switching
            tx_progress |= run_sender_channel_step<enable_packet_header_recording, VC0_RECEIVER_CHANNEL, 0>(
                local_sender_channels,
                local_sender_channel_worker_interfaces,
                outbound_to_receiver_channel_pointer_ch0,
                remote_receiver_channels,
                channel_connection_established,
                local_sender_channel_free_slots_stream_ids,
                sender_channel_from_receiver_credits,
                inner_loop_perf_telemetry_collector,
                local_fabric_telemetry);
            if constexpr (!dateline_connection) {
                rx_progress |= run_receiver_channel_step<0, DownstreamSenderVC0T, DownstreamSenderVC1T>(
                    local_receiver_channels,
                    downstream_edm_noc_interfaces_vc0,
                    downstream_edm_noc_interface_vc1,
                    receiver_channel_pointers_ch0,
                    receiver_channel_0_trid_tracker,
                    port_direction_table,
                    receiver_channel_response_credit_senders,
                    routing_table,
                    local_fabric_telemetry);
            }
            if constexpr (enable_deadlock_avoidance && !skip_receiver_channel_1_connection) {
                rx_progress |= run_receiver_channel_step<1, DownstreamSenderVC0T, DownstreamSenderVC1T>(
                    local_receiver_channels,
                    downstream_edm_noc_interfaces_vc0,
                    downstream_edm_noc_interface_vc1,
                    receiver_channel_pointers_ch1,
                    receiver_channel_1_trid_tracker,
                    port_direction_table,
                    receiver_channel_response_credit_senders,
                    routing_table,
                    local_fabric_telemetry);
            }

            if constexpr (is_sender_channel_serviced[1] && !skip_sender_channel_1_connection) {
                tx_progress |= run_sender_channel_step<enable_packet_header_recording, VC0_RECEIVER_CHANNEL, 1>(
                    local_sender_channels,
                    local_sender_channel_worker_interfaces,
                    outbound_to_receiver_channel_pointer_ch0,
                    remote_receiver_channels,
                    channel_connection_established,
                    local_sender_channel_free_slots_stream_ids,
                    sender_channel_from_receiver_credits,
                    inner_loop_perf_telemetry_collector,
                    local_fabric_telemetry);
            }
            if constexpr (is_2d_fabric) {
                tx_progress |= run_sender_channel_step<enable_packet_header_recording, VC0_RECEIVER_CHANNEL, 2>(
                    local_sender_channels,
                    local_sender_channel_worker_interfaces,
                    outbound_to_receiver_channel_pointer_ch0,
                    remote_receiver_channels,
                    channel_connection_established,
                    local_sender_channel_free_slots_stream_ids,
                    sender_channel_from_receiver_credits,
                    inner_loop_perf_telemetry_collector,
                    local_fabric_telemetry);
                tx_progress |= run_sender_channel_step<enable_packet_header_recording, VC0_RECEIVER_CHANNEL, 3>(
                    local_sender_channels,
                    local_sender_channel_worker_interfaces,
                    outbound_to_receiver_channel_pointer_ch0,
                    remote_receiver_channels,
                    channel_connection_established,
                    local_sender_channel_free_slots_stream_ids,
                    sender_channel_from_receiver_credits,
                    inner_loop_perf_telemetry_collector,
                    local_fabric_telemetry);
            }
            if constexpr (enable_deadlock_avoidance && !dateline_connection && !skip_sender_vc1_channel_connection) {
                tx_progress |= run_sender_channel_step<
                    enable_packet_header_recording,
                    VC1_RECEIVER_CHANNEL,
                    NUM_SENDER_CHANNELS - 1>(
                    local_sender_channels,
                    local_sender_channel_worker_interfaces,
                    outbound_to_receiver_channel_pointer_ch1,
                    remote_receiver_channels,
                    channel_connection_established,
                    local_sender_channel_free_slots_stream_ids,
                    sender_channel_from_receiver_credits,
                    inner_loop_perf_telemetry_collector,
                    local_fabric_telemetry);
            }
        }

        // Compute idle conditions and update heartbeats in one helper
        if constexpr (ENABLE_FABRIC_TELEMETRY) {
            uint64_t loop_end_cycles = get_timestamp();
            uint64_t loop_delta_cycles = loop_end_cycles - loop_start_cycles;
            update_bw_cycles(loop_delta_cycles, tx_progress, rx_progress, local_fabric_telemetry);
            update_telemetry(
                local_sender_channel_free_slots_stream_ids,
                tx_progress,
                rx_progress,
                local_fabric_telemetry,
                fabric_telemetry);
        }

        if constexpr (enable_context_switch) {
            // shouldn't do noc counter sync since we are not incrementing them
            if constexpr (IDLE_CONTEXT_SWITCHING) {
                if (did_something) {
                    did_nothing_count = 0;
                } else {
                    if (did_nothing_count++ > SWITCH_INTERVAL) {
                        did_nothing_count = 0;
                        run_routing_without_noc_sync();
                    }
                }
            } else {
                if (did_nothing_count++ > SWITCH_INTERVAL) {
                    did_nothing_count = 0;
                    run_routing_without_noc_sync();
                }
            }
        }

        if constexpr (is_sender_channel_serviced[0]) {
            close_perf_recording_window(inner_loop_perf_telemetry_collector);
            if constexpr (perf_telemetry_mode != PerfTelemetryRecorderType::NONE) {
                if (captured_an_event(inner_loop_perf_telemetry_collector) ||
                    any_sender_channels_active(local_sender_channel_free_slots_stream_ids)) {
                    write_perf_recording_window_results(
                        inner_loop_perf_telemetry_collector, local_perf_telemetry_buffer);
                }
            }
        }
    }
}

template <typename EdmChannelWorkerIFs>
void
#ifdef FABRIC_2D
    __attribute__((noinline))
#endif
    wait_for_static_connection_to_ready(
        EdmChannelWorkerIFs& local_sender_channel_worker_interfaces,
        std::array<uint32_t, NUM_SENDER_CHANNELS>& local_sender_channel_free_slots_stream_ids) {
    auto establish_static_connection_from_receiver_side = [&](auto& interface, size_t sender_channel_idx) {
        if (!sender_ch_live_check_skip[sender_channel_idx]) {
            return;
        }
        while (!connect_is_requested(*interface.connection_live_semaphore)) {
            invalidate_l1_cache();
        }
        establish_edm_connection(interface, local_sender_channel_free_slots_stream_ids[sender_channel_idx]);
    };
    if constexpr (multi_txq_enabled) {
        tuple_for_each_constexpr(
            local_sender_channel_worker_interfaces.channel_worker_interfaces, [&](auto& interface, auto idx) {
                if constexpr (is_sender_channel_serviced[idx]) {
                    establish_static_connection_from_receiver_side(interface, idx);
                }
            });
    } else {
        // Very slight performance regression on WH if we commonize to the above path, so we preserve this path
        // too
        tuple_for_each(
            local_sender_channel_worker_interfaces.channel_worker_interfaces,
            [&](auto& interface, size_t idx) { establish_static_connection_from_receiver_side(interface, idx); });
    }
}

// Returns the number of starting credits for the specified sender channel `i`
// Generally, we will always start with `SENDER_NUM_BUFFERS` of credits,
// except for channels which service transient/worker connections. Those
// sender channels use counter based credit schemes so they are initialized
// to 0.
template <size_t i>
constexpr size_t get_credits_init_val() {
    return i == 0 ? 0 : SENDER_NUM_BUFFERS_ARRAY[i];
};

template <size_t NUM_SENDER_CHANNELS, typename EdmChannelWorkerIFs>
void
#ifdef FABRIC_2D
    __attribute__((noinline))
#endif
    init_local_sender_channel_worker_interfaces(
        std::array<size_t, NUM_SENDER_CHANNELS>& local_sender_connection_live_semaphore_addresses,
        std::array<size_t, NUM_SENDER_CHANNELS>& local_sender_connection_info_addresses,
        EdmChannelWorkerIFs& local_sender_channel_worker_interfaces) {
    // manual unrol because previously, going from having this in a loop to unrolling this would
    // lead to a performance regression. Having these unrolled is needed to enable some performance optimizations
    // because setup will differ in that each will be a different type. Keeping them unrolled here let's us
    // stay safe from perf regression due to weirdness of codegen.
    {
        auto connection_live_semaphore_ptr =
            reinterpret_cast<volatile tt_l1_ptr uint32_t* const>(local_sender_connection_live_semaphore_addresses[0]);
        auto connection_worker_info_ptr = reinterpret_cast<volatile tt::tt_fabric::EDMChannelWorkerLocationInfo*>(
            local_sender_connection_info_addresses[0]);
        new (&local_sender_channel_worker_interfaces.template get<0>()) tt::tt_fabric::
            StaticSizedSenderChannelWorkerInterface<tt::tt_fabric::worker_handshake_noc, SENDER_NUM_BUFFERS_ARRAY[0]>(
                connection_worker_info_ptr,
                0,  // Not used for credits.
                reinterpret_cast<volatile tt_l1_ptr uint32_t* const>(connection_live_semaphore_ptr),
                sender_channel_ack_cmd_buf_ids[0],
                get_credits_init_val<0>(),
                notify_worker_of_read_counter_update_src_address);
    }
    {
        auto connection_live_semaphore_ptr =
            reinterpret_cast<volatile tt_l1_ptr uint32_t* const>(local_sender_connection_live_semaphore_addresses[1]);
        auto connection_worker_info_ptr = reinterpret_cast<volatile tt::tt_fabric::EDMChannelWorkerLocationInfo*>(
            local_sender_connection_info_addresses[1]);
        new (&local_sender_channel_worker_interfaces.template get<1>()) tt::tt_fabric::
            StaticSizedSenderChannelWorkerInterface<tt::tt_fabric::worker_handshake_noc, SENDER_NUM_BUFFERS_ARRAY[1]>(
                connection_worker_info_ptr,
                0,  // Not used for credits.
                reinterpret_cast<volatile tt_l1_ptr uint32_t* const>(connection_live_semaphore_ptr),
                sender_channel_ack_cmd_buf_ids[1],
                get_credits_init_val<1>(),
                notify_worker_of_read_counter_update_src_address);
    }
#ifdef FABRIC_2D
    {
        auto connection_live_semaphore_ptr =
            reinterpret_cast<volatile tt_l1_ptr uint32_t* const>(local_sender_connection_live_semaphore_addresses[2]);
        auto connection_worker_info_ptr = reinterpret_cast<volatile tt::tt_fabric::EDMChannelWorkerLocationInfo*>(
            local_sender_connection_info_addresses[2]);
        new (&local_sender_channel_worker_interfaces.template get<2>()) tt::tt_fabric::
            StaticSizedSenderChannelWorkerInterface<tt::tt_fabric::worker_handshake_noc, SENDER_NUM_BUFFERS_ARRAY[2]>(
                connection_worker_info_ptr,
                0,  // Not used for credits.
                reinterpret_cast<volatile tt_l1_ptr uint32_t* const>(connection_live_semaphore_ptr),
                sender_channel_ack_cmd_buf_ids[2],
                get_credits_init_val<2>(),
                notify_worker_of_read_counter_update_src_address);
    }
    {
        auto connection_live_semaphore_ptr =
            reinterpret_cast<volatile tt_l1_ptr uint32_t* const>(local_sender_connection_live_semaphore_addresses[3]);
        auto connection_worker_info_ptr = reinterpret_cast<volatile tt::tt_fabric::EDMChannelWorkerLocationInfo*>(
            local_sender_connection_info_addresses[3]);
        new (&local_sender_channel_worker_interfaces.template get<3>()) tt::tt_fabric::
            StaticSizedSenderChannelWorkerInterface<tt::tt_fabric::worker_handshake_noc, SENDER_NUM_BUFFERS_ARRAY[3]>(
                connection_worker_info_ptr,
                0,  // Not used for credits.
                reinterpret_cast<volatile tt_l1_ptr uint32_t* const>(connection_live_semaphore_ptr),
                sender_channel_ack_cmd_buf_ids[3],
                get_credits_init_val<3>(),
                notify_worker_of_read_counter_update_src_address);
    }
#endif
    if constexpr (NUM_SENDER_CHANNELS == 3 || NUM_SENDER_CHANNELS == 5) {
        {
            static_assert(NUM_SENDER_CHANNELS > VC1_SENDER_CHANNEL);
            auto connection_live_semaphore_ptr = reinterpret_cast<volatile tt_l1_ptr uint32_t* const>(
                local_sender_connection_live_semaphore_addresses[VC1_SENDER_CHANNEL]);
            auto connection_worker_info_ptr = reinterpret_cast<volatile tt::tt_fabric::EDMChannelWorkerLocationInfo*>(
                local_sender_connection_info_addresses[VC1_SENDER_CHANNEL]);
            new (&local_sender_channel_worker_interfaces.template get<VC1_SENDER_CHANNEL>())
                tt::tt_fabric::StaticSizedSenderChannelWorkerInterface<
                    tt::tt_fabric::worker_handshake_noc,
                    SENDER_NUM_BUFFERS_ARRAY[VC1_SENDER_CHANNEL]>(
                    connection_worker_info_ptr,
                    0,  // Not used for credits.
                    reinterpret_cast<volatile tt_l1_ptr uint32_t* const>(connection_live_semaphore_ptr),
                    sender_channel_ack_cmd_buf_ids[VC1_SENDER_CHANNEL],
                    get_credits_init_val<VC1_SENDER_CHANNEL>(),
                    notify_worker_of_read_counter_update_src_address);
        }
    }
}

// copy the sender_channel_free_slots_stream_ids (in L1) to local memory for performance.
void populate_local_sender_channel_free_slots_stream_id_ordered_map(
    uint32_t has_downstream_edm_vc0_buffer_connection,
    std::array<uint32_t, NUM_SENDER_CHANNELS>& local_sender_channel_free_slots_stream_ids) {
    for (size_t i = 0; i < NUM_SENDER_CHANNELS; i++) {
        local_sender_channel_free_slots_stream_ids[i] = sender_channel_free_slots_stream_ids[i];
    }
}

constexpr bool IS_TEARDOWN_MASTER() { return MY_ERISC_ID == 0; }

void wait_for_other_local_erisc() {
    constexpr uint32_t multi_erisc_sync_start_value = 0x0fed;
    constexpr uint32_t multi_erisc_sync_step2_value = 0x1bad;
    if constexpr (IS_TEARDOWN_MASTER()) {
        write_stream_scratch_register<MULTI_RISC_TEARDOWN_SYNC_STREAM_ID>(multi_erisc_sync_start_value);
        while ((read_stream_scratch_register<MULTI_RISC_TEARDOWN_SYNC_STREAM_ID>() & 0x1FFF) !=
               multi_erisc_sync_step2_value) {
            invalidate_l1_cache();
        }
        write_stream_scratch_register<MULTI_RISC_TEARDOWN_SYNC_STREAM_ID>(0);
    } else {
        while ((read_stream_scratch_register<MULTI_RISC_TEARDOWN_SYNC_STREAM_ID>() & 0x1FFF) !=
               multi_erisc_sync_start_value) {
            invalidate_l1_cache();
        }
        write_stream_scratch_register<MULTI_RISC_TEARDOWN_SYNC_STREAM_ID>(multi_erisc_sync_step2_value);
    }
}

FORCE_INLINE void teardown(
    volatile tt_l1_ptr tt::tt_fabric::TerminationSignal* termination_signal_ptr,
    volatile tt_l1_ptr tt::tt_fabric::EDMStatus* edm_status_ptr,
    WriteTransactionIdTracker<
        RECEIVER_NUM_BUFFERS_ARRAY[0],
        NUM_TRANSACTION_IDS,
        0,
        edm_to_local_chip_noc,
        edm_to_downstream_noc> receiver_channel_0_trid_tracker,
    WriteTransactionIdTracker<
        RECEIVER_NUM_BUFFERS_ARRAY[NUM_RECEIVER_CHANNELS - 1],
        NUM_TRANSACTION_IDS,
        NUM_TRANSACTION_IDS,
        edm_to_local_chip_noc,
        edm_to_downstream_noc> receiver_channel_1_trid_tracker) {
    if constexpr (NUM_ACTIVE_ERISCS > 1) {
        wait_for_other_local_erisc();
    }
    if constexpr (is_receiver_channel_serviced[0]) {
        receiver_channel_0_trid_tracker.all_buffer_slot_transactions_acked();
    }
    if constexpr (is_receiver_channel_serviced[1]) {
        receiver_channel_1_trid_tracker.all_buffer_slot_transactions_acked();
    }

    // at minimum, the below call must be updated because in dynamic noc mode, the counters would be shared, so you'd
    // want a sync before this and coordination about which erisc should do the reset (only one of them should do it)
    static_assert(
        noc_mode != DM_DYNAMIC_NOC,
        "The fabric router implementation doesn't support dynamic noc mode. The implementation must be updated to "
        "support this");
    // re-init the noc counters as the noc api used is not incrementing them
    ncrisc_noc_counters_init();

    if constexpr (NUM_ACTIVE_ERISCS > 1) {
        wait_for_other_local_erisc();
    }
    if constexpr (wait_for_host_signal) {
        if constexpr (is_local_handshake_master) {
            notify_subordinate_routers(
                edm_channels_mask,
                local_handshake_master_eth_chan,
                (uint32_t)termination_signal_ptr,
                *termination_signal_ptr);
        }
    }

    // write barrier should be coordinated for dynamic noc mode. Safest is probably to do a `wait_for_other_local_erisc`
    // followed by master core doing barrier
    static_assert(noc_mode != DM_DYNAMIC_NOC, "Update here when enabling dynamic noc mode");
    noc_async_write_barrier();
    noc_async_atomic_barrier();

    if constexpr (NUM_ACTIVE_ERISCS > 1) {
        wait_for_other_local_erisc();
    }
    if constexpr (IS_TEARDOWN_MASTER()) {
        *edm_status_ptr = tt::tt_fabric::EDMStatus::TERMINATED;
    }
}

void initialize_state_for_txq1_active_mode() {
    eth_enable_packet_mode(receiver_txq_id);
    for (size_t i = 0; i < NUM_RECEIVER_CHANNELS; i++) {
        reinterpret_cast<volatile uint32_t*>(local_receiver_ack_counters_base_address)[i] = 0;
        reinterpret_cast<volatile uint32_t*>(local_receiver_completion_counters_base_address)[i] = 0;
    }
    eth_txq_reg_write(receiver_txq_id, ETH_TXQ_DATA_PACKET_ACCEPT_AHEAD, DEFAULT_NUM_ETH_TXQ_DATA_PACKET_ACCEPT_AHEAD);
}
void initialize_state_for_txq1_active_mode_sender_side() {
    for (size_t i = 0; i < NUM_SENDER_CHANNELS; i++) {
        reinterpret_cast<volatile uint32_t*>(to_sender_remote_ack_counters_base_address)[i] = 0;
        reinterpret_cast<volatile uint32_t*>(to_sender_remote_completion_counters_base_address)[i] = 0;
    }
}

void kernel_main() {
    set_l1_data_cache<true>();
    eth_txq_reg_write(sender_txq_id, ETH_TXQ_DATA_PACKET_ACCEPT_AHEAD, DEFAULT_NUM_ETH_TXQ_DATA_PACKET_ACCEPT_AHEAD);
    static_assert(
        receiver_txq_id == sender_txq_id || receiver_txq_id == 1,
        "For multi-txq mode, the only currently supported configuration is sender_txq_id=0 and receiver_txq_id=1");
    if constexpr (receiver_txq_id != sender_txq_id) {
        constexpr bool is_erisc_that_sets_up_second_txq = is_receiver_channel_serviced[0];
        if constexpr (is_erisc_that_sets_up_second_txq) {
            initialize_state_for_txq1_active_mode();
        }
        if constexpr (is_sender_channel_serviced[0]) {
            initialize_state_for_txq1_active_mode_sender_side();
        }
    }

    //
    // COMMON CT ARGS (not specific to sender or receiver)
    //

    // Initialize stream register state for credit management across the Ethernet link.
    // We make sure to do this before we handshake to guarantee that the registers are
    // initialized before the other side has any possibility of modifying them.
    init_ptr_val<to_receiver_packets_sent_streams[0]>(0);
    init_ptr_val<to_receiver_packets_sent_streams[1]>(0);
    init_ptr_val<to_sender_packets_acked_streams[0]>(0);
    init_ptr_val<to_sender_packets_acked_streams[1]>(0);
    init_ptr_val<to_sender_packets_acked_streams[2]>(0);
    init_ptr_val<to_sender_packets_completed_streams[0]>(0);
    init_ptr_val<to_sender_packets_completed_streams[1]>(0);
    init_ptr_val<to_sender_packets_completed_streams[2]>(0);
    // The first sender channel in the array is always for the transient/worker connection
    init_ptr_val<sender_channel_free_slots_stream_ids[0]>(SENDER_NUM_BUFFERS_ARRAY[0]);  // LOCAL WORKER
    init_ptr_val<sender_channel_free_slots_stream_ids[1]>(SENDER_NUM_BUFFERS_ARRAY[1]);  // Compact index 0
    init_ptr_val<sender_channel_free_slots_stream_ids[2]>(SENDER_NUM_BUFFERS_ARRAY[2]);  // Compact index 1
    // TODO: change to per channel downstream buffers.
    init_ptr_val<vc_0_free_slots_from_downstream_edge_1_stream_id>(DOWNSTREAM_SENDER_NUM_BUFFERS_VC0);
    init_ptr_val<vc_0_free_slots_from_downstream_edge_2_stream_id>(DOWNSTREAM_SENDER_NUM_BUFFERS_VC0);
    init_ptr_val<vc_0_free_slots_from_downstream_edge_3_stream_id>(DOWNSTREAM_SENDER_NUM_BUFFERS_VC0);
    init_ptr_val<vc_1_free_slots_from_downstream_edge_1_stream_id>(DOWNSTREAM_SENDER_NUM_BUFFERS_VC1);

    if constexpr (NUM_ACTIVE_ERISCS > 1) {
        wait_for_other_local_erisc();
    }

    if constexpr (is_2d_fabric) {
        init_ptr_val<sender_channel_free_slots_stream_ids[3]>(SENDER_NUM_BUFFERS_ARRAY[3]);  // Compact index 2
        init_ptr_val<sender_channel_free_slots_stream_ids[4]>(SENDER_NUM_BUFFERS_ARRAY[4]);  // VC1
        init_ptr_val<to_sender_packets_acked_streams[3]>(0);
        init_ptr_val<to_sender_packets_acked_streams[4]>(0);
        init_ptr_val<to_sender_packets_completed_streams[3]>(0);
        init_ptr_val<to_sender_packets_completed_streams[4]>(0);
    }

    if constexpr (code_profiling_enabled_timers_bitfield != 0) {
        clear_code_profiling_buffer(code_profiling_buffer_base_addr);
    }

    // TODO: CONVERT TO SEMAPHORE
    volatile auto termination_signal_ptr =
        reinterpret_cast<volatile tt::tt_fabric::TerminationSignal*>(termination_signal_addr);
    volatile auto edm_local_sync_ptr = reinterpret_cast<volatile tt_l1_ptr uint32_t*>(edm_local_sync_ptr_addr);
    volatile auto edm_status_ptr = reinterpret_cast<volatile tt_l1_ptr tt::tt_fabric::EDMStatus*>(edm_status_ptr_addr);

    // In persistent mode, we must rely on static addresses for our local semaphores that are locally
    // initialized, rather than metal device APIs. This way different subdevice programs can reliably
    // resolve the semaphore addresses on the EDM core

    std::array<PacketHeaderRecorder<PACKET_HEADER_TYPE>, MAX_NUM_SENDER_CHANNELS> sender_channel_packet_recorders{
        PacketHeaderRecorder<PACKET_HEADER_TYPE>(
            reinterpret_cast<volatile uint32_t*>(sender_0_completed_packet_header_cb_address),
            sender_0_completed_packet_header_cb_size_headers),
        PacketHeaderRecorder<PACKET_HEADER_TYPE>(
            reinterpret_cast<volatile uint32_t*>(sender_1_completed_packet_header_cb_address),
            sender_1_completed_packet_header_cb_size_headers),
        PacketHeaderRecorder<PACKET_HEADER_TYPE>(
            reinterpret_cast<volatile uint32_t*>(sender_2_completed_packet_header_cb_address),
            sender_2_completed_packet_header_cb_size_headers),
        PacketHeaderRecorder<PACKET_HEADER_TYPE>(
            reinterpret_cast<volatile uint32_t*>(sender_3_completed_packet_header_cb_address),
            sender_3_completed_packet_header_cb_size_headers),
        PacketHeaderRecorder<PACKET_HEADER_TYPE>(
            reinterpret_cast<volatile uint32_t*>(sender_4_completed_packet_header_cb_address),
            sender_4_completed_packet_header_cb_size_headers)};
    std::array<PacketHeaderRecorder<PACKET_HEADER_TYPE>, MAX_NUM_RECEIVER_CHANNELS> receiver_channel_packet_recorders{
        PacketHeaderRecorder<PACKET_HEADER_TYPE>(
            reinterpret_cast<volatile uint32_t*>(receiver_0_completed_packet_header_cb_address),
            receiver_0_completed_packet_header_cb_size_headers),
        PacketHeaderRecorder<PACKET_HEADER_TYPE>(
            reinterpret_cast<volatile uint32_t*>(receiver_1_completed_packet_header_cb_address),
            receiver_1_completed_packet_header_cb_size_headers)};

    volatile tt::tt_fabric::EdmFabricReceiverChannelCounters* receiver_0_channel_counters_ptr = nullptr;
    volatile tt::tt_fabric::EdmFabricReceiverChannelCounters* receiver_1_channel_counters_ptr = nullptr;
    volatile tt::tt_fabric::EdmFabricSenderChannelCounters* sender_channel_0_counters_ptr = nullptr;
    volatile tt::tt_fabric::EdmFabricSenderChannelCounters* sender_channel_1_counters_ptr = nullptr;
    volatile tt::tt_fabric::EdmFabricSenderChannelCounters* sender_channel_2_counters_ptr = nullptr;
    volatile tt::tt_fabric::EdmFabricSenderChannelCounters* sender_channel_3_counters_ptr = nullptr;
    volatile tt::tt_fabric::EdmFabricSenderChannelCounters* sender_channel_4_counters_ptr = nullptr;

    if constexpr (enable_fabric_counters) {
        new (const_cast<tt::tt_fabric::EdmFabricReceiverChannelCounters*>(receiver_0_channel_counters_ptr))
            tt::tt_fabric::EdmFabricReceiverChannelCounters();
        new (const_cast<tt::tt_fabric::EdmFabricReceiverChannelCounters*>(receiver_1_channel_counters_ptr))
            tt::tt_fabric::EdmFabricReceiverChannelCounters();
        new (const_cast<tt::tt_fabric::EdmFabricSenderChannelCounters*>(sender_channel_0_counters_ptr))
            tt::tt_fabric::EdmFabricSenderChannelCounters();
        new (const_cast<tt::tt_fabric::EdmFabricSenderChannelCounters*>(sender_channel_1_counters_ptr))
            tt::tt_fabric::EdmFabricSenderChannelCounters();
        new (const_cast<tt::tt_fabric::EdmFabricSenderChannelCounters*>(sender_channel_2_counters_ptr))
            tt::tt_fabric::EdmFabricSenderChannelCounters();
        new (const_cast<tt::tt_fabric::EdmFabricSenderChannelCounters*>(sender_channel_3_counters_ptr))
            tt::tt_fabric::EdmFabricSenderChannelCounters();
        new (const_cast<tt::tt_fabric::EdmFabricSenderChannelCounters*>(sender_channel_4_counters_ptr))
            tt::tt_fabric::EdmFabricSenderChannelCounters();
    }

    size_t arg_idx = 0;
    ///////////////////////
    // Common runtime args:
    ///////////////////////
    const size_t local_sender_channel_0_connection_semaphore_addr = get_arg_val<uint32_t>(arg_idx++);
    const size_t local_sender_channel_1_connection_semaphore_addr = get_arg_val<uint32_t>(arg_idx++);
    const size_t local_sender_channel_2_connection_semaphore_addr = get_arg_val<uint32_t>(arg_idx++);
    const size_t local_sender_channel_3_connection_semaphore_addr = get_arg_val<uint32_t>(arg_idx++);
    const size_t local_sender_channel_4_connection_semaphore_addr = get_arg_val<uint32_t>(arg_idx++);
    const size_t local_sender_channel_0_connection_buffer_index_id = get_arg_val<uint32_t>(arg_idx++);
    const size_t local_sender_channel_1_connection_buffer_index_id = get_arg_val<uint32_t>(arg_idx++);
    const size_t local_sender_channel_2_connection_buffer_index_id = get_arg_val<uint32_t>(arg_idx++);
    const size_t local_sender_channel_3_connection_buffer_index_id = get_arg_val<uint32_t>(arg_idx++);
    const size_t local_sender_channel_4_connection_buffer_index_id = get_arg_val<uint32_t>(arg_idx++);

    // downstream EDM VC0 connection info
    const auto has_downstream_edm_vc0_buffer_connection = get_arg_val<uint32_t>(arg_idx++);

    // For 2D: read 3 buffer base addresses, NOC coords, and registration addresses (one per compact index)
    // For 1D: reads as 1D and only uses first element
#if defined(FABRIC_2D)
    std::array<uint32_t, NUM_DOWNSTREAM_SENDERS_VC0> downstream_edm_vc0_buffer_base_addresses;
    for (size_t i = 0; i < NUM_DOWNSTREAM_SENDERS_VC0; i++) {
        downstream_edm_vc0_buffer_base_addresses[i] = get_arg_val<uint32_t>(arg_idx++);
    }
#else
    const auto downstream_edm_vc0_buffer_base_address = get_arg_val<uint32_t>(arg_idx++);
#endif

    const auto downstream_edm_vc0_noc_x = get_arg_val<uint32_t>(arg_idx++);
    const auto downstream_edm_vc0_noc_y = get_arg_val<uint32_t>(arg_idx++);

#if defined(FABRIC_2D)
    std::array<uint32_t, NUM_DOWNSTREAM_SENDERS_VC0> downstream_edm_vc0_worker_registration_ids;
    std::array<uint32_t, NUM_DOWNSTREAM_SENDERS_VC0> downstream_edm_vc0_worker_location_info_addresses;
    std::array<uint32_t, NUM_DOWNSTREAM_SENDERS_VC0> downstream_edm_vc0_buffer_index_semaphore_addresses;
    for (size_t i = 0; i < NUM_DOWNSTREAM_SENDERS_VC0; i++) {
        downstream_edm_vc0_worker_registration_ids[i] = get_arg_val<uint32_t>(arg_idx++);
    }
    for (size_t i = 0; i < NUM_DOWNSTREAM_SENDERS_VC0; i++) {
        downstream_edm_vc0_worker_location_info_addresses[i] = get_arg_val<uint32_t>(arg_idx++);
    }
    for (size_t i = 0; i < NUM_DOWNSTREAM_SENDERS_VC0; i++) {
        downstream_edm_vc0_buffer_index_semaphore_addresses[i] = get_arg_val<uint32_t>(arg_idx++);
    }
#else
    const auto downstream_edm_vc0_worker_registration_id = get_arg_val<uint32_t>(arg_idx++);
    const auto downstream_edm_vc0_worker_location_info_address = get_arg_val<uint32_t>(arg_idx++);
    const auto downstream_edm_vc0_buffer_index_semaphore_address = get_arg_val<uint32_t>(arg_idx++);
#endif

    // unused - to be deleted
    [[maybe_unused]]
    const auto downstream_vc0_noc_interface_buffer_index_local_addr = 0;

    // downstream EDM semaphore location
    const auto has_downstream_edm_vc1_buffer_connection = get_arg_val<uint32_t>(arg_idx++);
    const auto downstream_edm_vc1_buffer_base_address = get_arg_val<uint32_t>(arg_idx++);
    const auto downstream_edm_vc1_noc_x = get_arg_val<uint32_t>(arg_idx++);
    const auto downstream_edm_vc1_noc_y = get_arg_val<uint32_t>(arg_idx++);

    const auto downstream_edm_vc1_worker_registration_id = get_arg_val<uint32_t>(arg_idx++);
    const auto downstream_edm_vc1_worker_location_info_address = get_arg_val<uint32_t>(arg_idx++);
    // unused now - to be deleted
    [[maybe_unused]]
    const auto downstream_vc1_noc_interface_buffer_index_local_addr = 0;
    const auto downstream_edm_vc1_buffer_index_semaphore_address = get_arg_val<uint32_t>(arg_idx++);

    const auto my_sem_for_teardown_from_edm_0 = get_arg_val<uint32_t>(arg_idx++);
    const auto my_sem_for_teardown_from_edm_1 = get_arg_val<uint32_t>(arg_idx++);
    const auto my_sem_for_teardown_from_edm_2 = get_arg_val<uint32_t>(arg_idx++);
    const auto my_sem_for_teardown_from_edm_3 = get_arg_val<uint32_t>(arg_idx++);
    const auto my_sem_for_teardown_from_edm_4 = get_arg_val<uint32_t>(arg_idx++);

    ////////////////////////
    // Sender runtime args
    ////////////////////////
    auto sender0_worker_semaphore_ptr = reinterpret_cast<volatile uint32_t*>(get_arg_val<uint32_t>(arg_idx++));
    auto sender1_worker_semaphore_ptr = reinterpret_cast<volatile uint32_t*>(get_arg_val<uint32_t>(arg_idx++));
    auto sender2_worker_semaphore_ptr = reinterpret_cast<volatile uint32_t*>(get_arg_val<uint32_t>(arg_idx++));
    auto sender3_worker_semaphore_ptr = reinterpret_cast<volatile uint32_t*>(get_arg_val<uint32_t>(arg_idx++));
    auto sender4_worker_semaphore_ptr = reinterpret_cast<volatile uint32_t*>(get_arg_val<uint32_t>(arg_idx++));

    const size_t local_sender_channel_0_connection_buffer_index_addr =
        local_sender_channel_0_connection_buffer_index_id;
    //  initialize the statically allocated "semaphores"
    if constexpr (is_sender_channel_serviced[0]) {
        *reinterpret_cast<volatile uint32_t*>(local_sender_channel_0_connection_semaphore_addr) = 0;
        *reinterpret_cast<volatile uint32_t*>(local_sender_channel_0_connection_buffer_index_addr) = 0;
        *sender0_worker_semaphore_ptr = 0;
    }
    if constexpr (is_sender_channel_serviced[1]) {
        *reinterpret_cast<volatile uint32_t*>(local_sender_channel_1_connection_semaphore_addr) = 0;
        *reinterpret_cast<volatile uint32_t*>(local_sender_channel_1_connection_buffer_index_id) = 0;
        *sender1_worker_semaphore_ptr = 0;
    }
    if constexpr (is_sender_channel_serviced[2]) {
        *reinterpret_cast<volatile uint32_t*>(local_sender_channel_2_connection_semaphore_addr) = 0;
        *reinterpret_cast<volatile uint32_t*>(local_sender_channel_2_connection_buffer_index_id) = 0;
        *sender2_worker_semaphore_ptr = 0;
    }
    if constexpr (is_2d_fabric) {
        if constexpr (is_sender_channel_serviced[3]) {
            *reinterpret_cast<volatile uint32_t*>(local_sender_channel_3_connection_semaphore_addr) = 0;
            *reinterpret_cast<volatile uint32_t*>(local_sender_channel_3_connection_buffer_index_id) = 0;
            *sender3_worker_semaphore_ptr = 0;
        }
        if constexpr (is_sender_channel_serviced[4]) {
            *reinterpret_cast<volatile uint32_t*>(local_sender_channel_4_connection_semaphore_addr) = 0;
            *reinterpret_cast<volatile uint32_t*>(local_sender_channel_4_connection_buffer_index_id) = 0;
            *sender4_worker_semaphore_ptr = 0;
        }
    }

    *edm_status_ptr = tt::tt_fabric::EDMStatus::STARTED;

    //////////////////////////////
    //////////////////////////////
    //        Object Setup
    //////////////////////////////
    //////////////////////////////

    std::array<uint32_t, NUM_SENDER_CHANNELS> local_sender_channel_free_slots_stream_ids;

    const auto& local_sem_for_teardown_from_downstream_edm =
        take_first_n_elements<NUM_DOWNSTREAM_CHANNELS, MAX_NUM_SENDER_CHANNELS, size_t>(
            std::array<size_t, MAX_NUM_SENDER_CHANNELS>{
                my_sem_for_teardown_from_edm_0,
                my_sem_for_teardown_from_edm_1,
                my_sem_for_teardown_from_edm_2,
                my_sem_for_teardown_from_edm_3,
                my_sem_for_teardown_from_edm_4});

    // create the remote receiver channel buffers using multi-pool system
    auto remote_receiver_channels = tt::tt_fabric::MultiPoolEthChannelBuffers<
        PACKET_HEADER_TYPE,
        eth_remote_channel_pools_args,
        REMOTE_RECEIVER_TO_POOL_TYPE,
        REMOTE_RECEIVER_TO_POOL_IDX>::make();

    auto local_receiver_channels =
        tt::tt_fabric::MultiPoolEthChannelBuffers<
            PACKET_HEADER_TYPE,
            channel_pools_args,
            RECEIVER_TO_POOL_TYPE,
            RECEIVER_TO_POOL_IDX
        >::make();

    auto local_sender_channels = tt::tt_fabric::MultiPoolSenderEthChannelBuffers<
        PACKET_HEADER_TYPE,
        channel_pools_args,
        SENDER_TO_POOL_TYPE,
        SENDER_TO_POOL_IDX>::make();

    std::array<size_t, NUM_SENDER_CHANNELS> local_sender_connection_live_semaphore_addresses =
        take_first_n_elements<NUM_SENDER_CHANNELS, MAX_NUM_SENDER_CHANNELS, size_t>(
            std::array<size_t, MAX_NUM_SENDER_CHANNELS>{
                local_sender_channel_0_connection_semaphore_addr,
                local_sender_channel_1_connection_semaphore_addr,
                local_sender_channel_2_connection_semaphore_addr,
                local_sender_channel_3_connection_semaphore_addr,
                local_sender_channel_4_connection_semaphore_addr});
    std::array<size_t, NUM_SENDER_CHANNELS> local_sender_connection_info_addresses =
        take_first_n_elements<NUM_SENDER_CHANNELS, MAX_NUM_SENDER_CHANNELS, size_t>(
            std::array<size_t, MAX_NUM_SENDER_CHANNELS>{
                local_sender_channel_0_connection_info_addr,
                local_sender_channel_1_connection_info_addr,
                local_sender_channel_2_connection_info_addr,
                local_sender_channel_3_connection_info_addr,
                local_sender_channel_4_connection_info_addr});

    for (size_t i = 0; i < NUM_SENDER_CHANNELS; i++) {
        auto connection_worker_info_ptr = reinterpret_cast<volatile tt::tt_fabric::EDMChannelWorkerLocationInfo*>(
            local_sender_connection_info_addresses[i]);
        connection_worker_info_ptr->edm_read_counter = 0;
    }
    // create the sender channel worker interfaces with input array of number of buffers
    auto local_sender_channel_worker_interfaces =
        tt::tt_fabric::EdmChannelWorkerInterfaces<tt::tt_fabric::worker_handshake_noc, SENDER_NUM_BUFFERS_ARRAY>::make(
            std::make_index_sequence<NUM_SENDER_CHANNELS>{});

    // TODO: change to TMP.
    std::array<RouterToRouterSender<DOWNSTREAM_SENDER_NUM_BUFFERS_VC0>, NUM_DOWNSTREAM_SENDERS_VC0>
        downstream_edm_noc_interfaces_vc0;
    RouterToRouterSender<DOWNSTREAM_SENDER_NUM_BUFFERS_VC1> downstream_edm_noc_interface_vc1;
    populate_local_sender_channel_free_slots_stream_id_ordered_map(
        has_downstream_edm_vc0_buffer_connection, local_sender_channel_free_slots_stream_ids);

    if (has_downstream_edm_vc0_buffer_connection) {
        // Only bit 0 is set for 1D
        // For 2D: 3 bits set for compact indices 0, 1, 2 (excluding router's own direction)
        uint32_t has_downstream_edm = has_downstream_edm_vc0_buffer_connection & 0x7;  // 3-bit mask
        uint32_t compact_index = 0;
        while (has_downstream_edm) {
            if (has_downstream_edm & 0x1) {
                const auto teardown_sem_address = local_sem_for_teardown_from_downstream_edm[compact_index];
                // reset the handshake addresses to 0 (this is for router -> router handshake for connections over noc)
                *reinterpret_cast<volatile uint32_t* const>(teardown_sem_address) = 0;
#if defined(FABRIC_2D)
                auto receiver_channel_free_slots_stream_id = StreamId{vc_0_free_slots_stream_ids[compact_index]};
#else
                auto receiver_channel_free_slots_stream_id = StreamId{vc_0_free_slots_stream_ids[0]};
#endif
                new (&downstream_edm_noc_interfaces_vc0[compact_index])
                    RouterToRouterSender<DOWNSTREAM_SENDER_NUM_BUFFERS_VC0>(
                        // persistent_mode -> hardcode to false for 1D because for 1D, EDM -> EDM
                        // connections we must always use semaphore lookup
                        // For 2D, downstream_edm_vc0_semaphore_id is an address.
                        is_persistent_fabric,
                        (downstream_edm_vc0_noc_x >> (compact_index * 8)) & 0xFF,
                        (downstream_edm_vc0_noc_y >> (compact_index * 8)) & 0xFF,
#if defined(FABRIC_2D)
                        downstream_edm_vc0_buffer_base_addresses[compact_index],
#else
                        downstream_edm_vc0_buffer_base_address,
#endif
                        DOWNSTREAM_SENDER_NUM_BUFFERS_VC0,
#if defined(FABRIC_2D)
                        // connection handshake address on downstream edm
                        downstream_edm_vc0_worker_registration_ids[compact_index],
                        // worker location info address on downstream edm
                        // written by this interface when it connects to the downstream edm
                        // so that the downstream edm knows who its upstream peer is
                        downstream_edm_vc0_worker_location_info_addresses[compact_index],
#else
                        downstream_edm_vc0_worker_registration_id,
                        downstream_edm_vc0_worker_location_info_address,
#endif
                        channel_buffer_size,
                // Used to park current write pointer value at the downstream edm
                // when this interface disconnects from the downstream edm.
#if defined(FABRIC_2D)
                        downstream_edm_vc0_buffer_index_semaphore_addresses[compact_index],
#else
                        downstream_edm_vc0_buffer_index_semaphore_address,
#endif
                        0,  // Unused for Router->Router connections. Router->Router always uses stream registers for
                            // credits. Used by Worker->Router connections. This is an address in the worker's L1. The
                            // Router that a Worker adapter is connected to writes its read counter to this address. The
                            // worker uses this to calculate free slots in the router's sender channel.
                        reinterpret_cast<volatile uint32_t* const>(teardown_sem_address),
                        downstream_vc0_noc_interface_buffer_index_local_addr,  // keep common, since its a scratch noc
                                                                               // read dest.

#if defined(FABRIC_2D)
                        get_vc0_downstream_sender_channel_free_slots_stream_id(compact_index),
#else
                        local_sender_channel_free_slots_stream_ids[1],
#endif
                        // This is our local stream register for the copy of the downstream router's
                        // free slots
                        receiver_channel_free_slots_stream_id,
                        receiver_channel_forwarding_data_cmd_buf_ids[0],
                        receiver_channel_forwarding_sync_cmd_buf_ids[0]);
                // Only receiver channel servicing cores should be setting up the noc cmd buf.
                if constexpr (NUM_ACTIVE_ERISCS == 1 && !FORCE_ALL_PATHS_TO_USE_SAME_NOC) {
                    downstream_edm_noc_interfaces_vc0[compact_index]
                        .template setup_edm_noc_cmd_buf<
                            tt::tt_fabric::edm_to_downstream_noc,
                            tt::tt_fabric::forward_and_local_write_noc_vc>();
                }
            }
            compact_index++;
            has_downstream_edm >>= 1;
        }
    }

    if constexpr (enable_deadlock_avoidance && is_receiver_channel_serviced[0]) {
        if (has_downstream_edm_vc1_buffer_connection) {
            const auto teardown_sem_address = local_sem_for_teardown_from_downstream_edm[NUM_DOWNSTREAM_CHANNELS - 1];
            // reset the handshake addresses to 0
            *reinterpret_cast<volatile uint32_t* const>(teardown_sem_address) = 0;

            auto downstream_sender_channel_credit_stream_id =
                local_sender_channel_free_slots_stream_ids[VC1_SENDER_CHANNEL];
            new (&downstream_edm_noc_interface_vc1) RouterToRouterSender<DOWNSTREAM_SENDER_NUM_BUFFERS_VC1>(
                // persistent_mode -> hardcode to false because for EDM -> EDM
                //  connections we must always use semaphore lookup
                is_persistent_fabric,
                downstream_edm_vc1_noc_x,
                downstream_edm_vc1_noc_y,
                downstream_edm_vc1_buffer_base_address,
                DOWNSTREAM_SENDER_NUM_BUFFERS_VC1,
                downstream_edm_vc1_worker_registration_id,
                downstream_edm_vc1_worker_location_info_address,
                channel_buffer_size,
                downstream_edm_vc1_buffer_index_semaphore_address,
                0,  // Unused for Router->Router connections. Router->Router always uses stream registers for
                    // credits. Used by Worker->Router connections. This is an address in the worker's L1. The
                    // Router that a Worker adapter is connected to writes its read counter to this address. The
                    // worker uses this to calculate free slots in the router's sender channel.
                reinterpret_cast<volatile uint32_t* const>(teardown_sem_address),
                downstream_vc1_noc_interface_buffer_index_local_addr,

                // remote (downstream) sender channel credits stream ID
                downstream_sender_channel_credit_stream_id,
                // This is our local stream register for the copy of the downstream router's
                // free slots
                StreamId{vc_1_free_slots_from_downstream_edge_1_stream_id},
                receiver_channel_forwarding_data_cmd_buf_ids[1],
                receiver_channel_forwarding_sync_cmd_buf_ids[1]);

            // Only receiver channel servicing cores should be setting up the noc cmd buf.
            // If there is only one active erisc, then it is guaranteed we are the receiver channel
            // servicing core. Otherwise, in multi-erisc mode, this initialization happens later due
            // to a noc dependency. See the comment for the initialization that happens later in multi-erisc mode.
            if constexpr (NUM_ACTIVE_ERISCS == 1 && !FORCE_ALL_PATHS_TO_USE_SAME_NOC) {
                downstream_edm_noc_interface_vc1.template setup_edm_noc_cmd_buf<
                    tt::tt_fabric::edm_to_downstream_noc,
                    tt::tt_fabric::forward_and_local_write_noc_vc>();
            }
        }
    }

    // helps ubenchmark performance
    __asm__("nop");
    __asm__("nop");
    __asm__("nop");

    // initialize the local receiver channel buffers
    local_receiver_channels.init<channel_pools_args>(
        channel_buffer_size,
        sizeof(PACKET_HEADER_TYPE));

    // initialize the remote receiver channel buffers
    remote_receiver_channels.init<eth_remote_channel_pools_args>(
        channel_buffer_size,
        sizeof(PACKET_HEADER_TYPE));

    // initialize the local sender channel worker interfaces
    local_sender_channels.init<channel_pools_args>(
        channel_buffer_size,
        sizeof(PACKET_HEADER_TYPE));

    // initialize the local sender channel worker interfaces
    // Sender channel 0 is always for local worker in the new design
    constexpr auto sender_channel = 0;
    if constexpr (is_sender_channel_serviced[sender_channel]) {
        init_local_sender_channel_worker_interfaces(
            local_sender_connection_live_semaphore_addresses,
            local_sender_connection_info_addresses,
            local_sender_channel_worker_interfaces);
    }

    __asm__("nop");
    __asm__("nop");
    __asm__("nop");

    WriteTransactionIdTracker<
        RECEIVER_NUM_BUFFERS_ARRAY[0],
        NUM_TRANSACTION_IDS,
        0,
        edm_to_local_chip_noc,
        edm_to_downstream_noc>
        receiver_channel_0_trid_tracker;
    receiver_channel_0_trid_tracker.init();
    WriteTransactionIdTracker<
        RECEIVER_NUM_BUFFERS_ARRAY[NUM_RECEIVER_CHANNELS - 1],
        NUM_TRANSACTION_IDS,
        NUM_TRANSACTION_IDS,
        edm_to_local_chip_noc,
        edm_to_downstream_noc>
        receiver_channel_1_trid_tracker;
    receiver_channel_1_trid_tracker.init();

#ifdef ARCH_BLACKHOLE
    // A Blackhole hardware bug requires all noc inline writes to be non-posted so we hardcode to false here
    // A more detailed description can be found in `noc_inline_dw_write` in the `dataflow_api` header file
    constexpr bool use_posted_writes_for_connection_open = false;
#else
    constexpr bool use_posted_writes_for_connection_open = true;
#endif

    if constexpr (NUM_ACTIVE_ERISCS > 1) {
        // This barrier is here just in case the initialization process of any of the sender/receiver channel
        // implementations require any assumptions about channel contents or anything similar. Without it there
        // is possibility of a race. The race would be where the the risc core responsible for Ethernet level handshake
        // completes before the other risc finishes setup of channel/credit datastructures. If that happened, then
        // it would be possible for the other (remote) Ethernet core to start sending packets/credits to our core before
        // all of our cores are done setup, leading to potentially undefined behavior.
        //
        // Whether or not there truly is a race in a given snapshot/commit hash is not relevant. The intention with this
        // is to avoid all possible footguns as implementations of underlying datastructures potenntially change over
        // time.
        wait_for_other_local_erisc();
    }
    if constexpr (enable_ethernet_handshake) {
        if constexpr (is_handshake_sender) {
            erisc::datamover::handshake::sender_side_handshake(
                handshake_addr, DEFAULT_HANDSHAKE_CONTEXT_SWITCH_TIMEOUT);
        } else {
            erisc::datamover::handshake::receiver_side_handshake(
                handshake_addr, DEFAULT_HANDSHAKE_CONTEXT_SWITCH_TIMEOUT);
        }

        *edm_status_ptr = tt::tt_fabric::EDMStatus::REMOTE_HANDSHAKE_COMPLETE;

        if constexpr (wait_for_host_signal) {
            if constexpr (is_local_handshake_master) {
                wait_for_notification((uint32_t)edm_local_sync_ptr, num_local_edms - 1);
                // This master sends notification to self for multi risc in single eth core case,
                // This still send to self even though with single risc core case, but no side effects
                constexpr uint32_t exclude_eth_chan = std::numeric_limits<uint32_t>::max();
                notify_subordinate_routers(
                    edm_channels_mask, exclude_eth_chan, (uint32_t)edm_local_sync_ptr, num_local_edms);
            } else {
                notify_master_router(local_handshake_master_eth_chan, (uint32_t)edm_local_sync_ptr);
                wait_for_notification((uint32_t)edm_local_sync_ptr, num_local_edms);
            }

            *edm_status_ptr = tt::tt_fabric::EDMStatus::LOCAL_HANDSHAKE_COMPLETE;

            // 1. All risc cores wait for READY_FOR_TRAFFIC signal
            // 2. All risc cores in master eth core receive signal from host and exits from this wait
            //    Other subordinate risc cores wait for this signal
            // 4. The other subordinate risc cores receive the READY_FOR_TRAFFIC signal and exit from this wait
            wait_for_notification((uint32_t)edm_status_ptr, tt::tt_fabric::EDMStatus::READY_FOR_TRAFFIC);

            if constexpr (is_local_handshake_master) {
                // 3. Only master risc core notifies all subordinate risc cores (except subordinate riscs in master eth
                // core)
                notify_subordinate_routers(
                    edm_channels_mask,
                    local_handshake_master_eth_chan,
                    (uint32_t)edm_status_ptr,
                    tt::tt_fabric::EDMStatus::READY_FOR_TRAFFIC);
            }
        }
    }

    if constexpr (NUM_ACTIVE_ERISCS > 1) {
        wait_for_other_local_erisc();
    }

    // if enable the tensix extension, then before open downstream connection, need to wait for downstream tensix ready
    // for connection.
    if constexpr (num_downstream_tensix_connections) {
        wait_for_notification((uint32_t)edm_local_tensix_sync_ptr_addr, num_downstream_tensix_connections);
    }

    if constexpr (is_2d_fabric) {
        uint32_t has_downstream_edm = has_downstream_edm_vc0_buffer_connection & 0x7;  // 3-bit mask
        uint32_t edm_index = 0;
        while (has_downstream_edm) {
            if constexpr (is_receiver_channel_serviced[0]) {
                if (has_downstream_edm & 0x1) {
                    // open connections with available downstream edms
                    downstream_edm_noc_interfaces_vc0[edm_index]
                        .template open<
                            false,
                            use_posted_writes_for_connection_open,
                            tt::tt_fabric::worker_handshake_noc>();
                }
            }
            edm_index++;
            has_downstream_edm >>= 1;
        }
        if constexpr (enable_deadlock_avoidance && is_receiver_channel_serviced[0]) {
            if (has_downstream_edm_vc1_buffer_connection) {
                downstream_edm_noc_interface_vc1
                    .template open<false, use_posted_writes_for_connection_open, tt::tt_fabric::worker_handshake_noc>();
            }
        }
    } else {
        // We can check just the first index because all receiver channels are serviced by the same core
        if constexpr (is_receiver_channel_serviced[0]) {
            if (has_downstream_edm_vc0_buffer_connection) {
                downstream_edm_noc_interfaces_vc0[0]
                    .template open<false, use_posted_writes_for_connection_open, tt::tt_fabric::worker_handshake_noc>();
                ASSERT(
                    get_ptr_val(downstream_edm_noc_interfaces_vc0[0].get_worker_credits_stream_id()) ==
                    DOWNSTREAM_SENDER_NUM_BUFFERS_VC0);
            }
            if (has_downstream_edm_vc1_buffer_connection) {
                downstream_edm_noc_interface_vc1
                    .template open<false, use_posted_writes_for_connection_open, tt::tt_fabric::worker_handshake_noc>();
                ASSERT(
                    get_ptr_val(downstream_edm_noc_interface_vc1.get_worker_credits_stream_id()) ==
                    DOWNSTREAM_SENDER_NUM_BUFFERS_VC1);
            }
        }
    }

    if constexpr (NUM_ACTIVE_ERISCS > 1) {
        wait_for_other_local_erisc();
    }

    if constexpr (is_receiver_channel_serviced[0] and NUM_ACTIVE_ERISCS > 1) {
        // Two erisc mode requires us to reorder the cmd buf programming/state setting
        // because we need to reshuffle some of our cmd_buf/noc assignments around for
        // just the fabric bringup phase. These calls are also located earlier for the
        // single erisc mode
        if constexpr (!FORCE_ALL_PATHS_TO_USE_SAME_NOC) {
            uint32_t has_downstream_edm = has_downstream_edm_vc0_buffer_connection & 0x7;  // 3-bit mask
            uint32_t edm_index = 0;
            while (has_downstream_edm) {
                if (has_downstream_edm & 0x1) {
                    downstream_edm_noc_interfaces_vc0[edm_index]
                        .template setup_edm_noc_cmd_buf<
                            tt::tt_fabric::edm_to_downstream_noc,
                            tt::tt_fabric::forward_and_local_write_noc_vc>();
                }
                edm_index++;
                has_downstream_edm >>= 1;
            }
            if constexpr (enable_deadlock_avoidance) {
                if (has_downstream_edm_vc1_buffer_connection) {
                    downstream_edm_noc_interface_vc1.template setup_edm_noc_cmd_buf<
                        tt::tt_fabric::edm_to_downstream_noc,
                        tt::tt_fabric::forward_and_local_write_noc_vc>();
                }
            }
        }
    }
    std::array<uint8_t, num_eth_ports> port_direction_table;

    if constexpr (NUM_ACTIVE_ERISCS > 1) {
        wait_for_other_local_erisc();
    }
    WAYPOINT("FSCW");
    wait_for_static_connection_to_ready(
        local_sender_channel_worker_interfaces, local_sender_channel_free_slots_stream_ids);
    WAYPOINT("FSCD");

    if constexpr (NUM_ACTIVE_ERISCS > 1) {
        wait_for_other_local_erisc();
    }

    //////////////////////////////
    //////////////////////////////
    //        MAIN LOOP
    //////////////////////////////
    //////////////////////////////
    run_fabric_edm_main_loop<
        enable_packet_header_recording,
        NUM_RECEIVER_CHANNELS,
        RouterToRouterSender<DOWNSTREAM_SENDER_NUM_BUFFERS_VC0>,
        RouterToRouterSender<DOWNSTREAM_SENDER_NUM_BUFFERS_VC1>>(
        local_receiver_channels,
        local_sender_channels,
        local_sender_channel_worker_interfaces,
        downstream_edm_noc_interfaces_vc0,
        downstream_edm_noc_interface_vc1,
        remote_receiver_channels,
        termination_signal_ptr,
        receiver_channel_0_trid_tracker,
        receiver_channel_1_trid_tracker,
        port_direction_table,
        local_sender_channel_free_slots_stream_ids);
    WAYPOINT("LPDN");

    // we force these values to a non-zero value so that if we run the fabric back to back,
    // and we can reliably probe from host that this kernel has initialized properly.
    // Sender channel 0 is always for local worker in both 1D and 2D
    *reinterpret_cast<volatile uint32_t*>(local_sender_channel_0_connection_semaphore_addr) = 99;
    *reinterpret_cast<volatile uint32_t*>(local_sender_channel_0_connection_buffer_index_addr) = 99;
    *sender0_worker_semaphore_ptr = 99;

    // make sure all the noc transactions are acked before re-init the noc counters
    teardown(termination_signal_ptr, edm_status_ptr, receiver_channel_0_trid_tracker, receiver_channel_1_trid_tracker);

    set_l1_data_cache<false>();
    WAYPOINT("DONE");
}<|MERGE_RESOLUTION|>--- conflicted
+++ resolved
@@ -1611,13 +1611,9 @@
     WriteTridTracker& receiver_channel_trid_tracker,
     std::array<uint8_t, num_eth_ports>& port_direction_table,
     ReceiverChannelResponseCreditSender& receiver_channel_response_credit_sender,
-<<<<<<< HEAD
-    const tt::tt_fabric::tensix_routing_l1_info_t& routing_table,
+    const tt::tt_fabric::routing_l1_info_t& routing_table,
     LocalTelemetryT& local_fabric_telemetry) {
     bool progress = false;
-=======
-    const tt::tt_fabric::routing_l1_info_t& routing_table) {
->>>>>>> b3317efc
     auto& wr_sent_counter = receiver_channel_pointers.wr_sent_counter;
     bool unwritten_packets = get_ptr_val<to_receiver_pkts_sent_id>() != 0;
 
@@ -1785,12 +1781,8 @@
     WriteTridTracker& receiver_channel_trid_tracker,
     std::array<uint8_t, num_eth_ports>& port_direction_table,
     std::array<ReceiverChannelResponseCreditSender, NUM_RECEIVER_CHANNELS>& receiver_channel_response_credit_senders,
-<<<<<<< HEAD
-    const tt::tt_fabric::tensix_routing_l1_info_t& routing_table,
+    const tt::tt_fabric::routing_l1_info_t& routing_table,
     LocalTelemetryT& local_fabric_telemetry) {
-=======
-    const tt::tt_fabric::routing_l1_info_t& routing_table) {
->>>>>>> b3317efc
     if constexpr (is_receiver_channel_serviced[receiver_channel]) {
         invalidate_l1_cache();
         return run_receiver_channel_step_impl<
