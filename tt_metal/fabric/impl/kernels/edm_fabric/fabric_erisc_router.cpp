// SPDX-FileCopyrightText: © 2025 Tenstorrent AI ULC
//
// SPDX-License-Identifier: Apache-2.0

#include "dataflow_api.h"
#include "debug/assert.h"
#include "tt_metal/hw/inc/ethernet/tunneling.h"

#include "fabric/fabric_edm_packet_header.hpp"
#include <tt-metalium/experimental/fabric/edm_fabric_counters.hpp>
#include <tt-metalium/experimental/fabric/fabric_edm_types.hpp>

#include "tt_metal/fabric/hw/inc/edm_fabric/fabric_erisc_router_ct_args.hpp"
#include "tt_metal/fabric/hw/inc/edm_fabric/edm_handshake.hpp"
#include "tt_metal/fabric/hw/inc/edm_fabric/fabric_router_adapter.hpp"
#include "tt_metal/fabric/hw/inc/edm_fabric/fabric_edm_packet_header_validate.hpp"
#include "tt_metal/fabric/hw/inc/edm_fabric/fabric_edm_packet_transmission.hpp"
#include "tt_metal/fabric/hw/inc/edm_fabric/fabric_erisc_datamover_channels.hpp"
#include "tt_metal/fabric/hw/inc/edm_fabric/edm_fabric_utils.hpp"
#include "tt_metal/fabric/hw/inc/edm_fabric/fabric_erisc_router_transaction_id_tracker.hpp"
#include "tt_metal/fabric/hw/inc/edm_fabric/fabric_stream_regs.hpp"
#include "tt_metal/fabric/hw/inc/tt_fabric_utils.h"
#include "tt_metal/fabric/hw/inc/edm_fabric/edm_fabric_tmp_utils.hpp"
#include "tt_metal/fabric/hw/inc/edm_fabric/fabric_router_flow_control.hpp"
#include "tt_metal/fabric/hw/inc/edm_fabric/edm_fabric_flow_control_helpers.hpp"
#include "tt_metal/fabric/hw/inc/edm_fabric/fabric_packet_recorder.hpp"
#include "tt_metal/fabric/hw/inc/edm_fabric/telemetry/fabric_bandwidth_telemetry.hpp"
#include "tt_metal/fabric/hw/inc/edm_fabric/telemetry/fabric_code_profiling.hpp"
#include "tt_metal/fabric/hw/inc/edm_fabric/fabric_channel_traits.hpp"

#include "noc_overlay_parameters.h"
#include "tt_metal/hw/inc/utils/utils.h"
#include "tt_metal/fabric/hw/inc/edm_fabric/fabric_txq_setup.h"
#include "hostdevcommon/fabric_common.h"
#include "fabric_telemetry_msgs.h"
#ifdef FABRIC_2D
#include "tt_metal/fabric/hw/inc/edm_fabric/fabric_edge_node_router.hpp"
#endif

#include <array>
#include <cstddef>
#include <cstdint>
#include <type_traits>

using namespace tt::tt_fabric;

/*

The fabric Erisc Data Mover (EDM) is a component that can be used to build *very* simple linear topology fabrics.
One of these EDMs can be instantiated on each ethernet link. It is built from 3 "channels" (though the definition
of channel here is a little loose since two of the 3 will merge traffic, so this setup could be interpreted as a
two channel setup.). This EDM implements packet based packets only - concepts like sockets are not supported.

## EDM Structure

There are two sender channels and one receiver channel. "Sender" and "receiver" are relative to the Ethernet link,
not the chip. Sender sends over the link and receiver receives from the link.

Each sender channel serves a different purpose:
- Sender channel 0 : Accepts packets from a workers on the local chip
- Sender channel 1: accepts packets from an upstream EDM (i.e. an upstream
  EDM receiver channel on the same chip but different core)

The receiver channel accepts packets from the Ethernet link and can do one (or both) of:
- Write the packet to local chip if it is the intended destination (unicast or mcast)
- Forward the packet to the next chip in the line if:
  - Unicast and not the target chip
  - Multicast and this chip is in the multicast target range

Sender channels will merge traffic into the remote EDM's receiver channel.

Below is a diagram that shows how EDMs can be connected over an ethernet link. In this case, the two
EDM kernels are run on separate, but connected ethernet link cores.

 ┌───────────────────────┐           ┌───────────────────────┐
 │    Sender Channel 0   │           │    Receiver Channel   │
 │   ┌────────────────┐  │           │   ┌────────────────┐  │
 │   │                ┼──┼───┬───────┼───►                │  │
 │   │                │  │   │       │   │                │  │
 │   └────────────────┘  │   │       │   └────────────────┘  │
 │    Sender Channel 1   │   │       │    Sender Channel 1   │
 │   ┌────────────────┐  │   │       │   ┌────────────────┐  │
 │   │                ┼──┼───┘       │   │                │  │
 │   │                │  │         ┌─┼───┼                │  │
 │   └────────────────┘  │         │ │   └────────────────┘  │
 │    Receiver Channel   │         │ │    Sender Channel 0   │
 │   ┌────────────────┐  │         │ │   ┌────────────────┐  │
 │   │                │  │         │ │   │                │  │
 │   │                ◄──┼─────────┴─┼───┼                │  │
 │   └────────────────┘  │           │   └────────────────┘  │
 │                       │           │                       │
 │                       │           │                       │
 └───────────────────────┘           └───────────────────────┘


## Building a "Fabric"

At present, only linear topologies are supported, and one per ethernet link along that given line.
Below shows the intended connectivity of EDMs across chips in a hypothetical 3-chip fabric. For longer
lines, the pattern would be extended.

           CHIP 0                              CHIP 1                             CHIP 2
     ┌─────────────────┐                ┌─────────────────┐                ┌─────────────────┐
     │                 │                │                 │                │                 │
┌────┴─────┐ ▲   ┌─────┴────┐      ┌────┴─────┐ ▲   ┌─────┴────┐      ┌────┴─────┐ ▲   ┌─────┴────┐
│   EDM    │ │   │   EDM    │      │   EDM    │ │   │   EDM    │      │   EDM    │ │   │   EDM    │
│ ┌──────┐ │ │   │ ┌──────┐ │      │ ┌──────┐ │ │   │ ┌──────┐ │      │ ┌──────┐ │ │   │ ┌──────┐ │
│ │ Rx   ┼─┼─┴───┼─► S1   ┼─┼─┬────┼─► Rx   ┼─┼─┴───┼─► S1   ┼─┼┬─────┼─► Rx   ┼─┼─┘   | | S1   │ │
│ └──────┘ │     │ └──────┘ │ │    │ └──────┘ │     │ └──────┘ ││     │ └──────┘ │     │ └──────┘ │
│ ┌──────┐ │     │ ┌──────┐ │ │    │ ┌──────┐ │     │ ┌──────┐ ││     │ ┌──────┐ │     │ ┌──────┐ │
│ │ S0   ◄─┼──┬──┼─► S0   ┼─┼─┘   ┌┼─┼ S0   ◄─┼──┬──┼─► S0   ┼─┼┘    ┌┼─┼ S0   ◄─┼──┬──┼─► S0   │ │
│ └──────┘ │  │  │ └──────┘ │     ││ └──────┘ │  │  │ └──────┘ │     ││ └──────┘ │  │  │ └──────┘ │
│ ┌──────┐ │  │  │ ┌──────┐ │     ││ ┌──────┐ │  │  │ ┌──────┐ │     ││ ┌──────┐ │  │  │ ┌──────┐ │
│ │ S1   | |  │ ┌┼─┼ Rx   ◄─┼─────┴┼─┼ S1   ◄─┼─┐│ ┌┼─┼ Rx   ◄─┼─────┴┼─┼ S1   ◄─┼─┐│ ┌┼─┼ Rx   │ │
│ └──────┘ │  | |│ └──────┘ │      │ └──────┘ │ └┼─┤│ └──────┘ │      │ └──────┘ │ └┼─┤│ └──────┘ │
└────┬─────┘  │ │└─────┬────┘      └────┬─────┘  │ │└─────┬────┘      └────┬─────┘  │ │└─────┬────┘
     │          ▼      │                │          ▼      │                │          ▼      │
     └─────────────────┘                └─────────────────┘                └─────────────────┘


## Connecting Workers to Channels

As mentioned, only one worker can push to a given EDM sender channel at a time. In order to send to an EDM
sender channel, the worker must establish a connection. The connection protocol is as follows and is started
by the worker (the EDM is a subordinate in this protocol).

*NOTE*: If multiple workers try to connect to the same EDM sender channel at the same time, the behavior is undefined.
*NOTE*: Additionally, if a worker pushes packets to a channel it isn't connected to, behaviour is undefined.
*NOTE*: Undefined == likely hang

The `EdmToEdmSender` from `edm_fabric_worker_adapters.hpp`
provides an implementation of the connection protocol. `EdmToEdmSender` also acts as a wrapper around that
protocol so workers can simply call `open()` to execute the connection protocol without having to manually reimplement
for each kernel.

### Protocol
Worker:
- Read from EDM sender channel buffer_index address
  - Required so that the worker knows where to write its first packet (since the channel may already contain packets
from a previous connection)
- Write worker core X/Y (NOC 0 based)
- Write worker flow control semaphore L1 address

EDM Sender Channel:
- Check local connection valid semaphore for new established connection
  - When the connection semaphore indicates an active connection, the channel assumes all other relevant fields were
    correctly populated by the worker:
    - Worker core_x (on NOC 0)
    - Worker core_y (on NOC 0)
    - Worker flow control semaphore L1 address


## Tearing Down Connections

Every worker is required to explicitly teardown its connection with the EDM before terminating. To do this, the worker
must simply write a `0` to the EDM sender channel's connection semaphore address. As long as the worker has sent all
of its packets to the EDM before this, then the EDM will guarantee to forward the messages correctly.

At this point, it is safe for another kernel to establish a connection.

## Packet Structure

Workers are responsible for populating packet headers before sending to the EDM. The packet header structure is defined
in `fabric_edm_packet_header.hpp`.

## Channel structure

Each EDM channel is built from one or more buffers. Each buffer is the same size and can hold at most one packet.
Neighbouring packets occupy nehighouring buffers - with the exception of the last buffer index. The next packet after a
write into the last buffer index will wrap around to the first buffer index. Even if packets do not occupy the full
buffer, subsequent packets will always be written into the next logical buffer. A gap will exist in memory but the EDM
will not send that padded data (unless it is more performant - which is possible in some special cases)

 Example channel with 8 buffers
┌───────┬───────┬───────┬───────┬───────┬───────┬───────┬───────┐
│       │       │       │       │       │       │       │       │
│       │       │       │       │       │       │       │       │
└───────┴───────┴───────┴───────┴───────┴───────┴───────┴───────┘
 buf 0   buf 1   buf 2   buf 3   buf 4   buf 5   buf 6   buf 7


Here we have an example of a channel with 4 buffers, filled with some number of packets. Each packet is a different
size. Packets 0, 2, and 3 are smaller than the full buffer size, while packet 1 is the full buffer size.

┌───────────────┬───────────────┬───────────────┬───────────────┐
│H|Payload| / / │H|Payload      │H|Pyld| / / / /│H|Payload  |/ /│
│ |       |/ / /│ |             │ |    |/ / / / │ |         | / │
└───────────────┴───────────────┴───────────────┴───────────────┘
  buf 0           buf 1           buf 2           buf 3




## Sending Packets
Sending a packet is done as follows:

1) Worker waits for flow control semaphore increment from EDM sender channel
  - Indicates there is space at the next buffer index for a packet
2) Worker performs a noc write of its packet to the EDM sender channel at the buffer index

*NOTE*: !!!ALL PACKETS MUST CONTAIN DESTINATION NOC X/Y AS NOC 0 COORDINATES, REGARDLESS OF THE `noc_index` OF THE
SENDER!!!


## EDM <-> EDM Channel Flow Control
The flow control protocol between EDM channels is built on a rd/wr ptr based protocol where pointers are
to buffer slots within the channel (as opposed so something else like byte or word offset). Ptrs are
free to advance independently from each other as long as there is no overflow or underflow.

The flow control is implemented through the use of several stream registers: one per conceptual pointer being tracked.
In total there are 5 such counters:
1) to receiver channel packets sent
  - Incremented by sender (via eth_reg_write) by the number of buffer slots written. In practice, this means it is
    incremented once per packet
2) to sender 0 packets acked
  - Incremented by receiver for every new packet from channel 0 that it sees
3) to sender 1 packets acked
  - Incremented by receiver for every new packet from channel 1 that it sees
4) to sender 0 packets completed
  - Incremented by receiver for every packet from channel 0 that it completes processing for
5) to sender 1 packets completed
  - Incremented by receiver for every packet from channel 1 that it completes processing for

See calls to `increment_local_update_ptr_val`, `remote_update_ptr_val`, `init_ptr_val` for more on implementation.

### Sender Channel Flow Control
Both sender channels share the same flow control view into the receiver channel. This is because both channels
write to the same receiver channel.
* wrptr:
  * points to next buffer slot to write to into the remote (over Ethernet) receiver channel.
  * leads other pointers
  * writer updates for every new packet
  * `has_data_to_send(): local_wrptr != remote_sender_wrptr`
* ackptr
  * trails `wrptr`
  * advances as the channel receives acknowledgements from the receiver
    * as this advances, the sender channel can notify the upstream worker of additional space in sender channel buffer
* completion_ptr:
  * trails `local_wrptr`
  * "rdptr" from remote sender's perspective
  * advances as packets completed by receiver
    * as this advances, the sender channel can write additional packets to the receiver at this slot

### Receiver Channel Flow Control
* ackptr/rdptr:
  * leads all pointers
  * indicates the next buffer slot we expect data to arrive (from remote sender) at
    * advances as packets are received (and acked)
  * make sure not to overlap completion pointer
* wr_sent_ptr:
  * trails `ackptr`
  * indicates the buffer slot currently being processed, written out
    * advances after all forwding writes (to noc or downstream EDM) are initiated
* wr_flush_ptr:
  * trails `wr_sent_ptr`
  * advances as writes are flushed
* completion_ptr:
  * trails `wr_flush_ptr`
  * indicates the next receiver buffer slot in the receiver channel to send completion acks for
*/

////////////////////////////////////////////////
// Data structures, types, enums, and constants
////////////////////////////////////////////////

template <typename HEADER_TYPE, uint8_t NUM_BUFFERS>
using SenderEthChannel = StaticSizedSenderEthChannel<HEADER_TYPE, NUM_BUFFERS>;

static constexpr bool PERF_TELEMETRY_DISABLED = perf_telemetry_mode == PerfTelemetryRecorderType::NONE;
static constexpr bool PERF_TELEMETRY_LOW_RESOLUTION_BANDWIDTH =
    perf_telemetry_mode == PerfTelemetryRecorderType::LOW_RESOLUTION_BANDWIDTH;
using PerfTelemetryRecorder = std::conditional_t<
    PERF_TELEMETRY_LOW_RESOLUTION_BANDWIDTH,
    LowResolutionBandwidthTelemetry,
    std::conditional_t<PERF_TELEMETRY_DISABLED, bool, std::nullptr_t>>;

// Currently, we enable elastic channels in an all-or-nothing manner for router -> router
// connections.

constexpr bool ANY_SENDER_CHANNELS_ARE_ELASTIC() {
    for (size_t i = 0; i < NUM_SENDER_CHANNELS; i++) {
        if (IS_ELASTIC_SENDER_CHANNEL[i]) {
            return true;
        }
    }
    return false;
}

constexpr bool PERSISTENT_SENDER_CHANNELS_ARE_ELASTIC = ANY_SENDER_CHANNELS_ARE_ELASTIC();

// Stubbed out the elastic channel writer adapter until elastic channels implemented
// Issue: https://github.com/tenstorrent/tt-metal/issues/26311
template <uint8_t SLOTS_PER_CHUNK, uint16_t CHUNK_SIZE_BYTES>
struct RouterElasticChannelWriterAdapter {};

template <uint8_t SENDER_NUM_BUFFERS>
using RouterToRouterSender = std::conditional_t<
    PERSISTENT_SENDER_CHANNELS_ARE_ELASTIC,
    tt::tt_fabric::RouterElasticChannelWriterAdapter<CHUNK_N_PKTS, channel_buffer_size>,
    tt::tt_fabric::EdmToEdmSender<SENDER_NUM_BUFFERS>>;

constexpr bool is_spine_direction(eth_chan_directions direction) {
    return direction == eth_chan_directions::NORTH || direction == eth_chan_directions::SOUTH;
}

// Defined here because sender_channel_0_free_slots_stream_id does not come from
// fabric_erisc_router_ct_args.hpp
static constexpr std::array<uint32_t, MAX_NUM_SENDER_CHANNELS> sender_channel_free_slots_stream_ids = {
    tt::tt_fabric::connection_interface::sender_channel_0_free_slots_stream_id,
    sender_channel_1_free_slots_stream_id,
    sender_channel_2_free_slots_stream_id,
    sender_channel_3_free_slots_stream_id};
static_assert(sender_channel_free_slots_stream_ids[0] == 17);
static_assert(sender_channel_free_slots_stream_ids[1] == 18);
static_assert(sender_channel_free_slots_stream_ids[2] == 19);
static_assert(sender_channel_free_slots_stream_ids[3] == 20);

// For 2D fabric: maps compact index to downstream direction for each my_direction
// For 1D fabric: only 1 downstream direction per router (EAST forwards to WEST in 1D linear topology)
#if defined(FABRIC_2D)
constexpr uint32_t edm_index_to_edm_direction[eth_chan_directions::COUNT][NUM_DOWNSTREAM_SENDERS_VC0] = {
    {eth_chan_directions::WEST, eth_chan_directions::NORTH, eth_chan_directions::SOUTH},  // EAST router
    {eth_chan_directions::EAST, eth_chan_directions::NORTH, eth_chan_directions::SOUTH},  // WEST router
    {eth_chan_directions::EAST, eth_chan_directions::WEST, eth_chan_directions::SOUTH},   // NORTH router
    {eth_chan_directions::EAST, eth_chan_directions::WEST, eth_chan_directions::NORTH},   // SOUTH router
};

// sender_channel_free_slots_stream_ids[] mapping:
//   [0] → Local worker (always uses sender channel 0 on the outgoing router).
//   [1–3] → Sender channels 1–3 on the outgoing router, corresponding to
//           inbound traffic from neighboring routers.
//
// The mapping is relative to the outgoing router's direction:
//
//   • East-outbound router:
//         sender channel 1 (idx 0) ← West inbound
//         sender channel 2 (idx 1) ← North inbound
//         sender channel 3 (idx 2) ← South inbound
//
//   • West-outbound router:
//         sender channel 1 (idx 0) ← East inbound
//         sender channel 2 (idx 1) ← North inbound
//         sender channel 3 (idx 2) ← South inbound
//
//   • North-outbound router:
//         sender channel 1 (idx 0) ← East inbound
//         sender channel 2 (idx 1) ← West inbound
//         sender channel 3 (idx 2) ← South inbound
//
//   • South-outbound router:
//         sender channel 1 (idx 0) ← East inbound
//         sender channel 2 (idx 1) ← West inbound
//         sender channel 3 (idx 2) ← North inbound
constexpr uint32_t get_vc0_downstream_sender_channel_free_slots_stream_id(uint32_t compact_index) {
    auto ds_edm_direction = edm_index_to_edm_direction[my_direction][compact_index];
    if (my_direction > ds_edm_direction) {
        // downstream sender channel = my_direction
        // stream id = sender_channel_free_slots_stream_ids[downstream sender channel]
        return sender_channel_free_slots_stream_ids[my_direction];
    } else {
        // downstream sender channel = my_direction + 1
        // stream id = sender_channel_free_slots_stream_ids[downstream sender channel]
        return sender_channel_free_slots_stream_ids[(1 + my_direction)];
    }
}
#endif

FORCE_INLINE constexpr eth_chan_directions map_compact_index_to_direction(size_t compact_index) {
#if defined(FABRIC_2D)
    return static_cast<eth_chan_directions>(edm_index_to_edm_direction[my_direction][compact_index]);
#else
    return static_cast<eth_chan_directions>(compact_index);
#endif
}

// Determine which sender channels are "turn" channels (i.e., north/south for east/west routers)
// Channel 0 is always for local workers, so it's never a turn channel
// For 2D fabric, channels 1-3 correspond to compact indices 0-2, which map to actual directions
constexpr auto get_sender_channel_turn_statuses() -> std::array<bool, MAX_NUM_SENDER_CHANNELS> {
    std::array<bool, MAX_NUM_SENDER_CHANNELS> turn_statuses = {};  // Initialize to false

    // Channel 0 is always for local workers, never a turn channel
    // Only non-spine routers (EAST/WEST) have turn channels
    if constexpr (!is_spine_direction(static_cast<eth_chan_directions>(my_direction))) {
        // Check each sender channel (1-3) to see if it goes to a spine direction (NORTH/SOUTH)
        // Sender channel i (for i=1,2,3) corresponds to compact index (i-1)
        for (size_t sender_channel = 1; sender_channel < MAX_NUM_SENDER_CHANNELS; sender_channel++) {
            size_t compact_index = sender_channel - 1;
            eth_chan_directions actual_direction = map_compact_index_to_direction(compact_index);
            turn_statuses[sender_channel] = is_spine_direction(actual_direction);
        }
    }

    return turn_statuses;
}

// Map downstream direction to compact array index [0-2], excluding my_direction
// This function assumes 2D fabric where routers don't forward to themselves
// Examples:
// - EAST router (my_direction=0): WEST(1)→0, NORTH(2)→1, SOUTH(3)→2
// - WEST router (my_direction=1): EAST(0)→0, NORTH(2)→1, SOUTH(3)→2
// - NORTH router (my_direction=2): EAST(0)→0, WEST(1)→1, SOUTH(3)→2
// - SOUTH router (my_direction=3): EAST(0)→0, WEST(1)→1, NORTH(2)→2
constexpr size_t direction_to_compact_index_map[eth_chan_directions::COUNT][eth_chan_directions::COUNT] = {
    {0, 0, 1, 2},  // EAST router -> WEST, NORTH, SOUTH
    {0, 0, 1, 2},  // WEST router -> EAST, NORTH, SOUTH
    {0, 1, 0, 2},  // NORTH router -> EAST, WEST, SOUTH
    {0, 1, 2, 0},  // SOUTH router -> EAST, WEST, NORTH
};

template <eth_chan_directions downstream_direction>
FORCE_INLINE constexpr size_t map_downstream_direction_to_compact_index() {
    return direction_to_compact_index_map[my_direction][downstream_direction];
}

FORCE_INLINE constexpr size_t map_downstream_direction_to_compact_index(eth_chan_directions downstream_direction) {
    return direction_to_compact_index_map[my_direction][downstream_direction];
}

static constexpr std::array<bool, MAX_NUM_SENDER_CHANNELS> sender_channels_turn_status =
    get_sender_channel_turn_statuses();

static constexpr std::array<uint32_t, NUM_ROUTER_CARDINAL_DIRECTIONS> vc_0_free_slots_stream_ids = {
    vc_0_free_slots_from_downstream_edge_1_stream_id,
    vc_0_free_slots_from_downstream_edge_2_stream_id,
    vc_0_free_slots_from_downstream_edge_3_stream_id,
    0};

enum PacketLocalForwardType : uint8_t {
    PACKET_FORWARD_INVALID = 0x0,
    PACKET_FORWARD_LOCAL_ONLY = 0x1,
    PACKET_FORWARD_REMOTE_ONLY = 0x2,
    PACKET_FORWARD_LOCAL_AND_REMOTE = 0x3
};

// tracks if the main loop made any progress. If many loop iterations were completed without
// did_something=true (i.e. no progress was made), then we allow for context switch in case
// the link is down
bool did_something;

/////////////////////////////////////////////
//   SENDER SIDE HELPERS
/////////////////////////////////////////////

// Add helper function
template <uint8_t SENDER_CHANNEL_INDEX>
FORCE_INLINE void update_packet_header_before_eth_send(volatile tt_l1_ptr PACKET_HEADER_TYPE* packet_header) {
#if defined(FABRIC_2D)
    constexpr bool IS_FORWARDED_TRAFFIC_FROM_ROUTER = SENDER_CHANNEL_INDEX != 0;
    constexpr bool IS_TURN = sender_channels_turn_status[SENDER_CHANNEL_INDEX];
    static_assert(
        my_direction == eth_chan_directions::EAST || my_direction == eth_chan_directions::WEST ||
        my_direction == eth_chan_directions::NORTH || my_direction == eth_chan_directions::SOUTH);
    static_assert(
        is_spine_direction(eth_chan_directions::NORTH) || is_spine_direction(eth_chan_directions::SOUTH),
        "Only spine direction of NORTH and SOUTH is supported with this code. If additional spine directions are being "
        "added, please update the code below to support them.");
    if constexpr (IS_FORWARDED_TRAFFIC_FROM_ROUTER) {
        ROUTING_FIELDS_TYPE cached_routing_fields;
        cached_routing_fields.value = packet_header->routing_fields.value;

        if constexpr (IS_TURN) {
            if constexpr (my_direction == eth_chan_directions::EAST) {
                cached_routing_fields.hop_index = cached_routing_fields.branch_east_offset;
            } else {
                cached_routing_fields.hop_index = cached_routing_fields.branch_west_offset;
            }
        } else {
            cached_routing_fields.value = cached_routing_fields.value + 1;
        }
        packet_header->routing_fields.value = cached_routing_fields.value;
    }
#endif
}

template <
    uint8_t sender_channel_index,
    uint8_t to_receiver_pkts_sent_id,
    bool SKIP_CONNECTION_LIVENESS_CHECK,
    typename SenderChannelT,
    typename WorkerInterfaceT,
    typename ReceiverPointersT,
    typename ReceiverChannelT>
FORCE_INLINE void send_next_data(
    SenderChannelT& sender_buffer_channel,
    WorkerInterfaceT& sender_worker_interface,
    ReceiverPointersT& outbound_to_receiver_channel_pointers,
    ReceiverChannelT& receiver_buffer_channel,
    PerfTelemetryRecorder& perf_telemetry_recorder) {
    auto& remote_receiver_buffer_index = outbound_to_receiver_channel_pointers.remote_receiver_buffer_index;
    auto& remote_receiver_num_free_slots = outbound_to_receiver_channel_pointers.num_free_slots;

    uint32_t src_addr = sender_buffer_channel.get_cached_next_buffer_slot_addr();

    volatile auto* pkt_header = reinterpret_cast<volatile PACKET_HEADER_TYPE*>(src_addr);
    size_t payload_size_bytes = pkt_header->get_payload_size_including_header();
    auto dest_addr = receiver_buffer_channel.get_cached_next_buffer_slot_addr();
    if constexpr (!skip_src_ch_id_update) {
        pkt_header->src_ch_id = sender_channel_index;
    }

    if constexpr (ETH_TXQ_SPIN_WAIT_SEND_NEXT_DATA) {
        while (internal_::eth_txq_is_busy(sender_txq_id)) {
        };
    }
    internal_::eth_send_packet_bytes_unsafe(sender_txq_id, src_addr, dest_addr, payload_size_bytes);

    // Note: We can only advance to the next buffer index if we have fully completed the send (both the payload and sync
    // messages)
    sender_worker_interface.template update_write_counter_for_send<SKIP_CONNECTION_LIVENESS_CHECK>();

    // Advance receiver buffer pointers
    outbound_to_receiver_channel_pointers.advance_remote_receiver_buffer_index();
    receiver_buffer_channel.set_cached_next_buffer_slot_addr(
        receiver_buffer_channel.get_buffer_address(remote_receiver_buffer_index));
    sender_buffer_channel.advance_to_next_cached_buffer_slot_addr();
    remote_receiver_num_free_slots--;
    // update the remote reg
    static constexpr uint32_t packets_to_forward = 1;

    record_packet_send(perf_telemetry_recorder, sender_channel_index, payload_size_bytes);

    while (internal_::eth_txq_is_busy(sender_txq_id)) {
    };
    remote_update_ptr_val<to_receiver_pkts_sent_id, sender_txq_id>(packets_to_forward);
}

/////////////////////////////////////////////
//   RECEIVER SIDE HELPERS
/////////////////////////////////////////////


template <typename DownstreamSenderT>
FORCE_INLINE bool can_forward_packet_completely(
    ROUTING_FIELDS_TYPE cached_routing_fields, DownstreamSenderT& downstream_edm_interface) {
    // We always check if it is the terminal mcast packet value. We can do this because all unicast packets have the
    // mcast terminal value masked in to the routing field. This simplifies the check here to a single compare.
    bool deliver_locally_only;
    if constexpr (std::is_same_v<ROUTING_FIELDS_TYPE, tt::tt_fabric::RoutingFields>) {
        deliver_locally_only = cached_routing_fields.value == tt::tt_fabric::RoutingFields::LAST_MCAST_VAL;
    } else if constexpr (std::is_same_v<ROUTING_FIELDS_TYPE, tt::tt_fabric::LowLatencyRoutingFields>) {
        deliver_locally_only = (cached_routing_fields.value & tt::tt_fabric::LowLatencyRoutingFields::FIELD_MASK) ==
                               tt::tt_fabric::LowLatencyRoutingFields::WRITE_ONLY;
    }
    return deliver_locally_only || downstream_edm_interface.edm_has_space_for_packet();
}

template <eth_chan_directions downstream_direction>
FORCE_INLINE constexpr size_t get_downstream_edm_interface_index() {
    // Map downstream direction to compact array index (excluding router's own direction)
    size_t downstream_edm_interface_index = map_downstream_direction_to_compact_index<downstream_direction>();

    return downstream_edm_interface_index;
}

FORCE_INLINE constexpr size_t get_downstream_edm_interface_index(eth_chan_directions downstream_direction) {
    // Map downstream direction to compact array index (excluding router's own direction)
    return map_downstream_direction_to_compact_index(downstream_direction);
}

template <typename DownstreamSenderVC0T, eth_chan_directions DIRECTION>
FORCE_INLINE bool check_downstream_has_space(
    std::array<DownstreamSenderVC0T, NUM_DOWNSTREAM_SENDERS_VC0>& downstream_edm_interfaces_vc0) {
    if constexpr (DIRECTION == my_direction) {
        return true;
    } else {
        constexpr auto edm_index = get_downstream_edm_interface_index(DIRECTION);
        return downstream_edm_interfaces_vc0[edm_index].edm_has_space_for_packet();
    }
}

template <
    typename DownstreamSenderVC0T,
    typename LocalRelayInterfaceT,
    eth_chan_directions DIRECTION>
FORCE_INLINE bool check_downstream_has_space(
    std::array<DownstreamSenderVC0T, NUM_DOWNSTREAM_SENDERS_VC0>& downstream_edm_interfaces_vc0,
    LocalRelayInterfaceT& local_relay_interface) {
    if constexpr (DIRECTION == my_direction) {
        if constexpr (udm_mode) {
            return local_relay_interface.edm_has_space_for_packet();
        } else {
            return true;
        }
    } else {
        constexpr auto edm_index = get_downstream_edm_interface_index<DIRECTION>();
        return downstream_edm_interfaces_vc0[edm_index].edm_has_space_for_packet();
    }
}

template <
    typename DownstreamSenderVC0T,
    typename LocalRelayInterfaceT,
    eth_chan_directions... DIRECTIONS>
FORCE_INLINE bool downstreams_have_space(
    std::array<DownstreamSenderVC0T, NUM_DOWNSTREAM_SENDERS_VC0>& downstream_edm_interfaces_vc0,
    LocalRelayInterfaceT& local_relay_interface) {
    return (
        ... && check_downstream_has_space<
                   DownstreamSenderVC0T,
                   LocalRelayInterfaceT,
                   DIRECTIONS>(downstream_edm_interfaces_vc0, local_relay_interface));
}

#ifdef FABRIC_2D
template <
    typename DownstreamSenderVC0T,
    typename LocalRelayInterfaceT>
FORCE_INLINE __attribute__((optimize("jump-tables"))) bool can_forward_packet_completely(
    uint32_t hop_cmd,
    std::array<DownstreamSenderVC0T, NUM_DOWNSTREAM_SENDERS_VC0>& downstream_edm_interfaces_vc0,
    LocalRelayInterfaceT& local_relay_interface) {
    bool ret_val = false;

    using eth_chan_directions::EAST;
    using eth_chan_directions::NORTH;
    using eth_chan_directions::SOUTH;
    using eth_chan_directions::WEST;

    switch (hop_cmd) {
        case LowLatencyMeshRoutingFields::NOOP: break;
        case LowLatencyMeshRoutingFields::FORWARD_EAST:
            ret_val = downstreams_have_space<
                DownstreamSenderVC0T,
                LocalRelayInterfaceT,
                EAST>(downstream_edm_interfaces_vc0, local_relay_interface);
            break;
        case LowLatencyMeshRoutingFields::FORWARD_WEST:
            ret_val = downstreams_have_space<
                DownstreamSenderVC0T,
                LocalRelayInterfaceT,
                WEST>(downstream_edm_interfaces_vc0, local_relay_interface);
            break;
        case LowLatencyMeshRoutingFields::WRITE_AND_FORWARD_EW:
            // Line Mcast East<->West
            ret_val = downstreams_have_space<
                DownstreamSenderVC0T,
                LocalRelayInterfaceT,
                EAST,
                WEST>(downstream_edm_interfaces_vc0, local_relay_interface);
            break;
        case LowLatencyMeshRoutingFields::FORWARD_NORTH:
            ret_val = downstreams_have_space<
                DownstreamSenderVC0T,
                LocalRelayInterfaceT,
                NORTH>(downstream_edm_interfaces_vc0, local_relay_interface);
            break;
        case LowLatencyMeshRoutingFields::FORWARD_SOUTH:
            ret_val = downstreams_have_space<
                DownstreamSenderVC0T,
                LocalRelayInterfaceT,
                SOUTH>(downstream_edm_interfaces_vc0, local_relay_interface);
            break;
        case LowLatencyMeshRoutingFields::WRITE_AND_FORWARD_NS:
            // Line Mcast North<->South
            ret_val = downstreams_have_space<
                DownstreamSenderVC0T,
                LocalRelayInterfaceT,
                NORTH,
                SOUTH>(downstream_edm_interfaces_vc0, local_relay_interface);
            break;
        case LowLatencyMeshRoutingFields::WRITE_AND_FORWARD_NSEW:
            // 2D Mcast Trunk: North<->South
            // 2D Mcast Branch: East and West
            ret_val = downstreams_have_space<
                DownstreamSenderVC0T,
                LocalRelayInterfaceT,
                EAST,
                WEST,
                NORTH,
                SOUTH>(downstream_edm_interfaces_vc0, local_relay_interface);
            break;
        case LowLatencyMeshRoutingFields::WRITE_AND_FORWARD_NSE:
            // 2D Mcast Trunk: North<->South
            // 2D Mcast Branch: East
            ret_val = downstreams_have_space<
                DownstreamSenderVC0T,
                LocalRelayInterfaceT,
                EAST,
                NORTH,
                SOUTH>(downstream_edm_interfaces_vc0, local_relay_interface);
            break;
        case LowLatencyMeshRoutingFields::WRITE_AND_FORWARD_NSW:
            // 2D Mcast Trunk: North<->South
            // 2D Mcast Branch: West
            ret_val = downstreams_have_space<
                DownstreamSenderVC0T,
                LocalRelayInterfaceT,
                WEST,
                NORTH,
                SOUTH>(downstream_edm_interfaces_vc0, local_relay_interface);
            break;
        case LowLatencyMeshRoutingFields::WRITE_AND_FORWARD_SEW:
            // 2D Mcast Trunk: Last hop North
            // 2D Mcast Branch: East and West
            ret_val = downstreams_have_space<
                DownstreamSenderVC0T,
                LocalRelayInterfaceT,
                EAST,
                WEST,
                SOUTH>(downstream_edm_interfaces_vc0, local_relay_interface);
            break;
        case LowLatencyMeshRoutingFields::WRITE_AND_FORWARD_NEW:
            // 2D Mcast Trunk: Last hop South
            // 2D Mcast Branch: East and West
            ret_val = downstreams_have_space<
                DownstreamSenderVC0T,
                LocalRelayInterfaceT,
                EAST,
                WEST,
                NORTH>(downstream_edm_interfaces_vc0, local_relay_interface);
            break;
        case LowLatencyMeshRoutingFields::WRITE_AND_FORWARD_SE:
            // 2D Mcast Trunk: Last hop North
            // 2D Mcast Branch: East
            ret_val = downstreams_have_space<
                DownstreamSenderVC0T,
                LocalRelayInterfaceT,
                EAST,
                SOUTH>(downstream_edm_interfaces_vc0, local_relay_interface);
            break;
        case LowLatencyMeshRoutingFields::WRITE_AND_FORWARD_SW:
            // 2D Mcast Trunk: Last hop North
            // 2D Mcast Branch: West
            ret_val = downstreams_have_space<
                DownstreamSenderVC0T,
                LocalRelayInterfaceT,
                WEST,
                SOUTH>(downstream_edm_interfaces_vc0, local_relay_interface);
            break;
        case LowLatencyMeshRoutingFields::WRITE_AND_FORWARD_NE:
            // 2D Mcast Trunk: Last hop South
            // 2D Mcast Branch: East
            ret_val = downstreams_have_space<
                DownstreamSenderVC0T,
                LocalRelayInterfaceT,
                EAST,
                NORTH>(downstream_edm_interfaces_vc0, local_relay_interface);
            break;
        case LowLatencyMeshRoutingFields::WRITE_AND_FORWARD_NW:
            // 2D Mcast Trunk: Last hop South
            // 2D Mcast Branch: West
            ret_val = downstreams_have_space<
                DownstreamSenderVC0T,
                LocalRelayInterfaceT,
                WEST,
                NORTH>(downstream_edm_interfaces_vc0, local_relay_interface);
            break;
        default: __builtin_unreachable();
    }
    return ret_val;
}

#else

// !!!WARNING!!! - MAKE SURE CONSUMER HAS SPACE BEFORE CALLING
template <uint8_t rx_channel_id, typename DownstreamSenderT>
FORCE_INLINE void receiver_forward_packet(
    // TODO: have a separate cached copy of the packet header to save some additional L1 loads
    tt_l1_ptr PACKET_HEADER_TYPE* packet_start,
    ROUTING_FIELDS_TYPE cached_routing_fields,
    DownstreamSenderT& downstream_edm_interface,
    uint8_t transaction_id) {
    constexpr bool ENABLE_STATEFUL_NOC_APIS =
#if !defined(DEBUG_PRINT_ENABLED) and !defined(WATCHER_ENABLED)
        !FORCE_ALL_PATHS_TO_USE_SAME_NOC && true;
#else
        false;
#endif
    invalidate_l1_cache();  // Make sure we have the latest packet header in L1
    if constexpr (std::is_same_v<ROUTING_FIELDS_TYPE, tt::tt_fabric::RoutingFields>) {
        // If the packet is a terminal packet, then we can just deliver it locally
        bool start_distance_is_terminal_value =
            (cached_routing_fields.value & tt::tt_fabric::RoutingFields::HOP_DISTANCE_MASK) ==
            tt::tt_fabric::RoutingFields::LAST_HOP_DISTANCE_VAL;
        uint16_t payload_size_bytes = packet_start->payload_size_bytes;
        bool not_last_destination_device = cached_routing_fields.value != tt::tt_fabric::RoutingFields::LAST_MCAST_VAL;
        // disable when dprint enabled due to noc cmd buf usage of DPRINT
        if (not_last_destination_device) {
            forward_payload_to_downstream_edm<enable_deadlock_avoidance, ENABLE_STATEFUL_NOC_APIS>(
                packet_start, payload_size_bytes, cached_routing_fields, downstream_edm_interface, transaction_id);
        }
        if (start_distance_is_terminal_value) {
            execute_chip_unicast_to_local_chip(packet_start, payload_size_bytes, transaction_id, rx_channel_id);
        }
    } else if constexpr (std::is_same_v<ROUTING_FIELDS_TYPE, tt::tt_fabric::LowLatencyRoutingFields>) {
        uint32_t routing = cached_routing_fields.value & tt::tt_fabric::LowLatencyRoutingFields::FIELD_MASK;
        uint16_t payload_size_bytes = packet_start->payload_size_bytes;
        switch (routing) {
            case tt::tt_fabric::LowLatencyRoutingFields::WRITE_ONLY:
                execute_chip_unicast_to_local_chip(packet_start, payload_size_bytes, transaction_id, rx_channel_id);
                break;
            case tt::tt_fabric::LowLatencyRoutingFields::FORWARD_ONLY:
                forward_payload_to_downstream_edm<enable_deadlock_avoidance, ENABLE_STATEFUL_NOC_APIS>(
                    packet_start, payload_size_bytes, cached_routing_fields, downstream_edm_interface, transaction_id);
                break;
            case tt::tt_fabric::LowLatencyRoutingFields::WRITE_AND_FORWARD:
                forward_payload_to_downstream_edm<enable_deadlock_avoidance, ENABLE_STATEFUL_NOC_APIS>(
                    packet_start, payload_size_bytes, cached_routing_fields, downstream_edm_interface, transaction_id);
                execute_chip_unicast_to_local_chip(packet_start, payload_size_bytes, transaction_id, rx_channel_id);
                break;
            default: {
                ASSERT(false);
            }
        }
    }
}

#endif

#if defined(FABRIC_2D)

// Helper to forward packet to local destination
// (relay in UDM mode, or local chip directly in non-UDM mode)
template <uint8_t rx_channel_id, typename LocalRelayInterfaceT>
FORCE_INLINE void forward_to_local_destination(
    LocalRelayInterfaceT& local_relay_interface,
    tt_l1_ptr PACKET_HEADER_TYPE* packet_start,
    uint16_t payload_size_bytes,
    uint8_t transaction_id) {
    if constexpr (udm_mode) {
        execute_chip_unicast_to_relay(
            local_relay_interface, packet_start, payload_size_bytes, transaction_id, rx_channel_id);
    } else {
        execute_chip_unicast_to_local_chip(packet_start, payload_size_bytes, transaction_id, rx_channel_id);
    }
}

// !!!WARNING!!! - MAKE SURE CONSUMER HAS SPACE BEFORE CALLING
template <
    uint8_t rx_channel_id,
    typename DownstreamSenderVC0T,
    typename LocalRelayInterfaceT>
FORCE_INLINE __attribute__((optimize("jump-tables"))) void receiver_forward_packet(
    tt_l1_ptr PACKET_HEADER_TYPE* packet_start,
    ROUTING_FIELDS_TYPE cached_routing_fields,
    std::array<DownstreamSenderVC0T, NUM_DOWNSTREAM_SENDERS_VC0>& downstream_edm_interfaces_vc0,
    LocalRelayInterfaceT& local_relay_interface,
    uint8_t transaction_id,
    uint32_t hop_cmd) {
    uint16_t payload_size_bytes = packet_start->payload_size_bytes;

    using eth_chan_directions::EAST;
    using eth_chan_directions::NORTH;
    using eth_chan_directions::SOUTH;
    using eth_chan_directions::WEST;

    switch (hop_cmd) {
        case LowLatencyMeshRoutingFields::NOOP: break;
        case LowLatencyMeshRoutingFields::FORWARD_EAST:
            if constexpr (my_direction == EAST) {
                forward_to_local_destination<rx_channel_id>(
                    local_relay_interface, packet_start, payload_size_bytes, transaction_id);
            } else {
                constexpr auto edm_index = get_downstream_edm_interface_index<EAST>();
                forward_payload_to_downstream_edm<enable_deadlock_avoidance, false>(
                    packet_start,
                    payload_size_bytes,
                    cached_routing_fields,
                    downstream_edm_interfaces_vc0[edm_index],
                    transaction_id);
            }
            break;
        case LowLatencyMeshRoutingFields::FORWARD_WEST:
            if constexpr (my_direction == WEST) {
                forward_to_local_destination<rx_channel_id>(
                    local_relay_interface, packet_start, payload_size_bytes, transaction_id);
            } else {
                constexpr auto edm_index = get_downstream_edm_interface_index<WEST>();
                forward_payload_to_downstream_edm<enable_deadlock_avoidance, false>(
                    packet_start,
                    payload_size_bytes,
                    cached_routing_fields,
                    downstream_edm_interfaces_vc0[edm_index],
                    transaction_id);
            }
            break;
        case LowLatencyMeshRoutingFields::WRITE_AND_FORWARD_EW:
            if constexpr (my_direction == WEST) {
                constexpr auto edm_index = get_downstream_edm_interface_index<EAST>();
                forward_payload_to_downstream_edm<enable_deadlock_avoidance, false>(
                    packet_start,
                    payload_size_bytes,
                    cached_routing_fields,
                    downstream_edm_interfaces_vc0[edm_index],
                    transaction_id);
            } else {
                constexpr auto edm_index = get_downstream_edm_interface_index<WEST>();
                forward_payload_to_downstream_edm<enable_deadlock_avoidance, false>(
                    packet_start,
                    payload_size_bytes,
                    cached_routing_fields,
                    downstream_edm_interfaces_vc0[edm_index],
                    transaction_id);
            }
            forward_to_local_destination<rx_channel_id>(
                local_relay_interface, packet_start, payload_size_bytes, transaction_id);
            break;
        case LowLatencyMeshRoutingFields::FORWARD_NORTH:
            if constexpr (my_direction == NORTH) {
                forward_to_local_destination<rx_channel_id>(
                    local_relay_interface, packet_start, payload_size_bytes, transaction_id);
            } else {
                constexpr auto edm_index = get_downstream_edm_interface_index<NORTH>();
                forward_payload_to_downstream_edm<enable_deadlock_avoidance, false>(
                    packet_start,
                    payload_size_bytes,
                    cached_routing_fields,
                    downstream_edm_interfaces_vc0[edm_index],
                    transaction_id);
            }
            break;
        case LowLatencyMeshRoutingFields::FORWARD_SOUTH:
            if constexpr (my_direction == SOUTH) {
                forward_to_local_destination<rx_channel_id>(
                    local_relay_interface, packet_start, payload_size_bytes, transaction_id);
            } else {
                constexpr auto edm_index = get_downstream_edm_interface_index<SOUTH>();
                forward_payload_to_downstream_edm<enable_deadlock_avoidance, false>(
                    packet_start,
                    payload_size_bytes,
                    cached_routing_fields,
                    downstream_edm_interfaces_vc0[edm_index],
                    transaction_id);
            }
            break;
        case LowLatencyMeshRoutingFields::WRITE_AND_FORWARD_NS:
            if constexpr (my_direction == SOUTH) {
                constexpr auto edm_index = get_downstream_edm_interface_index<NORTH>();
                forward_payload_to_downstream_edm<enable_deadlock_avoidance, false>(
                    packet_start,
                    payload_size_bytes,
                    cached_routing_fields,
                    downstream_edm_interfaces_vc0[edm_index],
                    transaction_id);
            } else {
                constexpr auto edm_index = get_downstream_edm_interface_index<SOUTH>();
                forward_payload_to_downstream_edm<enable_deadlock_avoidance, false>(
                    packet_start,
                    payload_size_bytes,
                    cached_routing_fields,
                    downstream_edm_interfaces_vc0[edm_index],
                    transaction_id);
            }
            forward_to_local_destination<rx_channel_id>(
                local_relay_interface, packet_start, payload_size_bytes, transaction_id);
            break;
        case LowLatencyMeshRoutingFields::WRITE_AND_FORWARD_NSEW:
            if constexpr (UPDATE_PKT_HDR_ON_RX_CH) {
                cached_routing_fields.value++;
            }
            if constexpr (my_direction == SOUTH) {
                constexpr auto edm_index = get_downstream_edm_interface_index<NORTH>();
                forward_payload_to_downstream_edm<enable_deadlock_avoidance, false, !UPDATE_PKT_HDR_ON_RX_CH>(
                    packet_start,
                    payload_size_bytes,
                    cached_routing_fields,
                    downstream_edm_interfaces_vc0[edm_index],
                    transaction_id);
            } else {
                constexpr auto edm_index = get_downstream_edm_interface_index<SOUTH>();
                forward_payload_to_downstream_edm<enable_deadlock_avoidance, false, !UPDATE_PKT_HDR_ON_RX_CH>(
                    packet_start,
                    payload_size_bytes,
                    cached_routing_fields,
                    downstream_edm_interfaces_vc0[edm_index],
                    transaction_id);
            }
            if constexpr (UPDATE_PKT_HDR_ON_RX_CH) {
                cached_routing_fields.hop_index = cached_routing_fields.branch_east_offset;
            }
            {
                constexpr auto edm_index = get_downstream_edm_interface_index<EAST>();
                forward_payload_to_downstream_edm<enable_deadlock_avoidance, false, !UPDATE_PKT_HDR_ON_RX_CH>(
                    packet_start,
                    payload_size_bytes,
                    cached_routing_fields,
                    downstream_edm_interfaces_vc0[edm_index],
                    transaction_id);
            }
            if constexpr (UPDATE_PKT_HDR_ON_RX_CH) {
                cached_routing_fields.hop_index = cached_routing_fields.branch_west_offset;
            }
            {
                constexpr auto edm_index = get_downstream_edm_interface_index<WEST>();
                forward_payload_to_downstream_edm<enable_deadlock_avoidance, false, !UPDATE_PKT_HDR_ON_RX_CH>(
                    packet_start,
                    payload_size_bytes,
                    cached_routing_fields,
                    downstream_edm_interfaces_vc0[edm_index],
                    transaction_id);
            }
            forward_to_local_destination<rx_channel_id>(
                local_relay_interface, packet_start, payload_size_bytes, transaction_id);
            break;
        case LowLatencyMeshRoutingFields::WRITE_AND_FORWARD_NSE:
            if constexpr (UPDATE_PKT_HDR_ON_RX_CH) {
                cached_routing_fields.value++;
            }
            if constexpr (my_direction == SOUTH) {
                constexpr auto edm_index = get_downstream_edm_interface_index<NORTH>();
                forward_payload_to_downstream_edm<enable_deadlock_avoidance, false, !UPDATE_PKT_HDR_ON_RX_CH>(
                    packet_start,
                    payload_size_bytes,
                    cached_routing_fields,
                    downstream_edm_interfaces_vc0[edm_index],
                    transaction_id);
            } else {
                constexpr auto edm_index = get_downstream_edm_interface_index<SOUTH>();
                forward_payload_to_downstream_edm<enable_deadlock_avoidance, false, !UPDATE_PKT_HDR_ON_RX_CH>(
                    packet_start,
                    payload_size_bytes,
                    cached_routing_fields,
                    downstream_edm_interfaces_vc0[edm_index],
                    transaction_id);
            }
            if constexpr (UPDATE_PKT_HDR_ON_RX_CH) {
                cached_routing_fields.hop_index = cached_routing_fields.branch_east_offset;
            }
            {
                constexpr auto edm_index = get_downstream_edm_interface_index<EAST>();
                forward_payload_to_downstream_edm<enable_deadlock_avoidance, false, !UPDATE_PKT_HDR_ON_RX_CH>(
                    packet_start,
                    payload_size_bytes,
                    cached_routing_fields,
                    downstream_edm_interfaces_vc0[edm_index],
                    transaction_id);
            }
            forward_to_local_destination<rx_channel_id>(
                local_relay_interface, packet_start, payload_size_bytes, transaction_id);
            break;
        case LowLatencyMeshRoutingFields::WRITE_AND_FORWARD_NSW:
            if constexpr (UPDATE_PKT_HDR_ON_RX_CH) {
                cached_routing_fields.value++;
            }
            if constexpr (my_direction == SOUTH) {
                constexpr auto edm_index = get_downstream_edm_interface_index<NORTH>();
                forward_payload_to_downstream_edm<enable_deadlock_avoidance, false, !UPDATE_PKT_HDR_ON_RX_CH>(
                    packet_start,
                    payload_size_bytes,
                    cached_routing_fields,
                    downstream_edm_interfaces_vc0[edm_index],
                    transaction_id);
            } else {
                constexpr auto edm_index = get_downstream_edm_interface_index<SOUTH>();
                forward_payload_to_downstream_edm<enable_deadlock_avoidance, false, !UPDATE_PKT_HDR_ON_RX_CH>(
                    packet_start,
                    payload_size_bytes,
                    cached_routing_fields,
                    downstream_edm_interfaces_vc0[edm_index],
                    transaction_id);
            }
            if constexpr (UPDATE_PKT_HDR_ON_RX_CH) {
                cached_routing_fields.hop_index = cached_routing_fields.branch_west_offset;
            }
            {
                constexpr auto edm_index = get_downstream_edm_interface_index<WEST>();
                forward_payload_to_downstream_edm<enable_deadlock_avoidance, false, !UPDATE_PKT_HDR_ON_RX_CH>(
                    packet_start,
                    payload_size_bytes,
                    cached_routing_fields,
                    downstream_edm_interfaces_vc0[edm_index],
                    transaction_id);
            }
            forward_to_local_destination<rx_channel_id>(
                local_relay_interface, packet_start, payload_size_bytes, transaction_id);
            break;
        case LowLatencyMeshRoutingFields::WRITE_AND_FORWARD_NEW:
            if constexpr (my_direction == SOUTH) {
                if constexpr (UPDATE_PKT_HDR_ON_RX_CH) {
                    cached_routing_fields.value++;
                }
                constexpr auto edm_index = get_downstream_edm_interface_index<NORTH>();
                forward_payload_to_downstream_edm<enable_deadlock_avoidance, false, !UPDATE_PKT_HDR_ON_RX_CH>(
                    packet_start,
                    payload_size_bytes,
                    cached_routing_fields,
                    downstream_edm_interfaces_vc0[edm_index],
                    transaction_id);
            } else {
                forward_to_local_destination<rx_channel_id>(
                    local_relay_interface, packet_start, payload_size_bytes, transaction_id);
            }
            if constexpr (UPDATE_PKT_HDR_ON_RX_CH) {
                cached_routing_fields.hop_index = cached_routing_fields.branch_east_offset;
            }
            {
                constexpr auto edm_index = get_downstream_edm_interface_index<EAST>();
                forward_payload_to_downstream_edm<enable_deadlock_avoidance, false, !UPDATE_PKT_HDR_ON_RX_CH>(
                    packet_start,
                    payload_size_bytes,
                    cached_routing_fields,
                    downstream_edm_interfaces_vc0[edm_index],
                    transaction_id);
            }
            if constexpr (UPDATE_PKT_HDR_ON_RX_CH) {
                cached_routing_fields.hop_index = cached_routing_fields.branch_west_offset;
            }
            {
                constexpr auto edm_index = get_downstream_edm_interface_index<WEST>();
                forward_payload_to_downstream_edm<enable_deadlock_avoidance, false, !UPDATE_PKT_HDR_ON_RX_CH>(
                    packet_start,
                    payload_size_bytes,
                    cached_routing_fields,
                    downstream_edm_interfaces_vc0[edm_index],
                    transaction_id);
            }
            break;
        case LowLatencyMeshRoutingFields::WRITE_AND_FORWARD_SEW:
            if constexpr (my_direction == NORTH) {
                if constexpr (UPDATE_PKT_HDR_ON_RX_CH) {
                    cached_routing_fields.value++;
                }
                constexpr auto edm_index = get_downstream_edm_interface_index<SOUTH>();
                forward_payload_to_downstream_edm<enable_deadlock_avoidance, false, !UPDATE_PKT_HDR_ON_RX_CH>(
                    packet_start,
                    payload_size_bytes,
                    cached_routing_fields,
                    downstream_edm_interfaces_vc0[edm_index],
                    transaction_id);
            } else {
                forward_to_local_destination<rx_channel_id>(
                    local_relay_interface, packet_start, payload_size_bytes, transaction_id);
            }
            if constexpr (UPDATE_PKT_HDR_ON_RX_CH) {
                cached_routing_fields.hop_index = cached_routing_fields.branch_east_offset;
            }
            {
                constexpr auto edm_index = get_downstream_edm_interface_index<EAST>();
                forward_payload_to_downstream_edm<enable_deadlock_avoidance, false, !UPDATE_PKT_HDR_ON_RX_CH>(
                    packet_start,
                    payload_size_bytes,
                    cached_routing_fields,
                    downstream_edm_interfaces_vc0[edm_index],
                    transaction_id);
            }
            if constexpr (UPDATE_PKT_HDR_ON_RX_CH) {
                cached_routing_fields.hop_index = cached_routing_fields.branch_west_offset;
            }
            {
                constexpr auto edm_index = get_downstream_edm_interface_index<WEST>();
                forward_payload_to_downstream_edm<enable_deadlock_avoidance, false, !UPDATE_PKT_HDR_ON_RX_CH>(
                    packet_start,
                    payload_size_bytes,
                    cached_routing_fields,
                    downstream_edm_interfaces_vc0[edm_index],
                    transaction_id);
            }
            break;
        case LowLatencyMeshRoutingFields::WRITE_AND_FORWARD_NE:
            if constexpr (my_direction == SOUTH) {
                if constexpr (UPDATE_PKT_HDR_ON_RX_CH) {
                    cached_routing_fields.value++;
                }
                constexpr auto edm_index = get_downstream_edm_interface_index<NORTH>();
                forward_payload_to_downstream_edm<enable_deadlock_avoidance, false, !UPDATE_PKT_HDR_ON_RX_CH>(
                    packet_start,
                    payload_size_bytes,
                    cached_routing_fields,
                    downstream_edm_interfaces_vc0[edm_index],
                    transaction_id);
            } else {
                forward_to_local_destination<rx_channel_id>(
                    local_relay_interface, packet_start, payload_size_bytes, transaction_id);
            }
            if constexpr (UPDATE_PKT_HDR_ON_RX_CH) {
                cached_routing_fields.hop_index = cached_routing_fields.branch_east_offset;
            }
            {
                constexpr auto edm_index = get_downstream_edm_interface_index<EAST>();
                forward_payload_to_downstream_edm<enable_deadlock_avoidance, false, !UPDATE_PKT_HDR_ON_RX_CH>(
                    packet_start,
                    payload_size_bytes,
                    cached_routing_fields,
                    downstream_edm_interfaces_vc0[edm_index],
                    transaction_id);
            }
            break;
        case LowLatencyMeshRoutingFields::WRITE_AND_FORWARD_NW:
            if constexpr (my_direction == SOUTH) {
                if constexpr (UPDATE_PKT_HDR_ON_RX_CH) {
                    cached_routing_fields.value++;
                }
                constexpr auto edm_index = get_downstream_edm_interface_index<NORTH>();
                forward_payload_to_downstream_edm<enable_deadlock_avoidance, false, !UPDATE_PKT_HDR_ON_RX_CH>(
                    packet_start,
                    payload_size_bytes,
                    cached_routing_fields,
                    downstream_edm_interfaces_vc0[edm_index],
                    transaction_id);
            } else {
                forward_to_local_destination<rx_channel_id>(
                    local_relay_interface, packet_start, payload_size_bytes, transaction_id);
            }
            if constexpr (UPDATE_PKT_HDR_ON_RX_CH) {
                cached_routing_fields.hop_index = cached_routing_fields.branch_west_offset;
            }
            {
                constexpr auto edm_index = get_downstream_edm_interface_index<WEST>();
                forward_payload_to_downstream_edm<enable_deadlock_avoidance, false, !UPDATE_PKT_HDR_ON_RX_CH>(
                    packet_start,
                    payload_size_bytes,
                    cached_routing_fields,
                    downstream_edm_interfaces_vc0[edm_index],
                    transaction_id);
            }
            break;
        case LowLatencyMeshRoutingFields::WRITE_AND_FORWARD_SE:
            if constexpr (my_direction == NORTH) {
                if constexpr (UPDATE_PKT_HDR_ON_RX_CH) {
                    cached_routing_fields.value++;
                }
                constexpr auto edm_index = get_downstream_edm_interface_index<SOUTH>();
                forward_payload_to_downstream_edm<enable_deadlock_avoidance, false, !UPDATE_PKT_HDR_ON_RX_CH>(
                    packet_start,
                    payload_size_bytes,
                    cached_routing_fields,
                    downstream_edm_interfaces_vc0[edm_index],
                    transaction_id);
            } else {
                forward_to_local_destination<rx_channel_id>(
                    local_relay_interface, packet_start, payload_size_bytes, transaction_id);
            }
            if constexpr (UPDATE_PKT_HDR_ON_RX_CH) {
                cached_routing_fields.hop_index = cached_routing_fields.branch_east_offset;
            }
            {
                constexpr auto edm_index = get_downstream_edm_interface_index<EAST>();
                forward_payload_to_downstream_edm<enable_deadlock_avoidance, false, !UPDATE_PKT_HDR_ON_RX_CH>(
                    packet_start,
                    payload_size_bytes,
                    cached_routing_fields,
                    downstream_edm_interfaces_vc0[edm_index],
                    transaction_id);
            }
            break;
        case LowLatencyMeshRoutingFields::WRITE_AND_FORWARD_SW:
            if constexpr (my_direction == NORTH) {
                if constexpr (UPDATE_PKT_HDR_ON_RX_CH) {
                    cached_routing_fields.value++;
                }
                constexpr auto edm_index = get_downstream_edm_interface_index<SOUTH>();
                forward_payload_to_downstream_edm<enable_deadlock_avoidance, false, !UPDATE_PKT_HDR_ON_RX_CH>(
                    packet_start,
                    payload_size_bytes,
                    cached_routing_fields,
                    downstream_edm_interfaces_vc0[edm_index],
                    transaction_id);
            } else {
                forward_to_local_destination<rx_channel_id>(
                    local_relay_interface, packet_start, payload_size_bytes, transaction_id);
            }
            if constexpr (UPDATE_PKT_HDR_ON_RX_CH) {
                cached_routing_fields.hop_index = cached_routing_fields.branch_west_offset;
            }
            {
                constexpr auto edm_index = get_downstream_edm_interface_index<WEST>();
                forward_payload_to_downstream_edm<enable_deadlock_avoidance, false, !UPDATE_PKT_HDR_ON_RX_CH>(
                    packet_start,
                    payload_size_bytes,
                    cached_routing_fields,
                    downstream_edm_interfaces_vc0[edm_index],
                    transaction_id);
            }
            break;
        default: __builtin_unreachable();
    }
}
#endif

template <typename EdmChannelWorkerIFs>
FORCE_INLINE void establish_edm_connection(
    EdmChannelWorkerIFs& local_sender_channel_worker_interface, uint32_t stream_id) {
    local_sender_channel_worker_interface.cache_producer_noc_addr();
}

bool any_sender_channels_active(
    const std::array<uint32_t, NUM_SENDER_CHANNELS>& local_sender_channel_free_slots_stream_ids) {
    for (size_t i = 0; i < NUM_SENDER_CHANNELS; i++) {
        if (get_ptr_val(local_sender_channel_free_slots_stream_ids[i]) !=
            static_cast<int32_t>(SENDER_NUM_BUFFERS_ARRAY[i])) {
            return true;
        }
    }
    return false;
}

template <typename LocalTelemetryT>
FORCE_INLINE void update_telemetry(
    const std::array<uint32_t, NUM_SENDER_CHANNELS>& local_sender_channel_free_slots_stream_ids_ordered,
    bool tx_progress,
    bool rx_progress,
    LocalTelemetryT& local_fabric_telemetry,
    volatile tt_l1_ptr LocalTelemetryT* fabric_telemetry) {
<<<<<<< HEAD
    if constexpr (FABRIC_TELEMETRY_HEARTBEAT_TX) {
        bool sender_idle = false;
        if (!tx_progress) {
            sender_idle = !any_sender_channels_active(local_sender_channel_free_slots_stream_ids_ordered);
        }
        if (tx_progress || sender_idle) {
            volatile RiscTimestampV2* tx_heartbeat_addr =
                &fabric_telemetry->dynamic_info.erisc[MY_ERISC_ID].tx_heartbeat;
=======
    // Helper to safely write to volatile BandwidthTelemetry destinations without discarding qualifiers
    auto store_bandwidth_telemetry = [](volatile BandwidthTelemetry* dst, const BandwidthTelemetry& src) {
        dst->elapsed_active_cycles.full = src.elapsed_active_cycles.full;
        dst->elapsed_cycles.full = src.elapsed_cycles.full;
        dst->num_words_sent = src.num_words_sent;
        dst->num_packets_sent = src.num_packets_sent;
    };

    bool sender_idle = !any_sender_channels_active(local_sender_channel_free_slots_stream_ids_ordered);
    bool receiver_idle = (get_ptr_val<to_receiver_packets_sent_streams[0]>() == 0);

    {  // heartbeat update
        volatile RiscTimestampV2* tx_heartbeat_addr = &fabric_telemetry->dynamic_info.erisc[MY_ERISC_ID].tx_heartbeat;
        volatile RiscTimestampV2* rx_heartbeat_addr = &fabric_telemetry->dynamic_info.erisc[MY_ERISC_ID].rx_heartbeat;
        if (sender_idle || tx_progress) {
>>>>>>> 1ba319e9
            local_fabric_telemetry.dynamic_info.erisc[MY_ERISC_ID].tx_heartbeat.full++;
            tx_heartbeat_addr->full = local_fabric_telemetry.dynamic_info.erisc[MY_ERISC_ID].tx_heartbeat.full;
        }
    }
    if constexpr (FABRIC_TELEMETRY_HEARTBEAT_RX) {
        bool receiver_idle = false;
        if (!rx_progress) {
            receiver_idle = (get_ptr_val<to_receiver_packets_sent_streams[0]>() == 0);
            if constexpr (enable_deadlock_avoidance && !skip_receiver_channel_1_connection) {
                receiver_idle = receiver_idle && (get_ptr_val<to_receiver_packets_sent_streams[1]>() == 0);
            }
        }
        if (rx_progress || receiver_idle) {
            volatile RiscTimestampV2* rx_heartbeat_addr =
                &fabric_telemetry->dynamic_info.erisc[MY_ERISC_ID].rx_heartbeat;
            local_fabric_telemetry.dynamic_info.erisc[MY_ERISC_ID].rx_heartbeat.full++;
            rx_heartbeat_addr->full = local_fabric_telemetry.dynamic_info.erisc[MY_ERISC_ID].rx_heartbeat.full;
        }
    }

    if constexpr (FABRIC_TELEMETRY_BANDWIDTH) {
        // Helper to safely write to volatile BandwidthTelemetry destinations without discarding qualifiers
        auto store_bandwidth_telemetry = [](volatile BandwidthTelemetry* dst, const BandwidthTelemetry& src) {
            dst->elapsed_active_cycles.full = src.elapsed_active_cycles.full;
            dst->elapsed_cycles.full = src.elapsed_cycles.full;
            dst->num_words_sent = src.num_words_sent;
            dst->num_packets_sent = src.num_packets_sent;
        };

        if constexpr (NUM_ACTIVE_ERISCS == 1) {
            store_bandwidth_telemetry(
                &fabric_telemetry->dynamic_info.tx_bandwidth, local_fabric_telemetry.dynamic_info.tx_bandwidth);
            store_bandwidth_telemetry(
                &fabric_telemetry->dynamic_info.rx_bandwidth, local_fabric_telemetry.dynamic_info.rx_bandwidth);
        } else {
            if constexpr (MY_ERISC_ID == 0) {
                store_bandwidth_telemetry(
                    &fabric_telemetry->dynamic_info.tx_bandwidth, local_fabric_telemetry.dynamic_info.tx_bandwidth);
            } else {
                store_bandwidth_telemetry(
                    &fabric_telemetry->dynamic_info.rx_bandwidth, local_fabric_telemetry.dynamic_info.rx_bandwidth);
            }
        }
    }
}

template <
    bool enable_deadlock_avoidance,
    bool SKIP_CONNECTION_LIVENESS_CHECK,
    typename EdmChannelWorkerIFs>
FORCE_INLINE void send_credits_to_upstream_workers(
    EdmChannelWorkerIFs& local_sender_channel_worker_interface,
    int32_t num_credits,
    bool channel_connection_established) {
    if constexpr (SKIP_CONNECTION_LIVENESS_CHECK) {
        local_sender_channel_worker_interface
            .template notify_persistent_connection_of_free_space<enable_deadlock_avoidance>(
                num_credits);
    } else {
        // Connection liveness checks are only done for connections that are not persistent
        // For those connections, it's unsafe to use free-slots counters held in stream registers
        // due to the lack of race avoidant connection protocol. Therefore, we update our read counter
        // instead because these connections will be read/write counter based instead
        local_sender_channel_worker_interface.increment_local_read_counter(num_credits);
        if (channel_connection_established) {
            local_sender_channel_worker_interface
                .template notify_worker_of_read_counter_update<enable_read_counter_update_noc_flush>();
        } else {
            local_sender_channel_worker_interface.copy_read_counter_to_worker_location_info();
            // If not connected, we update the read counter in L1 as well so the next connecting worker
            // is more likely to see space available as soon as it tries connecting
        }
    }
}

template <typename LocalTelemetryT>
FORCE_INLINE void update_bw_counters(
    volatile tt_l1_ptr PACKET_HEADER_TYPE* packet_header, LocalTelemetryT& local_fabric_telemetry) {
    if constexpr ((NUM_ACTIVE_ERISCS == 1) || (MY_ERISC_ID == 0)) {
        size_t packet_bytes = packet_header->get_payload_size_including_header();
        local_fabric_telemetry.dynamic_info.tx_bandwidth.num_packets_sent++;
        local_fabric_telemetry.dynamic_info.tx_bandwidth.num_words_sent += (packet_bytes + 3) >> 2;
    }
    if constexpr ((NUM_ACTIVE_ERISCS == 1) || (MY_ERISC_ID == 1)) {
        size_t packet_bytes = packet_header->get_payload_size_including_header();
        local_fabric_telemetry.dynamic_info.rx_bandwidth.num_packets_sent++;
        local_fabric_telemetry.dynamic_info.rx_bandwidth.num_words_sent += (packet_bytes + 3) >> 2;
    }
}

template <typename LocalTelemetryT>
FORCE_INLINE void update_bw_cycles(
    uint64_t loop_delta_cycles, bool tx_progress, bool rx_progress, LocalTelemetryT& local_fabric_telemetry) {
    if constexpr ((NUM_ACTIVE_ERISCS == 1) || (MY_ERISC_ID == 0)) {
        local_fabric_telemetry.dynamic_info.tx_bandwidth.elapsed_cycles.full += loop_delta_cycles;
        if (tx_progress) {
            local_fabric_telemetry.dynamic_info.tx_bandwidth.elapsed_active_cycles.full += loop_delta_cycles;
        }
    }
    if constexpr ((NUM_ACTIVE_ERISCS == 1) || (MY_ERISC_ID == 1)) {
        local_fabric_telemetry.dynamic_info.rx_bandwidth.elapsed_cycles.full += loop_delta_cycles;
        if (rx_progress) {
            local_fabric_telemetry.dynamic_info.rx_bandwidth.elapsed_active_cycles.full += loop_delta_cycles;
        }
    }
}

////////////////////////////////////
////////////////////////////////////
//  Main Control Loop
////////////////////////////////////
////////////////////////////////////
template <
    uint8_t sender_channel_index,
    uint8_t to_receiver_pkts_sent_id,
    bool SKIP_CONNECTION_LIVENESS_CHECK,
    typename SenderChannelT,
    typename WorkerInterfaceT,
    typename ReceiverPointersT,
    typename ReceiverChannelT,
    typename LocalTelemetryT>
FORCE_INLINE bool run_sender_channel_step_impl(
    SenderChannelT& local_sender_channel,
    WorkerInterfaceT& local_sender_channel_worker_interface,
    ReceiverPointersT& outbound_to_receiver_channel_pointers,
    ReceiverChannelT& remote_receiver_channel,
    bool& channel_connection_established,
    uint32_t sender_channel_free_slots_stream_id,
    SenderChannelFromReceiverCredits& sender_channel_from_receiver_credits,
    PerfTelemetryRecorder& perf_telemetry_recorder,
    LocalTelemetryT& local_fabric_telemetry) {
    bool progress = false;
    // If the receiver has space, and we have one or more packets unsent from producer, then send one
    // TODO: convert to loop to send multiple packets back to back (or support sending multiple packets in one shot)
    //       when moving to stream regs to manage rd/wr ptrs
    // TODO: update to be stream reg based. Initialize to space available and simply check for non-zero

    constexpr bool use_bubble_flow_control =
        sender_channel_is_traffic_injection_channel[sender_channel_index] && enable_deadlock_avoidance;
    static_assert(
        !use_bubble_flow_control || ENABLE_FIRST_LEVEL_ACK,
        "Bubble flow control and first level ack must be set to the same values");

    bool receiver_has_space_for_packet;
    if constexpr (use_bubble_flow_control) {
        receiver_has_space_for_packet = outbound_to_receiver_channel_pointers.num_free_slots >=
                                        BUBBLE_FLOW_CONTROL_INJECTION_SENDER_CHANNEL_MIN_FREE_SLOTS;
    } else {
        receiver_has_space_for_packet = outbound_to_receiver_channel_pointers.has_space_for_packet();
    }
    uint32_t free_slots = get_ptr_val(sender_channel_free_slots_stream_id);
    bool has_unsent_packet = free_slots != WorkerInterfaceT::num_buffers;
    bool can_send = receiver_has_space_for_packet && has_unsent_packet;

    if constexpr (!ETH_TXQ_SPIN_WAIT_SEND_NEXT_DATA) {
        can_send = can_send && !internal_::eth_txq_is_busy(sender_txq_id);
    }
    if (can_send) {
        did_something = true;
        progress = true;

        auto* pkt_header = reinterpret_cast<volatile tt_l1_ptr PACKET_HEADER_TYPE*>(
            local_sender_channel.get_cached_next_buffer_slot_addr());
        if constexpr (!UPDATE_PKT_HDR_ON_RX_CH) {
            update_packet_header_before_eth_send<sender_channel_index>(pkt_header);
        }
        send_next_data<sender_channel_index, to_receiver_pkts_sent_id, SKIP_CONNECTION_LIVENESS_CHECK>(
            local_sender_channel,
            local_sender_channel_worker_interface,
            outbound_to_receiver_channel_pointers,
            remote_receiver_channel,
            perf_telemetry_recorder);
        // Update local TX counters: split responsibility in multi-ERISC mode
        if constexpr (FABRIC_TELEMETRY_BANDWIDTH) {
            update_bw_counters(pkt_header, local_fabric_telemetry);
        }
        increment_local_update_ptr_val(sender_channel_free_slots_stream_id, 1);
    }

    // Process COMPLETIONs from receiver
    int32_t completions_since_last_check =
        sender_channel_from_receiver_credits.get_num_unprocessed_completions_from_receiver();
    if (completions_since_last_check) {
        outbound_to_receiver_channel_pointers.num_free_slots += completions_since_last_check;
        sender_channel_from_receiver_credits.increment_num_processed_completions(completions_since_last_check);

        // When first level ack is enabled, then credits can be sent to upstream workers as soon as we see
        // the ack, we don't need to wait for the completion from receiver. Therefore, only when we have
        // first level ack disabled will we send credits to workers on receipt of completion acknowledgements.
        if constexpr (!ENABLE_FIRST_LEVEL_ACK) {
            send_credits_to_upstream_workers<enable_deadlock_avoidance, SKIP_CONNECTION_LIVENESS_CHECK>(
                local_sender_channel_worker_interface,
                completions_since_last_check,
                channel_connection_established);
        }
    }

    // Process ACKs from receiver
    // ACKs are processed second to avoid any sort of races. If we process acks second,
    // we are guaranteed to see equal to or greater the number of acks than completions
    if constexpr (ENABLE_FIRST_LEVEL_ACK) {
        auto acks_since_last_check = sender_channel_from_receiver_credits.get_num_unprocessed_acks_from_receiver();
        if (acks_since_last_check > 0) {
            sender_channel_from_receiver_credits.increment_num_processed_acks(acks_since_last_check);
            send_credits_to_upstream_workers<enable_deadlock_avoidance, SKIP_CONNECTION_LIVENESS_CHECK>(
                local_sender_channel_worker_interface,
                acks_since_last_check,
                channel_connection_established);
        }
    }

    if constexpr (!SKIP_CONNECTION_LIVENESS_CHECK) {
        auto check_connection_status =
            !channel_connection_established || local_sender_channel_worker_interface.has_worker_teardown_request();
        if (check_connection_status) {
            check_worker_connections<MY_ETH_CHANNEL>(
                local_sender_channel_worker_interface,
                channel_connection_established,
                sender_channel_free_slots_stream_id);
        }
    }
    return progress;
};

template <
    uint8_t VC_RECEIVER_CHANNEL,
    uint8_t sender_channel_index,
    typename EthSenderChannels,
    typename EdmChannelWorkerIFs,
    typename RemoteEthReceiverChannels,
    typename ReceiverPointersT,
    size_t NUM_SENDER_CHANNELS,
    typename LocalTelemetryT>
FORCE_INLINE bool run_sender_channel_step(
    EthSenderChannels& local_sender_channels,
    EdmChannelWorkerIFs& local_sender_channel_worker_interfaces,
    ReceiverPointersT& outbound_to_receiver_channel_pointers,
    RemoteEthReceiverChannels& remote_receiver_channels,
    std::array<bool, NUM_SENDER_CHANNELS>& channel_connection_established,
    std::array<uint32_t, NUM_SENDER_CHANNELS>& local_sender_channel_free_slots_stream_ids,
    std::array<SenderChannelFromReceiverCredits, NUM_SENDER_CHANNELS>& sender_channel_from_receiver_credits,
    PerfTelemetryRecorder& perf_telemetry_recorder,
    LocalTelemetryT& local_fabric_telemetry) {
    if constexpr (is_sender_channel_serviced[sender_channel_index]) {
        // the cache is invalidated here because the channel will read some
        // L1 locations to see if it can make progress
        invalidate_l1_cache();
        return run_sender_channel_step_impl<
            sender_channel_index,
            to_receiver_packets_sent_streams[VC_RECEIVER_CHANNEL],
            sender_ch_live_check_skip[sender_channel_index]>(
            local_sender_channels.template get<sender_channel_index>(),
            local_sender_channel_worker_interfaces.template get<sender_channel_index>(),
            outbound_to_receiver_channel_pointers,
            remote_receiver_channels.template get<VC_RECEIVER_CHANNEL>(),
            channel_connection_established[sender_channel_index],
            local_sender_channel_free_slots_stream_ids[sender_channel_index],
            sender_channel_from_receiver_credits[sender_channel_index],
            perf_telemetry_recorder,
            local_fabric_telemetry);
    }
    return false;
}

template <
    uint8_t receiver_channel,
    uint8_t to_receiver_pkts_sent_id,
    typename WriteTridTracker,
    typename ReceiverChannelBufferT,
    typename ReceiverChannelPointersT,
    typename DownstreamSenderVC0T,
    typename LocalRelayInterfaceT,
    typename LocalTelemetryT>
FORCE_INLINE bool run_receiver_channel_step_impl(
    ReceiverChannelBufferT& local_receiver_channel,
    std::array<DownstreamSenderVC0T, NUM_DOWNSTREAM_SENDERS_VC0>& downstream_edm_interfaces_vc0,
    LocalRelayInterfaceT& local_relay_interface,
    ReceiverChannelPointersT& receiver_channel_pointers,
    WriteTridTracker& receiver_channel_trid_tracker,
    std::array<uint8_t, num_eth_ports>& port_direction_table,
    ReceiverChannelResponseCreditSender& receiver_channel_response_credit_sender,
    const tt::tt_fabric::routing_l1_info_t& routing_table,
    LocalTelemetryT& local_fabric_telemetry) {
    bool progress = false;
    auto& wr_sent_counter = receiver_channel_pointers.wr_sent_counter;
    auto pkts_received_since_last_check = get_ptr_val<to_receiver_pkts_sent_id>();

    bool unwritten_packets;
    if constexpr (ENABLE_FIRST_LEVEL_ACK) {
        auto& ack_counter = receiver_channel_pointers.ack_counter;
        bool pkts_received = pkts_received_since_last_check > 0;
        bool can_send_ack = pkts_received;
        if constexpr (!ETH_TXQ_SPIN_WAIT_RECEIVER_SEND_COMPLETION_ACK) {
            can_send_ack = can_send_ack && !internal_::eth_txq_is_busy(receiver_txq_id);
        }
        if (can_send_ack) {
            // currently only support processing one packet at a time, so we only decrement by 1
            invalidate_l1_cache();
            increment_local_update_ptr_val<to_receiver_pkts_sent_id>(-1);

            uint8_t src_ch_id;
            if constexpr (skip_src_ch_id_update) {
                // skip_src_ch_id_update implies something like mux mode is disabled and there is only a single
                // sender channel so we don't dynamically fetch it off the packet header
                src_ch_id = receiver_channel_pointers.get_src_chan_id();
            } else {
                auto receiver_buffer_index = ack_counter.get_buffer_index();
                tt_l1_ptr PACKET_HEADER_TYPE* packet_header = const_cast<PACKET_HEADER_TYPE*>(
                    local_receiver_channel.template get_packet_header<PACKET_HEADER_TYPE>(receiver_buffer_index));
                receiver_channel_pointers.set_src_chan_id(receiver_buffer_index, packet_header->src_ch_id);
                src_ch_id = receiver_channel_pointers.get_src_chan_id(receiver_buffer_index);
            }

            receiver_send_received_ack<ETH_TXQ_SPIN_WAIT_RECEIVER_SEND_COMPLETION_ACK>(
                receiver_channel_response_credit_sender, src_ch_id);
            ack_counter.increment();
        }
        unwritten_packets = !wr_sent_counter.is_caught_up_to(ack_counter);

    } else {
        unwritten_packets = pkts_received_since_last_check != 0;
    }

    // Code profiling timer for receiver channel forward
    NamedProfiler<CodeProfilingTimerType::RECEIVER_CHANNEL_FORWARD, code_profiling_enabled_timers_bitfield, code_profiling_buffer_base_addr> receiver_forward_timer;
    receiver_forward_timer.set_should_dump(unwritten_packets);
    receiver_forward_timer.open();

    if (unwritten_packets) {
        invalidate_l1_cache();
        auto receiver_buffer_index = wr_sent_counter.get_buffer_index();
        tt_l1_ptr PACKET_HEADER_TYPE* packet_header = const_cast<PACKET_HEADER_TYPE*>(
            local_receiver_channel.template get_packet_header<PACKET_HEADER_TYPE>(receiver_buffer_index));

        ROUTING_FIELDS_TYPE cached_routing_fields;
#if !defined(FABRIC_2D) || !defined(DYNAMIC_ROUTING_ENABLED)
        cached_routing_fields = packet_header->routing_fields;
#endif
        if constexpr (!skip_src_ch_id_update && !ENABLE_FIRST_LEVEL_ACK) {
            receiver_channel_pointers.set_src_chan_id(receiver_buffer_index, packet_header->src_ch_id);
        }
        uint32_t hop_cmd;
        bool can_send_to_all_local_chip_receivers;
        if constexpr (is_2d_fabric) {
            // read in the hop command from route buffer.
            // Hop command is 4 bits. Each of the 4 bits signal one of the 4 possible outcomes for a packet.
            // [0]->Forward East
            // [1]->Forward West
            // [2]->Forward North
            // [3]->Forward South
            // The hop command (4-bits) gets decoded as a local write and/or forward to the "other" 3 directions.
            // Other 3 directions depend on the direction of fabric router.
            // For example, a router that is connected West can write locally or forard East, North or South.
            // A local write is encoded by setting the bit corresponding to fabric router's own direction to 1.
            // For a West facing fabric router:
            //  - Hop command of [0010] instructs fabric router to write the packet locally.
            //  - Hop command of [0011] instructs fabric router to write the packet locally AND forward East (a line
            //  mcast)
#if defined(FABRIC_2D)
            // need this ifdef since the packet header for 1D does not have router_buffer field in it.
            hop_cmd = get_cmd_with_mesh_boundary_adjustment(packet_header, cached_routing_fields, routing_table);
            can_send_to_all_local_chip_receivers =
                can_forward_packet_completely(hop_cmd, downstream_edm_interfaces_vc0, local_relay_interface);
#endif
        } else {
#ifndef FABRIC_2D
            can_send_to_all_local_chip_receivers =
                can_forward_packet_completely(cached_routing_fields, downstream_edm_interfaces_vc0[receiver_channel]);
#endif
        }
        if constexpr (enable_trid_flush_check_on_noc_txn) {
            bool trid_flushed = receiver_channel_trid_tracker.transaction_flushed(receiver_buffer_index);
            can_send_to_all_local_chip_receivers &= trid_flushed;
        }
        if (can_send_to_all_local_chip_receivers) {
            did_something = true;
            progress = true;
            // Count RX bytes/packets (header + payload) when consuming a packet from receiver buffer
            if constexpr (FABRIC_TELEMETRY_BANDWIDTH) {
                update_bw_counters(packet_header, local_fabric_telemetry);
            }
            uint8_t trid = receiver_channel_trid_tracker.update_buffer_slot_to_next_trid_and_advance_trid_counter(
                receiver_buffer_index);
            if constexpr (is_2d_fabric) {
#if defined(FABRIC_2D)
                receiver_forward_packet<receiver_channel>(
                    packet_header,
                    cached_routing_fields,
                    downstream_edm_interfaces_vc0,
                    local_relay_interface,
                    trid,
                    hop_cmd);
#endif
            } else {
#ifndef FABRIC_2D
                receiver_forward_packet<receiver_channel>(
                    packet_header, cached_routing_fields, downstream_edm_interfaces_vc0[0], trid);
#endif
            }
            wr_sent_counter.increment();
            // decrement the to_receiver_pkts_sent_id stream register by 1 since current packet has been processed.
            if constexpr (!ENABLE_FIRST_LEVEL_ACK) {
                increment_local_update_ptr_val<to_receiver_pkts_sent_id>(-1);
            }
        }
    }

    // Close the code profiling timer
    receiver_forward_timer.close();

    if constexpr (!fuse_receiver_flush_and_completion_ptr) {
        auto& wr_flush_counter = receiver_channel_pointers.wr_flush_counter;
        bool unflushed_writes = !wr_flush_counter.is_caught_up_to(wr_sent_counter);
        if (unflushed_writes) {
            auto receiver_buffer_index = wr_flush_counter.get_buffer_index();
            bool next_trid_flushed = receiver_channel_trid_tracker.transaction_flushed(receiver_buffer_index);
            if (next_trid_flushed) {
                wr_flush_counter.increment();
                receiver_channel_trid_tracker.clear_trid_at_buffer_slot(receiver_buffer_index);
            }
        }

        auto& completion_counter = receiver_channel_pointers.completion_counter;
        bool unsent_completions = !completion_counter.is_caught_up_to(completion_counter, wr_flush_counter);
        if constexpr (!ETH_TXQ_SPIN_WAIT_RECEIVER_SEND_COMPLETION_ACK) {
            unsent_completions = unsent_completions && !internal_::eth_txq_is_busy(receiver_txq_id);
        }
        if (unsent_completions) {
            // completion ptr incremented in callee
            auto receiver_buffer_index = wr_flush_counter.get_buffer_index();
            receiver_send_completion_ack<ETH_TXQ_SPIN_WAIT_RECEIVER_SEND_COMPLETION_ACK>(
                receiver_channel_response_credit_sender,
                receiver_channel_pointers.get_src_chan_id(receiver_buffer_index));
            completion_counter.increment();
        }
    } else {
        // flush and completion are fused, so we only need to update one of the counters
        // update completion since other parts of the code check against completion
        auto& completion_counter = receiver_channel_pointers.completion_counter;
        // Currently unclear if it's better to loop here or not...
        bool unflushed_writes = !completion_counter.is_caught_up_to(wr_sent_counter);
        auto receiver_buffer_index = completion_counter.get_buffer_index();
        bool next_trid_flushed = receiver_channel_trid_tracker.transaction_flushed(receiver_buffer_index);
        bool can_send_completion = unflushed_writes && next_trid_flushed;
        if constexpr (!ETH_TXQ_SPIN_WAIT_RECEIVER_SEND_COMPLETION_ACK) {
            can_send_completion = can_send_completion && !internal_::eth_txq_is_busy(receiver_txq_id);
        }
        if (can_send_completion) {
            uint8_t src_ch_id;
            if constexpr (skip_src_ch_id_update) {
                src_ch_id = receiver_channel_pointers.get_src_chan_id();
            } else {
                src_ch_id = receiver_channel_pointers.get_src_chan_id(receiver_buffer_index);
            }
            receiver_send_completion_ack<ETH_TXQ_SPIN_WAIT_RECEIVER_SEND_COMPLETION_ACK>(
                receiver_channel_response_credit_sender, src_ch_id);
            receiver_channel_trid_tracker.clear_trid_at_buffer_slot(receiver_buffer_index);
            completion_counter.increment();
        }
    }
    return progress;
};

template <
    uint8_t receiver_channel,
    typename DownstreamSenderVC0T,
    typename LocalRelayInterfaceT,
    typename EthReceiverChannels,
    typename WriteTridTracker,
    typename ReceiverChannelPointersT,
    typename LocalTelemetryT>
FORCE_INLINE bool run_receiver_channel_step(
    EthReceiverChannels& local_receiver_channels,
    std::array<DownstreamSenderVC0T, NUM_DOWNSTREAM_SENDERS_VC0>& downstream_edm_interfaces_vc0,
    LocalRelayInterfaceT& local_relay_interface,
    ReceiverChannelPointersT& receiver_channel_pointers,
    WriteTridTracker& receiver_channel_trid_tracker,
    std::array<uint8_t, num_eth_ports>& port_direction_table,
    std::array<ReceiverChannelResponseCreditSender, NUM_RECEIVER_CHANNELS>& receiver_channel_response_credit_senders,
    const tt::tt_fabric::routing_l1_info_t& routing_table,
    LocalTelemetryT& local_fabric_telemetry) {
    if constexpr (is_receiver_channel_serviced[receiver_channel]) {
        invalidate_l1_cache();
        return run_receiver_channel_step_impl<
            receiver_channel,
            to_receiver_packets_sent_streams[receiver_channel],
            WriteTridTracker,
            decltype(local_receiver_channels.template get<receiver_channel>()),
            ReceiverChannelPointersT,
            DownstreamSenderVC0T,
            LocalRelayInterfaceT>(
            local_receiver_channels.template get<receiver_channel>(),
            downstream_edm_interfaces_vc0,
            local_relay_interface,
            receiver_channel_pointers,
            receiver_channel_trid_tracker,
            port_direction_table,
            receiver_channel_response_credit_senders[receiver_channel],
            routing_table,
            local_fabric_telemetry);
    }
    return false;
}

/*
 * Main control loop for fabric EDM. Run indefinitely until a termination signal is received
 *
 * Every loop iteration visit a sender channel and the receiver channel. Switch between sender
 * channels every iteration unless it is unsafe/undesirable to do so (e.g. for performance reasons).
 */
template <
    size_t NUM_RECEIVER_CHANNELS,
    typename DownstreamSenderVC0T,
    typename LocalRelayInterfaceT,
    size_t NUM_SENDER_CHANNELS,
    typename EthSenderChannels,
    typename EthReceiverChannels,
    typename RemoteEthReceiverChannels,
    typename EdmChannelWorkerIFs,
    typename TransactionIdTrackerCH0>
FORCE_INLINE void run_fabric_edm_main_loop(
    EthReceiverChannels& local_receiver_channels,
    EthSenderChannels& local_sender_channels,
    EdmChannelWorkerIFs& local_sender_channel_worker_interfaces,
    std::array<DownstreamSenderVC0T, NUM_DOWNSTREAM_SENDERS_VC0>& downstream_edm_noc_interfaces_vc0,
    LocalRelayInterfaceT& local_relay_interface,
    RemoteEthReceiverChannels& remote_receiver_channels,
    volatile tt::tt_fabric::TerminationSignal* termination_signal_ptr,
    TransactionIdTrackerCH0& receiver_channel_0_trid_tracker,
    std::array<uint8_t, num_eth_ports>& port_direction_table,
    std::array<uint32_t, NUM_SENDER_CHANNELS>& local_sender_channel_free_slots_stream_ids) {
    size_t did_nothing_count = 0;
    using FabricTelemetryT = FabricTelemetry;
    FabricTelemetryT local_fabric_telemetry{};
    auto fabric_telemetry = reinterpret_cast<volatile FabricTelemetryT*>(MEM_AERISC_FABRIC_TELEMETRY_BASE);
    *termination_signal_ptr = tt::tt_fabric::TerminationSignal::KEEP_RUNNING;

    const auto* routing_table_l1 = reinterpret_cast<tt_l1_ptr tt::tt_fabric::routing_l1_info_t*>(ROUTING_TABLE_BASE);
    tt::tt_fabric::routing_l1_info_t routing_table = *routing_table_l1;

    // May want to promote to part of the handshake but for now we just initialize in this standalone way
    // TODO: flatten all of these arrays into a single object (one array lookup) OR
    //       (probably better) pack most of these into single words (e.g. we could hold a read, write, and ackptr in a
    //       single word) this way - especially if power of 2 wraps, we can handle both channels literally at once with
    //       math ops on single individual words (or half words)
    auto outbound_to_receiver_channel_pointers =
        ChannelPointersTuple<OutboundReceiverChannelPointers, REMOTE_RECEIVER_NUM_BUFFERS_ARRAY>::make();
    // Workaround the perf regression in RingAsLinear test.
    auto outbound_to_receiver_channel_pointer_ch0 =
        outbound_to_receiver_channel_pointers.template get<VC0_RECEIVER_CHANNEL>();

    auto receiver_channel_pointers = ChannelPointersTuple<ReceiverChannelPointers, RECEIVER_NUM_BUFFERS_ARRAY>::make();
    // Workaround the perf regression in RingAsLinear test.
    auto receiver_channel_pointers_ch0 = receiver_channel_pointers.template get<0>();
    receiver_channel_pointers_ch0.reset();
    if constexpr (skip_src_ch_id_update) {
        receiver_channel_pointers_ch0.set_src_chan_id(BufferIndex{0}, remote_worker_sender_channel);
    }

    std::array<bool, NUM_SENDER_CHANNELS> channel_connection_established =
        initialize_array<NUM_SENDER_CHANNELS, bool, false>();

    PerfTelemetryRecorder inner_loop_perf_telemetry_collector = build_perf_telemetry_recorder<perf_telemetry_mode>();
    auto local_perf_telemetry_buffer =
        build_perf_telemetry_buffer(reinterpret_cast<uint32_t*>(perf_telemetry_buffer_addr));

    auto receiver_channel_response_credit_senders =
        init_receiver_channel_response_credit_senders<NUM_RECEIVER_CHANNELS>();
    auto sender_channel_from_receiver_credits =
        init_sender_channel_from_receiver_credits_flow_controllers<NUM_SENDER_CHANNELS>();
    // This value defines the number of loop iterations we perform of the main control sequence before exiting
    // to check for termination and context switch. Removing the these checks from the inner loop can drastically
    // improve performance. The value of 32 was chosen somewhat empirically and then raised up slightly.

    uint64_t loop_start_cycles;
    while (!got_immediate_termination_signal(termination_signal_ptr)) {
        did_something = false;

        uint32_t tx_progress = 0;
        uint32_t rx_progress = 0;
        if constexpr (FABRIC_TELEMETRY_BANDWIDTH) {
            loop_start_cycles = get_timestamp();
        }

        if constexpr (is_sender_channel_serviced[0]) {
            open_perf_recording_window(inner_loop_perf_telemetry_collector);
        }

        for (size_t i = 0; i < iterations_between_ctx_switch_and_teardown_checks; i++) {
            invalidate_l1_cache();
            // Capture these to see if we made progress

            // There are some cases, mainly for performance, where we don't want to switch between sender channels
            // so we interoduce this to provide finer grain control over when we disable the automatic switching
            tx_progress |= run_sender_channel_step<VC0_RECEIVER_CHANNEL, 0>(
                local_sender_channels,
                local_sender_channel_worker_interfaces,
                outbound_to_receiver_channel_pointer_ch0,
                remote_receiver_channels,
                channel_connection_established,
                local_sender_channel_free_slots_stream_ids,
                sender_channel_from_receiver_credits,
                inner_loop_perf_telemetry_collector,
                local_fabric_telemetry);
            rx_progress |= run_receiver_channel_step<0, DownstreamSenderVC0T, decltype(local_relay_interface)>(
                local_receiver_channels,
                downstream_edm_noc_interfaces_vc0,
                local_relay_interface,
                receiver_channel_pointers_ch0,
                receiver_channel_0_trid_tracker,
                port_direction_table,
                receiver_channel_response_credit_senders,
                routing_table,
                local_fabric_telemetry);
            tx_progress |= run_sender_channel_step<VC0_RECEIVER_CHANNEL, 1>(
                local_sender_channels,
                local_sender_channel_worker_interfaces,
                outbound_to_receiver_channel_pointer_ch0,
                remote_receiver_channels,
                channel_connection_established,
                local_sender_channel_free_slots_stream_ids,
                sender_channel_from_receiver_credits,
                inner_loop_perf_telemetry_collector,
                local_fabric_telemetry);
            if constexpr (is_2d_fabric) {
                tx_progress |= run_sender_channel_step<VC0_RECEIVER_CHANNEL, 2>(
                    local_sender_channels,
                    local_sender_channel_worker_interfaces,
                    outbound_to_receiver_channel_pointer_ch0,
                    remote_receiver_channels,
                    channel_connection_established,
                    local_sender_channel_free_slots_stream_ids,
                    sender_channel_from_receiver_credits,
                    inner_loop_perf_telemetry_collector,
                    local_fabric_telemetry);
                tx_progress |= run_sender_channel_step<VC0_RECEIVER_CHANNEL, 3>(
                    local_sender_channels,
                    local_sender_channel_worker_interfaces,
                    outbound_to_receiver_channel_pointer_ch0,
                    remote_receiver_channels,
                    channel_connection_established,
                    local_sender_channel_free_slots_stream_ids,
                    sender_channel_from_receiver_credits,
                    inner_loop_perf_telemetry_collector,
                    local_fabric_telemetry);
            }
        }

        // Compute idle conditions and update heartbeats in one helper
        if constexpr (FABRIC_TELEMETRY_ANY_DYNAMIC_STAT) {
            if constexpr (FABRIC_TELEMETRY_BANDWIDTH) {
                uint64_t loop_end_cycles = get_timestamp();
                uint64_t loop_delta_cycles = loop_end_cycles - loop_start_cycles;
                update_bw_cycles(loop_delta_cycles, tx_progress, rx_progress, local_fabric_telemetry);
            }
            update_telemetry(
                local_sender_channel_free_slots_stream_ids,
                tx_progress,
                rx_progress,
                local_fabric_telemetry,
                fabric_telemetry);
        }

        if constexpr (enable_context_switch) {
            // shouldn't do noc counter sync since we are not incrementing them
            if constexpr (IDLE_CONTEXT_SWITCHING) {
                if (did_something) {
                    did_nothing_count = 0;
                } else {
                    if (did_nothing_count++ > SWITCH_INTERVAL) {
                        did_nothing_count = 0;
                        run_routing_without_noc_sync();
                    }
                }
            } else {
                if (did_nothing_count++ > SWITCH_INTERVAL) {
                    did_nothing_count = 0;
                    run_routing_without_noc_sync();
                }
            }
        }

        if constexpr (is_sender_channel_serviced[0]) {
            close_perf_recording_window(inner_loop_perf_telemetry_collector);
            if constexpr (perf_telemetry_mode != PerfTelemetryRecorderType::NONE) {
                if (captured_an_event(inner_loop_perf_telemetry_collector) ||
                    any_sender_channels_active(local_sender_channel_free_slots_stream_ids)) {
                    write_perf_recording_window_results(
                        inner_loop_perf_telemetry_collector, local_perf_telemetry_buffer);
                }
            }
        }
    }
}

template <typename EdmChannelWorkerIFs, size_t NUM_SENDER_CHANNELS>
void
#ifdef FABRIC_2D
    __attribute__((noinline))
#endif
    wait_for_static_connection_to_ready(
        EdmChannelWorkerIFs& local_sender_channel_worker_interfaces,
        std::array<uint32_t, NUM_SENDER_CHANNELS>& local_sender_channel_free_slots_stream_ids) {
    auto establish_static_connection_from_receiver_side = [&](auto& interface, size_t sender_channel_idx) {
        if (!sender_ch_live_check_skip[sender_channel_idx]) {
            return;
        }
        while (!connect_is_requested(*interface.connection_live_semaphore)) {
            invalidate_l1_cache();
        }
        establish_edm_connection(interface, local_sender_channel_free_slots_stream_ids[sender_channel_idx]);
    };
    if constexpr (multi_txq_enabled) {
        tuple_for_each_constexpr(
            local_sender_channel_worker_interfaces.channel_worker_interfaces, [&](auto& interface, auto idx) {
                if constexpr (is_sender_channel_serviced[idx]) {
                    establish_static_connection_from_receiver_side(interface, idx);
                }
            });
    } else {
        // Very slight performance regression on WH if we commonize to the above path, so we preserve this path
        // too
        tuple_for_each(
            local_sender_channel_worker_interfaces.channel_worker_interfaces,
            [&](auto& interface, size_t idx) { establish_static_connection_from_receiver_side(interface, idx); });
    }
}

// Returns the number of starting credits for the specified sender channel `i`
// Generally, we will always start with `SENDER_NUM_BUFFERS` of credits,
// except for channels which service transient/worker connections. Those
// sender channels use counter based credit schemes so they are initialized
// to 0.
template <size_t i>
constexpr size_t get_credits_init_val() {
    return i == 0 ? 0 : SENDER_NUM_BUFFERS_ARRAY[i];
};

// SFINAE helper to initialize a single sender channel worker interface
// Only enabled when I < NUM_SENDER_CHANNELS
template <size_t I, size_t NUM_SENDER_CHANNELS, typename EdmChannelWorkerIFs>
FORCE_INLINE typename std::enable_if<(I < NUM_SENDER_CHANNELS), void>::type init_sender_channel_worker_interface(
    std::array<size_t, NUM_SENDER_CHANNELS>& local_sender_connection_live_semaphore_addresses,
    std::array<size_t, NUM_SENDER_CHANNELS>& local_sender_connection_info_addresses,
    EdmChannelWorkerIFs& local_sender_channel_worker_interfaces) {
    auto connection_live_semaphore_ptr =
        reinterpret_cast<volatile tt_l1_ptr uint32_t* const>(local_sender_connection_live_semaphore_addresses[I]);
    auto connection_worker_info_ptr = reinterpret_cast<volatile tt::tt_fabric::EDMChannelWorkerLocationInfo*>(
        local_sender_connection_info_addresses[I]);
    new (&local_sender_channel_worker_interfaces.template get<I>()) tt::tt_fabric::
        StaticSizedSenderChannelWorkerInterface<tt::tt_fabric::worker_handshake_noc, SENDER_NUM_BUFFERS_ARRAY[I]>(
            connection_worker_info_ptr,
            0,  // Not used for credits.
            reinterpret_cast<volatile tt_l1_ptr uint32_t* const>(connection_live_semaphore_ptr),
            sender_channel_ack_cmd_buf_ids[I],
            get_credits_init_val<I>(),
            notify_worker_of_read_counter_update_src_address);
}

// SFINAE overload - no-op when I >= NUM_SENDER_CHANNELS
template <size_t I, size_t NUM_SENDER_CHANNELS, typename EdmChannelWorkerIFs>
typename std::enable_if<(I >= NUM_SENDER_CHANNELS), void>::type init_sender_channel_worker_interface(
    std::array<size_t, NUM_SENDER_CHANNELS>&, std::array<size_t, NUM_SENDER_CHANNELS>&, EdmChannelWorkerIFs&) {
    // No-op when channel index is out of range
}

template <size_t NUM_SENDER_CHANNELS, typename EdmChannelWorkerIFs>
void
#ifdef FABRIC_2D
    __attribute__((noinline))
#endif
    init_local_sender_channel_worker_interfaces(
        std::array<size_t, NUM_SENDER_CHANNELS>& local_sender_connection_live_semaphore_addresses,
        std::array<size_t, NUM_SENDER_CHANNELS>& local_sender_connection_info_addresses,
        EdmChannelWorkerIFs& local_sender_channel_worker_interfaces) {
    // manual unrol because previously, going from having this in a loop to unrolling this would
    // lead to a performance regression. Having these unrolled is needed to enable some performance optimizations
    // because setup will differ in that each will be a different type. Keeping them unrolled here let's us
    // stay safe from perf regression due to weirdness of codegen.
    init_sender_channel_worker_interface<0, NUM_SENDER_CHANNELS>(
        local_sender_connection_live_semaphore_addresses,
        local_sender_connection_info_addresses,
        local_sender_channel_worker_interfaces);
    if constexpr (NUM_SENDER_CHANNELS > 1) {
        init_sender_channel_worker_interface<1, NUM_SENDER_CHANNELS>(
            local_sender_connection_live_semaphore_addresses,
            local_sender_connection_info_addresses,
            local_sender_channel_worker_interfaces);
    }
#ifdef FABRIC_2D
    if constexpr (NUM_SENDER_CHANNELS > 2) {
        init_sender_channel_worker_interface<2, NUM_SENDER_CHANNELS>(
            local_sender_connection_live_semaphore_addresses,
            local_sender_connection_info_addresses,
            local_sender_channel_worker_interfaces);
    }
    if constexpr (NUM_SENDER_CHANNELS > 3) {
        init_sender_channel_worker_interface<3, NUM_SENDER_CHANNELS>(
            local_sender_connection_live_semaphore_addresses,
            local_sender_connection_info_addresses,
            local_sender_channel_worker_interfaces);
    }
#endif
}

// copy the sender_channel_free_slots_stream_ids (in L1) to local memory for performance.
template <size_t NUM_SENDER_CHANNELS>
void populate_local_sender_channel_free_slots_stream_id_ordered_map(
    uint32_t has_downstream_edm_vc0_buffer_connection,
    std::array<uint32_t, NUM_SENDER_CHANNELS>& local_sender_channel_free_slots_stream_ids) {
    for (size_t i = 0; i < NUM_SENDER_CHANNELS; i++) {
        local_sender_channel_free_slots_stream_ids[i] = sender_channel_free_slots_stream_ids[i];
    }
}

constexpr bool IS_TEARDOWN_MASTER() { return MY_ERISC_ID == 0; }

void wait_for_other_local_erisc() {
    constexpr uint32_t multi_erisc_sync_start_value = 0x0fed;
    constexpr uint32_t multi_erisc_sync_step2_value = 0x1bad;
    if constexpr (IS_TEARDOWN_MASTER()) {
        write_stream_scratch_register<MULTI_RISC_TEARDOWN_SYNC_STREAM_ID>(multi_erisc_sync_start_value);
        while ((read_stream_scratch_register<MULTI_RISC_TEARDOWN_SYNC_STREAM_ID>() & 0x1FFF) !=
               multi_erisc_sync_step2_value) {
            invalidate_l1_cache();
        }
        write_stream_scratch_register<MULTI_RISC_TEARDOWN_SYNC_STREAM_ID>(0);
    } else {
        while ((read_stream_scratch_register<MULTI_RISC_TEARDOWN_SYNC_STREAM_ID>() & 0x1FFF) !=
               multi_erisc_sync_start_value) {
            invalidate_l1_cache();
        }
        write_stream_scratch_register<MULTI_RISC_TEARDOWN_SYNC_STREAM_ID>(multi_erisc_sync_step2_value);
    }
}

FORCE_INLINE void teardown(
    volatile tt_l1_ptr tt::tt_fabric::TerminationSignal* termination_signal_ptr,
    volatile tt_l1_ptr tt::tt_fabric::EDMStatus* edm_status_ptr,
    WriteTransactionIdTracker<
        RECEIVER_NUM_BUFFERS_ARRAY[0],
        NUM_TRANSACTION_IDS,
        0,
        edm_to_local_chip_noc,
        edm_to_downstream_noc> receiver_channel_0_trid_tracker) {
    if constexpr (NUM_ACTIVE_ERISCS > 1) {
        wait_for_other_local_erisc();
    }
    if constexpr (is_receiver_channel_serviced[0]) {
        receiver_channel_0_trid_tracker.all_buffer_slot_transactions_acked();
    }

    // at minimum, the below call must be updated because in dynamic noc mode, the counters would be shared, so you'd
    // want a sync before this and coordination about which erisc should do the reset (only one of them should do it)
    static_assert(
        noc_mode != DM_DYNAMIC_NOC,
        "The fabric router implementation doesn't support dynamic noc mode. The implementation must be updated to "
        "support this");
    // re-init the noc counters as the noc api used is not incrementing them
    ncrisc_noc_counters_init();

    if constexpr (NUM_ACTIVE_ERISCS > 1) {
        wait_for_other_local_erisc();
    }
    if constexpr (wait_for_host_signal) {
        if constexpr (is_local_handshake_master) {
            notify_subordinate_routers(
                edm_channels_mask,
                local_handshake_master_eth_chan,
                (uint32_t)termination_signal_ptr,
                *termination_signal_ptr);
        }
    }

    // write barrier should be coordinated for dynamic noc mode. Safest is probably to do a `wait_for_other_local_erisc`
    // followed by master core doing barrier
    static_assert(noc_mode != DM_DYNAMIC_NOC, "Update here when enabling dynamic noc mode");
    noc_async_write_barrier();
    noc_async_atomic_barrier();

    if constexpr (NUM_ACTIVE_ERISCS > 1) {
        wait_for_other_local_erisc();
    }
    if constexpr (IS_TEARDOWN_MASTER()) {
        *edm_status_ptr = tt::tt_fabric::EDMStatus::TERMINATED;
    }
}

void initialize_state_for_txq1_active_mode() {
    eth_enable_packet_mode(receiver_txq_id);
    for (size_t i = 0; i < NUM_RECEIVER_CHANNELS; i++) {
        reinterpret_cast<volatile uint32_t*>(local_receiver_ack_counters_base_address)[i] = 0;
        reinterpret_cast<volatile uint32_t*>(local_receiver_completion_counters_base_address)[i] = 0;
    }
    eth_txq_reg_write(receiver_txq_id, ETH_TXQ_DATA_PACKET_ACCEPT_AHEAD, DEFAULT_NUM_ETH_TXQ_DATA_PACKET_ACCEPT_AHEAD);
}
void initialize_state_for_txq1_active_mode_sender_side() {
    for (size_t i = 0; i < NUM_SENDER_CHANNELS; i++) {
        reinterpret_cast<volatile uint32_t*>(to_sender_remote_ack_counters_base_address)[i] = 0;
        reinterpret_cast<volatile uint32_t*>(to_sender_remote_completion_counters_base_address)[i] = 0;
    }
}

void kernel_main() {
    set_l1_data_cache<true>();
    eth_txq_reg_write(sender_txq_id, ETH_TXQ_DATA_PACKET_ACCEPT_AHEAD, DEFAULT_NUM_ETH_TXQ_DATA_PACKET_ACCEPT_AHEAD);
    static_assert(
        receiver_txq_id == sender_txq_id || receiver_txq_id == 1,
        "For multi-txq mode, the only currently supported configuration is sender_txq_id=0 and receiver_txq_id=1");
    if constexpr (receiver_txq_id != sender_txq_id) {
        constexpr bool is_erisc_that_sets_up_second_txq = is_receiver_channel_serviced[0];
        if constexpr (is_erisc_that_sets_up_second_txq) {
            initialize_state_for_txq1_active_mode();
        }
        if constexpr (is_sender_channel_serviced[0]) {
            initialize_state_for_txq1_active_mode_sender_side();
        }
    }

    //
    // COMMON CT ARGS (not specific to sender or receiver)
    //

    // Initialize stream register state for credit management across the Ethernet link.
    // We make sure to do this before we handshake to guarantee that the registers are
    // initialized before the other side has any possibility of modifying them.
    init_ptr_val<to_receiver_packets_sent_streams[0]>(0);
    init_ptr_val<to_sender_packets_acked_streams[0]>(0);
    init_ptr_val<to_sender_packets_acked_streams[1]>(0);
    init_ptr_val<to_sender_packets_acked_streams[2]>(0);
    init_ptr_val<to_sender_packets_completed_streams[0]>(0);
    init_ptr_val<to_sender_packets_completed_streams[1]>(0);
    init_ptr_val<to_sender_packets_completed_streams[2]>(0);
    // The first sender channel in the array is always for the transient/worker connection
    init_ptr_val<sender_channel_free_slots_stream_ids[0]>(SENDER_NUM_BUFFERS_ARRAY[0]);  // LOCAL WORKER
    init_ptr_val<sender_channel_free_slots_stream_ids[1]>(SENDER_NUM_BUFFERS_ARRAY[1]);  // Compact index 0
    init_ptr_val<sender_channel_free_slots_stream_ids[2]>(SENDER_NUM_BUFFERS_ARRAY[2]);  // Compact index 1
    // TODO: change to per channel downstream buffers.
    init_ptr_val<vc_0_free_slots_from_downstream_edge_1_stream_id>(DOWNSTREAM_SENDER_NUM_BUFFERS_VC0);
    init_ptr_val<vc_0_free_slots_from_downstream_edge_2_stream_id>(DOWNSTREAM_SENDER_NUM_BUFFERS_VC0);
    init_ptr_val<vc_0_free_slots_from_downstream_edge_3_stream_id>(DOWNSTREAM_SENDER_NUM_BUFFERS_VC0);

    if constexpr (NUM_ACTIVE_ERISCS > 1) {
        wait_for_other_local_erisc();
    }

    if constexpr (is_2d_fabric) {
        init_ptr_val<sender_channel_free_slots_stream_ids[3]>(SENDER_NUM_BUFFERS_ARRAY[3]);  // Compact index 2
        init_ptr_val<to_sender_packets_acked_streams[3]>(0);
        init_ptr_val<to_sender_packets_completed_streams[3]>(0);
    }

    if constexpr (code_profiling_enabled_timers_bitfield != 0) {
        clear_code_profiling_buffer(code_profiling_buffer_base_addr);
    }

    // TODO: CONVERT TO SEMAPHORE
    volatile auto termination_signal_ptr =
        reinterpret_cast<volatile tt::tt_fabric::TerminationSignal*>(termination_signal_addr);
    volatile auto edm_local_sync_ptr = reinterpret_cast<volatile tt_l1_ptr uint32_t*>(edm_local_sync_ptr_addr);
    volatile auto edm_status_ptr = reinterpret_cast<volatile tt_l1_ptr tt::tt_fabric::EDMStatus*>(edm_status_ptr_addr);

    // In persistent mode, we must rely on static addresses for our local semaphores that are locally
    // initialized, rather than metal device APIs. This way different subdevice programs can reliably
    // resolve the semaphore addresses on the EDM core

    size_t arg_idx = 0;
    ///////////////////////
    // Common runtime args:
    ///////////////////////
    const size_t local_sender_channel_0_connection_semaphore_addr = get_arg_val<uint32_t>(arg_idx++);
    const size_t local_sender_channel_1_connection_semaphore_addr = get_arg_val<uint32_t>(arg_idx++);
    const size_t local_sender_channel_2_connection_semaphore_addr = get_arg_val<uint32_t>(arg_idx++);
    const size_t local_sender_channel_3_connection_semaphore_addr = get_arg_val<uint32_t>(arg_idx++);
    const size_t local_sender_channel_0_connection_buffer_index_id = get_arg_val<uint32_t>(arg_idx++);
    const size_t local_sender_channel_1_connection_buffer_index_id = get_arg_val<uint32_t>(arg_idx++);
    const size_t local_sender_channel_2_connection_buffer_index_id = get_arg_val<uint32_t>(arg_idx++);
    const size_t local_sender_channel_3_connection_buffer_index_id = get_arg_val<uint32_t>(arg_idx++);

    // downstream EDM VC0 connection info
    const auto has_downstream_edm_vc0_buffer_connection = get_arg_val<uint32_t>(arg_idx++);

    // For 2D: read 3 buffer base addresses, NOC coords, and registration addresses (one per compact index)
    // For 1D: reads as 1D and only uses first element
#if defined(FABRIC_2D)
    std::array<uint32_t, NUM_DOWNSTREAM_SENDERS_VC0> downstream_edm_vc0_buffer_base_addresses;
    for (size_t i = 0; i < NUM_DOWNSTREAM_SENDERS_VC0; i++) {
        downstream_edm_vc0_buffer_base_addresses[i] = get_arg_val<uint32_t>(arg_idx++);
    }
#else
    const auto downstream_edm_vc0_buffer_base_address = get_arg_val<uint32_t>(arg_idx++);
#endif

    const auto downstream_edm_vc0_noc_x = get_arg_val<uint32_t>(arg_idx++);
    const auto downstream_edm_vc0_noc_y = get_arg_val<uint32_t>(arg_idx++);

#if defined(FABRIC_2D)
    std::array<uint32_t, NUM_DOWNSTREAM_SENDERS_VC0> downstream_edm_vc0_worker_registration_ids;
    std::array<uint32_t, NUM_DOWNSTREAM_SENDERS_VC0> downstream_edm_vc0_worker_location_info_addresses;
    std::array<uint32_t, NUM_DOWNSTREAM_SENDERS_VC0> downstream_edm_vc0_buffer_index_semaphore_addresses;
    for (size_t i = 0; i < NUM_DOWNSTREAM_SENDERS_VC0; i++) {
        downstream_edm_vc0_worker_registration_ids[i] = get_arg_val<uint32_t>(arg_idx++);
    }
    for (size_t i = 0; i < NUM_DOWNSTREAM_SENDERS_VC0; i++) {
        downstream_edm_vc0_worker_location_info_addresses[i] = get_arg_val<uint32_t>(arg_idx++);
    }
    for (size_t i = 0; i < NUM_DOWNSTREAM_SENDERS_VC0; i++) {
        downstream_edm_vc0_buffer_index_semaphore_addresses[i] = get_arg_val<uint32_t>(arg_idx++);
    }
#else
    const auto downstream_edm_vc0_worker_registration_id = get_arg_val<uint32_t>(arg_idx++);
    const auto downstream_edm_vc0_worker_location_info_address = get_arg_val<uint32_t>(arg_idx++);
    const auto downstream_edm_vc0_buffer_index_semaphore_address = get_arg_val<uint32_t>(arg_idx++);
#endif

    // unused - to be deleted
    [[maybe_unused]]
    const auto downstream_vc0_noc_interface_buffer_index_local_addr = 0;

    const auto my_sem_for_teardown_from_edm_0 = get_arg_val<uint32_t>(arg_idx++);
    const auto my_sem_for_teardown_from_edm_1 = get_arg_val<uint32_t>(arg_idx++);
    const auto my_sem_for_teardown_from_edm_2 = get_arg_val<uint32_t>(arg_idx++);
    const auto my_sem_for_teardown_from_edm_3 = get_arg_val<uint32_t>(arg_idx++);

    ////////////////////////
    // Sender runtime args
    ////////////////////////
    auto sender0_worker_semaphore_ptr = reinterpret_cast<volatile uint32_t*>(get_arg_val<uint32_t>(arg_idx++));
    auto sender1_worker_semaphore_ptr = reinterpret_cast<volatile uint32_t*>(get_arg_val<uint32_t>(arg_idx++));
    auto sender2_worker_semaphore_ptr = reinterpret_cast<volatile uint32_t*>(get_arg_val<uint32_t>(arg_idx++));
    auto sender3_worker_semaphore_ptr = reinterpret_cast<volatile uint32_t*>(get_arg_val<uint32_t>(arg_idx++));

    ///////////////////////////////////////////////
    // Local tensix (relay) connection runtime args
    // UDM mode only - packed at end of runtime args
    ///////////////////////////////////////////////
    const auto has_local_tensix_relay_connection = get_arg_val<uint32_t>(arg_idx++);
    uint32_t local_tensix_relay_buffer_base_address = 0;
    uint32_t local_tensix_relay_noc_x = 0;
    uint32_t local_tensix_relay_noc_y = 0;
    uint32_t local_tensix_relay_worker_registration_id = 0;
    uint32_t local_tensix_relay_worker_location_info_address = 0;
    uint32_t local_tensix_relay_free_slots_stream_id = 0;
    uint32_t local_tensix_relay_connection_buffer_index_id = 0;
    if constexpr (udm_mode) {
        if (has_local_tensix_relay_connection) {
            local_tensix_relay_buffer_base_address = get_arg_val<uint32_t>(arg_idx++);
            local_tensix_relay_noc_x = get_arg_val<uint32_t>(arg_idx++);
            local_tensix_relay_noc_y = get_arg_val<uint32_t>(arg_idx++);
            local_tensix_relay_worker_registration_id = get_arg_val<uint32_t>(arg_idx++);
            local_tensix_relay_worker_location_info_address = get_arg_val<uint32_t>(arg_idx++);
            local_tensix_relay_free_slots_stream_id = get_arg_val<uint32_t>(arg_idx++);
            local_tensix_relay_connection_buffer_index_id = get_arg_val<uint32_t>(arg_idx++);
        }
    }

    const size_t local_sender_channel_0_connection_buffer_index_addr =
        local_sender_channel_0_connection_buffer_index_id;
    //  initialize the statically allocated "semaphores"
    if constexpr (is_sender_channel_serviced[0]) {
        *reinterpret_cast<volatile uint32_t*>(local_sender_channel_0_connection_semaphore_addr) = 0;
        *reinterpret_cast<volatile uint32_t*>(local_sender_channel_0_connection_buffer_index_addr) = 0;
        *sender0_worker_semaphore_ptr = 0;
    }
    if constexpr (is_sender_channel_serviced[1]) {
        *reinterpret_cast<volatile uint32_t*>(local_sender_channel_1_connection_semaphore_addr) = 0;
        *reinterpret_cast<volatile uint32_t*>(local_sender_channel_1_connection_buffer_index_id) = 0;
        *sender1_worker_semaphore_ptr = 0;
    }
    if constexpr (is_sender_channel_serviced[2]) {
        *reinterpret_cast<volatile uint32_t*>(local_sender_channel_2_connection_semaphore_addr) = 0;
        *reinterpret_cast<volatile uint32_t*>(local_sender_channel_2_connection_buffer_index_id) = 0;
        *sender2_worker_semaphore_ptr = 0;
    }
    if constexpr (is_2d_fabric) {
        if constexpr (is_sender_channel_serviced[3]) {
            *reinterpret_cast<volatile uint32_t*>(local_sender_channel_3_connection_semaphore_addr) = 0;
            *reinterpret_cast<volatile uint32_t*>(local_sender_channel_3_connection_buffer_index_id) = 0;
            *sender3_worker_semaphore_ptr = 0;
        }
    }
    *edm_status_ptr = tt::tt_fabric::EDMStatus::STARTED;

    //////////////////////////////
    //////////////////////////////
    //        Object Setup
    //////////////////////////////
    //////////////////////////////

    // Hack for mux mode until all remaining VC1 logic is removed from fabric
    // Needed so `downstream_edm_noc_interfaces_vc0` can be initialized properly below
    // Issue #33360 TODO: Create a new array for downstream receiver stream IDs
    // so we can remove this hack.
    std::array<uint32_t, NUM_SENDER_CHANNELS> local_sender_channel_free_slots_stream_ids;
    // std::array<uint32_t, NUM_SENDER_CHANNELS == 1 ? 2 : NUM_SENDER_CHANNELS>
    // local_sender_channel_free_slots_stream_ids;

    const auto& local_sem_for_teardown_from_downstream_edm =
        take_first_n_elements<NUM_DOWNSTREAM_CHANNELS, MAX_NUM_SENDER_CHANNELS, size_t>(
            std::array<size_t, MAX_NUM_SENDER_CHANNELS>{
                my_sem_for_teardown_from_edm_0,
                my_sem_for_teardown_from_edm_1,
                my_sem_for_teardown_from_edm_2,
                my_sem_for_teardown_from_edm_3,
            });

    // create the remote receiver channel buffers using multi-pool system
    auto remote_receiver_channels = tt::tt_fabric::MultiPoolEthChannelBuffers<
        PACKET_HEADER_TYPE,
        eth_remote_channel_pools_args,
        REMOTE_RECEIVER_TO_POOL_TYPE,
        REMOTE_RECEIVER_TO_POOL_IDX>::make();

    auto local_receiver_channels =
        tt::tt_fabric::MultiPoolEthChannelBuffers<
            PACKET_HEADER_TYPE,
            channel_pools_args,
            RECEIVER_TO_POOL_TYPE,
            RECEIVER_TO_POOL_IDX
        >::make();

    auto local_sender_channels = tt::tt_fabric::MultiPoolSenderEthChannelBuffers<
        PACKET_HEADER_TYPE,
        channel_pools_args,
        SENDER_TO_POOL_TYPE,
        SENDER_TO_POOL_IDX>::make();

    std::array<size_t, NUM_SENDER_CHANNELS> local_sender_connection_live_semaphore_addresses =
        take_first_n_elements<NUM_SENDER_CHANNELS, MAX_NUM_SENDER_CHANNELS, size_t>(
            std::array<size_t, MAX_NUM_SENDER_CHANNELS>{
                local_sender_channel_0_connection_semaphore_addr,
                local_sender_channel_1_connection_semaphore_addr,
                local_sender_channel_2_connection_semaphore_addr,
                local_sender_channel_3_connection_semaphore_addr});
    std::array<size_t, NUM_SENDER_CHANNELS> local_sender_connection_info_addresses =
        take_first_n_elements<NUM_SENDER_CHANNELS, MAX_NUM_SENDER_CHANNELS, size_t>(
            std::array<size_t, MAX_NUM_SENDER_CHANNELS>{
                local_sender_channel_0_connection_info_addr,
                local_sender_channel_1_connection_info_addr,
                local_sender_channel_2_connection_info_addr,
                local_sender_channel_3_connection_info_addr});

    for (size_t i = 0; i < NUM_SENDER_CHANNELS; i++) {
        auto connection_worker_info_ptr = reinterpret_cast<volatile tt::tt_fabric::EDMChannelWorkerLocationInfo*>(
            local_sender_connection_info_addresses[i]);
        connection_worker_info_ptr->edm_read_counter = 0;
    }
    // create the sender channel worker interfaces with input array of number of buffers
    auto local_sender_channel_worker_interfaces =
        tt::tt_fabric::EdmChannelWorkerInterfaces<tt::tt_fabric::worker_handshake_noc, SENDER_NUM_BUFFERS_ARRAY>::make(
            std::make_index_sequence<NUM_SENDER_CHANNELS>{});

    // TODO: change to TMP.
    std::array<RouterToRouterSender<DOWNSTREAM_SENDER_NUM_BUFFERS_VC0>, NUM_DOWNSTREAM_SENDERS_VC0>
        downstream_edm_noc_interfaces_vc0;
    populate_local_sender_channel_free_slots_stream_id_ordered_map(
        has_downstream_edm_vc0_buffer_connection, local_sender_channel_free_slots_stream_ids);

    if (has_downstream_edm_vc0_buffer_connection) {
        // Only bit 0 is set for 1D
        // For 2D: 3 bits set for compact indices 0, 1, 2 (excluding router's own direction)
        uint32_t has_downstream_edm = has_downstream_edm_vc0_buffer_connection & 0x7;  // 3-bit mask
        uint32_t compact_index = 0;
        while (has_downstream_edm) {
            if (has_downstream_edm & 0x1) {
                const auto teardown_sem_address = local_sem_for_teardown_from_downstream_edm[compact_index];
                // reset the handshake addresses to 0 (this is for router -> router handshake for connections over noc)
                *reinterpret_cast<volatile uint32_t* const>(teardown_sem_address) = 0;
#if defined(FABRIC_2D)
                auto receiver_channel_free_slots_stream_id = StreamId{vc_0_free_slots_stream_ids[compact_index]};
#else
                auto receiver_channel_free_slots_stream_id = StreamId{vc_0_free_slots_stream_ids[0]};
#endif
                new (&downstream_edm_noc_interfaces_vc0[compact_index])
                    RouterToRouterSender<DOWNSTREAM_SENDER_NUM_BUFFERS_VC0>(
                        // persistent_mode -> hardcode to false for 1D because for 1D, EDM -> EDM
                        // connections we must always use semaphore lookup
                        // For 2D, downstream_edm_vc0_semaphore_id is an address.
                        is_persistent_fabric,
                        (downstream_edm_vc0_noc_x >> (compact_index * 8)) & 0xFF,
                        (downstream_edm_vc0_noc_y >> (compact_index * 8)) & 0xFF,
#if defined(FABRIC_2D)
                        downstream_edm_vc0_buffer_base_addresses[compact_index],
#else
                        downstream_edm_vc0_buffer_base_address,
#endif
                        DOWNSTREAM_SENDER_NUM_BUFFERS_VC0,
#if defined(FABRIC_2D)
                        // connection handshake address on downstream edm
                        downstream_edm_vc0_worker_registration_ids[compact_index],
                        // worker location info address on downstream edm
                        // written by this interface when it connects to the downstream edm
                        // so that the downstream edm knows who its upstream peer is
                        downstream_edm_vc0_worker_location_info_addresses[compact_index],
#else
                        downstream_edm_vc0_worker_registration_id,
                        downstream_edm_vc0_worker_location_info_address,
#endif
                        channel_buffer_size,
                // Used to park current write pointer value at the downstream edm
                // when this interface disconnects from the downstream edm.
#if defined(FABRIC_2D)
                        downstream_edm_vc0_buffer_index_semaphore_addresses[compact_index],
#else
                        downstream_edm_vc0_buffer_index_semaphore_address,
#endif
                        0,  // Unused for Router->Router connections. Router->Router always uses stream registers for
                            // credits. Used by Worker->Router connections. This is an address in the worker's L1. The
                            // Router that a Worker adapter is connected to writes its read counter to this address. The
                            // worker uses this to calculate free slots in the router's sender channel.
                        reinterpret_cast<volatile uint32_t* const>(teardown_sem_address),
                        downstream_vc0_noc_interface_buffer_index_local_addr,  // keep common, since its a scratch noc
                                                                               // read dest.

#if defined(FABRIC_2D)
                        get_vc0_downstream_sender_channel_free_slots_stream_id(compact_index),
#else
                        // Issue #33360 TODO: Create a new array for explicitly holding downstream receiver stream IDs
                        // so we can remove this hack.
                        sender_channel_1_free_slots_stream_id,
#endif
                        // This is our local stream register for the copy of the downstream router's
                        // free slots
                        receiver_channel_free_slots_stream_id,
                        receiver_channel_forwarding_data_cmd_buf_ids[0],
                        receiver_channel_forwarding_sync_cmd_buf_ids[0]);
                // Only receiver channel servicing cores should be setting up the noc cmd buf.
                if constexpr (NUM_ACTIVE_ERISCS == 1 && !FORCE_ALL_PATHS_TO_USE_SAME_NOC) {
                    downstream_edm_noc_interfaces_vc0[compact_index]
                        .template setup_edm_noc_cmd_buf<
                            tt::tt_fabric::edm_to_downstream_noc,
                            tt::tt_fabric::forward_and_local_write_noc_vc>();
                }
            }
            compact_index++;
            has_downstream_edm >>= 1;
        }
    }

    // Setup local tensix relay connection (UDM mode only)
    // This is a separate connection path from downstream EDM connections
    // Relay handles forwarding packets to local chip workers
    // Uses dedicated stream IDs and L1 locations to avoid assumptions about direction indexing
    // LOCAL_RELAY_NUM_BUFFERS comes from compile-time args (propagated from relay config)
    RouterToRouterSender<LOCAL_RELAY_NUM_BUFFERS> local_relay_interface;
    if constexpr (udm_mode) {
        if (has_local_tensix_relay_connection) {
            // Reuse RouterToRouterSender for relay connection
            // Relay is just another sender interface, but pointing to local tensix instead of remote router

            new (&local_relay_interface) RouterToRouterSender<LOCAL_RELAY_NUM_BUFFERS>(
                true,  // persistent_mode - relay is always a persistent connection
                local_tensix_relay_noc_x,
                local_tensix_relay_noc_y,
                local_tensix_relay_buffer_base_address,
                LOCAL_RELAY_NUM_BUFFERS,  // Use compile-time constant
                local_tensix_relay_worker_registration_id,
                local_tensix_relay_worker_location_info_address,
                channel_buffer_size,
                local_tensix_relay_connection_buffer_index_id,  // From runtime args - dedicated L1 location for relay
                                                                // connection
                0,        // worker read counter address - unused for Router->Relay (uses stream registers)
                nullptr,  // teardown semaphore - router never calls close on relay
                0,        // buffer_index_local_addr - scratch space for noc reads
                // Remote stream: relay's free slots stream (what relay publishes) - from runtime args
                StreamId{local_tensix_relay_free_slots_stream_id},
                // Local stream: our copy of relay's free slots - dedicated stream ID for relay
                StreamId{tensix_relay_local_free_slots_stream_id},
                receiver_channel_forwarding_data_cmd_buf_ids[0],
                receiver_channel_forwarding_sync_cmd_buf_ids[0]);

            // Setup NOC command buffer for relay interface
            if constexpr (NUM_ACTIVE_ERISCS == 1 && !FORCE_ALL_PATHS_TO_USE_SAME_NOC) {
                local_relay_interface.template setup_edm_noc_cmd_buf<
                    tt::tt_fabric::edm_to_downstream_noc,
                    tt::tt_fabric::forward_and_local_write_noc_vc>();
            }
        }
    }

    // helps ubenchmark performance
    __asm__("nop");

    // initialize the local receiver channel buffers
    local_receiver_channels.init<channel_pools_args>(
        channel_buffer_size,
        sizeof(PACKET_HEADER_TYPE));

    // initialize the remote receiver channel buffers
    remote_receiver_channels.init<eth_remote_channel_pools_args>(
        channel_buffer_size,
        sizeof(PACKET_HEADER_TYPE));

    // initialize the local sender channel worker interfaces
    local_sender_channels.init<channel_pools_args>(
        channel_buffer_size,
        sizeof(PACKET_HEADER_TYPE));

    // initialize the local sender channel worker interfaces
    // Sender channel 0 is always for local worker in the new design
    constexpr auto sender_channel = 0;
    if constexpr (is_sender_channel_serviced[sender_channel]) {
        init_local_sender_channel_worker_interfaces(
            local_sender_connection_live_semaphore_addresses,
            local_sender_connection_info_addresses,
            local_sender_channel_worker_interfaces);
    }

    __asm__("nop");

    WriteTransactionIdTracker<
        RECEIVER_NUM_BUFFERS_ARRAY[0],
        NUM_TRANSACTION_IDS,
        0,
        edm_to_local_chip_noc,
        edm_to_downstream_noc>
        receiver_channel_0_trid_tracker;
    receiver_channel_0_trid_tracker.init();

#ifdef ARCH_BLACKHOLE
    // A Blackhole hardware bug requires all noc inline writes to be non-posted so we hardcode to false here
    // A more detailed description can be found in `noc_inline_dw_write` in the `dataflow_api` header file
    constexpr bool use_posted_writes_for_connection_open = false;
#else
    constexpr bool use_posted_writes_for_connection_open = true;
#endif

    if constexpr (NUM_ACTIVE_ERISCS > 1) {
        // This barrier is here just in case the initialization process of any of the sender/receiver channel
        // implementations require any assumptions about channel contents or anything similar. Without it there
        // is possibility of a race. The race would be where the the risc core responsible for Ethernet level handshake
        // completes before the other risc finishes setup of channel/credit datastructures. If that happened, then
        // it would be possible for the other (remote) Ethernet core to start sending packets/credits to our core before
        // all of our cores are done setup, leading to potentially undefined behavior.
        //
        // Whether or not there truly is a race in a given snapshot/commit hash is not relevant. The intention with this
        // is to avoid all possible footguns as implementations of underlying datastructures potenntially change over
        // time.
        wait_for_other_local_erisc();
    }
    if constexpr (enable_ethernet_handshake) {
        if constexpr (is_handshake_sender) {
            erisc::datamover::handshake::sender_side_handshake(
                handshake_addr, DEFAULT_HANDSHAKE_CONTEXT_SWITCH_TIMEOUT);
        } else {
            erisc::datamover::handshake::receiver_side_handshake(
                handshake_addr, DEFAULT_HANDSHAKE_CONTEXT_SWITCH_TIMEOUT);
        }

        *edm_status_ptr = tt::tt_fabric::EDMStatus::REMOTE_HANDSHAKE_COMPLETE;

        if constexpr (wait_for_host_signal) {
            if constexpr (is_local_handshake_master) {
                wait_for_notification((uint32_t)edm_local_sync_ptr, num_local_edms - 1);
                // This master sends notification to self for multi risc in single eth core case,
                // This still send to self even though with single risc core case, but no side effects
                constexpr uint32_t exclude_eth_chan = std::numeric_limits<uint32_t>::max();
                notify_subordinate_routers(
                    edm_channels_mask, exclude_eth_chan, (uint32_t)edm_local_sync_ptr, num_local_edms);
            } else {
                notify_master_router(local_handshake_master_eth_chan, (uint32_t)edm_local_sync_ptr);
                wait_for_notification((uint32_t)edm_local_sync_ptr, num_local_edms);
            }

            *edm_status_ptr = tt::tt_fabric::EDMStatus::LOCAL_HANDSHAKE_COMPLETE;

            // 1. All risc cores wait for READY_FOR_TRAFFIC signal
            // 2. All risc cores in master eth core receive signal from host and exits from this wait
            //    Other subordinate risc cores wait for this signal
            // 4. The other subordinate risc cores receive the READY_FOR_TRAFFIC signal and exit from this wait
            wait_for_notification((uint32_t)edm_status_ptr, tt::tt_fabric::EDMStatus::READY_FOR_TRAFFIC);

            if constexpr (is_local_handshake_master) {
                // 3. Only master risc core notifies all subordinate risc cores (except subordinate riscs in master eth
                // core)
                notify_subordinate_routers(
                    edm_channels_mask,
                    local_handshake_master_eth_chan,
                    (uint32_t)edm_status_ptr,
                    tt::tt_fabric::EDMStatus::READY_FOR_TRAFFIC);
            }
        }
    }

    if constexpr (NUM_ACTIVE_ERISCS > 1) {
        wait_for_other_local_erisc();
    }

    // if enable the tensix extension, then before open downstream connection, need to wait for downstream tensix ready
    // for connection.
    if constexpr (num_ds_or_local_tensix_connections) {
        wait_for_notification((uint32_t)edm_local_tensix_sync_ptr_addr, num_ds_or_local_tensix_connections);
    }

    if constexpr (is_2d_fabric) {
        uint32_t has_downstream_edm = has_downstream_edm_vc0_buffer_connection & 0x7;  // 3-bit mask
        uint32_t edm_index = 0;
        if constexpr (is_receiver_channel_serviced[0]) {
            while (has_downstream_edm) {
                if (has_downstream_edm & 0x1) {
                    // open connections with available downstream edms
                    downstream_edm_noc_interfaces_vc0[edm_index]
                        .template open<
                            false,
                            use_posted_writes_for_connection_open,
                            tt::tt_fabric::worker_handshake_noc>();
                }
                edm_index++;
                has_downstream_edm >>= 1;
            }
        }
        if constexpr (udm_mode) {
            if (has_local_tensix_relay_connection) {
                // open connection here to relay kernel
                local_relay_interface
                    .template open<false, use_posted_writes_for_connection_open, tt::tt_fabric::worker_handshake_noc>();
            }
        }
    } else {
        // We can check just the first index because all receiver channels are serviced by the same core
        if constexpr (is_receiver_channel_serviced[0]) {
            if (has_downstream_edm_vc0_buffer_connection) {
                downstream_edm_noc_interfaces_vc0[0]
                    .template open<false, use_posted_writes_for_connection_open, tt::tt_fabric::worker_handshake_noc>();
                ASSERT(
                    get_ptr_val(downstream_edm_noc_interfaces_vc0[0].get_worker_credits_stream_id()) ==
                    DOWNSTREAM_SENDER_NUM_BUFFERS_VC0);
            }
        }
    }

    if constexpr (NUM_ACTIVE_ERISCS > 1) {
        wait_for_other_local_erisc();
    }

    if constexpr (is_receiver_channel_serviced[0] and NUM_ACTIVE_ERISCS > 1) {
        // Two erisc mode requires us to reorder the cmd buf programming/state setting
        // because we need to reshuffle some of our cmd_buf/noc assignments around for
        // just the fabric bringup phase. These calls are also located earlier for the
        // single erisc mode
        if constexpr (!FORCE_ALL_PATHS_TO_USE_SAME_NOC) {
            uint32_t has_downstream_edm = has_downstream_edm_vc0_buffer_connection & 0x7;  // 3-bit mask
            uint32_t edm_index = 0;
            while (has_downstream_edm) {
                if (has_downstream_edm & 0x1) {
                    downstream_edm_noc_interfaces_vc0[edm_index]
                        .template setup_edm_noc_cmd_buf<
                            tt::tt_fabric::edm_to_downstream_noc,
                            tt::tt_fabric::forward_and_local_write_noc_vc>();
                }
                edm_index++;
                has_downstream_edm >>= 1;
            }
        }
    }
    std::array<uint8_t, num_eth_ports> port_direction_table;

    if constexpr (NUM_ACTIVE_ERISCS > 1) {
        wait_for_other_local_erisc();
    }
    WAYPOINT("FSCW");
    wait_for_static_connection_to_ready(
        local_sender_channel_worker_interfaces, local_sender_channel_free_slots_stream_ids);
    WAYPOINT("FSCD");

    if constexpr (NUM_ACTIVE_ERISCS > 1) {
        wait_for_other_local_erisc();
    }

    //////////////////////////////
    //////////////////////////////
    //        MAIN LOOP
    //////////////////////////////
    //////////////////////////////
    run_fabric_edm_main_loop<
        NUM_RECEIVER_CHANNELS,
        RouterToRouterSender<DOWNSTREAM_SENDER_NUM_BUFFERS_VC0>,
        RouterToRouterSender<LOCAL_RELAY_NUM_BUFFERS>>(
        local_receiver_channels,
        local_sender_channels,
        local_sender_channel_worker_interfaces,
        downstream_edm_noc_interfaces_vc0,
        // pass in the relay adpator
        local_relay_interface,
        remote_receiver_channels,
        termination_signal_ptr,
        receiver_channel_0_trid_tracker,
        port_direction_table,
        local_sender_channel_free_slots_stream_ids);
    WAYPOINT("LPDN");

    // we force these values to a non-zero value so that if we run the fabric back to back,
    // and we can reliably probe from host that this kernel has initialized properly.
    // Sender channel 0 is always for local worker in both 1D and 2D
    *reinterpret_cast<volatile uint32_t*>(local_sender_channel_0_connection_semaphore_addr) = 99;
    *reinterpret_cast<volatile uint32_t*>(local_sender_channel_0_connection_buffer_index_addr) = 99;
    *sender0_worker_semaphore_ptr = 99;

    // make sure all the noc transactions are acked before re-init the noc counters
    teardown(termination_signal_ptr, edm_status_ptr, receiver_channel_0_trid_tracker);

    set_l1_data_cache<false>();
    WAYPOINT("DONE");
}<|MERGE_RESOLUTION|>--- conflicted
+++ resolved
@@ -569,10 +569,7 @@
     }
 }
 
-template <
-    typename DownstreamSenderVC0T,
-    typename LocalRelayInterfaceT,
-    eth_chan_directions DIRECTION>
+template <typename DownstreamSenderVC0T, typename LocalRelayInterfaceT, eth_chan_directions DIRECTION>
 FORCE_INLINE bool check_downstream_has_space(
     std::array<DownstreamSenderVC0T, NUM_DOWNSTREAM_SENDERS_VC0>& downstream_edm_interfaces_vc0,
     LocalRelayInterfaceT& local_relay_interface) {
@@ -588,24 +585,17 @@
     }
 }
 
-template <
-    typename DownstreamSenderVC0T,
-    typename LocalRelayInterfaceT,
-    eth_chan_directions... DIRECTIONS>
+template <typename DownstreamSenderVC0T, typename LocalRelayInterfaceT, eth_chan_directions... DIRECTIONS>
 FORCE_INLINE bool downstreams_have_space(
     std::array<DownstreamSenderVC0T, NUM_DOWNSTREAM_SENDERS_VC0>& downstream_edm_interfaces_vc0,
     LocalRelayInterfaceT& local_relay_interface) {
     return (
-        ... && check_downstream_has_space<
-                   DownstreamSenderVC0T,
-                   LocalRelayInterfaceT,
-                   DIRECTIONS>(downstream_edm_interfaces_vc0, local_relay_interface));
+        ... && check_downstream_has_space<DownstreamSenderVC0T, LocalRelayInterfaceT, DIRECTIONS>(
+                   downstream_edm_interfaces_vc0, local_relay_interface));
 }
 
 #ifdef FABRIC_2D
-template <
-    typename DownstreamSenderVC0T,
-    typename LocalRelayInterfaceT>
+template <typename DownstreamSenderVC0T, typename LocalRelayInterfaceT>
 FORCE_INLINE __attribute__((optimize("jump-tables"))) bool can_forward_packet_completely(
     uint32_t hop_cmd,
     std::array<DownstreamSenderVC0T, NUM_DOWNSTREAM_SENDERS_VC0>& downstream_edm_interfaces_vc0,
@@ -620,131 +610,84 @@
     switch (hop_cmd) {
         case LowLatencyMeshRoutingFields::NOOP: break;
         case LowLatencyMeshRoutingFields::FORWARD_EAST:
-            ret_val = downstreams_have_space<
-                DownstreamSenderVC0T,
-                LocalRelayInterfaceT,
-                EAST>(downstream_edm_interfaces_vc0, local_relay_interface);
+            ret_val = downstreams_have_space<DownstreamSenderVC0T, LocalRelayInterfaceT, EAST>(
+                downstream_edm_interfaces_vc0, local_relay_interface);
             break;
         case LowLatencyMeshRoutingFields::FORWARD_WEST:
-            ret_val = downstreams_have_space<
-                DownstreamSenderVC0T,
-                LocalRelayInterfaceT,
-                WEST>(downstream_edm_interfaces_vc0, local_relay_interface);
+            ret_val = downstreams_have_space<DownstreamSenderVC0T, LocalRelayInterfaceT, WEST>(
+                downstream_edm_interfaces_vc0, local_relay_interface);
             break;
         case LowLatencyMeshRoutingFields::WRITE_AND_FORWARD_EW:
             // Line Mcast East<->West
-            ret_val = downstreams_have_space<
-                DownstreamSenderVC0T,
-                LocalRelayInterfaceT,
-                EAST,
-                WEST>(downstream_edm_interfaces_vc0, local_relay_interface);
+            ret_val = downstreams_have_space<DownstreamSenderVC0T, LocalRelayInterfaceT, EAST, WEST>(
+                downstream_edm_interfaces_vc0, local_relay_interface);
             break;
         case LowLatencyMeshRoutingFields::FORWARD_NORTH:
-            ret_val = downstreams_have_space<
-                DownstreamSenderVC0T,
-                LocalRelayInterfaceT,
-                NORTH>(downstream_edm_interfaces_vc0, local_relay_interface);
+            ret_val = downstreams_have_space<DownstreamSenderVC0T, LocalRelayInterfaceT, NORTH>(
+                downstream_edm_interfaces_vc0, local_relay_interface);
             break;
         case LowLatencyMeshRoutingFields::FORWARD_SOUTH:
-            ret_val = downstreams_have_space<
-                DownstreamSenderVC0T,
-                LocalRelayInterfaceT,
-                SOUTH>(downstream_edm_interfaces_vc0, local_relay_interface);
+            ret_val = downstreams_have_space<DownstreamSenderVC0T, LocalRelayInterfaceT, SOUTH>(
+                downstream_edm_interfaces_vc0, local_relay_interface);
             break;
         case LowLatencyMeshRoutingFields::WRITE_AND_FORWARD_NS:
             // Line Mcast North<->South
-            ret_val = downstreams_have_space<
-                DownstreamSenderVC0T,
-                LocalRelayInterfaceT,
-                NORTH,
-                SOUTH>(downstream_edm_interfaces_vc0, local_relay_interface);
+            ret_val = downstreams_have_space<DownstreamSenderVC0T, LocalRelayInterfaceT, NORTH, SOUTH>(
+                downstream_edm_interfaces_vc0, local_relay_interface);
             break;
         case LowLatencyMeshRoutingFields::WRITE_AND_FORWARD_NSEW:
             // 2D Mcast Trunk: North<->South
             // 2D Mcast Branch: East and West
-            ret_val = downstreams_have_space<
-                DownstreamSenderVC0T,
-                LocalRelayInterfaceT,
-                EAST,
-                WEST,
-                NORTH,
-                SOUTH>(downstream_edm_interfaces_vc0, local_relay_interface);
+            ret_val = downstreams_have_space<DownstreamSenderVC0T, LocalRelayInterfaceT, EAST, WEST, NORTH, SOUTH>(
+                downstream_edm_interfaces_vc0, local_relay_interface);
             break;
         case LowLatencyMeshRoutingFields::WRITE_AND_FORWARD_NSE:
             // 2D Mcast Trunk: North<->South
             // 2D Mcast Branch: East
-            ret_val = downstreams_have_space<
-                DownstreamSenderVC0T,
-                LocalRelayInterfaceT,
-                EAST,
-                NORTH,
-                SOUTH>(downstream_edm_interfaces_vc0, local_relay_interface);
+            ret_val = downstreams_have_space<DownstreamSenderVC0T, LocalRelayInterfaceT, EAST, NORTH, SOUTH>(
+                downstream_edm_interfaces_vc0, local_relay_interface);
             break;
         case LowLatencyMeshRoutingFields::WRITE_AND_FORWARD_NSW:
             // 2D Mcast Trunk: North<->South
             // 2D Mcast Branch: West
-            ret_val = downstreams_have_space<
-                DownstreamSenderVC0T,
-                LocalRelayInterfaceT,
-                WEST,
-                NORTH,
-                SOUTH>(downstream_edm_interfaces_vc0, local_relay_interface);
+            ret_val = downstreams_have_space<DownstreamSenderVC0T, LocalRelayInterfaceT, WEST, NORTH, SOUTH>(
+                downstream_edm_interfaces_vc0, local_relay_interface);
             break;
         case LowLatencyMeshRoutingFields::WRITE_AND_FORWARD_SEW:
             // 2D Mcast Trunk: Last hop North
             // 2D Mcast Branch: East and West
-            ret_val = downstreams_have_space<
-                DownstreamSenderVC0T,
-                LocalRelayInterfaceT,
-                EAST,
-                WEST,
-                SOUTH>(downstream_edm_interfaces_vc0, local_relay_interface);
+            ret_val = downstreams_have_space<DownstreamSenderVC0T, LocalRelayInterfaceT, EAST, WEST, SOUTH>(
+                downstream_edm_interfaces_vc0, local_relay_interface);
             break;
         case LowLatencyMeshRoutingFields::WRITE_AND_FORWARD_NEW:
             // 2D Mcast Trunk: Last hop South
             // 2D Mcast Branch: East and West
-            ret_val = downstreams_have_space<
-                DownstreamSenderVC0T,
-                LocalRelayInterfaceT,
-                EAST,
-                WEST,
-                NORTH>(downstream_edm_interfaces_vc0, local_relay_interface);
+            ret_val = downstreams_have_space<DownstreamSenderVC0T, LocalRelayInterfaceT, EAST, WEST, NORTH>(
+                downstream_edm_interfaces_vc0, local_relay_interface);
             break;
         case LowLatencyMeshRoutingFields::WRITE_AND_FORWARD_SE:
             // 2D Mcast Trunk: Last hop North
             // 2D Mcast Branch: East
-            ret_val = downstreams_have_space<
-                DownstreamSenderVC0T,
-                LocalRelayInterfaceT,
-                EAST,
-                SOUTH>(downstream_edm_interfaces_vc0, local_relay_interface);
+            ret_val = downstreams_have_space<DownstreamSenderVC0T, LocalRelayInterfaceT, EAST, SOUTH>(
+                downstream_edm_interfaces_vc0, local_relay_interface);
             break;
         case LowLatencyMeshRoutingFields::WRITE_AND_FORWARD_SW:
             // 2D Mcast Trunk: Last hop North
             // 2D Mcast Branch: West
-            ret_val = downstreams_have_space<
-                DownstreamSenderVC0T,
-                LocalRelayInterfaceT,
-                WEST,
-                SOUTH>(downstream_edm_interfaces_vc0, local_relay_interface);
+            ret_val = downstreams_have_space<DownstreamSenderVC0T, LocalRelayInterfaceT, WEST, SOUTH>(
+                downstream_edm_interfaces_vc0, local_relay_interface);
             break;
         case LowLatencyMeshRoutingFields::WRITE_AND_FORWARD_NE:
             // 2D Mcast Trunk: Last hop South
             // 2D Mcast Branch: East
-            ret_val = downstreams_have_space<
-                DownstreamSenderVC0T,
-                LocalRelayInterfaceT,
-                EAST,
-                NORTH>(downstream_edm_interfaces_vc0, local_relay_interface);
+            ret_val = downstreams_have_space<DownstreamSenderVC0T, LocalRelayInterfaceT, EAST, NORTH>(
+                downstream_edm_interfaces_vc0, local_relay_interface);
             break;
         case LowLatencyMeshRoutingFields::WRITE_AND_FORWARD_NW:
             // 2D Mcast Trunk: Last hop South
             // 2D Mcast Branch: West
-            ret_val = downstreams_have_space<
-                DownstreamSenderVC0T,
-                LocalRelayInterfaceT,
-                WEST,
-                NORTH>(downstream_edm_interfaces_vc0, local_relay_interface);
+            ret_val = downstreams_have_space<DownstreamSenderVC0T, LocalRelayInterfaceT, WEST, NORTH>(
+                downstream_edm_interfaces_vc0, local_relay_interface);
             break;
         default: __builtin_unreachable();
     }
@@ -827,10 +770,7 @@
 }
 
 // !!!WARNING!!! - MAKE SURE CONSUMER HAS SPACE BEFORE CALLING
-template <
-    uint8_t rx_channel_id,
-    typename DownstreamSenderVC0T,
-    typename LocalRelayInterfaceT>
+template <uint8_t rx_channel_id, typename DownstreamSenderVC0T, typename LocalRelayInterfaceT>
 FORCE_INLINE __attribute__((optimize("jump-tables"))) void receiver_forward_packet(
     tt_l1_ptr PACKET_HEADER_TYPE* packet_start,
     ROUTING_FIELDS_TYPE cached_routing_fields,
@@ -1292,7 +1232,6 @@
     bool rx_progress,
     LocalTelemetryT& local_fabric_telemetry,
     volatile tt_l1_ptr LocalTelemetryT* fabric_telemetry) {
-<<<<<<< HEAD
     if constexpr (FABRIC_TELEMETRY_HEARTBEAT_TX) {
         bool sender_idle = false;
         if (!tx_progress) {
@@ -1301,23 +1240,6 @@
         if (tx_progress || sender_idle) {
             volatile RiscTimestampV2* tx_heartbeat_addr =
                 &fabric_telemetry->dynamic_info.erisc[MY_ERISC_ID].tx_heartbeat;
-=======
-    // Helper to safely write to volatile BandwidthTelemetry destinations without discarding qualifiers
-    auto store_bandwidth_telemetry = [](volatile BandwidthTelemetry* dst, const BandwidthTelemetry& src) {
-        dst->elapsed_active_cycles.full = src.elapsed_active_cycles.full;
-        dst->elapsed_cycles.full = src.elapsed_cycles.full;
-        dst->num_words_sent = src.num_words_sent;
-        dst->num_packets_sent = src.num_packets_sent;
-    };
-
-    bool sender_idle = !any_sender_channels_active(local_sender_channel_free_slots_stream_ids_ordered);
-    bool receiver_idle = (get_ptr_val<to_receiver_packets_sent_streams[0]>() == 0);
-
-    {  // heartbeat update
-        volatile RiscTimestampV2* tx_heartbeat_addr = &fabric_telemetry->dynamic_info.erisc[MY_ERISC_ID].tx_heartbeat;
-        volatile RiscTimestampV2* rx_heartbeat_addr = &fabric_telemetry->dynamic_info.erisc[MY_ERISC_ID].rx_heartbeat;
-        if (sender_idle || tx_progress) {
->>>>>>> 1ba319e9
             local_fabric_telemetry.dynamic_info.erisc[MY_ERISC_ID].tx_heartbeat.full++;
             tx_heartbeat_addr->full = local_fabric_telemetry.dynamic_info.erisc[MY_ERISC_ID].tx_heartbeat.full;
         }
@@ -1364,18 +1286,14 @@
     }
 }
 
-template <
-    bool enable_deadlock_avoidance,
-    bool SKIP_CONNECTION_LIVENESS_CHECK,
-    typename EdmChannelWorkerIFs>
+template <bool enable_deadlock_avoidance, bool SKIP_CONNECTION_LIVENESS_CHECK, typename EdmChannelWorkerIFs>
 FORCE_INLINE void send_credits_to_upstream_workers(
     EdmChannelWorkerIFs& local_sender_channel_worker_interface,
     int32_t num_credits,
     bool channel_connection_established) {
     if constexpr (SKIP_CONNECTION_LIVENESS_CHECK) {
         local_sender_channel_worker_interface
-            .template notify_persistent_connection_of_free_space<enable_deadlock_avoidance>(
-                num_credits);
+            .template notify_persistent_connection_of_free_space<enable_deadlock_avoidance>(num_credits);
     } else {
         // Connection liveness checks are only done for connections that are not persistent
         // For those connections, it's unsafe to use free-slots counters held in stream registers
@@ -1509,9 +1427,7 @@
         // first level ack disabled will we send credits to workers on receipt of completion acknowledgements.
         if constexpr (!ENABLE_FIRST_LEVEL_ACK) {
             send_credits_to_upstream_workers<enable_deadlock_avoidance, SKIP_CONNECTION_LIVENESS_CHECK>(
-                local_sender_channel_worker_interface,
-                completions_since_last_check,
-                channel_connection_established);
+                local_sender_channel_worker_interface, completions_since_last_check, channel_connection_established);
         }
     }
 
@@ -1523,9 +1439,7 @@
         if (acks_since_last_check > 0) {
             sender_channel_from_receiver_credits.increment_num_processed_acks(acks_since_last_check);
             send_credits_to_upstream_workers<enable_deadlock_avoidance, SKIP_CONNECTION_LIVENESS_CHECK>(
-                local_sender_channel_worker_interface,
-                acks_since_last_check,
-                channel_connection_established);
+                local_sender_channel_worker_interface, acks_since_last_check, channel_connection_established);
         }
     }
 
