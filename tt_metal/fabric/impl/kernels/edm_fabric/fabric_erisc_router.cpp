// SPDX-FileCopyrightText: © 2025 Tenstorrent AI ULC
//
// SPDX-License-Identifier: Apache-2.0

#include "dataflow_api.h"
#include "debug/assert.h"
#include "tt_metal/hw/inc/ethernet/tunneling.h"

#include "fabric/fabric_edm_packet_header.hpp"
#include <tt-metalium/experimental/fabric/edm_fabric_counters.hpp>
#include <tt-metalium/experimental/fabric/fabric_edm_types.hpp>

#include "tt_metal/fabric/hw/inc/edm_fabric/fabric_erisc_router_ct_args.hpp"
#include "tt_metal/fabric/hw/inc/edm_fabric/edm_handshake.hpp"
#include "tt_metal/fabric/hw/inc/edm_fabric/fabric_router_adapter.hpp"
#include "tt_metal/fabric/hw/inc/edm_fabric/fabric_edm_packet_header_validate.hpp"
#include "tt_metal/fabric/hw/inc/edm_fabric/fabric_edm_packet_transmission.hpp"
#include "tt_metal/fabric/hw/inc/edm_fabric/fabric_erisc_datamover_channels.hpp"
#include "tt_metal/fabric/hw/inc/edm_fabric/edm_fabric_utils.hpp"
#include "tt_metal/fabric/hw/inc/edm_fabric/fabric_erisc_router_transaction_id_tracker.hpp"
#include "tt_metal/fabric/hw/inc/edm_fabric/fabric_stream_regs.hpp"
#include "tt_metal/fabric/hw/inc/tt_fabric_utils.h"
#include "tt_metal/fabric/hw/inc/edm_fabric/edm_fabric_tmp_utils.hpp"
#include "tt_metal/fabric/hw/inc/edm_fabric/fabric_router_flow_control.hpp"
#include "tt_metal/fabric/hw/inc/edm_fabric/edm_fabric_flow_control_helpers.hpp"
#include "tt_metal/fabric/hw/inc/edm_fabric/fabric_packet_recorder.hpp"
#include "tt_metal/fabric/hw/inc/edm_fabric/telemetry/fabric_bandwidth_telemetry.hpp"
#include "tt_metal/fabric/hw/inc/edm_fabric/telemetry/fabric_code_profiling.hpp"
#include "tt_metal/fabric/hw/inc/edm_fabric/fabric_channel_traits.hpp"

#include "noc_overlay_parameters.h"
#include "tt_metal/hw/inc/utils/utils.h"
#include "tt_metal/fabric/hw/inc/edm_fabric/fabric_txq_setup.h"
#include "hostdevcommon/fabric_common.h"
#include "fabric_telemetry_msgs.h"
#ifdef FABRIC_2D
#include "tt_metal/fabric/hw/inc/edm_fabric/fabric_edge_node_router.hpp"
#endif

#include <array>
#include <cstddef>
#include <cstdint>
#include <type_traits>

using namespace tt::tt_fabric;

/*

The fabric Erisc Data Mover (EDM) is a component that can be used to build *very* simple linear topology fabrics.
One of these EDMs can be instantiated on each ethernet link. It is built from 3 "channels" (though the definition
of channel here is a little loose since two of the 3 will merge traffic, so this setup could be interpreted as a
two channel setup.). This EDM implements packet based packets only - concepts like sockets are not supported.

## EDM Structure

There are two sender channels and one receiver channel. "Sender" and "receiver" are relative to the Ethernet link,
not the chip. Sender sends over the link and receiver receives from the link.

Each sender channel serves a different purpose:
- Sender channel 0 : Accepts packets from a workers on the local chip
- Sender channel 1: accepts packets from an upstream EDM (i.e. an upstream
  EDM receiver channel on the same chip but different core)

The receiver channel accepts packets from the Ethernet link and can do one (or both) of:
- Write the packet to local chip if it is the intended destination (unicast or mcast)
- Forward the packet to the next chip in the line if:
  - Unicast and not the target chip
  - Multicast and this chip is in the multicast target range

Sender channels will merge traffic into the remote EDM's receiver channel.

Below is a diagram that shows how EDMs can be connected over an ethernet link. In this case, the two
EDM kernels are run on separate, but connected ethernet link cores.

 ┌───────────────────────┐           ┌───────────────────────┐
 │    Sender Channel 0   │           │    Receiver Channel   │
 │   ┌────────────────┐  │           │   ┌────────────────┐  │
 │   │                ┼──┼───┬───────┼───►                │  │
 │   │                │  │   │       │   │                │  │
 │   └────────────────┘  │   │       │   └────────────────┘  │
 │    Sender Channel 1   │   │       │    Sender Channel 1   │
 │   ┌────────────────┐  │   │       │   ┌────────────────┐  │
 │   │                ┼──┼───┘       │   │                │  │
 │   │                │  │         ┌─┼───┼                │  │
 │   └────────────────┘  │         │ │   └────────────────┘  │
 │    Receiver Channel   │         │ │    Sender Channel 0   │
 │   ┌────────────────┐  │         │ │   ┌────────────────┐  │
 │   │                │  │         │ │   │                │  │
 │   │                ◄──┼─────────┴─┼───┼                │  │
 │   └────────────────┘  │           │   └────────────────┘  │
 │                       │           │                       │
 │                       │           │                       │
 └───────────────────────┘           └───────────────────────┘


## Building a "Fabric"

At present, only linear topologies are supported, and one per ethernet link along that given line.
Below shows the intended connectivity of EDMs across chips in a hypothetical 3-chip fabric. For longer
lines, the pattern would be extended.

           CHIP 0                              CHIP 1                             CHIP 2
     ┌─────────────────┐                ┌─────────────────┐                ┌─────────────────┐
     │                 │                │                 │                │                 │
┌────┴─────┐ ▲   ┌─────┴────┐      ┌────┴─────┐ ▲   ┌─────┴────┐      ┌────┴─────┐ ▲   ┌─────┴────┐
│   EDM    │ │   │   EDM    │      │   EDM    │ │   │   EDM    │      │   EDM    │ │   │   EDM    │
│ ┌──────┐ │ │   │ ┌──────┐ │      │ ┌──────┐ │ │   │ ┌──────┐ │      │ ┌──────┐ │ │   │ ┌──────┐ │
│ │ Rx   ┼─┼─┴───┼─► S1   ┼─┼─┬────┼─► Rx   ┼─┼─┴───┼─► S1   ┼─┼┬─────┼─► Rx   ┼─┼─┘   | | S1   │ │
│ └──────┘ │     │ └──────┘ │ │    │ └──────┘ │     │ └──────┘ ││     │ └──────┘ │     │ └──────┘ │
│ ┌──────┐ │     │ ┌──────┐ │ │    │ ┌──────┐ │     │ ┌──────┐ ││     │ ┌──────┐ │     │ ┌──────┐ │
│ │ S0   ◄─┼──┬──┼─► S0   ┼─┼─┘   ┌┼─┼ S0   ◄─┼──┬──┼─► S0   ┼─┼┘    ┌┼─┼ S0   ◄─┼──┬──┼─► S0   │ │
│ └──────┘ │  │  │ └──────┘ │     ││ └──────┘ │  │  │ └──────┘ │     ││ └──────┘ │  │  │ └──────┘ │
│ ┌──────┐ │  │  │ ┌──────┐ │     ││ ┌──────┐ │  │  │ ┌──────┐ │     ││ ┌──────┐ │  │  │ ┌──────┐ │
│ │ S1   | |  │ ┌┼─┼ Rx   ◄─┼─────┴┼─┼ S1   ◄─┼─┐│ ┌┼─┼ Rx   ◄─┼─────┴┼─┼ S1   ◄─┼─┐│ ┌┼─┼ Rx   │ │
│ └──────┘ │  | |│ └──────┘ │      │ └──────┘ │ └┼─┤│ └──────┘ │      │ └──────┘ │ └┼─┤│ └──────┘ │
└────┬─────┘  │ │└─────┬────┘      └────┬─────┘  │ │└─────┬────┘      └────┬─────┘  │ │└─────┬────┘
     │          ▼      │                │          ▼      │                │          ▼      │
     └─────────────────┘                └─────────────────┘                └─────────────────┘


## Connecting Workers to Channels

As mentioned, only one worker can push to a given EDM sender channel at a time. In order to send to an EDM
sender channel, the worker must establish a connection. The connection protocol is as follows and is started
by the worker (the EDM is a subordinate in this protocol).

*NOTE*: If multiple workers try to connect to the same EDM sender channel at the same time, the behavior is undefined.
*NOTE*: Additionally, if a worker pushes packets to a channel it isn't connected to, behaviour is undefined.
*NOTE*: Undefined == likely hang

The `EdmToEdmSender` from `edm_fabric_worker_adapters.hpp`
provides an implementation of the connection protocol. `EdmToEdmSender` also acts as a wrapper around that
protocol so workers can simply call `open()` to execute the connection protocol without having to manually reimplement
for each kernel.

### Protocol
Worker:
- Read from EDM sender channel buffer_index address
  - Required so that the worker knows where to write its first packet (since the channel may already contain packets
from a previous connection)
- Write worker core X/Y (NOC 0 based)
- Write worker flow control semaphore L1 address

EDM Sender Channel:
- Check local connection valid semaphore for new established connection
  - When the connection semaphore indicates an active connection, the channel assumes all other relevant fields were
    correctly populated by the worker:
    - Worker core_x (on NOC 0)
    - Worker core_y (on NOC 0)
    - Worker flow control semaphore L1 address


## Tearing Down Connections

Every worker is required to explicitly teardown its connection with the EDM before terminating. To do this, the worker
must simply write a `0` to the EDM sender channel's connection semaphore address. As long as the worker has sent all
of its packets to the EDM before this, then the EDM will guarantee to forward the messages correctly.

At this point, it is safe for another kernel to establish a connection.

## Packet Structure

Workers are responsible for populating packet headers before sending to the EDM. The packet header structure is defined
in `fabric_edm_packet_header.hpp`.

## Channel structure

Each EDM channel is built from one or more buffers. Each buffer is the same size and can hold at most one packet.
Neighbouring packets occupy nehighouring buffers - with the exception of the last buffer index. The next packet after a
write into the last buffer index will wrap around to the first buffer index. Even if packets do not occupy the full
buffer, subsequent packets will always be written into the next logical buffer. A gap will exist in memory but the EDM
will not send that padded data (unless it is more performant - which is possible in some special cases)

 Example channel with 8 buffers
┌───────┬───────┬───────┬───────┬───────┬───────┬───────┬───────┐
│       │       │       │       │       │       │       │       │
│       │       │       │       │       │       │       │       │
└───────┴───────┴───────┴───────┴───────┴───────┴───────┴───────┘
 buf 0   buf 1   buf 2   buf 3   buf 4   buf 5   buf 6   buf 7


Here we have an example of a channel with 4 buffers, filled with some number of packets. Each packet is a different
size. Packets 0, 2, and 3 are smaller than the full buffer size, while packet 1 is the full buffer size.

┌───────────────┬───────────────┬───────────────┬───────────────┐
│H|Payload| / / │H|Payload      │H|Pyld| / / / /│H|Payload  |/ /│
│ |       |/ / /│ |             │ |    |/ / / / │ |         | / │
└───────────────┴───────────────┴───────────────┴───────────────┘
  buf 0           buf 1           buf 2           buf 3




## Sending Packets
Sending a packet is done as follows:

1) Worker waits for flow control semaphore increment from EDM sender channel
  - Indicates there is space at the next buffer index for a packet
2) Worker performs a noc write of its packet to the EDM sender channel at the buffer index

*NOTE*: !!!ALL PACKETS MUST CONTAIN DESTINATION NOC X/Y AS NOC 0 COORDINATES, REGARDLESS OF THE `noc_index` OF THE
SENDER!!!


## EDM <-> EDM Channel Flow Control
The flow control protocol between EDM channels is built on a rd/wr ptr based protocol where pointers are
to buffer slots within the channel (as opposed so something else like byte or word offset). Ptrs are
free to advance independently from each other as long as there is no overflow or underflow.

The flow control is implemented through the use of several stream registers: one per conceptual pointer being tracked.
In total there are 5 such counters:
1) to receiver channel packets sent
  - Incremented by sender (via eth_reg_write) by the number of buffer slots written. In practice, this means it is
    incremented once per packet
2) to sender 0 packets acked
  - Incremented by receiver for every new packet from channel 0 that it sees
3) to sender 1 packets acked
  - Incremented by receiver for every new packet from channel 1 that it sees
4) to sender 0 packets completed
  - Incremented by receiver for every packet from channel 0 that it completes processing for
5) to sender 1 packets completed
  - Incremented by receiver for every packet from channel 1 that it completes processing for

See calls to `increment_local_update_ptr_val`, `remote_update_ptr_val`, `init_ptr_val` for more on implementation.

### Sender Channel Flow Control
Both sender channels share the same flow control view into the receiver channel. This is because both channels
write to the same receiver channel.
* wrptr:
  * points to next buffer slot to write to into the remote (over Ethernet) receiver channel.
  * leads other pointers
  * writer updates for every new packet
  * `has_data_to_send(): local_wrptr != remote_sender_wrptr`
* ackptr
  * trails `wrptr`
  * advances as the channel receives acknowledgements from the receiver
    * as this advances, the sender channel can notify the upstream worker of additional space in sender channel buffer
* completion_ptr:
  * trails `local_wrptr`
  * "rdptr" from remote sender's perspective
  * advances as packets completed by receiver
    * as this advances, the sender channel can write additional packets to the receiver at this slot

### Receiver Channel Flow Control
* ackptr/rdptr:
  * leads all pointers
  * indicates the next buffer slot we expect data to arrive (from remote sender) at
    * advances as packets are received (and acked)
  * make sure not to overlap completion pointer
* wr_sent_ptr:
  * trails `ackptr`
  * indicates the buffer slot currently being processed, written out
    * advances after all forwding writes (to noc or downstream EDM) are initiated
* wr_flush_ptr:
  * trails `wr_sent_ptr`
  * advances as writes are flushed
* completion_ptr:
  * trails `wr_flush_ptr`
  * indicates the next receiver buffer slot in the receiver channel to send completion acks for
*/

////////////////////////////////////////////////
// Data structures, types, enums, and constants
////////////////////////////////////////////////

template <typename HEADER_TYPE, uint8_t NUM_BUFFERS>
using SenderEthChannel = StaticSizedSenderEthChannel<HEADER_TYPE, NUM_BUFFERS>;

static constexpr bool PERF_TELEMETRY_DISABLED = perf_telemetry_mode == PerfTelemetryRecorderType::NONE;
static constexpr bool PERF_TELEMETRY_LOW_RESOLUTION_BANDWIDTH =
    perf_telemetry_mode == PerfTelemetryRecorderType::LOW_RESOLUTION_BANDWIDTH;
using PerfTelemetryRecorder = std::conditional_t<
    PERF_TELEMETRY_LOW_RESOLUTION_BANDWIDTH,
    LowResolutionBandwidthTelemetry,
    std::conditional_t<PERF_TELEMETRY_DISABLED, bool, std::nullptr_t>>;

// Currently, we enable elastic channels in an all-or-nothing manner for router -> router
// connections.

constexpr bool ANY_SENDER_CHANNELS_ARE_ELASTIC() {
    for (size_t i = 0; i < NUM_SENDER_CHANNELS; i++) {
        if (IS_ELASTIC_SENDER_CHANNEL[i]) {
            return true;
        }
    }
    return false;
}

constexpr bool PERSISTENT_SENDER_CHANNELS_ARE_ELASTIC = ANY_SENDER_CHANNELS_ARE_ELASTIC();

// Stubbed out the elastic channel writer adapter until elastic channels implemented
// Issue: https://github.com/tenstorrent/tt-metal/issues/26311
template <uint8_t SLOTS_PER_CHUNK, uint16_t CHUNK_SIZE_BYTES>
struct RouterElasticChannelWriterAdapter {};

template <uint8_t SENDER_NUM_BUFFERS>
using RouterToRouterSender = std::conditional_t<
    PERSISTENT_SENDER_CHANNELS_ARE_ELASTIC,
    tt::tt_fabric::RouterElasticChannelWriterAdapter<CHUNK_N_PKTS, channel_buffer_size>,
    tt::tt_fabric::EdmToEdmSender<SENDER_NUM_BUFFERS>>;

constexpr bool is_spine_direction(eth_chan_directions direction) {
    return direction == eth_chan_directions::NORTH || direction == eth_chan_directions::SOUTH;
}

// Defined here because sender_channel_0_free_slots_stream_id does not come from
// fabric_erisc_router_ct_args.hpp
static constexpr std::array<uint32_t, MAX_NUM_SENDER_CHANNELS> sender_channel_free_slots_stream_ids = {
    tt::tt_fabric::connection_interface::sender_channel_0_free_slots_stream_id,
    sender_channel_1_free_slots_stream_id,
    sender_channel_2_free_slots_stream_id,
    sender_channel_3_free_slots_stream_id,
    sender_channel_4_free_slots_stream_id};
static_assert(sender_channel_free_slots_stream_ids[0] == 17);
static_assert(sender_channel_free_slots_stream_ids[1] == 18);
static_assert(sender_channel_free_slots_stream_ids[2] == 19);
static_assert(sender_channel_free_slots_stream_ids[3] == 20);
static_assert(sender_channel_free_slots_stream_ids[4] == 21);

// For 2D fabric: maps compact index to downstream direction for each my_direction
// For 1D fabric: only 1 downstream direction per router (EAST forwards to WEST in 1D linear topology)
#if defined(FABRIC_2D)
constexpr uint32_t edm_index_to_edm_direction[eth_chan_directions::COUNT][NUM_DOWNSTREAM_SENDERS_VC0] = {
    {eth_chan_directions::WEST, eth_chan_directions::NORTH, eth_chan_directions::SOUTH},  // EAST router
    {eth_chan_directions::EAST, eth_chan_directions::NORTH, eth_chan_directions::SOUTH},  // WEST router
    {eth_chan_directions::EAST, eth_chan_directions::WEST, eth_chan_directions::SOUTH},   // NORTH router
    {eth_chan_directions::EAST, eth_chan_directions::WEST, eth_chan_directions::NORTH},   // SOUTH router
};

// sender_channel_free_slots_stream_ids[] mapping:
//   [0] → Local worker (always uses sender channel 0 on the outgoing router).
//   [1–3] → Sender channels 1–3 on the outgoing router, corresponding to
//           inbound traffic from neighboring routers.
//
// The mapping is relative to the outgoing router's direction:
//
//   • East-outbound router:
//         sender channel 1 (idx 0) ← West inbound
//         sender channel 2 (idx 1) ← North inbound
//         sender channel 3 (idx 2) ← South inbound
//
//   • West-outbound router:
//         sender channel 1 (idx 0) ← East inbound
//         sender channel 2 (idx 1) ← North inbound
//         sender channel 3 (idx 2) ← South inbound
//
//   • North-outbound router:
//         sender channel 1 (idx 0) ← East inbound
//         sender channel 2 (idx 1) ← West inbound
//         sender channel 3 (idx 2) ← South inbound
//
//   • South-outbound router:
//         sender channel 1 (idx 0) ← East inbound
//         sender channel 2 (idx 1) ← West inbound
//         sender channel 3 (idx 2) ← North inbound
constexpr uint32_t get_vc0_downstream_sender_channel_free_slots_stream_id(uint32_t compact_index) {
    auto ds_edm_direction = edm_index_to_edm_direction[my_direction][compact_index];
    if (my_direction > ds_edm_direction) {
        // downstream sender channel = my_direction
        // stream id = sender_channel_free_slots_stream_ids[downstream sender channel]
        return sender_channel_free_slots_stream_ids[my_direction];
    } else {
        // downstream sender channel = my_direction + 1
        // stream id = sender_channel_free_slots_stream_ids[downstream sender channel]
        return sender_channel_free_slots_stream_ids[(1 + my_direction)];
    }
}
#endif

FORCE_INLINE constexpr eth_chan_directions map_compact_index_to_direction(size_t compact_index) {
#if defined(FABRIC_2D)
    return static_cast<eth_chan_directions>(edm_index_to_edm_direction[my_direction][compact_index]);
#else
    return static_cast<eth_chan_directions>(compact_index);
#endif
}

// Determine which sender channels are "turn" channels (i.e., north/south for east/west routers)
// Channel 0 is always for local workers, so it's never a turn channel
// For 2D fabric, channels 1-3 correspond to compact indices 0-2, which map to actual directions
constexpr auto get_sender_channel_turn_statuses() -> std::array<bool, MAX_NUM_SENDER_CHANNELS> {
    std::array<bool, MAX_NUM_SENDER_CHANNELS> turn_statuses = {};  // Initialize to false

    // Channel 0 is always for local workers, never a turn channel
    // Only non-spine routers (EAST/WEST) have turn channels
    if constexpr (!is_spine_direction(static_cast<eth_chan_directions>(my_direction))) {
        // Check each sender channel (1-3) to see if it goes to a spine direction (NORTH/SOUTH)
        // Sender channel i (for i=1,2,3) corresponds to compact index (i-1)
        for (size_t sender_channel = 1; sender_channel < MAX_NUM_SENDER_CHANNELS - 1; sender_channel++) {
            size_t compact_index = sender_channel - 1;
            eth_chan_directions actual_direction = map_compact_index_to_direction(compact_index);
            turn_statuses[sender_channel] = is_spine_direction(actual_direction);
        }
        // this is to ignore the dateline vc for the turn status calculation.
        turn_statuses[MAX_NUM_SENDER_CHANNELS - 1] = false;
    }

    return turn_statuses;
}

// Map downstream direction to compact array index [0-2], excluding my_direction
// This function assumes 2D fabric where routers don't forward to themselves
// Examples:
// - EAST router (my_direction=0): WEST(1)→0, NORTH(2)→1, SOUTH(3)→2
// - WEST router (my_direction=1): EAST(0)→0, NORTH(2)→1, SOUTH(3)→2
// - NORTH router (my_direction=2): EAST(0)→0, WEST(1)→1, SOUTH(3)→2
// - SOUTH router (my_direction=3): EAST(0)→0, WEST(1)→1, NORTH(2)→2
constexpr size_t direction_to_compact_index_map[eth_chan_directions::COUNT][eth_chan_directions::COUNT] = {
    {0, 0, 1, 2},  // EAST router -> WEST, NORTH, SOUTH
    {0, 0, 1, 2},  // WEST router -> EAST, NORTH, SOUTH
    {0, 1, 0, 2},  // NORTH router -> EAST, WEST, SOUTH
    {0, 1, 2, 0},  // SOUTH router -> EAST, WEST, NORTH
};

template <eth_chan_directions downstream_direction>
FORCE_INLINE constexpr size_t map_downstream_direction_to_compact_index() {
    return direction_to_compact_index_map[my_direction][downstream_direction];
}

FORCE_INLINE constexpr size_t map_downstream_direction_to_compact_index(eth_chan_directions downstream_direction) {
    return direction_to_compact_index_map[my_direction][downstream_direction];
}

static constexpr std::array<bool, MAX_NUM_SENDER_CHANNELS> sender_channels_turn_status =
    get_sender_channel_turn_statuses();

static constexpr std::array<uint32_t, NUM_ROUTER_CARDINAL_DIRECTIONS> vc_0_free_slots_stream_ids = {
    vc_0_free_slots_from_downstream_edge_1_stream_id,
    vc_0_free_slots_from_downstream_edge_2_stream_id,
    vc_0_free_slots_from_downstream_edge_3_stream_id,
    0};

enum PacketLocalForwardType : uint8_t {
    PACKET_FORWARD_INVALID = 0x0,
    PACKET_FORWARD_LOCAL_ONLY = 0x1,
    PACKET_FORWARD_REMOTE_ONLY = 0x2,
    PACKET_FORWARD_LOCAL_AND_REMOTE = 0x3
};

// tracks if the main loop made any progress. If many loop iterations were completed without
// did_something=true (i.e. no progress was made), then we allow for context switch in case
// the link is down
bool did_something;

/////////////////////////////////////////////
//   SENDER SIDE HELPERS
/////////////////////////////////////////////

// Add helper function
template <uint8_t SENDER_CHANNEL_INDEX>
FORCE_INLINE void update_packet_header_before_eth_send(volatile tt_l1_ptr PACKET_HEADER_TYPE* packet_header) {
#if defined(FABRIC_2D)
    constexpr bool IS_FORWARDED_TRAFFIC_FROM_ROUTER = SENDER_CHANNEL_INDEX != 0;
    constexpr bool IS_TURN = sender_channels_turn_status[SENDER_CHANNEL_INDEX];
    static_assert(
        my_direction == eth_chan_directions::EAST || my_direction == eth_chan_directions::WEST ||
        my_direction == eth_chan_directions::NORTH || my_direction == eth_chan_directions::SOUTH);
    static_assert(
        is_spine_direction(eth_chan_directions::NORTH) || is_spine_direction(eth_chan_directions::SOUTH),
        "Only spine direction of NORTH and SOUTH is supported with this code. If additional spine directions are being "
        "added, please update the code below to support them.");
    if constexpr (IS_FORWARDED_TRAFFIC_FROM_ROUTER) {
        ROUTING_FIELDS_TYPE cached_routing_fields;
        cached_routing_fields.value = packet_header->routing_fields.value;

        if constexpr (IS_TURN) {
            if constexpr (my_direction == eth_chan_directions::EAST) {
                cached_routing_fields.hop_index = cached_routing_fields.branch_east_offset;
            } else {
                cached_routing_fields.hop_index = cached_routing_fields.branch_west_offset;
            }
        } else {
            cached_routing_fields.value = cached_routing_fields.value + 1;
        }
        packet_header->routing_fields.value = cached_routing_fields.value;
    }
#endif
}

template <
    uint8_t sender_channel_index,
    uint8_t to_receiver_pkts_sent_id,
    bool SKIP_CONNECTION_LIVENESS_CHECK,
    typename SenderChannelT,
    typename WorkerInterfaceT,
    typename ReceiverPointersT,
    typename ReceiverChannelT>
FORCE_INLINE void send_next_data(
    SenderChannelT& sender_buffer_channel,
    WorkerInterfaceT& sender_worker_interface,
    ReceiverPointersT& outbound_to_receiver_channel_pointers,
    ReceiverChannelT& receiver_buffer_channel,
    PerfTelemetryRecorder& perf_telemetry_recorder) {
    auto& remote_receiver_buffer_index = outbound_to_receiver_channel_pointers.remote_receiver_buffer_index;
    auto& remote_receiver_num_free_slots = outbound_to_receiver_channel_pointers.num_free_slots;

    uint32_t src_addr = sender_buffer_channel.get_cached_next_buffer_slot_addr();

    volatile auto* pkt_header = reinterpret_cast<volatile PACKET_HEADER_TYPE*>(src_addr);
    size_t payload_size_bytes = pkt_header->get_payload_size_including_header();
    auto dest_addr = receiver_buffer_channel.get_cached_next_buffer_slot_addr();
    if constexpr (!skip_src_ch_id_update) {
        pkt_header->src_ch_id = sender_channel_index;
    }

    if constexpr (ETH_TXQ_SPIN_WAIT_SEND_NEXT_DATA) {
        while (internal_::eth_txq_is_busy(sender_txq_id)) {
        };
    }
    internal_::eth_send_packet_bytes_unsafe(sender_txq_id, src_addr, dest_addr, payload_size_bytes);

    // Note: We can only advance to the next buffer index if we have fully completed the send (both the payload and sync
    // messages)
    sender_worker_interface.template update_write_counter_for_send<SKIP_CONNECTION_LIVENESS_CHECK>();

    // Advance receiver buffer pointers
    outbound_to_receiver_channel_pointers.advance_remote_receiver_buffer_index();
    receiver_buffer_channel.set_cached_next_buffer_slot_addr(
        receiver_buffer_channel.get_buffer_address(remote_receiver_buffer_index));
    sender_buffer_channel.advance_to_next_cached_buffer_slot_addr();
    remote_receiver_num_free_slots--;
    // update the remote reg
    static constexpr uint32_t packets_to_forward = 1;

    record_packet_send(perf_telemetry_recorder, sender_channel_index, payload_size_bytes);

    while (internal_::eth_txq_is_busy(sender_txq_id)) {
    };
    remote_update_ptr_val<to_receiver_pkts_sent_id, sender_txq_id>(packets_to_forward);
}

/////////////////////////////////////////////
//   RECEIVER SIDE HELPERS
/////////////////////////////////////////////


template <typename DownstreamSenderT>
FORCE_INLINE bool can_forward_packet_completely(
    ROUTING_FIELDS_TYPE cached_routing_fields, DownstreamSenderT& downstream_edm_interface) {
    // We always check if it is the terminal mcast packet value. We can do this because all unicast packets have the
    // mcast terminal value masked in to the routing field. This simplifies the check here to a single compare.
    bool deliver_locally_only;
    if constexpr (std::is_same_v<ROUTING_FIELDS_TYPE, tt::tt_fabric::RoutingFields>) {
        deliver_locally_only = cached_routing_fields.value == tt::tt_fabric::RoutingFields::LAST_MCAST_VAL;
    } else if constexpr (std::is_same_v<ROUTING_FIELDS_TYPE, tt::tt_fabric::LowLatencyRoutingFields>) {
        deliver_locally_only = (cached_routing_fields.value & tt::tt_fabric::LowLatencyRoutingFields::FIELD_MASK) ==
                               tt::tt_fabric::LowLatencyRoutingFields::WRITE_ONLY;
    }
    return deliver_locally_only || downstream_edm_interface.edm_has_space_for_packet();
}

template <uint8_t rx_channel_id, eth_chan_directions downstream_direction>
FORCE_INLINE constexpr size_t get_downstream_edm_interface_index() {
    // Map downstream direction to compact array index (excluding router's own direction)
    size_t downstream_edm_interface_index = map_downstream_direction_to_compact_index<downstream_direction>();

    if constexpr (enable_deadlock_avoidance) {
        if constexpr (rx_channel_id == 1) {
            // when we are on VC1, we need stay on VC1 if traffic does not make turns
            // we only need to change VCs when making a turn from major dim to minor dim
            if constexpr (
                ((my_direction == eth_chan_directions::NORTH || my_direction == eth_chan_directions::SOUTH) &&
                 (downstream_direction == eth_chan_directions::NORTH ||
                  downstream_direction == eth_chan_directions::SOUTH)) ||
                ((my_direction == eth_chan_directions::EAST || my_direction == eth_chan_directions::WEST) &&
                 (downstream_direction == eth_chan_directions::EAST ||
                  downstream_direction == eth_chan_directions::WEST))) {
                // stay on VC1
                downstream_edm_interface_index = NUM_DOWNSTREAM_CHANNELS - 1;
            }
        }
    }

    return downstream_edm_interface_index;
}

template <uint8_t rx_channel_id>
FORCE_INLINE size_t get_downstream_edm_interface_index(eth_chan_directions downstream_direction) {
    // Map downstream direction to compact array index (excluding router's own direction)
    size_t downstream_edm_interface_index = map_downstream_direction_to_compact_index(downstream_direction);

    if constexpr (enable_deadlock_avoidance) {
        if constexpr (rx_channel_id == 1) {
            // when we are on VC1, we need stay on VC1 if traffic does not make turns
            // we only need to change VCs when making a turn from major dim to minor dim
            if (((my_direction == eth_chan_directions::NORTH || my_direction == eth_chan_directions::SOUTH) &&
                 (downstream_direction == eth_chan_directions::NORTH ||
                  downstream_direction == eth_chan_directions::SOUTH)) ||
                ((my_direction == eth_chan_directions::EAST || my_direction == eth_chan_directions::WEST) &&
                 (downstream_direction == eth_chan_directions::EAST ||
                  downstream_direction == eth_chan_directions::WEST))) {
                // stay on VC1
                downstream_edm_interface_index = NUM_DOWNSTREAM_CHANNELS - 1;
            }
        }
    }

    return downstream_edm_interface_index;
}

template <typename DownstreamSenderVC0T, typename DownstreamSenderVC1T>
FORCE_INLINE bool check_downstream_interface_has_space_runtime(
    size_t edm_index,
    std::array<DownstreamSenderVC0T, NUM_DOWNSTREAM_SENDERS_VC0>& downstream_edm_interfaces_vc0,
    DownstreamSenderVC1T& downstream_edm_interface_vc1) {
    if constexpr (enable_deadlock_avoidance) {
        if (edm_index == NUM_DOWNSTREAM_CHANNELS - 1) {
            return downstream_edm_interface_vc1.edm_has_space_for_packet();
        } else {
            return downstream_edm_interfaces_vc0[edm_index].edm_has_space_for_packet();
        }
    } else {
        return downstream_edm_interfaces_vc0[edm_index].edm_has_space_for_packet();
    }
}

template <
    uint8_t rx_channel_id,
    typename DownstreamSenderVC0T,
    typename DownstreamSenderVC1T,
    typename LocalRelayInterfaceT,
    eth_chan_directions DIRECTION>
FORCE_INLINE bool check_downstream_has_space(
    std::array<DownstreamSenderVC0T, NUM_DOWNSTREAM_SENDERS_VC0>& downstream_edm_interfaces_vc0,
    DownstreamSenderVC1T& downstream_edm_interface_vc1,
    LocalRelayInterfaceT& local_relay_interface) {
    if constexpr (DIRECTION == my_direction) {
        if constexpr (udm_mode) {
            return local_relay_interface.edm_has_space_for_packet();
        } else {
            return true;
        }
    } else {
        constexpr auto edm_index = get_downstream_edm_interface_index<rx_channel_id, DIRECTION>();
        if constexpr (enable_deadlock_avoidance) {
            if constexpr (edm_index == NUM_DOWNSTREAM_CHANNELS - 1) {
                return downstream_edm_interface_vc1.edm_has_space_for_packet();
            } else {
                return downstream_edm_interfaces_vc0[edm_index].edm_has_space_for_packet();
            }
        } else {
            return downstream_edm_interfaces_vc0[edm_index].edm_has_space_for_packet();
        }
    }
}

template <
    uint8_t rx_channel_id,
    typename DownstreamSenderVC0T,
    typename DownstreamSenderVC1T,
    typename LocalRelayInterfaceT,
    eth_chan_directions... DIRECTIONS>
FORCE_INLINE bool downstreams_have_space(
    std::array<DownstreamSenderVC0T, NUM_DOWNSTREAM_SENDERS_VC0>& downstream_edm_interfaces_vc0,
    DownstreamSenderVC1T& downstream_edm_interface_vc1,
    LocalRelayInterfaceT& local_relay_interface) {
    return (
        ... && check_downstream_has_space<
                   rx_channel_id,
                   DownstreamSenderVC0T,
                   DownstreamSenderVC1T,
                   LocalRelayInterfaceT,
                   DIRECTIONS>(downstream_edm_interfaces_vc0, downstream_edm_interface_vc1, local_relay_interface));
}

#ifdef FABRIC_2D
template <
    uint8_t rx_channel_id,
    typename DownstreamSenderVC0T,
    typename DownstreamSenderVC1T,
    typename LocalRelayInterfaceT>
FORCE_INLINE __attribute__((optimize("jump-tables"))) bool can_forward_packet_completely(
    uint32_t hop_cmd,
    std::array<DownstreamSenderVC0T, NUM_DOWNSTREAM_SENDERS_VC0>& downstream_edm_interfaces_vc0,
    DownstreamSenderVC1T& downstream_edm_interface_vc1,
    LocalRelayInterfaceT& local_relay_interface) {
    bool ret_val = false;

    using eth_chan_directions::EAST;
    using eth_chan_directions::NORTH;
    using eth_chan_directions::SOUTH;
    using eth_chan_directions::WEST;

    switch (hop_cmd) {
        case LowLatencyMeshRoutingFields::NOOP: break;
        case LowLatencyMeshRoutingFields::FORWARD_EAST:
            ret_val = downstreams_have_space<
                rx_channel_id,
                DownstreamSenderVC0T,
                DownstreamSenderVC1T,
                LocalRelayInterfaceT,
                EAST>(downstream_edm_interfaces_vc0, downstream_edm_interface_vc1, local_relay_interface);
            break;
        case LowLatencyMeshRoutingFields::FORWARD_WEST:
            ret_val = downstreams_have_space<
                rx_channel_id,
                DownstreamSenderVC0T,
                DownstreamSenderVC1T,
                LocalRelayInterfaceT,
                WEST>(downstream_edm_interfaces_vc0, downstream_edm_interface_vc1, local_relay_interface);
            break;
        case LowLatencyMeshRoutingFields::WRITE_AND_FORWARD_EW:
            // Line Mcast East<->West
            ret_val = downstreams_have_space<
                rx_channel_id,
                DownstreamSenderVC0T,
                DownstreamSenderVC1T,
                LocalRelayInterfaceT,
                EAST,
                WEST>(downstream_edm_interfaces_vc0, downstream_edm_interface_vc1, local_relay_interface);
            break;
        case LowLatencyMeshRoutingFields::FORWARD_NORTH:
            ret_val = downstreams_have_space<
                rx_channel_id,
                DownstreamSenderVC0T,
                DownstreamSenderVC1T,
                LocalRelayInterfaceT,
                NORTH>(downstream_edm_interfaces_vc0, downstream_edm_interface_vc1, local_relay_interface);
            break;
        case LowLatencyMeshRoutingFields::FORWARD_SOUTH:
            ret_val = downstreams_have_space<
                rx_channel_id,
                DownstreamSenderVC0T,
                DownstreamSenderVC1T,
                LocalRelayInterfaceT,
                SOUTH>(downstream_edm_interfaces_vc0, downstream_edm_interface_vc1, local_relay_interface);
            break;
        case LowLatencyMeshRoutingFields::WRITE_AND_FORWARD_NS:
            // Line Mcast North<->South
            ret_val = downstreams_have_space<
                rx_channel_id,
                DownstreamSenderVC0T,
                DownstreamSenderVC1T,
                LocalRelayInterfaceT,
                NORTH,
                SOUTH>(downstream_edm_interfaces_vc0, downstream_edm_interface_vc1, local_relay_interface);
            break;
        case LowLatencyMeshRoutingFields::WRITE_AND_FORWARD_NSEW:
            // 2D Mcast Trunk: North<->South
            // 2D Mcast Branch: East and West
            ret_val = downstreams_have_space<
                rx_channel_id,
                DownstreamSenderVC0T,
                DownstreamSenderVC1T,
                LocalRelayInterfaceT,
                EAST,
                WEST,
                NORTH,
                SOUTH>(downstream_edm_interfaces_vc0, downstream_edm_interface_vc1, local_relay_interface);
            break;
        case LowLatencyMeshRoutingFields::WRITE_AND_FORWARD_NSE:
            // 2D Mcast Trunk: North<->South
            // 2D Mcast Branch: East
            ret_val = downstreams_have_space<
                rx_channel_id,
                DownstreamSenderVC0T,
                DownstreamSenderVC1T,
                LocalRelayInterfaceT,
                EAST,
                NORTH,
                SOUTH>(downstream_edm_interfaces_vc0, downstream_edm_interface_vc1, local_relay_interface);
            break;
        case LowLatencyMeshRoutingFields::WRITE_AND_FORWARD_NSW:
            // 2D Mcast Trunk: North<->South
            // 2D Mcast Branch: West
            ret_val = downstreams_have_space<
                rx_channel_id,
                DownstreamSenderVC0T,
                DownstreamSenderVC1T,
                LocalRelayInterfaceT,
                WEST,
                NORTH,
                SOUTH>(downstream_edm_interfaces_vc0, downstream_edm_interface_vc1, local_relay_interface);
            break;
        case LowLatencyMeshRoutingFields::WRITE_AND_FORWARD_SEW:
            // 2D Mcast Trunk: Last hop North
            // 2D Mcast Branch: East and West
            ret_val = downstreams_have_space<
                rx_channel_id,
                DownstreamSenderVC0T,
                DownstreamSenderVC1T,
                LocalRelayInterfaceT,
                EAST,
                WEST,
                SOUTH>(downstream_edm_interfaces_vc0, downstream_edm_interface_vc1, local_relay_interface);
            break;
        case LowLatencyMeshRoutingFields::WRITE_AND_FORWARD_NEW:
            // 2D Mcast Trunk: Last hop South
            // 2D Mcast Branch: East and West
            ret_val = downstreams_have_space<
                rx_channel_id,
                DownstreamSenderVC0T,
                DownstreamSenderVC1T,
                LocalRelayInterfaceT,
                EAST,
                WEST,
                NORTH>(downstream_edm_interfaces_vc0, downstream_edm_interface_vc1, local_relay_interface);
            break;
        case LowLatencyMeshRoutingFields::WRITE_AND_FORWARD_SE:
            // 2D Mcast Trunk: Last hop North
            // 2D Mcast Branch: East
            ret_val = downstreams_have_space<
                rx_channel_id,
                DownstreamSenderVC0T,
                DownstreamSenderVC1T,
                LocalRelayInterfaceT,
                EAST,
                SOUTH>(downstream_edm_interfaces_vc0, downstream_edm_interface_vc1, local_relay_interface);
            break;
        case LowLatencyMeshRoutingFields::WRITE_AND_FORWARD_SW:
            // 2D Mcast Trunk: Last hop North
            // 2D Mcast Branch: West
            ret_val = downstreams_have_space<
                rx_channel_id,
                DownstreamSenderVC0T,
                DownstreamSenderVC1T,
                LocalRelayInterfaceT,
                WEST,
                SOUTH>(downstream_edm_interfaces_vc0, downstream_edm_interface_vc1, local_relay_interface);
            break;
        case LowLatencyMeshRoutingFields::WRITE_AND_FORWARD_NE:
            // 2D Mcast Trunk: Last hop South
            // 2D Mcast Branch: East
            ret_val = downstreams_have_space<
                rx_channel_id,
                DownstreamSenderVC0T,
                DownstreamSenderVC1T,
                LocalRelayInterfaceT,
                EAST,
                NORTH>(downstream_edm_interfaces_vc0, downstream_edm_interface_vc1, local_relay_interface);
            break;
        case LowLatencyMeshRoutingFields::WRITE_AND_FORWARD_NW:
            // 2D Mcast Trunk: Last hop South
            // 2D Mcast Branch: West
            ret_val = downstreams_have_space<
                rx_channel_id,
                DownstreamSenderVC0T,
                DownstreamSenderVC1T,
                LocalRelayInterfaceT,
                WEST,
                NORTH>(downstream_edm_interfaces_vc0, downstream_edm_interface_vc1, local_relay_interface);
            break;
        default: __builtin_unreachable();
    }
    return ret_val;
}

#else

// !!!WARNING!!! - MAKE SURE CONSUMER HAS SPACE BEFORE CALLING
template <uint8_t rx_channel_id, typename DownstreamSenderT>
FORCE_INLINE void receiver_forward_packet(
    // TODO: have a separate cached copy of the packet header to save some additional L1 loads
    tt_l1_ptr PACKET_HEADER_TYPE* packet_start,
    ROUTING_FIELDS_TYPE cached_routing_fields,
    DownstreamSenderT& downstream_edm_interface,
    uint8_t transaction_id) {
    constexpr bool ENABLE_STATEFUL_NOC_APIS =
#if !defined(DEBUG_PRINT_ENABLED) and !defined(WATCHER_ENABLED)
        !FORCE_ALL_PATHS_TO_USE_SAME_NOC && true;
#else
        false;
#endif
    invalidate_l1_cache();  // Make sure we have the latest packet header in L1
    if constexpr (std::is_same_v<ROUTING_FIELDS_TYPE, tt::tt_fabric::RoutingFields>) {
        // If the packet is a terminal packet, then we can just deliver it locally
        bool start_distance_is_terminal_value =
            (cached_routing_fields.value & tt::tt_fabric::RoutingFields::HOP_DISTANCE_MASK) ==
            tt::tt_fabric::RoutingFields::LAST_HOP_DISTANCE_VAL;
        uint16_t payload_size_bytes = packet_start->payload_size_bytes;
        bool not_last_destination_device = cached_routing_fields.value != tt::tt_fabric::RoutingFields::LAST_MCAST_VAL;
        // disable when dprint enabled due to noc cmd buf usage of DPRINT
        if (not_last_destination_device) {
            forward_payload_to_downstream_edm<
                enable_deadlock_avoidance,
                vc1_has_different_downstream_dest,
                ENABLE_STATEFUL_NOC_APIS>(
                packet_start, payload_size_bytes, cached_routing_fields, downstream_edm_interface, transaction_id);
        }
        if (start_distance_is_terminal_value) {
            execute_chip_unicast_to_local_chip(packet_start, payload_size_bytes, transaction_id, rx_channel_id);
        }
    } else if constexpr (std::is_same_v<ROUTING_FIELDS_TYPE, tt::tt_fabric::LowLatencyRoutingFields>) {
        uint32_t routing = cached_routing_fields.value & tt::tt_fabric::LowLatencyRoutingFields::FIELD_MASK;
        uint16_t payload_size_bytes = packet_start->payload_size_bytes;
        switch (routing) {
            case tt::tt_fabric::LowLatencyRoutingFields::WRITE_ONLY:
                execute_chip_unicast_to_local_chip(packet_start, payload_size_bytes, transaction_id, rx_channel_id);
                break;
            case tt::tt_fabric::LowLatencyRoutingFields::FORWARD_ONLY:
                forward_payload_to_downstream_edm<
                    enable_deadlock_avoidance,
                    vc1_has_different_downstream_dest,
                    ENABLE_STATEFUL_NOC_APIS>(
                    packet_start, payload_size_bytes, cached_routing_fields, downstream_edm_interface, transaction_id);
                break;
            case tt::tt_fabric::LowLatencyRoutingFields::WRITE_AND_FORWARD:
                forward_payload_to_downstream_edm<
                    enable_deadlock_avoidance,
                    vc1_has_different_downstream_dest,
                    ENABLE_STATEFUL_NOC_APIS>(
                    packet_start, payload_size_bytes, cached_routing_fields, downstream_edm_interface, transaction_id);
                execute_chip_unicast_to_local_chip(packet_start, payload_size_bytes, transaction_id, rx_channel_id);
                break;
            default: {
                ASSERT(false);
            }
        }
    }
}

#endif

#if defined(FABRIC_2D)

// Helper to forward packet to local destination
// (relay in UDM mode, or local chip directly in non-UDM mode)
template <uint8_t rx_channel_id, typename LocalRelayInterfaceT>
FORCE_INLINE void forward_to_local_destination(
    LocalRelayInterfaceT& local_relay_interface,
    tt_l1_ptr PACKET_HEADER_TYPE* packet_start,
    uint16_t payload_size_bytes,
    uint8_t transaction_id) {
    if constexpr (udm_mode) {
        execute_chip_unicast_to_relay(
            local_relay_interface, packet_start, payload_size_bytes, transaction_id, rx_channel_id);
    } else {
        execute_chip_unicast_to_local_chip(packet_start, payload_size_bytes, transaction_id, rx_channel_id);
    }
}

// !!!WARNING!!! - MAKE SURE CONSUMER HAS SPACE BEFORE CALLING
template <
    uint8_t rx_channel_id,
    typename DownstreamSenderVC0T,
    typename DownstreamSenderVC1T,
    typename LocalRelayInterfaceT>
FORCE_INLINE __attribute__((optimize("jump-tables"))) void receiver_forward_packet(
    tt_l1_ptr PACKET_HEADER_TYPE* packet_start,
    ROUTING_FIELDS_TYPE cached_routing_fields,
    std::array<DownstreamSenderVC0T, NUM_DOWNSTREAM_SENDERS_VC0>& downstream_edm_interfaces_vc0,
    DownstreamSenderVC1T& downstream_edm_interface_vc1,
    LocalRelayInterfaceT& local_relay_interface,
    uint8_t transaction_id,
    uint32_t hop_cmd) {
    uint16_t payload_size_bytes = packet_start->payload_size_bytes;

    using eth_chan_directions::EAST;
    using eth_chan_directions::NORTH;
    using eth_chan_directions::SOUTH;
    using eth_chan_directions::WEST;

    // Template version for constexpr edm_index
    auto get_downstream_interface = [&]<size_t edm_index>() -> auto& {
        if constexpr (enable_deadlock_avoidance) {
            if constexpr (edm_index == NUM_DOWNSTREAM_CHANNELS - 1) {
                return downstream_edm_interface_vc1;
            } else {
                return downstream_edm_interfaces_vc0[edm_index];
            }
        } else {
            return downstream_edm_interfaces_vc0[edm_index];
        }
    };

    switch (hop_cmd) {
        case LowLatencyMeshRoutingFields::NOOP: break;
        case LowLatencyMeshRoutingFields::FORWARD_EAST:
            if constexpr (my_direction == EAST) {
                forward_to_local_destination<rx_channel_id>(
                    local_relay_interface, packet_start, payload_size_bytes, transaction_id);
            } else {
                constexpr auto edm_index = get_downstream_edm_interface_index<rx_channel_id, EAST>();
                forward_payload_to_downstream_edm<enable_deadlock_avoidance, vc1_has_different_downstream_dest, false>(
                    packet_start,
                    payload_size_bytes,
                    cached_routing_fields,
                    get_downstream_interface.template operator()<edm_index>(),
                    transaction_id);
            }
            break;
        case LowLatencyMeshRoutingFields::FORWARD_WEST:
            if constexpr (my_direction == WEST) {
                forward_to_local_destination<rx_channel_id>(
                    local_relay_interface, packet_start, payload_size_bytes, transaction_id);
            } else {
                constexpr auto edm_index = get_downstream_edm_interface_index<rx_channel_id, WEST>();
                forward_payload_to_downstream_edm<enable_deadlock_avoidance, vc1_has_different_downstream_dest, false>(
                    packet_start,
                    payload_size_bytes,
                    cached_routing_fields,
                    get_downstream_interface.template operator()<edm_index>(),
                    transaction_id);
            }
            break;
        case LowLatencyMeshRoutingFields::WRITE_AND_FORWARD_EW:
            if constexpr (my_direction == WEST) {
                constexpr auto edm_index = get_downstream_edm_interface_index<rx_channel_id, EAST>();
                forward_payload_to_downstream_edm<enable_deadlock_avoidance, vc1_has_different_downstream_dest, false>(
                    packet_start,
                    payload_size_bytes,
                    cached_routing_fields,
                    get_downstream_interface.template operator()<edm_index>(),
                    transaction_id);
            } else {
                constexpr auto edm_index = get_downstream_edm_interface_index<rx_channel_id, WEST>();
                forward_payload_to_downstream_edm<enable_deadlock_avoidance, vc1_has_different_downstream_dest, false>(
                    packet_start,
                    payload_size_bytes,
                    cached_routing_fields,
                    get_downstream_interface.template operator()<edm_index>(),
                    transaction_id);
            }
            forward_to_local_destination<rx_channel_id>(
                local_relay_interface, packet_start, payload_size_bytes, transaction_id);
            break;
        case LowLatencyMeshRoutingFields::FORWARD_NORTH:
            if constexpr (my_direction == NORTH) {
                forward_to_local_destination<rx_channel_id>(
                    local_relay_interface, packet_start, payload_size_bytes, transaction_id);
            } else {
                constexpr auto edm_index = get_downstream_edm_interface_index<rx_channel_id, NORTH>();
                forward_payload_to_downstream_edm<enable_deadlock_avoidance, vc1_has_different_downstream_dest, false>(
                    packet_start,
                    payload_size_bytes,
                    cached_routing_fields,
                    get_downstream_interface.template operator()<edm_index>(),
                    transaction_id);
            }
            break;
        case LowLatencyMeshRoutingFields::FORWARD_SOUTH:
            if constexpr (my_direction == SOUTH) {
                forward_to_local_destination<rx_channel_id>(
                    local_relay_interface, packet_start, payload_size_bytes, transaction_id);
            } else {
                constexpr auto edm_index = get_downstream_edm_interface_index<rx_channel_id, SOUTH>();
                forward_payload_to_downstream_edm<enable_deadlock_avoidance, vc1_has_different_downstream_dest, false>(
                    packet_start,
                    payload_size_bytes,
                    cached_routing_fields,
                    get_downstream_interface.template operator()<edm_index>(),
                    transaction_id);
            }
            break;
        case LowLatencyMeshRoutingFields::WRITE_AND_FORWARD_NS:
            if constexpr (my_direction == SOUTH) {
                constexpr auto edm_index = get_downstream_edm_interface_index<rx_channel_id, NORTH>();
                forward_payload_to_downstream_edm<enable_deadlock_avoidance, vc1_has_different_downstream_dest, false>(
                    packet_start,
                    payload_size_bytes,
                    cached_routing_fields,
                    get_downstream_interface.template operator()<edm_index>(),
                    transaction_id);
            } else {
                constexpr auto edm_index = get_downstream_edm_interface_index<rx_channel_id, SOUTH>();
                forward_payload_to_downstream_edm<enable_deadlock_avoidance, vc1_has_different_downstream_dest, false>(
                    packet_start,
                    payload_size_bytes,
                    cached_routing_fields,
                    get_downstream_interface.template operator()<edm_index>(),
                    transaction_id);
            }
            forward_to_local_destination<rx_channel_id>(
                local_relay_interface, packet_start, payload_size_bytes, transaction_id);
            break;
        case LowLatencyMeshRoutingFields::WRITE_AND_FORWARD_NSEW:
            if constexpr (UPDATE_PKT_HDR_ON_RX_CH) {
                cached_routing_fields.value++;
            }
            if constexpr (my_direction == SOUTH) {
                constexpr auto edm_index = get_downstream_edm_interface_index<rx_channel_id, NORTH>();
                forward_payload_to_downstream_edm<
                    enable_deadlock_avoidance,
                    vc1_has_different_downstream_dest,
                    false,
                    !UPDATE_PKT_HDR_ON_RX_CH>(
                    packet_start,
                    payload_size_bytes,
                    cached_routing_fields,
                    get_downstream_interface.template operator()<edm_index>(),
                    transaction_id);
            } else {
                constexpr auto edm_index = get_downstream_edm_interface_index<rx_channel_id, SOUTH>();
                forward_payload_to_downstream_edm<
                    enable_deadlock_avoidance,
                    vc1_has_different_downstream_dest,
                    false,
                    !UPDATE_PKT_HDR_ON_RX_CH>(
                    packet_start,
                    payload_size_bytes,
                    cached_routing_fields,
                    get_downstream_interface.template operator()<edm_index>(),
                    transaction_id);
            }
            if constexpr (UPDATE_PKT_HDR_ON_RX_CH) {
                cached_routing_fields.hop_index = cached_routing_fields.branch_east_offset;
            }
            {
                constexpr auto edm_index = get_downstream_edm_interface_index<rx_channel_id, EAST>();
                forward_payload_to_downstream_edm<
                    enable_deadlock_avoidance,
                    vc1_has_different_downstream_dest,
                    false,
                    !UPDATE_PKT_HDR_ON_RX_CH>(
                    packet_start,
                    payload_size_bytes,
                    cached_routing_fields,
                    get_downstream_interface.template operator()<edm_index>(),
                    transaction_id);
            }
            if constexpr (UPDATE_PKT_HDR_ON_RX_CH) {
                cached_routing_fields.hop_index = cached_routing_fields.branch_west_offset;
            }
            {
                constexpr auto edm_index = get_downstream_edm_interface_index<rx_channel_id, WEST>();
                forward_payload_to_downstream_edm<
                    enable_deadlock_avoidance,
                    vc1_has_different_downstream_dest,
                    false,
                    !UPDATE_PKT_HDR_ON_RX_CH>(
                    packet_start,
                    payload_size_bytes,
                    cached_routing_fields,
                    get_downstream_interface.template operator()<edm_index>(),
                    transaction_id);
            }
            forward_to_local_destination<rx_channel_id>(
                local_relay_interface, packet_start, payload_size_bytes, transaction_id);
            break;
        case LowLatencyMeshRoutingFields::WRITE_AND_FORWARD_NSE:
            if constexpr (UPDATE_PKT_HDR_ON_RX_CH) {
                cached_routing_fields.value++;
            }
            if constexpr (my_direction == SOUTH) {
                constexpr auto edm_index = get_downstream_edm_interface_index<rx_channel_id, NORTH>();
                forward_payload_to_downstream_edm<
                    enable_deadlock_avoidance,
                    vc1_has_different_downstream_dest,
                    false,
                    !UPDATE_PKT_HDR_ON_RX_CH>(
                    packet_start,
                    payload_size_bytes,
                    cached_routing_fields,
                    get_downstream_interface.template operator()<edm_index>(),
                    transaction_id);
            } else {
                constexpr auto edm_index = get_downstream_edm_interface_index<rx_channel_id, SOUTH>();
                forward_payload_to_downstream_edm<
                    enable_deadlock_avoidance,
                    vc1_has_different_downstream_dest,
                    false,
                    !UPDATE_PKT_HDR_ON_RX_CH>(
                    packet_start,
                    payload_size_bytes,
                    cached_routing_fields,
                    get_downstream_interface.template operator()<edm_index>(),
                    transaction_id);
            }
            if constexpr (UPDATE_PKT_HDR_ON_RX_CH) {
                cached_routing_fields.hop_index = cached_routing_fields.branch_east_offset;
            }
            {
                constexpr auto edm_index = get_downstream_edm_interface_index<rx_channel_id, EAST>();
                forward_payload_to_downstream_edm<
                    enable_deadlock_avoidance,
                    vc1_has_different_downstream_dest,
                    false,
                    !UPDATE_PKT_HDR_ON_RX_CH>(
                    packet_start,
                    payload_size_bytes,
                    cached_routing_fields,
                    get_downstream_interface.template operator()<edm_index>(),
                    transaction_id);
            }
            forward_to_local_destination<rx_channel_id>(
                local_relay_interface, packet_start, payload_size_bytes, transaction_id);
            break;
        case LowLatencyMeshRoutingFields::WRITE_AND_FORWARD_NSW:
            if constexpr (UPDATE_PKT_HDR_ON_RX_CH) {
                cached_routing_fields.value++;
            }
            if constexpr (my_direction == SOUTH) {
                constexpr auto edm_index = get_downstream_edm_interface_index<rx_channel_id, NORTH>();
                forward_payload_to_downstream_edm<
                    enable_deadlock_avoidance,
                    vc1_has_different_downstream_dest,
                    false,
                    !UPDATE_PKT_HDR_ON_RX_CH>(
                    packet_start,
                    payload_size_bytes,
                    cached_routing_fields,
                    get_downstream_interface.template operator()<edm_index>(),
                    transaction_id);
            } else {
                constexpr auto edm_index = get_downstream_edm_interface_index<rx_channel_id, SOUTH>();
                forward_payload_to_downstream_edm<
                    enable_deadlock_avoidance,
                    vc1_has_different_downstream_dest,
                    false,
                    !UPDATE_PKT_HDR_ON_RX_CH>(
                    packet_start,
                    payload_size_bytes,
                    cached_routing_fields,
                    get_downstream_interface.template operator()<edm_index>(),
                    transaction_id);
            }
            if constexpr (UPDATE_PKT_HDR_ON_RX_CH) {
                cached_routing_fields.hop_index = cached_routing_fields.branch_west_offset;
            }
            {
                constexpr auto edm_index = get_downstream_edm_interface_index<rx_channel_id, WEST>();
                forward_payload_to_downstream_edm<
                    enable_deadlock_avoidance,
                    vc1_has_different_downstream_dest,
                    false,
                    !UPDATE_PKT_HDR_ON_RX_CH>(
                    packet_start,
                    payload_size_bytes,
                    cached_routing_fields,
                    get_downstream_interface.template operator()<edm_index>(),
                    transaction_id);
            }
            forward_to_local_destination<rx_channel_id>(
                local_relay_interface, packet_start, payload_size_bytes, transaction_id);
            break;
        case LowLatencyMeshRoutingFields::WRITE_AND_FORWARD_NEW:
            if constexpr (my_direction == SOUTH) {
                if constexpr (UPDATE_PKT_HDR_ON_RX_CH) {
                    cached_routing_fields.value++;
                }
                constexpr auto edm_index = get_downstream_edm_interface_index<rx_channel_id, NORTH>();
                forward_payload_to_downstream_edm<
                    enable_deadlock_avoidance,
                    vc1_has_different_downstream_dest,
                    false,
                    !UPDATE_PKT_HDR_ON_RX_CH>(
                    packet_start,
                    payload_size_bytes,
                    cached_routing_fields,
                    get_downstream_interface.template operator()<edm_index>(),
                    transaction_id);
            } else {
                forward_to_local_destination<rx_channel_id>(
                    local_relay_interface, packet_start, payload_size_bytes, transaction_id);
            }
            if constexpr (UPDATE_PKT_HDR_ON_RX_CH) {
                cached_routing_fields.hop_index = cached_routing_fields.branch_east_offset;
            }
            {
                constexpr auto edm_index = get_downstream_edm_interface_index<rx_channel_id, EAST>();
                forward_payload_to_downstream_edm<
                    enable_deadlock_avoidance,
                    vc1_has_different_downstream_dest,
                    false,
                    !UPDATE_PKT_HDR_ON_RX_CH>(
                    packet_start,
                    payload_size_bytes,
                    cached_routing_fields,
                    get_downstream_interface.template operator()<edm_index>(),
                    transaction_id);
            }
            if constexpr (UPDATE_PKT_HDR_ON_RX_CH) {
                cached_routing_fields.hop_index = cached_routing_fields.branch_west_offset;
            }
            {
                constexpr auto edm_index = get_downstream_edm_interface_index<rx_channel_id, WEST>();
                forward_payload_to_downstream_edm<
                    enable_deadlock_avoidance,
                    vc1_has_different_downstream_dest,
                    false,
                    !UPDATE_PKT_HDR_ON_RX_CH>(
                    packet_start,
                    payload_size_bytes,
                    cached_routing_fields,
                    get_downstream_interface.template operator()<edm_index>(),
                    transaction_id);
            }
            break;
        case LowLatencyMeshRoutingFields::WRITE_AND_FORWARD_SEW:
            if constexpr (my_direction == NORTH) {
                if constexpr (UPDATE_PKT_HDR_ON_RX_CH) {
                    cached_routing_fields.value++;
                }
                constexpr auto edm_index = get_downstream_edm_interface_index<rx_channel_id, SOUTH>();
                forward_payload_to_downstream_edm<
                    enable_deadlock_avoidance,
                    vc1_has_different_downstream_dest,
                    false,
                    !UPDATE_PKT_HDR_ON_RX_CH>(
                    packet_start,
                    payload_size_bytes,
                    cached_routing_fields,
                    get_downstream_interface.template operator()<edm_index>(),
                    transaction_id);
            } else {
                forward_to_local_destination<rx_channel_id>(
                    local_relay_interface, packet_start, payload_size_bytes, transaction_id);
            }
            if constexpr (UPDATE_PKT_HDR_ON_RX_CH) {
                cached_routing_fields.hop_index = cached_routing_fields.branch_east_offset;
            }
            {
                constexpr auto edm_index = get_downstream_edm_interface_index<rx_channel_id, EAST>();
                forward_payload_to_downstream_edm<
                    enable_deadlock_avoidance,
                    vc1_has_different_downstream_dest,
                    false,
                    !UPDATE_PKT_HDR_ON_RX_CH>(
                    packet_start,
                    payload_size_bytes,
                    cached_routing_fields,
                    get_downstream_interface.template operator()<edm_index>(),
                    transaction_id);
            }
            if constexpr (UPDATE_PKT_HDR_ON_RX_CH) {
                cached_routing_fields.hop_index = cached_routing_fields.branch_west_offset;
            }
            {
                constexpr auto edm_index = get_downstream_edm_interface_index<rx_channel_id, WEST>();
                forward_payload_to_downstream_edm<
                    enable_deadlock_avoidance,
                    vc1_has_different_downstream_dest,
                    false,
                    !UPDATE_PKT_HDR_ON_RX_CH>(
                    packet_start,
                    payload_size_bytes,
                    cached_routing_fields,
                    get_downstream_interface.template operator()<edm_index>(),
                    transaction_id);
            }
            break;
        case LowLatencyMeshRoutingFields::WRITE_AND_FORWARD_NE:
            if constexpr (my_direction == SOUTH) {
                if constexpr (UPDATE_PKT_HDR_ON_RX_CH) {
                    cached_routing_fields.value++;
                }
                constexpr auto edm_index = get_downstream_edm_interface_index<rx_channel_id, NORTH>();
                forward_payload_to_downstream_edm<
                    enable_deadlock_avoidance,
                    vc1_has_different_downstream_dest,
                    false,
                    !UPDATE_PKT_HDR_ON_RX_CH>(
                    packet_start,
                    payload_size_bytes,
                    cached_routing_fields,
                    get_downstream_interface.template operator()<edm_index>(),
                    transaction_id);
            } else {
                forward_to_local_destination<rx_channel_id>(
                    local_relay_interface, packet_start, payload_size_bytes, transaction_id);
            }
            if constexpr (UPDATE_PKT_HDR_ON_RX_CH) {
                cached_routing_fields.hop_index = cached_routing_fields.branch_east_offset;
            }
            {
                constexpr auto edm_index = get_downstream_edm_interface_index<rx_channel_id, EAST>();
                forward_payload_to_downstream_edm<
                    enable_deadlock_avoidance,
                    vc1_has_different_downstream_dest,
                    false,
                    !UPDATE_PKT_HDR_ON_RX_CH>(
                    packet_start,
                    payload_size_bytes,
                    cached_routing_fields,
                    get_downstream_interface.template operator()<edm_index>(),
                    transaction_id);
            }
            break;
        case LowLatencyMeshRoutingFields::WRITE_AND_FORWARD_NW:
            if constexpr (my_direction == SOUTH) {
                if constexpr (UPDATE_PKT_HDR_ON_RX_CH) {
                    cached_routing_fields.value++;
                }
                constexpr auto edm_index = get_downstream_edm_interface_index<rx_channel_id, NORTH>();
                forward_payload_to_downstream_edm<
                    enable_deadlock_avoidance,
                    vc1_has_different_downstream_dest,
                    false,
                    !UPDATE_PKT_HDR_ON_RX_CH>(
                    packet_start,
                    payload_size_bytes,
                    cached_routing_fields,
                    get_downstream_interface.template operator()<edm_index>(),
                    transaction_id);
            } else {
                forward_to_local_destination<rx_channel_id>(
                    local_relay_interface, packet_start, payload_size_bytes, transaction_id);
            }
            if constexpr (UPDATE_PKT_HDR_ON_RX_CH) {
                cached_routing_fields.hop_index = cached_routing_fields.branch_west_offset;
            }
            {
                constexpr auto edm_index = get_downstream_edm_interface_index<rx_channel_id, WEST>();
                forward_payload_to_downstream_edm<
                    enable_deadlock_avoidance,
                    vc1_has_different_downstream_dest,
                    false,
                    !UPDATE_PKT_HDR_ON_RX_CH>(
                    packet_start,
                    payload_size_bytes,
                    cached_routing_fields,
                    get_downstream_interface.template operator()<edm_index>(),
                    transaction_id);
            }
            break;
        case LowLatencyMeshRoutingFields::WRITE_AND_FORWARD_SE:
            if constexpr (my_direction == NORTH) {
                if constexpr (UPDATE_PKT_HDR_ON_RX_CH) {
                    cached_routing_fields.value++;
                }
                constexpr auto edm_index = get_downstream_edm_interface_index<rx_channel_id, SOUTH>();
                forward_payload_to_downstream_edm<
                    enable_deadlock_avoidance,
                    vc1_has_different_downstream_dest,
                    false,
                    !UPDATE_PKT_HDR_ON_RX_CH>(
                    packet_start,
                    payload_size_bytes,
                    cached_routing_fields,
                    get_downstream_interface.template operator()<edm_index>(),
                    transaction_id);
            } else {
                forward_to_local_destination<rx_channel_id>(
                    local_relay_interface, packet_start, payload_size_bytes, transaction_id);
            }
            if constexpr (UPDATE_PKT_HDR_ON_RX_CH) {
                cached_routing_fields.hop_index = cached_routing_fields.branch_east_offset;
            }
            {
                constexpr auto edm_index = get_downstream_edm_interface_index<rx_channel_id, EAST>();
                forward_payload_to_downstream_edm<
                    enable_deadlock_avoidance,
                    vc1_has_different_downstream_dest,
                    false,
                    !UPDATE_PKT_HDR_ON_RX_CH>(
                    packet_start,
                    payload_size_bytes,
                    cached_routing_fields,
                    get_downstream_interface.template operator()<edm_index>(),
                    transaction_id);
            }
            break;
        case LowLatencyMeshRoutingFields::WRITE_AND_FORWARD_SW:
            if constexpr (my_direction == NORTH) {
                if constexpr (UPDATE_PKT_HDR_ON_RX_CH) {
                    cached_routing_fields.value++;
                }
                constexpr auto edm_index = get_downstream_edm_interface_index<rx_channel_id, SOUTH>();
                forward_payload_to_downstream_edm<
                    enable_deadlock_avoidance,
                    vc1_has_different_downstream_dest,
                    false,
                    !UPDATE_PKT_HDR_ON_RX_CH>(
                    packet_start,
                    payload_size_bytes,
                    cached_routing_fields,
                    get_downstream_interface.template operator()<edm_index>(),
                    transaction_id);
            } else {
                forward_to_local_destination<rx_channel_id>(
                    local_relay_interface, packet_start, payload_size_bytes, transaction_id);
            }
            if constexpr (UPDATE_PKT_HDR_ON_RX_CH) {
                cached_routing_fields.hop_index = cached_routing_fields.branch_west_offset;
            }
            {
                constexpr auto edm_index = get_downstream_edm_interface_index<rx_channel_id, WEST>();
                forward_payload_to_downstream_edm<
                    enable_deadlock_avoidance,
                    vc1_has_different_downstream_dest,
                    false,
                    !UPDATE_PKT_HDR_ON_RX_CH>(
                    packet_start,
                    payload_size_bytes,
                    cached_routing_fields,
                    get_downstream_interface.template operator()<edm_index>(),
                    transaction_id);
            }
            break;
        default: __builtin_unreachable();
    }
}
#endif

template <typename EdmChannelWorkerIFs>
FORCE_INLINE void establish_edm_connection(
    EdmChannelWorkerIFs& local_sender_channel_worker_interface, uint32_t stream_id) {
    local_sender_channel_worker_interface.cache_producer_noc_addr();
}

bool any_sender_channels_active(
    const std::array<uint32_t, NUM_SENDER_CHANNELS>& local_sender_channel_free_slots_stream_ids) {
    for (size_t i = 0; i < NUM_SENDER_CHANNELS; i++) {
        if (get_ptr_val(local_sender_channel_free_slots_stream_ids[i]) !=
            static_cast<int32_t>(SENDER_NUM_BUFFERS_ARRAY[i])) {
            return true;
        }
    }
    return false;
}

template <typename LocalTelemetryT>
FORCE_INLINE void update_telemetry(
    const std::array<uint32_t, NUM_SENDER_CHANNELS>& local_sender_channel_free_slots_stream_ids_ordered,
    bool tx_progress,
    bool rx_progress,
    LocalTelemetryT& local_fabric_telemetry,
    volatile tt_l1_ptr LocalTelemetryT* fabric_telemetry) {
    // Helper to safely write to volatile BandwidthTelemetry destinations without discarding qualifiers
    auto store_bandwidth_telemetry = [](volatile BandwidthTelemetry* dst, const BandwidthTelemetry& src) {
        dst->elapsed_active_cycles.full = src.elapsed_active_cycles.full;
        dst->elapsed_cycles.full = src.elapsed_cycles.full;
        dst->num_words_sent = src.num_words_sent;
        dst->num_packets_sent = src.num_packets_sent;
    };

    bool sender_idle = !any_sender_channels_active(local_sender_channel_free_slots_stream_ids_ordered);
    bool receiver_idle = (get_ptr_val<to_receiver_packets_sent_streams[0]>() == 0);
    if constexpr (enable_deadlock_avoidance && !skip_receiver_channel_1_connection) {
        receiver_idle = receiver_idle && (get_ptr_val<to_receiver_packets_sent_streams[1]>() == 0);
    }

    {  // heartbeat update
        volatile RiscTimestampV2* tx_heartbeat_addr = &fabric_telemetry->dynamic_info.erisc[MY_ERISC_ID].tx_heartbeat;
        volatile RiscTimestampV2* rx_heartbeat_addr = &fabric_telemetry->dynamic_info.erisc[MY_ERISC_ID].rx_heartbeat;
        if (sender_idle || tx_progress) {
            local_fabric_telemetry.dynamic_info.erisc[MY_ERISC_ID].tx_heartbeat.full++;
            tx_heartbeat_addr->full = local_fabric_telemetry.dynamic_info.erisc[MY_ERISC_ID].tx_heartbeat.full;
        }
        if (receiver_idle || rx_progress) {
            local_fabric_telemetry.dynamic_info.erisc[MY_ERISC_ID].rx_heartbeat.full++;
            rx_heartbeat_addr->full = local_fabric_telemetry.dynamic_info.erisc[MY_ERISC_ID].rx_heartbeat.full;
        }
    }

    {  // bandwidth update
        if constexpr (NUM_ACTIVE_ERISCS == 1) {
            store_bandwidth_telemetry(
                &fabric_telemetry->dynamic_info.tx_bandwidth, local_fabric_telemetry.dynamic_info.tx_bandwidth);
            store_bandwidth_telemetry(
                &fabric_telemetry->dynamic_info.rx_bandwidth, local_fabric_telemetry.dynamic_info.rx_bandwidth);
        } else {
            if constexpr (MY_ERISC_ID == 0) {
                store_bandwidth_telemetry(
                    &fabric_telemetry->dynamic_info.tx_bandwidth, local_fabric_telemetry.dynamic_info.tx_bandwidth);
            } else {
                store_bandwidth_telemetry(
                    &fabric_telemetry->dynamic_info.rx_bandwidth, local_fabric_telemetry.dynamic_info.rx_bandwidth);
            }
        }
    }
}

template <typename LocalTelemetryT>
FORCE_INLINE void update_bw_counters(
    volatile tt_l1_ptr PACKET_HEADER_TYPE* packet_header, LocalTelemetryT& local_fabric_telemetry) {
    if constexpr ((NUM_ACTIVE_ERISCS == 1) || (MY_ERISC_ID == 0)) {
        size_t packet_bytes = packet_header->get_payload_size_including_header();
        local_fabric_telemetry.dynamic_info.tx_bandwidth.num_packets_sent++;
        local_fabric_telemetry.dynamic_info.tx_bandwidth.num_words_sent += (packet_bytes + 3) >> 2;
    }
    if constexpr ((NUM_ACTIVE_ERISCS == 1) || (MY_ERISC_ID == 1)) {
        size_t packet_bytes = packet_header->get_payload_size_including_header();
        local_fabric_telemetry.dynamic_info.rx_bandwidth.num_packets_sent++;
        local_fabric_telemetry.dynamic_info.rx_bandwidth.num_words_sent += (packet_bytes + 3) >> 2;
    }
}

template <typename LocalTelemetryT>
FORCE_INLINE void update_bw_cycles(
    uint64_t loop_delta_cycles, bool tx_progress, bool rx_progress, LocalTelemetryT& local_fabric_telemetry) {
    if constexpr ((NUM_ACTIVE_ERISCS == 1) || (MY_ERISC_ID == 0)) {
        local_fabric_telemetry.dynamic_info.tx_bandwidth.elapsed_cycles.full += loop_delta_cycles;
        if (tx_progress) {
            local_fabric_telemetry.dynamic_info.tx_bandwidth.elapsed_active_cycles.full += loop_delta_cycles;
        }
    }
    if constexpr ((NUM_ACTIVE_ERISCS == 1) || (MY_ERISC_ID == 1)) {
        local_fabric_telemetry.dynamic_info.rx_bandwidth.elapsed_cycles.full += loop_delta_cycles;
        if (rx_progress) {
            local_fabric_telemetry.dynamic_info.rx_bandwidth.elapsed_active_cycles.full += loop_delta_cycles;
        }
    }
}

////////////////////////////////////
////////////////////////////////////
//  Main Control Loop
////////////////////////////////////
////////////////////////////////////
template <
    bool enable_packet_header_recording,
    uint8_t sender_channel_index,
    uint8_t to_receiver_pkts_sent_id,
    bool SKIP_CONNECTION_LIVENESS_CHECK,
    typename SenderChannelT,
    typename WorkerInterfaceT,
    typename ReceiverPointersT,
    typename ReceiverChannelT,
    typename LocalTelemetryT>
FORCE_INLINE bool run_sender_channel_step_impl(
    SenderChannelT& local_sender_channel,
    WorkerInterfaceT& local_sender_channel_worker_interface,
    ReceiverPointersT& outbound_to_receiver_channel_pointers,
    ReceiverChannelT& remote_receiver_channel,
    bool& channel_connection_established,
    uint32_t sender_channel_free_slots_stream_id,
    SenderChannelFromReceiverCredits& sender_channel_from_receiver_credits,
    PerfTelemetryRecorder& perf_telemetry_recorder,
    LocalTelemetryT& local_fabric_telemetry) {
    bool progress = false;
    // If the receiver has space, and we have one or more packets unsent from producer, then send one
    // TODO: convert to loop to send multiple packets back to back (or support sending multiple packets in one shot)
    //       when moving to stream regs to manage rd/wr ptrs
    // TODO: update to be stream reg based. Initialize to space available and simply check for non-zero
    bool receiver_has_space_for_packet = outbound_to_receiver_channel_pointers.has_space_for_packet();
    uint32_t free_slots = get_ptr_val(sender_channel_free_slots_stream_id);
    bool has_unsent_packet = free_slots != WorkerInterfaceT::num_buffers;
    bool can_send = receiver_has_space_for_packet && has_unsent_packet;
    if constexpr (!ETH_TXQ_SPIN_WAIT_SEND_NEXT_DATA) {
        can_send = can_send && !internal_::eth_txq_is_busy(sender_txq_id);
    }
    if (can_send) {
        did_something = true;
        progress = true;

        auto* pkt_header = reinterpret_cast<volatile tt_l1_ptr PACKET_HEADER_TYPE*>(
            local_sender_channel.get_cached_next_buffer_slot_addr());
        if constexpr (!UPDATE_PKT_HDR_ON_RX_CH) {
            update_packet_header_before_eth_send<sender_channel_index>(pkt_header);
        }
        send_next_data<sender_channel_index, to_receiver_pkts_sent_id, SKIP_CONNECTION_LIVENESS_CHECK>(
            local_sender_channel,
            local_sender_channel_worker_interface,
            outbound_to_receiver_channel_pointers,
            remote_receiver_channel,
            perf_telemetry_recorder);
        // Update local TX counters: split responsibility in multi-ERISC mode
        if constexpr (ENABLE_FABRIC_TELEMETRY) {
            update_bw_counters(pkt_header, local_fabric_telemetry);
        }
        increment_local_update_ptr_val(sender_channel_free_slots_stream_id, 1);
    }

    // Process COMPLETIONs from receiver
    int32_t completions_since_last_check =
        sender_channel_from_receiver_credits.get_num_unprocessed_completions_from_receiver();
    if (completions_since_last_check) {
        outbound_to_receiver_channel_pointers.num_free_slots += completions_since_last_check;
        sender_channel_from_receiver_credits.increment_num_processed_completions(completions_since_last_check);

        if constexpr (SKIP_CONNECTION_LIVENESS_CHECK) {
            local_sender_channel_worker_interface
                .template notify_persistent_connection_of_free_space<enable_deadlock_avoidance>(
                    completions_since_last_check);
        } else {
            // Connection liveness checks are only done for connections that are not persistent
            // For those connections, it's unsafe to use free-slots counters held in stream registers
            // due to the lack of race avoidant connection protocol. Therefore, we update our read counter
            // instead because these connections will be read/write counter based instead
            local_sender_channel_worker_interface.increment_local_read_counter(completions_since_last_check);
            if (channel_connection_established) {
                local_sender_channel_worker_interface
                    .template notify_worker_of_read_counter_update<enable_read_counter_update_noc_flush>();
            } else {
                local_sender_channel_worker_interface.copy_read_counter_to_worker_location_info();
                // If not connected, we update the read counter in L1 as well so the next connecting worker
                // is more likely to see space available as soon as it tries connecting
            }
        }
    }

    if constexpr (!SKIP_CONNECTION_LIVENESS_CHECK) {
        auto check_connection_status =
            !channel_connection_established || local_sender_channel_worker_interface.has_worker_teardown_request();
        if (check_connection_status) {
            check_worker_connections<MY_ETH_CHANNEL>(
                local_sender_channel_worker_interface,
                channel_connection_established,
                sender_channel_free_slots_stream_id);
        }
    }
    return progress;
};

template <
    bool enable_packet_header_recording,
    uint8_t VC_RECEIVER_CHANNEL,
    uint8_t sender_channel_index,
    typename EthSenderChannels,
    typename EdmChannelWorkerIFs,
    typename RemoteEthReceiverChannels,
    typename ReceiverPointersT,
    size_t NUM_SENDER_CHANNELS,
    typename LocalTelemetryT>
FORCE_INLINE bool run_sender_channel_step(
    EthSenderChannels& local_sender_channels,
    EdmChannelWorkerIFs& local_sender_channel_worker_interfaces,
    ReceiverPointersT& outbound_to_receiver_channel_pointers,
    RemoteEthReceiverChannels& remote_receiver_channels,
    std::array<bool, NUM_SENDER_CHANNELS>& channel_connection_established,
    std::array<uint32_t, NUM_SENDER_CHANNELS>& local_sender_channel_free_slots_stream_ids,
    std::array<SenderChannelFromReceiverCredits, NUM_SENDER_CHANNELS>& sender_channel_from_receiver_credits,
    PerfTelemetryRecorder& perf_telemetry_recorder,
    LocalTelemetryT& local_fabric_telemetry) {
    if constexpr (is_sender_channel_serviced[sender_channel_index]) {
        // the cache is invalidated here because the channel will read some
        // L1 locations to see if it can make progress
        invalidate_l1_cache();
        return run_sender_channel_step_impl<
            enable_packet_header_recording,
            sender_channel_index,
            to_receiver_packets_sent_streams[VC_RECEIVER_CHANNEL],
            sender_ch_live_check_skip[sender_channel_index]>(
            local_sender_channels.template get<sender_channel_index>(),
            local_sender_channel_worker_interfaces.template get<sender_channel_index>(),
            outbound_to_receiver_channel_pointers,
            remote_receiver_channels.template get<VC_RECEIVER_CHANNEL>(),
            channel_connection_established[sender_channel_index],
            local_sender_channel_free_slots_stream_ids[sender_channel_index],
            sender_channel_from_receiver_credits[sender_channel_index],
            perf_telemetry_recorder,
            local_fabric_telemetry);
    }
    return false;
}

template <
    uint8_t receiver_channel,
    uint8_t to_receiver_pkts_sent_id,
    typename WriteTridTracker,
    typename ReceiverChannelBufferT,
    typename ReceiverChannelPointersT,
    typename DownstreamSenderVC0T,
    typename DownstreamSenderVC1T,
<<<<<<< HEAD
    typename LocalTelemetryT>
FORCE_INLINE bool run_receiver_channel_step_impl(
=======
    typename LocalRelayInterfaceT>
FORCE_INLINE void run_receiver_channel_step_impl(
>>>>>>> 3b377cf3
    ReceiverChannelBufferT& local_receiver_channel,
    std::array<DownstreamSenderVC0T, NUM_DOWNSTREAM_SENDERS_VC0>& downstream_edm_interfaces_vc0,
    DownstreamSenderVC1T& downstream_edm_interface_vc1,
    LocalRelayInterfaceT& local_relay_interface,
    ReceiverChannelPointersT& receiver_channel_pointers,
    WriteTridTracker& receiver_channel_trid_tracker,
    std::array<uint8_t, num_eth_ports>& port_direction_table,
    ReceiverChannelResponseCreditSender& receiver_channel_response_credit_sender,
    const tt::tt_fabric::routing_l1_info_t& routing_table,
    LocalTelemetryT& local_fabric_telemetry) {
    bool progress = false;
    auto& wr_sent_counter = receiver_channel_pointers.wr_sent_counter;
    bool unwritten_packets = get_ptr_val<to_receiver_pkts_sent_id>() != 0;

    // Code profiling timer for receiver channel forward
    NamedProfiler<CodeProfilingTimerType::RECEIVER_CHANNEL_FORWARD, code_profiling_enabled_timers_bitfield, code_profiling_buffer_base_addr> receiver_forward_timer;
    receiver_forward_timer.set_should_dump(unwritten_packets);
    receiver_forward_timer.open();

    if (unwritten_packets) {
        invalidate_l1_cache();
        auto receiver_buffer_index = wr_sent_counter.get_buffer_index();
        tt_l1_ptr PACKET_HEADER_TYPE* packet_header = const_cast<PACKET_HEADER_TYPE*>(
            local_receiver_channel.template get_packet_header<PACKET_HEADER_TYPE>(receiver_buffer_index));

        ROUTING_FIELDS_TYPE cached_routing_fields;
#if !defined(FABRIC_2D) || !defined(DYNAMIC_ROUTING_ENABLED)
        cached_routing_fields = packet_header->routing_fields;
#endif
        if constexpr (!skip_src_ch_id_update) {
            receiver_channel_pointers.set_src_chan_id(receiver_buffer_index, packet_header->src_ch_id);
        }
        uint32_t hop_cmd;
        bool can_send_to_all_local_chip_receivers;
        if constexpr (is_2d_fabric) {
            // read in the hop command from route buffer.
            // Hop command is 4 bits. Each of the 4 bits signal one of the 4 possible outcomes for a packet.
            // [0]->Forward East
            // [1]->Forward West
            // [2]->Forward North
            // [3]->Forward South
            // The hop command (4-bits) gets decoded as a local write and/or forward to the "other" 3 directions.
            // Other 3 directions depend on the direction of fabric router.
            // For example, a router that is connected West can write locally or forard East, North or South.
            // A local write is encoded by setting the bit corresponding to fabric router's own direction to 1.
            // For a West facing fabric router:
            //  - Hop command of [0010] instructs fabric router to write the packet locally.
            //  - Hop command of [0011] instructs fabric router to write the packet locally AND forward East (a line
            //  mcast)
#if defined(FABRIC_2D)
            // need this ifdef since the packet header for 1D does not have router_buffer field in it.
            hop_cmd = get_cmd_with_mesh_boundary_adjustment(packet_header, cached_routing_fields, routing_table);
            can_send_to_all_local_chip_receivers = can_forward_packet_completely<receiver_channel>(
                hop_cmd, downstream_edm_interfaces_vc0, downstream_edm_interface_vc1, local_relay_interface);
#endif
        } else {
#ifndef FABRIC_2D
            if constexpr (receiver_channel == 0) {
                can_send_to_all_local_chip_receivers = can_forward_packet_completely(
                    cached_routing_fields, downstream_edm_interfaces_vc0[receiver_channel]);
            } else {
                can_send_to_all_local_chip_receivers =
                    can_forward_packet_completely(cached_routing_fields, downstream_edm_interface_vc1);
            }
#endif
        }
        if constexpr (enable_trid_flush_check_on_noc_txn) {
            bool trid_flushed = receiver_channel_trid_tracker.transaction_flushed(receiver_buffer_index);
            can_send_to_all_local_chip_receivers &= trid_flushed;
        }
        if (can_send_to_all_local_chip_receivers) {
            did_something = true;
            progress = true;
            // Count RX bytes/packets (header + payload) when consuming a packet from receiver buffer
            if constexpr (ENABLE_FABRIC_TELEMETRY) {
                update_bw_counters(packet_header, local_fabric_telemetry);
            }
            uint8_t trid = receiver_channel_trid_tracker.update_buffer_slot_to_next_trid_and_advance_trid_counter(
                receiver_buffer_index);
            if constexpr (is_2d_fabric) {
#if defined(FABRIC_2D)
                receiver_forward_packet<receiver_channel>(
                    packet_header,
                    cached_routing_fields,
                    downstream_edm_interfaces_vc0,
                    downstream_edm_interface_vc1,
                    local_relay_interface,
                    trid,
                    hop_cmd);
#endif
            } else {
#ifndef FABRIC_2D
                if constexpr (receiver_channel == 0) {
                    receiver_forward_packet<receiver_channel>(
                        packet_header, cached_routing_fields, downstream_edm_interfaces_vc0[0], trid);
                } else {
                    receiver_forward_packet<receiver_channel>(
                        packet_header, cached_routing_fields, downstream_edm_interface_vc1, trid);
                }
#endif
            }
            wr_sent_counter.increment();
            // decrement the to_receiver_pkts_sent_id stream register by 1 since current packet has been processed.
            increment_local_update_ptr_val<to_receiver_pkts_sent_id>(-1);
        }
    }

    // Close the code profiling timer
    receiver_forward_timer.close();

    if constexpr (!fuse_receiver_flush_and_completion_ptr) {
        auto& wr_flush_counter = receiver_channel_pointers.wr_flush_counter;
        bool unflushed_writes = !wr_flush_counter.is_caught_up_to(wr_sent_counter);
        if (unflushed_writes) {
            auto receiver_buffer_index = wr_flush_counter.get_buffer_index();
            bool next_trid_flushed = receiver_channel_trid_tracker.transaction_flushed(receiver_buffer_index);
            if (next_trid_flushed) {
                wr_flush_counter.increment();
                receiver_channel_trid_tracker.clear_trid_at_buffer_slot(receiver_buffer_index);
            }
        }

        auto& completion_counter = receiver_channel_pointers.completion_counter;
        bool unsent_completions = !completion_counter.is_caught_up_to(completion_counter, wr_flush_counter);
        if constexpr (!ETH_TXQ_SPIN_WAIT_RECEIVER_SEND_COMPLETION_ACK) {
            unsent_completions = unsent_completions && !internal_::eth_txq_is_busy(receiver_txq_id);
        }
        if (unsent_completions) {
            // completion ptr incremented in callee
            auto receiver_buffer_index = wr_flush_counter.get_buffer_index();
            receiver_send_completion_ack<ETH_TXQ_SPIN_WAIT_RECEIVER_SEND_COMPLETION_ACK>(
                receiver_channel_response_credit_sender,
                receiver_channel_pointers.get_src_chan_id(receiver_buffer_index));
            completion_counter.increment();
        }
    } else {
        // flush and completion are fused, so we only need to update one of the counters
        // update completion since other parts of the code check against completion
        auto& completion_counter = receiver_channel_pointers.completion_counter;
        // Currently unclear if it's better to loop here or not...
        bool unflushed_writes = !completion_counter.is_caught_up_to(wr_sent_counter);
        auto receiver_buffer_index = completion_counter.get_buffer_index();
        bool next_trid_flushed = receiver_channel_trid_tracker.transaction_flushed(receiver_buffer_index);
        bool can_send_completion = unflushed_writes && next_trid_flushed;
        if constexpr (!ETH_TXQ_SPIN_WAIT_RECEIVER_SEND_COMPLETION_ACK) {
            can_send_completion = can_send_completion && !internal_::eth_txq_is_busy(receiver_txq_id);
        }
        if (can_send_completion) {
            uint8_t src_ch_id;
            if constexpr (skip_src_ch_id_update) {
                src_ch_id = receiver_channel_pointers.get_src_chan_id();
            } else {
                src_ch_id = receiver_channel_pointers.get_src_chan_id(receiver_buffer_index);
            }
            receiver_send_completion_ack<ETH_TXQ_SPIN_WAIT_RECEIVER_SEND_COMPLETION_ACK>(
                receiver_channel_response_credit_sender, src_ch_id);
            receiver_channel_trid_tracker.clear_trid_at_buffer_slot(receiver_buffer_index);
            completion_counter.increment();
        }
    }
    return progress;
};

template <
    uint8_t receiver_channel,
    typename DownstreamSenderVC0T,
    typename DownstreamSenderVC1T,
    typename LocalRelayInterfaceT,
    typename EthReceiverChannels,
    typename WriteTridTracker,
    typename ReceiverChannelPointersT,
    typename LocalTelemetryT>
FORCE_INLINE bool run_receiver_channel_step(
    EthReceiverChannels& local_receiver_channels,
    std::array<DownstreamSenderVC0T, NUM_DOWNSTREAM_SENDERS_VC0>& downstream_edm_interfaces_vc0,
    DownstreamSenderVC1T& downstream_edm_interface_vc1,
    LocalRelayInterfaceT& local_relay_interface,
    ReceiverChannelPointersT& receiver_channel_pointers,
    WriteTridTracker& receiver_channel_trid_tracker,
    std::array<uint8_t, num_eth_ports>& port_direction_table,
    std::array<ReceiverChannelResponseCreditSender, NUM_RECEIVER_CHANNELS>& receiver_channel_response_credit_senders,
    const tt::tt_fabric::routing_l1_info_t& routing_table,
    LocalTelemetryT& local_fabric_telemetry) {
    if constexpr (is_receiver_channel_serviced[receiver_channel]) {
        invalidate_l1_cache();
        return run_receiver_channel_step_impl<
            receiver_channel,
            to_receiver_packets_sent_streams[receiver_channel],
            WriteTridTracker,
            decltype(local_receiver_channels.template get<receiver_channel>()),
            ReceiverChannelPointersT,
            DownstreamSenderVC0T,
            DownstreamSenderVC1T,
            LocalRelayInterfaceT>(
            local_receiver_channels.template get<receiver_channel>(),
            downstream_edm_interfaces_vc0,
            downstream_edm_interface_vc1,
            local_relay_interface,
            receiver_channel_pointers,
            receiver_channel_trid_tracker,
            port_direction_table,
            receiver_channel_response_credit_senders[receiver_channel],
            routing_table,
            local_fabric_telemetry);
    }
    return false;
}

/*
 * Main control loop for fabric EDM. Run indefinitely until a termination signal is received
 *
 * Every loop iteration visit a sender channel and the receiver channel. Switch between sender
 * channels every iteration unless it is unsafe/undesirable to do so (e.g. for performance reasons).
 */
template <
    bool enable_packet_header_recording,
    size_t NUM_RECEIVER_CHANNELS,
    typename DownstreamSenderVC0T,
    typename DownstreamSenderVC1T,
    typename LocalRelayInterfaceT,
    size_t NUM_SENDER_CHANNELS,
    typename EthSenderChannels,
    typename EthReceiverChannels,
    typename RemoteEthReceiverChannels,
    typename EdmChannelWorkerIFs,
    typename TransactionIdTrackerCH0,
    typename TransactionIdTrackerCH1>
FORCE_INLINE void run_fabric_edm_main_loop(
    EthReceiverChannels& local_receiver_channels,
    EthSenderChannels& local_sender_channels,
    EdmChannelWorkerIFs& local_sender_channel_worker_interfaces,
    std::array<DownstreamSenderVC0T, NUM_DOWNSTREAM_SENDERS_VC0>& downstream_edm_noc_interfaces_vc0,
    DownstreamSenderVC1T& downstream_edm_noc_interface_vc1,
    LocalRelayInterfaceT& local_relay_interface,
    RemoteEthReceiverChannels& remote_receiver_channels,
    volatile tt::tt_fabric::TerminationSignal* termination_signal_ptr,
    TransactionIdTrackerCH0& receiver_channel_0_trid_tracker,
    TransactionIdTrackerCH1& receiver_channel_1_trid_tracker,
    std::array<uint8_t, num_eth_ports>& port_direction_table,
    std::array<uint32_t, NUM_SENDER_CHANNELS>& local_sender_channel_free_slots_stream_ids) {
    size_t did_nothing_count = 0;
    using FabricTelemetryT = FabricTelemetry;
    FabricTelemetryT local_fabric_telemetry{};
    auto fabric_telemetry = reinterpret_cast<volatile FabricTelemetryT*>(MEM_AERISC_FABRIC_TELEMETRY_BASE);
    *termination_signal_ptr = tt::tt_fabric::TerminationSignal::KEEP_RUNNING;

    const auto* routing_table_l1 = reinterpret_cast<tt_l1_ptr tt::tt_fabric::routing_l1_info_t*>(ROUTING_TABLE_BASE);
    tt::tt_fabric::routing_l1_info_t routing_table = *routing_table_l1;

    // May want to promote to part of the handshake but for now we just initialize in this standalone way
    // TODO: flatten all of these arrays into a single object (one array lookup) OR
    //       (probably better) pack most of these into single words (e.g. we could hold a read, write, and ackptr in a
    //       single word) this way - especially if power of 2 wraps, we can handle both channels literally at once with
    //       math ops on single individual words (or half words)
    auto outbound_to_receiver_channel_pointers =
        ChannelPointersTuple<OutboundReceiverChannelPointers, REMOTE_RECEIVER_NUM_BUFFERS_ARRAY>::make();
    // Workaround the perf regression in RingAsLinear test.
    auto outbound_to_receiver_channel_pointer_ch0 =
        outbound_to_receiver_channel_pointers.template get<VC0_RECEIVER_CHANNEL>();
    auto outbound_to_receiver_channel_pointer_ch1 =
        outbound_to_receiver_channel_pointers.template get<NUM_RECEIVER_CHANNELS - 1>();

    auto receiver_channel_pointers = ChannelPointersTuple<ReceiverChannelPointers, RECEIVER_NUM_BUFFERS_ARRAY>::make();
    // Workaround the perf regression in RingAsLinear test.
    auto receiver_channel_pointers_ch0 = receiver_channel_pointers.template get<0>();
    auto receiver_channel_pointers_ch1 = receiver_channel_pointers.template get<NUM_RECEIVER_CHANNELS - 1>();
    receiver_channel_pointers_ch0.reset();
    receiver_channel_pointers_ch1.reset();
    if constexpr (skip_src_ch_id_update) {
        receiver_channel_pointers_ch0.set_src_chan_id(BufferIndex{0}, remote_worker_sender_channel);
        receiver_channel_pointers_ch1.set_src_chan_id(BufferIndex{0}, remote_vc1_sender_channel);
    }

    std::array<bool, NUM_SENDER_CHANNELS> channel_connection_established =
        initialize_array<NUM_SENDER_CHANNELS, bool, false>();

    PerfTelemetryRecorder inner_loop_perf_telemetry_collector = build_perf_telemetry_recorder<perf_telemetry_mode>();
    auto local_perf_telemetry_buffer =
        build_perf_telemetry_buffer(reinterpret_cast<uint32_t*>(perf_telemetry_buffer_addr));

    auto receiver_channel_response_credit_senders =
        init_receiver_channel_response_credit_senders<NUM_RECEIVER_CHANNELS>();
    auto sender_channel_from_receiver_credits =
        init_sender_channel_from_receiver_credits_flow_controllers<NUM_SENDER_CHANNELS>();
    // This value defines the number of loop iterations we perform of the main control sequence before exiting
    // to check for termination and context switch. Removing the these checks from the inner loop can drastically
    // improve performance. The value of 32 was chosen somewhat empirically and then raised up slightly.

    uint64_t loop_start_cycles;
    while (!got_immediate_termination_signal(termination_signal_ptr)) {
        did_something = false;

        uint32_t tx_progress = 0;
        uint32_t rx_progress = 0;
        if constexpr (ENABLE_FABRIC_TELEMETRY) {
            loop_start_cycles = get_timestamp();
        }

        if constexpr (is_sender_channel_serviced[0]) {
            open_perf_recording_window(inner_loop_perf_telemetry_collector);
        }

        for (size_t i = 0; i < iterations_between_ctx_switch_and_teardown_checks; i++) {
            invalidate_l1_cache();
            // Capture these to see if we made progress

            // There are some cases, mainly for performance, where we don't want to switch between sender channels
            // so we interoduce this to provide finer grain control over when we disable the automatic switching
            tx_progress |= run_sender_channel_step<enable_packet_header_recording, VC0_RECEIVER_CHANNEL, 0>(
                local_sender_channels,
                local_sender_channel_worker_interfaces,
                outbound_to_receiver_channel_pointer_ch0,
                remote_receiver_channels,
                channel_connection_established,
                local_sender_channel_free_slots_stream_ids,
                sender_channel_from_receiver_credits,
                inner_loop_perf_telemetry_collector,
                local_fabric_telemetry);
            if constexpr (!dateline_connection) {
<<<<<<< HEAD
                rx_progress |= run_receiver_channel_step<0, DownstreamSenderVC0T, DownstreamSenderVC1T>(
=======
                run_receiver_channel_step<
                    0,
                    DownstreamSenderVC0T,
                    DownstreamSenderVC1T,
                    decltype(local_relay_interface)>(
>>>>>>> 3b377cf3
                    local_receiver_channels,
                    downstream_edm_noc_interfaces_vc0,
                    downstream_edm_noc_interface_vc1,
                    local_relay_interface,
                    receiver_channel_pointers_ch0,
                    receiver_channel_0_trid_tracker,
                    port_direction_table,
                    receiver_channel_response_credit_senders,
                    routing_table,
                    local_fabric_telemetry);
            }
            if constexpr (enable_deadlock_avoidance && !skip_receiver_channel_1_connection) {
<<<<<<< HEAD
                rx_progress |= run_receiver_channel_step<1, DownstreamSenderVC0T, DownstreamSenderVC1T>(
=======
                run_receiver_channel_step<
                    1,
                    DownstreamSenderVC0T,
                    DownstreamSenderVC1T,
                    decltype(local_relay_interface)>(
>>>>>>> 3b377cf3
                    local_receiver_channels,
                    downstream_edm_noc_interfaces_vc0,
                    downstream_edm_noc_interface_vc1,
                    local_relay_interface,
                    receiver_channel_pointers_ch1,
                    receiver_channel_1_trid_tracker,
                    port_direction_table,
                    receiver_channel_response_credit_senders,
                    routing_table,
                    local_fabric_telemetry);
            }

            if constexpr (is_sender_channel_serviced[1] && !skip_sender_channel_1_connection) {
                tx_progress |= run_sender_channel_step<enable_packet_header_recording, VC0_RECEIVER_CHANNEL, 1>(
                    local_sender_channels,
                    local_sender_channel_worker_interfaces,
                    outbound_to_receiver_channel_pointer_ch0,
                    remote_receiver_channels,
                    channel_connection_established,
                    local_sender_channel_free_slots_stream_ids,
                    sender_channel_from_receiver_credits,
                    inner_loop_perf_telemetry_collector,
                    local_fabric_telemetry);
            }
            if constexpr (is_2d_fabric) {
                tx_progress |= run_sender_channel_step<enable_packet_header_recording, VC0_RECEIVER_CHANNEL, 2>(
                    local_sender_channels,
                    local_sender_channel_worker_interfaces,
                    outbound_to_receiver_channel_pointer_ch0,
                    remote_receiver_channels,
                    channel_connection_established,
                    local_sender_channel_free_slots_stream_ids,
                    sender_channel_from_receiver_credits,
                    inner_loop_perf_telemetry_collector,
                    local_fabric_telemetry);
                tx_progress |= run_sender_channel_step<enable_packet_header_recording, VC0_RECEIVER_CHANNEL, 3>(
                    local_sender_channels,
                    local_sender_channel_worker_interfaces,
                    outbound_to_receiver_channel_pointer_ch0,
                    remote_receiver_channels,
                    channel_connection_established,
                    local_sender_channel_free_slots_stream_ids,
                    sender_channel_from_receiver_credits,
                    inner_loop_perf_telemetry_collector,
                    local_fabric_telemetry);
            }
            if constexpr (enable_deadlock_avoidance && !dateline_connection && !skip_sender_vc1_channel_connection) {
                tx_progress |= run_sender_channel_step<
                    enable_packet_header_recording,
                    VC1_RECEIVER_CHANNEL,
                    NUM_SENDER_CHANNELS - 1>(
                    local_sender_channels,
                    local_sender_channel_worker_interfaces,
                    outbound_to_receiver_channel_pointer_ch1,
                    remote_receiver_channels,
                    channel_connection_established,
                    local_sender_channel_free_slots_stream_ids,
                    sender_channel_from_receiver_credits,
                    inner_loop_perf_telemetry_collector,
                    local_fabric_telemetry);
            }
        }

        // Compute idle conditions and update heartbeats in one helper
        if constexpr (ENABLE_FABRIC_TELEMETRY) {
            uint64_t loop_end_cycles = get_timestamp();
            uint64_t loop_delta_cycles = loop_end_cycles - loop_start_cycles;
            update_bw_cycles(loop_delta_cycles, tx_progress, rx_progress, local_fabric_telemetry);
            update_telemetry(
                local_sender_channel_free_slots_stream_ids,
                tx_progress,
                rx_progress,
                local_fabric_telemetry,
                fabric_telemetry);
        }

        if constexpr (enable_context_switch) {
            // shouldn't do noc counter sync since we are not incrementing them
            if constexpr (IDLE_CONTEXT_SWITCHING) {
                if (did_something) {
                    did_nothing_count = 0;
                } else {
                    if (did_nothing_count++ > SWITCH_INTERVAL) {
                        did_nothing_count = 0;
                        run_routing_without_noc_sync();
                    }
                }
            } else {
                if (did_nothing_count++ > SWITCH_INTERVAL) {
                    did_nothing_count = 0;
                    run_routing_without_noc_sync();
                }
            }
        }

        if constexpr (is_sender_channel_serviced[0]) {
            close_perf_recording_window(inner_loop_perf_telemetry_collector);
            if constexpr (perf_telemetry_mode != PerfTelemetryRecorderType::NONE) {
                if (captured_an_event(inner_loop_perf_telemetry_collector) ||
                    any_sender_channels_active(local_sender_channel_free_slots_stream_ids)) {
                    write_perf_recording_window_results(
                        inner_loop_perf_telemetry_collector, local_perf_telemetry_buffer);
                }
            }
        }
    }
}

template <typename EdmChannelWorkerIFs>
void
#ifdef FABRIC_2D
    __attribute__((noinline))
#endif
    wait_for_static_connection_to_ready(
        EdmChannelWorkerIFs& local_sender_channel_worker_interfaces,
        std::array<uint32_t, NUM_SENDER_CHANNELS>& local_sender_channel_free_slots_stream_ids) {
    auto establish_static_connection_from_receiver_side = [&](auto& interface, size_t sender_channel_idx) {
        if (!sender_ch_live_check_skip[sender_channel_idx]) {
            return;
        }
        while (!connect_is_requested(*interface.connection_live_semaphore)) {
            invalidate_l1_cache();
        }
        establish_edm_connection(interface, local_sender_channel_free_slots_stream_ids[sender_channel_idx]);
    };
    if constexpr (multi_txq_enabled) {
        tuple_for_each_constexpr(
            local_sender_channel_worker_interfaces.channel_worker_interfaces, [&](auto& interface, auto idx) {
                if constexpr (is_sender_channel_serviced[idx]) {
                    establish_static_connection_from_receiver_side(interface, idx);
                }
            });
    } else {
        // Very slight performance regression on WH if we commonize to the above path, so we preserve this path
        // too
        tuple_for_each(
            local_sender_channel_worker_interfaces.channel_worker_interfaces,
            [&](auto& interface, size_t idx) { establish_static_connection_from_receiver_side(interface, idx); });
    }
}

// Returns the number of starting credits for the specified sender channel `i`
// Generally, we will always start with `SENDER_NUM_BUFFERS` of credits,
// except for channels which service transient/worker connections. Those
// sender channels use counter based credit schemes so they are initialized
// to 0.
template <size_t i>
constexpr size_t get_credits_init_val() {
    return i == 0 ? 0 : SENDER_NUM_BUFFERS_ARRAY[i];
};

template <size_t NUM_SENDER_CHANNELS, typename EdmChannelWorkerIFs>
void
#ifdef FABRIC_2D
    __attribute__((noinline))
#endif
    init_local_sender_channel_worker_interfaces(
        std::array<size_t, NUM_SENDER_CHANNELS>& local_sender_connection_live_semaphore_addresses,
        std::array<size_t, NUM_SENDER_CHANNELS>& local_sender_connection_info_addresses,
        EdmChannelWorkerIFs& local_sender_channel_worker_interfaces) {
    // manual unrol because previously, going from having this in a loop to unrolling this would
    // lead to a performance regression. Having these unrolled is needed to enable some performance optimizations
    // because setup will differ in that each will be a different type. Keeping them unrolled here let's us
    // stay safe from perf regression due to weirdness of codegen.
    {
        auto connection_live_semaphore_ptr =
            reinterpret_cast<volatile tt_l1_ptr uint32_t* const>(local_sender_connection_live_semaphore_addresses[0]);
        auto connection_worker_info_ptr = reinterpret_cast<volatile tt::tt_fabric::EDMChannelWorkerLocationInfo*>(
            local_sender_connection_info_addresses[0]);
        new (&local_sender_channel_worker_interfaces.template get<0>()) tt::tt_fabric::
            StaticSizedSenderChannelWorkerInterface<tt::tt_fabric::worker_handshake_noc, SENDER_NUM_BUFFERS_ARRAY[0]>(
                connection_worker_info_ptr,
                0,  // Not used for credits.
                reinterpret_cast<volatile tt_l1_ptr uint32_t* const>(connection_live_semaphore_ptr),
                sender_channel_ack_cmd_buf_ids[0],
                get_credits_init_val<0>(),
                notify_worker_of_read_counter_update_src_address);
    }
    {
        auto connection_live_semaphore_ptr =
            reinterpret_cast<volatile tt_l1_ptr uint32_t* const>(local_sender_connection_live_semaphore_addresses[1]);
        auto connection_worker_info_ptr = reinterpret_cast<volatile tt::tt_fabric::EDMChannelWorkerLocationInfo*>(
            local_sender_connection_info_addresses[1]);
        new (&local_sender_channel_worker_interfaces.template get<1>()) tt::tt_fabric::
            StaticSizedSenderChannelWorkerInterface<tt::tt_fabric::worker_handshake_noc, SENDER_NUM_BUFFERS_ARRAY[1]>(
                connection_worker_info_ptr,
                0,  // Not used for credits.
                reinterpret_cast<volatile tt_l1_ptr uint32_t* const>(connection_live_semaphore_ptr),
                sender_channel_ack_cmd_buf_ids[1],
                get_credits_init_val<1>(),
                notify_worker_of_read_counter_update_src_address);
    }
#ifdef FABRIC_2D
    {
        auto connection_live_semaphore_ptr =
            reinterpret_cast<volatile tt_l1_ptr uint32_t* const>(local_sender_connection_live_semaphore_addresses[2]);
        auto connection_worker_info_ptr = reinterpret_cast<volatile tt::tt_fabric::EDMChannelWorkerLocationInfo*>(
            local_sender_connection_info_addresses[2]);
        new (&local_sender_channel_worker_interfaces.template get<2>()) tt::tt_fabric::
            StaticSizedSenderChannelWorkerInterface<tt::tt_fabric::worker_handshake_noc, SENDER_NUM_BUFFERS_ARRAY[2]>(
                connection_worker_info_ptr,
                0,  // Not used for credits.
                reinterpret_cast<volatile tt_l1_ptr uint32_t* const>(connection_live_semaphore_ptr),
                sender_channel_ack_cmd_buf_ids[2],
                get_credits_init_val<2>(),
                notify_worker_of_read_counter_update_src_address);
    }
    {
        auto connection_live_semaphore_ptr =
            reinterpret_cast<volatile tt_l1_ptr uint32_t* const>(local_sender_connection_live_semaphore_addresses[3]);
        auto connection_worker_info_ptr = reinterpret_cast<volatile tt::tt_fabric::EDMChannelWorkerLocationInfo*>(
            local_sender_connection_info_addresses[3]);
        new (&local_sender_channel_worker_interfaces.template get<3>()) tt::tt_fabric::
            StaticSizedSenderChannelWorkerInterface<tt::tt_fabric::worker_handshake_noc, SENDER_NUM_BUFFERS_ARRAY[3]>(
                connection_worker_info_ptr,
                0,  // Not used for credits.
                reinterpret_cast<volatile tt_l1_ptr uint32_t* const>(connection_live_semaphore_ptr),
                sender_channel_ack_cmd_buf_ids[3],
                get_credits_init_val<3>(),
                notify_worker_of_read_counter_update_src_address);
    }
#endif
    if constexpr (NUM_SENDER_CHANNELS == 3 || NUM_SENDER_CHANNELS == 5) {
        {
            static_assert(NUM_SENDER_CHANNELS > VC1_SENDER_CHANNEL);
            auto connection_live_semaphore_ptr = reinterpret_cast<volatile tt_l1_ptr uint32_t* const>(
                local_sender_connection_live_semaphore_addresses[VC1_SENDER_CHANNEL]);
            auto connection_worker_info_ptr = reinterpret_cast<volatile tt::tt_fabric::EDMChannelWorkerLocationInfo*>(
                local_sender_connection_info_addresses[VC1_SENDER_CHANNEL]);
            new (&local_sender_channel_worker_interfaces.template get<VC1_SENDER_CHANNEL>())
                tt::tt_fabric::StaticSizedSenderChannelWorkerInterface<
                    tt::tt_fabric::worker_handshake_noc,
                    SENDER_NUM_BUFFERS_ARRAY[VC1_SENDER_CHANNEL]>(
                    connection_worker_info_ptr,
                    0,  // Not used for credits.
                    reinterpret_cast<volatile tt_l1_ptr uint32_t* const>(connection_live_semaphore_ptr),
                    sender_channel_ack_cmd_buf_ids[VC1_SENDER_CHANNEL],
                    get_credits_init_val<VC1_SENDER_CHANNEL>(),
                    notify_worker_of_read_counter_update_src_address);
        }
    }
}

// copy the sender_channel_free_slots_stream_ids (in L1) to local memory for performance.
void populate_local_sender_channel_free_slots_stream_id_ordered_map(
    uint32_t has_downstream_edm_vc0_buffer_connection,
    std::array<uint32_t, NUM_SENDER_CHANNELS>& local_sender_channel_free_slots_stream_ids) {
    for (size_t i = 0; i < NUM_SENDER_CHANNELS; i++) {
        local_sender_channel_free_slots_stream_ids[i] = sender_channel_free_slots_stream_ids[i];
    }
}

constexpr bool IS_TEARDOWN_MASTER() { return MY_ERISC_ID == 0; }

void wait_for_other_local_erisc() {
    constexpr uint32_t multi_erisc_sync_start_value = 0x0fed;
    constexpr uint32_t multi_erisc_sync_step2_value = 0x1bad;
    if constexpr (IS_TEARDOWN_MASTER()) {
        write_stream_scratch_register<MULTI_RISC_TEARDOWN_SYNC_STREAM_ID>(multi_erisc_sync_start_value);
        while ((read_stream_scratch_register<MULTI_RISC_TEARDOWN_SYNC_STREAM_ID>() & 0x1FFF) !=
               multi_erisc_sync_step2_value) {
            invalidate_l1_cache();
        }
        write_stream_scratch_register<MULTI_RISC_TEARDOWN_SYNC_STREAM_ID>(0);
    } else {
        while ((read_stream_scratch_register<MULTI_RISC_TEARDOWN_SYNC_STREAM_ID>() & 0x1FFF) !=
               multi_erisc_sync_start_value) {
            invalidate_l1_cache();
        }
        write_stream_scratch_register<MULTI_RISC_TEARDOWN_SYNC_STREAM_ID>(multi_erisc_sync_step2_value);
    }
}

FORCE_INLINE void teardown(
    volatile tt_l1_ptr tt::tt_fabric::TerminationSignal* termination_signal_ptr,
    volatile tt_l1_ptr tt::tt_fabric::EDMStatus* edm_status_ptr,
    WriteTransactionIdTracker<
        RECEIVER_NUM_BUFFERS_ARRAY[0],
        NUM_TRANSACTION_IDS,
        0,
        edm_to_local_chip_noc,
        edm_to_downstream_noc> receiver_channel_0_trid_tracker,
    WriteTransactionIdTracker<
        RECEIVER_NUM_BUFFERS_ARRAY[NUM_RECEIVER_CHANNELS - 1],
        NUM_TRANSACTION_IDS,
        NUM_TRANSACTION_IDS,
        edm_to_local_chip_noc,
        edm_to_downstream_noc> receiver_channel_1_trid_tracker) {
    if constexpr (NUM_ACTIVE_ERISCS > 1) {
        wait_for_other_local_erisc();
    }
    if constexpr (is_receiver_channel_serviced[0]) {
        receiver_channel_0_trid_tracker.all_buffer_slot_transactions_acked();
    }
    if constexpr (is_receiver_channel_serviced[1]) {
        receiver_channel_1_trid_tracker.all_buffer_slot_transactions_acked();
    }

    // at minimum, the below call must be updated because in dynamic noc mode, the counters would be shared, so you'd
    // want a sync before this and coordination about which erisc should do the reset (only one of them should do it)
    static_assert(
        noc_mode != DM_DYNAMIC_NOC,
        "The fabric router implementation doesn't support dynamic noc mode. The implementation must be updated to "
        "support this");
    // re-init the noc counters as the noc api used is not incrementing them
    ncrisc_noc_counters_init();

    if constexpr (NUM_ACTIVE_ERISCS > 1) {
        wait_for_other_local_erisc();
    }
    if constexpr (wait_for_host_signal) {
        if constexpr (is_local_handshake_master) {
            notify_subordinate_routers(
                edm_channels_mask,
                local_handshake_master_eth_chan,
                (uint32_t)termination_signal_ptr,
                *termination_signal_ptr);
        }
    }

    // write barrier should be coordinated for dynamic noc mode. Safest is probably to do a `wait_for_other_local_erisc`
    // followed by master core doing barrier
    static_assert(noc_mode != DM_DYNAMIC_NOC, "Update here when enabling dynamic noc mode");
    noc_async_write_barrier();
    noc_async_atomic_barrier();

    if constexpr (NUM_ACTIVE_ERISCS > 1) {
        wait_for_other_local_erisc();
    }
    if constexpr (IS_TEARDOWN_MASTER()) {
        *edm_status_ptr = tt::tt_fabric::EDMStatus::TERMINATED;
    }
}

void initialize_state_for_txq1_active_mode() {
    eth_enable_packet_mode(receiver_txq_id);
    for (size_t i = 0; i < NUM_RECEIVER_CHANNELS; i++) {
        reinterpret_cast<volatile uint32_t*>(local_receiver_ack_counters_base_address)[i] = 0;
        reinterpret_cast<volatile uint32_t*>(local_receiver_completion_counters_base_address)[i] = 0;
    }
    eth_txq_reg_write(receiver_txq_id, ETH_TXQ_DATA_PACKET_ACCEPT_AHEAD, DEFAULT_NUM_ETH_TXQ_DATA_PACKET_ACCEPT_AHEAD);
}
void initialize_state_for_txq1_active_mode_sender_side() {
    for (size_t i = 0; i < NUM_SENDER_CHANNELS; i++) {
        reinterpret_cast<volatile uint32_t*>(to_sender_remote_ack_counters_base_address)[i] = 0;
        reinterpret_cast<volatile uint32_t*>(to_sender_remote_completion_counters_base_address)[i] = 0;
    }
}

void kernel_main() {
    set_l1_data_cache<true>();
    eth_txq_reg_write(sender_txq_id, ETH_TXQ_DATA_PACKET_ACCEPT_AHEAD, DEFAULT_NUM_ETH_TXQ_DATA_PACKET_ACCEPT_AHEAD);
    static_assert(
        receiver_txq_id == sender_txq_id || receiver_txq_id == 1,
        "For multi-txq mode, the only currently supported configuration is sender_txq_id=0 and receiver_txq_id=1");
    if constexpr (receiver_txq_id != sender_txq_id) {
        constexpr bool is_erisc_that_sets_up_second_txq = is_receiver_channel_serviced[0];
        if constexpr (is_erisc_that_sets_up_second_txq) {
            initialize_state_for_txq1_active_mode();
        }
        if constexpr (is_sender_channel_serviced[0]) {
            initialize_state_for_txq1_active_mode_sender_side();
        }
    }

    //
    // COMMON CT ARGS (not specific to sender or receiver)
    //

    // Initialize stream register state for credit management across the Ethernet link.
    // We make sure to do this before we handshake to guarantee that the registers are
    // initialized before the other side has any possibility of modifying them.
    init_ptr_val<to_receiver_packets_sent_streams[0]>(0);
    init_ptr_val<to_receiver_packets_sent_streams[1]>(0);
    init_ptr_val<to_sender_packets_acked_streams[0]>(0);
    init_ptr_val<to_sender_packets_acked_streams[1]>(0);
    init_ptr_val<to_sender_packets_acked_streams[2]>(0);
    init_ptr_val<to_sender_packets_completed_streams[0]>(0);
    init_ptr_val<to_sender_packets_completed_streams[1]>(0);
    init_ptr_val<to_sender_packets_completed_streams[2]>(0);
    // The first sender channel in the array is always for the transient/worker connection
    init_ptr_val<sender_channel_free_slots_stream_ids[0]>(SENDER_NUM_BUFFERS_ARRAY[0]);  // LOCAL WORKER
    init_ptr_val<sender_channel_free_slots_stream_ids[1]>(SENDER_NUM_BUFFERS_ARRAY[1]);  // Compact index 0
    init_ptr_val<sender_channel_free_slots_stream_ids[2]>(SENDER_NUM_BUFFERS_ARRAY[2]);  // Compact index 1
    // TODO: change to per channel downstream buffers.
    init_ptr_val<vc_0_free_slots_from_downstream_edge_1_stream_id>(DOWNSTREAM_SENDER_NUM_BUFFERS_VC0);
    init_ptr_val<vc_0_free_slots_from_downstream_edge_2_stream_id>(DOWNSTREAM_SENDER_NUM_BUFFERS_VC0);
    init_ptr_val<vc_0_free_slots_from_downstream_edge_3_stream_id>(DOWNSTREAM_SENDER_NUM_BUFFERS_VC0);
    init_ptr_val<vc_1_free_slots_from_downstream_edge_1_stream_id>(DOWNSTREAM_SENDER_NUM_BUFFERS_VC1);

    if constexpr (NUM_ACTIVE_ERISCS > 1) {
        wait_for_other_local_erisc();
    }

    if constexpr (is_2d_fabric) {
        init_ptr_val<sender_channel_free_slots_stream_ids[3]>(SENDER_NUM_BUFFERS_ARRAY[3]);  // Compact index 2
        init_ptr_val<sender_channel_free_slots_stream_ids[4]>(SENDER_NUM_BUFFERS_ARRAY[4]);  // VC1
        init_ptr_val<to_sender_packets_acked_streams[3]>(0);
        init_ptr_val<to_sender_packets_acked_streams[4]>(0);
        init_ptr_val<to_sender_packets_completed_streams[3]>(0);
        init_ptr_val<to_sender_packets_completed_streams[4]>(0);
    }

    if constexpr (code_profiling_enabled_timers_bitfield != 0) {
        clear_code_profiling_buffer(code_profiling_buffer_base_addr);
    }

    // TODO: CONVERT TO SEMAPHORE
    volatile auto termination_signal_ptr =
        reinterpret_cast<volatile tt::tt_fabric::TerminationSignal*>(termination_signal_addr);
    volatile auto edm_local_sync_ptr = reinterpret_cast<volatile tt_l1_ptr uint32_t*>(edm_local_sync_ptr_addr);
    volatile auto edm_status_ptr = reinterpret_cast<volatile tt_l1_ptr tt::tt_fabric::EDMStatus*>(edm_status_ptr_addr);

    // In persistent mode, we must rely on static addresses for our local semaphores that are locally
    // initialized, rather than metal device APIs. This way different subdevice programs can reliably
    // resolve the semaphore addresses on the EDM core

    std::array<PacketHeaderRecorder<PACKET_HEADER_TYPE>, MAX_NUM_SENDER_CHANNELS> sender_channel_packet_recorders{
        PacketHeaderRecorder<PACKET_HEADER_TYPE>(
            reinterpret_cast<volatile uint32_t*>(sender_0_completed_packet_header_cb_address),
            sender_0_completed_packet_header_cb_size_headers),
        PacketHeaderRecorder<PACKET_HEADER_TYPE>(
            reinterpret_cast<volatile uint32_t*>(sender_1_completed_packet_header_cb_address),
            sender_1_completed_packet_header_cb_size_headers),
        PacketHeaderRecorder<PACKET_HEADER_TYPE>(
            reinterpret_cast<volatile uint32_t*>(sender_2_completed_packet_header_cb_address),
            sender_2_completed_packet_header_cb_size_headers),
        PacketHeaderRecorder<PACKET_HEADER_TYPE>(
            reinterpret_cast<volatile uint32_t*>(sender_3_completed_packet_header_cb_address),
            sender_3_completed_packet_header_cb_size_headers),
        PacketHeaderRecorder<PACKET_HEADER_TYPE>(
            reinterpret_cast<volatile uint32_t*>(sender_4_completed_packet_header_cb_address),
            sender_4_completed_packet_header_cb_size_headers)};
    std::array<PacketHeaderRecorder<PACKET_HEADER_TYPE>, MAX_NUM_RECEIVER_CHANNELS> receiver_channel_packet_recorders{
        PacketHeaderRecorder<PACKET_HEADER_TYPE>(
            reinterpret_cast<volatile uint32_t*>(receiver_0_completed_packet_header_cb_address),
            receiver_0_completed_packet_header_cb_size_headers),
        PacketHeaderRecorder<PACKET_HEADER_TYPE>(
            reinterpret_cast<volatile uint32_t*>(receiver_1_completed_packet_header_cb_address),
            receiver_1_completed_packet_header_cb_size_headers)};

    volatile tt::tt_fabric::EdmFabricReceiverChannelCounters* receiver_0_channel_counters_ptr = nullptr;
    volatile tt::tt_fabric::EdmFabricReceiverChannelCounters* receiver_1_channel_counters_ptr = nullptr;
    volatile tt::tt_fabric::EdmFabricSenderChannelCounters* sender_channel_0_counters_ptr = nullptr;
    volatile tt::tt_fabric::EdmFabricSenderChannelCounters* sender_channel_1_counters_ptr = nullptr;
    volatile tt::tt_fabric::EdmFabricSenderChannelCounters* sender_channel_2_counters_ptr = nullptr;
    volatile tt::tt_fabric::EdmFabricSenderChannelCounters* sender_channel_3_counters_ptr = nullptr;
    volatile tt::tt_fabric::EdmFabricSenderChannelCounters* sender_channel_4_counters_ptr = nullptr;

    if constexpr (enable_fabric_counters) {
        new (const_cast<tt::tt_fabric::EdmFabricReceiverChannelCounters*>(receiver_0_channel_counters_ptr))
            tt::tt_fabric::EdmFabricReceiverChannelCounters();
        new (const_cast<tt::tt_fabric::EdmFabricReceiverChannelCounters*>(receiver_1_channel_counters_ptr))
            tt::tt_fabric::EdmFabricReceiverChannelCounters();
        new (const_cast<tt::tt_fabric::EdmFabricSenderChannelCounters*>(sender_channel_0_counters_ptr))
            tt::tt_fabric::EdmFabricSenderChannelCounters();
        new (const_cast<tt::tt_fabric::EdmFabricSenderChannelCounters*>(sender_channel_1_counters_ptr))
            tt::tt_fabric::EdmFabricSenderChannelCounters();
        new (const_cast<tt::tt_fabric::EdmFabricSenderChannelCounters*>(sender_channel_2_counters_ptr))
            tt::tt_fabric::EdmFabricSenderChannelCounters();
        new (const_cast<tt::tt_fabric::EdmFabricSenderChannelCounters*>(sender_channel_3_counters_ptr))
            tt::tt_fabric::EdmFabricSenderChannelCounters();
        new (const_cast<tt::tt_fabric::EdmFabricSenderChannelCounters*>(sender_channel_4_counters_ptr))
            tt::tt_fabric::EdmFabricSenderChannelCounters();
    }

    size_t arg_idx = 0;
    ///////////////////////
    // Common runtime args:
    ///////////////////////
    const size_t local_sender_channel_0_connection_semaphore_addr = get_arg_val<uint32_t>(arg_idx++);
    const size_t local_sender_channel_1_connection_semaphore_addr = get_arg_val<uint32_t>(arg_idx++);
    const size_t local_sender_channel_2_connection_semaphore_addr = get_arg_val<uint32_t>(arg_idx++);
    const size_t local_sender_channel_3_connection_semaphore_addr = get_arg_val<uint32_t>(arg_idx++);
    const size_t local_sender_channel_4_connection_semaphore_addr = get_arg_val<uint32_t>(arg_idx++);
    const size_t local_sender_channel_0_connection_buffer_index_id = get_arg_val<uint32_t>(arg_idx++);
    const size_t local_sender_channel_1_connection_buffer_index_id = get_arg_val<uint32_t>(arg_idx++);
    const size_t local_sender_channel_2_connection_buffer_index_id = get_arg_val<uint32_t>(arg_idx++);
    const size_t local_sender_channel_3_connection_buffer_index_id = get_arg_val<uint32_t>(arg_idx++);
    const size_t local_sender_channel_4_connection_buffer_index_id = get_arg_val<uint32_t>(arg_idx++);

    // downstream EDM VC0 connection info
    const auto has_downstream_edm_vc0_buffer_connection = get_arg_val<uint32_t>(arg_idx++);

    // For 2D: read 3 buffer base addresses, NOC coords, and registration addresses (one per compact index)
    // For 1D: reads as 1D and only uses first element
#if defined(FABRIC_2D)
    std::array<uint32_t, NUM_DOWNSTREAM_SENDERS_VC0> downstream_edm_vc0_buffer_base_addresses;
    for (size_t i = 0; i < NUM_DOWNSTREAM_SENDERS_VC0; i++) {
        downstream_edm_vc0_buffer_base_addresses[i] = get_arg_val<uint32_t>(arg_idx++);
    }
#else
    const auto downstream_edm_vc0_buffer_base_address = get_arg_val<uint32_t>(arg_idx++);
#endif

    const auto downstream_edm_vc0_noc_x = get_arg_val<uint32_t>(arg_idx++);
    const auto downstream_edm_vc0_noc_y = get_arg_val<uint32_t>(arg_idx++);

#if defined(FABRIC_2D)
    std::array<uint32_t, NUM_DOWNSTREAM_SENDERS_VC0> downstream_edm_vc0_worker_registration_ids;
    std::array<uint32_t, NUM_DOWNSTREAM_SENDERS_VC0> downstream_edm_vc0_worker_location_info_addresses;
    std::array<uint32_t, NUM_DOWNSTREAM_SENDERS_VC0> downstream_edm_vc0_buffer_index_semaphore_addresses;
    for (size_t i = 0; i < NUM_DOWNSTREAM_SENDERS_VC0; i++) {
        downstream_edm_vc0_worker_registration_ids[i] = get_arg_val<uint32_t>(arg_idx++);
    }
    for (size_t i = 0; i < NUM_DOWNSTREAM_SENDERS_VC0; i++) {
        downstream_edm_vc0_worker_location_info_addresses[i] = get_arg_val<uint32_t>(arg_idx++);
    }
    for (size_t i = 0; i < NUM_DOWNSTREAM_SENDERS_VC0; i++) {
        downstream_edm_vc0_buffer_index_semaphore_addresses[i] = get_arg_val<uint32_t>(arg_idx++);
    }
#else
    const auto downstream_edm_vc0_worker_registration_id = get_arg_val<uint32_t>(arg_idx++);
    const auto downstream_edm_vc0_worker_location_info_address = get_arg_val<uint32_t>(arg_idx++);
    const auto downstream_edm_vc0_buffer_index_semaphore_address = get_arg_val<uint32_t>(arg_idx++);
#endif

    // unused - to be deleted
    [[maybe_unused]]
    const auto downstream_vc0_noc_interface_buffer_index_local_addr = 0;

    // downstream EDM semaphore location
    const auto has_downstream_edm_vc1_buffer_connection = get_arg_val<uint32_t>(arg_idx++);
    const auto downstream_edm_vc1_buffer_base_address = get_arg_val<uint32_t>(arg_idx++);
    const auto downstream_edm_vc1_noc_x = get_arg_val<uint32_t>(arg_idx++);
    const auto downstream_edm_vc1_noc_y = get_arg_val<uint32_t>(arg_idx++);

    const auto downstream_edm_vc1_worker_registration_id = get_arg_val<uint32_t>(arg_idx++);
    const auto downstream_edm_vc1_worker_location_info_address = get_arg_val<uint32_t>(arg_idx++);
    // unused now - to be deleted
    [[maybe_unused]]
    const auto downstream_vc1_noc_interface_buffer_index_local_addr = 0;
    const auto downstream_edm_vc1_buffer_index_semaphore_address = get_arg_val<uint32_t>(arg_idx++);

    const auto my_sem_for_teardown_from_edm_0 = get_arg_val<uint32_t>(arg_idx++);
    const auto my_sem_for_teardown_from_edm_1 = get_arg_val<uint32_t>(arg_idx++);
    const auto my_sem_for_teardown_from_edm_2 = get_arg_val<uint32_t>(arg_idx++);
    const auto my_sem_for_teardown_from_edm_3 = get_arg_val<uint32_t>(arg_idx++);
    const auto my_sem_for_teardown_from_edm_4 = get_arg_val<uint32_t>(arg_idx++);

    ////////////////////////
    // Sender runtime args
    ////////////////////////
    auto sender0_worker_semaphore_ptr = reinterpret_cast<volatile uint32_t*>(get_arg_val<uint32_t>(arg_idx++));
    auto sender1_worker_semaphore_ptr = reinterpret_cast<volatile uint32_t*>(get_arg_val<uint32_t>(arg_idx++));
    auto sender2_worker_semaphore_ptr = reinterpret_cast<volatile uint32_t*>(get_arg_val<uint32_t>(arg_idx++));
    auto sender3_worker_semaphore_ptr = reinterpret_cast<volatile uint32_t*>(get_arg_val<uint32_t>(arg_idx++));
    auto sender4_worker_semaphore_ptr = reinterpret_cast<volatile uint32_t*>(get_arg_val<uint32_t>(arg_idx++));

    ///////////////////////////////////////////////
    // Local tensix (relay) connection runtime args
    // UDM mode only - packed at end of runtime args
    ///////////////////////////////////////////////
    const auto has_local_tensix_relay_connection = get_arg_val<uint32_t>(arg_idx++);
    uint32_t local_tensix_relay_buffer_base_address = 0;
    uint32_t local_tensix_relay_noc_x = 0;
    uint32_t local_tensix_relay_noc_y = 0;
    uint32_t local_tensix_relay_worker_registration_id = 0;
    uint32_t local_tensix_relay_worker_location_info_address = 0;
    uint32_t local_tensix_relay_free_slots_stream_id = 0;
    uint32_t local_tensix_relay_connection_buffer_index_id = 0;
    if constexpr (udm_mode) {
        if (has_local_tensix_relay_connection) {
            local_tensix_relay_buffer_base_address = get_arg_val<uint32_t>(arg_idx++);
            local_tensix_relay_noc_x = get_arg_val<uint32_t>(arg_idx++);
            local_tensix_relay_noc_y = get_arg_val<uint32_t>(arg_idx++);
            local_tensix_relay_worker_registration_id = get_arg_val<uint32_t>(arg_idx++);
            local_tensix_relay_worker_location_info_address = get_arg_val<uint32_t>(arg_idx++);
            local_tensix_relay_free_slots_stream_id = get_arg_val<uint32_t>(arg_idx++);
            local_tensix_relay_connection_buffer_index_id = get_arg_val<uint32_t>(arg_idx++);
        }
    }

    const size_t local_sender_channel_0_connection_buffer_index_addr =
        local_sender_channel_0_connection_buffer_index_id;
    //  initialize the statically allocated "semaphores"
    if constexpr (is_sender_channel_serviced[0]) {
        *reinterpret_cast<volatile uint32_t*>(local_sender_channel_0_connection_semaphore_addr) = 0;
        *reinterpret_cast<volatile uint32_t*>(local_sender_channel_0_connection_buffer_index_addr) = 0;
        *sender0_worker_semaphore_ptr = 0;
    }
    if constexpr (is_sender_channel_serviced[1]) {
        *reinterpret_cast<volatile uint32_t*>(local_sender_channel_1_connection_semaphore_addr) = 0;
        *reinterpret_cast<volatile uint32_t*>(local_sender_channel_1_connection_buffer_index_id) = 0;
        *sender1_worker_semaphore_ptr = 0;
    }
    if constexpr (is_sender_channel_serviced[2]) {
        *reinterpret_cast<volatile uint32_t*>(local_sender_channel_2_connection_semaphore_addr) = 0;
        *reinterpret_cast<volatile uint32_t*>(local_sender_channel_2_connection_buffer_index_id) = 0;
        *sender2_worker_semaphore_ptr = 0;
    }
    if constexpr (is_2d_fabric) {
        if constexpr (is_sender_channel_serviced[3]) {
            *reinterpret_cast<volatile uint32_t*>(local_sender_channel_3_connection_semaphore_addr) = 0;
            *reinterpret_cast<volatile uint32_t*>(local_sender_channel_3_connection_buffer_index_id) = 0;
            *sender3_worker_semaphore_ptr = 0;
        }
        if constexpr (is_sender_channel_serviced[4]) {
            *reinterpret_cast<volatile uint32_t*>(local_sender_channel_4_connection_semaphore_addr) = 0;
            *reinterpret_cast<volatile uint32_t*>(local_sender_channel_4_connection_buffer_index_id) = 0;
            *sender4_worker_semaphore_ptr = 0;
        }
    }

    *edm_status_ptr = tt::tt_fabric::EDMStatus::STARTED;

    //////////////////////////////
    //////////////////////////////
    //        Object Setup
    //////////////////////////////
    //////////////////////////////

    std::array<uint32_t, NUM_SENDER_CHANNELS> local_sender_channel_free_slots_stream_ids;

    const auto& local_sem_for_teardown_from_downstream_edm =
        take_first_n_elements<NUM_DOWNSTREAM_CHANNELS, MAX_NUM_SENDER_CHANNELS, size_t>(
            std::array<size_t, MAX_NUM_SENDER_CHANNELS>{
                my_sem_for_teardown_from_edm_0,
                my_sem_for_teardown_from_edm_1,
                my_sem_for_teardown_from_edm_2,
                my_sem_for_teardown_from_edm_3,
                my_sem_for_teardown_from_edm_4});

    // create the remote receiver channel buffers using multi-pool system
    auto remote_receiver_channels = tt::tt_fabric::MultiPoolEthChannelBuffers<
        PACKET_HEADER_TYPE,
        eth_remote_channel_pools_args,
        REMOTE_RECEIVER_TO_POOL_TYPE,
        REMOTE_RECEIVER_TO_POOL_IDX>::make();

    auto local_receiver_channels =
        tt::tt_fabric::MultiPoolEthChannelBuffers<
            PACKET_HEADER_TYPE,
            channel_pools_args,
            RECEIVER_TO_POOL_TYPE,
            RECEIVER_TO_POOL_IDX
        >::make();

    auto local_sender_channels = tt::tt_fabric::MultiPoolSenderEthChannelBuffers<
        PACKET_HEADER_TYPE,
        channel_pools_args,
        SENDER_TO_POOL_TYPE,
        SENDER_TO_POOL_IDX>::make();

    std::array<size_t, NUM_SENDER_CHANNELS> local_sender_connection_live_semaphore_addresses =
        take_first_n_elements<NUM_SENDER_CHANNELS, MAX_NUM_SENDER_CHANNELS, size_t>(
            std::array<size_t, MAX_NUM_SENDER_CHANNELS>{
                local_sender_channel_0_connection_semaphore_addr,
                local_sender_channel_1_connection_semaphore_addr,
                local_sender_channel_2_connection_semaphore_addr,
                local_sender_channel_3_connection_semaphore_addr,
                local_sender_channel_4_connection_semaphore_addr});
    std::array<size_t, NUM_SENDER_CHANNELS> local_sender_connection_info_addresses =
        take_first_n_elements<NUM_SENDER_CHANNELS, MAX_NUM_SENDER_CHANNELS, size_t>(
            std::array<size_t, MAX_NUM_SENDER_CHANNELS>{
                local_sender_channel_0_connection_info_addr,
                local_sender_channel_1_connection_info_addr,
                local_sender_channel_2_connection_info_addr,
                local_sender_channel_3_connection_info_addr,
                local_sender_channel_4_connection_info_addr});

    for (size_t i = 0; i < NUM_SENDER_CHANNELS; i++) {
        auto connection_worker_info_ptr = reinterpret_cast<volatile tt::tt_fabric::EDMChannelWorkerLocationInfo*>(
            local_sender_connection_info_addresses[i]);
        connection_worker_info_ptr->edm_read_counter = 0;
    }
    // create the sender channel worker interfaces with input array of number of buffers
    auto local_sender_channel_worker_interfaces =
        tt::tt_fabric::EdmChannelWorkerInterfaces<tt::tt_fabric::worker_handshake_noc, SENDER_NUM_BUFFERS_ARRAY>::make(
            std::make_index_sequence<NUM_SENDER_CHANNELS>{});

    // TODO: change to TMP.
    std::array<RouterToRouterSender<DOWNSTREAM_SENDER_NUM_BUFFERS_VC0>, NUM_DOWNSTREAM_SENDERS_VC0>
        downstream_edm_noc_interfaces_vc0;
    RouterToRouterSender<DOWNSTREAM_SENDER_NUM_BUFFERS_VC1> downstream_edm_noc_interface_vc1;
    populate_local_sender_channel_free_slots_stream_id_ordered_map(
        has_downstream_edm_vc0_buffer_connection, local_sender_channel_free_slots_stream_ids);

    if (has_downstream_edm_vc0_buffer_connection) {
        // Only bit 0 is set for 1D
        // For 2D: 3 bits set for compact indices 0, 1, 2 (excluding router's own direction)
        uint32_t has_downstream_edm = has_downstream_edm_vc0_buffer_connection & 0x7;  // 3-bit mask
        uint32_t compact_index = 0;
        while (has_downstream_edm) {
            if (has_downstream_edm & 0x1) {
                const auto teardown_sem_address = local_sem_for_teardown_from_downstream_edm[compact_index];
                // reset the handshake addresses to 0 (this is for router -> router handshake for connections over noc)
                *reinterpret_cast<volatile uint32_t* const>(teardown_sem_address) = 0;
#if defined(FABRIC_2D)
                auto receiver_channel_free_slots_stream_id = StreamId{vc_0_free_slots_stream_ids[compact_index]};
#else
                auto receiver_channel_free_slots_stream_id = StreamId{vc_0_free_slots_stream_ids[0]};
#endif
                new (&downstream_edm_noc_interfaces_vc0[compact_index])
                    RouterToRouterSender<DOWNSTREAM_SENDER_NUM_BUFFERS_VC0>(
                        // persistent_mode -> hardcode to false for 1D because for 1D, EDM -> EDM
                        // connections we must always use semaphore lookup
                        // For 2D, downstream_edm_vc0_semaphore_id is an address.
                        is_persistent_fabric,
                        (downstream_edm_vc0_noc_x >> (compact_index * 8)) & 0xFF,
                        (downstream_edm_vc0_noc_y >> (compact_index * 8)) & 0xFF,
#if defined(FABRIC_2D)
                        downstream_edm_vc0_buffer_base_addresses[compact_index],
#else
                        downstream_edm_vc0_buffer_base_address,
#endif
                        DOWNSTREAM_SENDER_NUM_BUFFERS_VC0,
#if defined(FABRIC_2D)
                        // connection handshake address on downstream edm
                        downstream_edm_vc0_worker_registration_ids[compact_index],
                        // worker location info address on downstream edm
                        // written by this interface when it connects to the downstream edm
                        // so that the downstream edm knows who its upstream peer is
                        downstream_edm_vc0_worker_location_info_addresses[compact_index],
#else
                        downstream_edm_vc0_worker_registration_id,
                        downstream_edm_vc0_worker_location_info_address,
#endif
                        channel_buffer_size,
                // Used to park current write pointer value at the downstream edm
                // when this interface disconnects from the downstream edm.
#if defined(FABRIC_2D)
                        downstream_edm_vc0_buffer_index_semaphore_addresses[compact_index],
#else
                        downstream_edm_vc0_buffer_index_semaphore_address,
#endif
                        0,  // Unused for Router->Router connections. Router->Router always uses stream registers for
                            // credits. Used by Worker->Router connections. This is an address in the worker's L1. The
                            // Router that a Worker adapter is connected to writes its read counter to this address. The
                            // worker uses this to calculate free slots in the router's sender channel.
                        reinterpret_cast<volatile uint32_t* const>(teardown_sem_address),
                        downstream_vc0_noc_interface_buffer_index_local_addr,  // keep common, since its a scratch noc
                                                                               // read dest.

#if defined(FABRIC_2D)
                        get_vc0_downstream_sender_channel_free_slots_stream_id(compact_index),
#else
                        local_sender_channel_free_slots_stream_ids[1],
#endif
                        // This is our local stream register for the copy of the downstream router's
                        // free slots
                        receiver_channel_free_slots_stream_id,
                        receiver_channel_forwarding_data_cmd_buf_ids[0],
                        receiver_channel_forwarding_sync_cmd_buf_ids[0]);
                // Only receiver channel servicing cores should be setting up the noc cmd buf.
                if constexpr (NUM_ACTIVE_ERISCS == 1 && !FORCE_ALL_PATHS_TO_USE_SAME_NOC) {
                    downstream_edm_noc_interfaces_vc0[compact_index]
                        .template setup_edm_noc_cmd_buf<
                            tt::tt_fabric::edm_to_downstream_noc,
                            tt::tt_fabric::forward_and_local_write_noc_vc>();
                }
            }
            compact_index++;
            has_downstream_edm >>= 1;
        }
    }

    if constexpr (enable_deadlock_avoidance && is_receiver_channel_serviced[0]) {
        if (has_downstream_edm_vc1_buffer_connection) {
            const auto teardown_sem_address = local_sem_for_teardown_from_downstream_edm[NUM_DOWNSTREAM_CHANNELS - 1];
            // reset the handshake addresses to 0
            *reinterpret_cast<volatile uint32_t* const>(teardown_sem_address) = 0;

            auto downstream_sender_channel_credit_stream_id =
                local_sender_channel_free_slots_stream_ids[VC1_SENDER_CHANNEL];
            new (&downstream_edm_noc_interface_vc1) RouterToRouterSender<DOWNSTREAM_SENDER_NUM_BUFFERS_VC1>(
                // persistent_mode -> hardcode to false because for EDM -> EDM
                //  connections we must always use semaphore lookup
                is_persistent_fabric,
                downstream_edm_vc1_noc_x,
                downstream_edm_vc1_noc_y,
                downstream_edm_vc1_buffer_base_address,
                DOWNSTREAM_SENDER_NUM_BUFFERS_VC1,
                downstream_edm_vc1_worker_registration_id,
                downstream_edm_vc1_worker_location_info_address,
                channel_buffer_size,
                downstream_edm_vc1_buffer_index_semaphore_address,
                0,  // Unused for Router->Router connections. Router->Router always uses stream registers for
                    // credits. Used by Worker->Router connections. This is an address in the worker's L1. The
                    // Router that a Worker adapter is connected to writes its read counter to this address. The
                    // worker uses this to calculate free slots in the router's sender channel.
                reinterpret_cast<volatile uint32_t* const>(teardown_sem_address),
                downstream_vc1_noc_interface_buffer_index_local_addr,

                // remote (downstream) sender channel credits stream ID
                downstream_sender_channel_credit_stream_id,
                // This is our local stream register for the copy of the downstream router's
                // free slots
                StreamId{vc_1_free_slots_from_downstream_edge_1_stream_id},
                receiver_channel_forwarding_data_cmd_buf_ids[1],
                receiver_channel_forwarding_sync_cmd_buf_ids[1]);

            // Only receiver channel servicing cores should be setting up the noc cmd buf.
            // If there is only one active erisc, then it is guaranteed we are the receiver channel
            // servicing core. Otherwise, in multi-erisc mode, this initialization happens later due
            // to a noc dependency. See the comment for the initialization that happens later in multi-erisc mode.
            if constexpr (NUM_ACTIVE_ERISCS == 1 && !FORCE_ALL_PATHS_TO_USE_SAME_NOC) {
                downstream_edm_noc_interface_vc1.template setup_edm_noc_cmd_buf<
                    tt::tt_fabric::edm_to_downstream_noc,
                    tt::tt_fabric::forward_and_local_write_noc_vc>();
            }
        }
    }

    // helps ubenchmark performance
    __asm__("nop");
    __asm__("nop");
    __asm__("nop");
    // Setup local tensix relay connection (UDM mode only)
    // This is a separate connection path from downstream EDM connections
    // Relay handles forwarding packets to local chip workers
    // Uses dedicated stream IDs and L1 locations to avoid assumptions about direction indexing
    // LOCAL_RELAY_NUM_BUFFERS comes from compile-time args (propagated from relay config)
    RouterToRouterSender<LOCAL_RELAY_NUM_BUFFERS> local_relay_interface;
    if constexpr (udm_mode) {
        if (has_local_tensix_relay_connection) {
            // Reuse RouterToRouterSender for relay connection
            // Relay is just another sender interface, but pointing to local tensix instead of remote router

            new (&local_relay_interface) RouterToRouterSender<LOCAL_RELAY_NUM_BUFFERS>(
                true,  // persistent_mode - relay is always a persistent connection
                local_tensix_relay_noc_x,
                local_tensix_relay_noc_y,
                local_tensix_relay_buffer_base_address,
                LOCAL_RELAY_NUM_BUFFERS,  // Use compile-time constant
                local_tensix_relay_worker_registration_id,
                local_tensix_relay_worker_location_info_address,
                channel_buffer_size,
                local_tensix_relay_connection_buffer_index_id,  // From runtime args - dedicated L1 location for relay
                                                                // connection
                0,        // worker read counter address - unused for Router->Relay (uses stream registers)
                nullptr,  // teardown semaphore - router never calls close on relay
                0,        // buffer_index_local_addr - scratch space for noc reads
                // Remote stream: relay's free slots stream (what relay publishes) - from runtime args
                StreamId{local_tensix_relay_free_slots_stream_id},
                // Local stream: our copy of relay's free slots - dedicated stream ID for relay
                StreamId{tensix_relay_local_free_slots_stream_id},
                receiver_channel_forwarding_data_cmd_buf_ids[0],
                receiver_channel_forwarding_sync_cmd_buf_ids[0]);

            // Setup NOC command buffer for relay interface
            if constexpr (NUM_ACTIVE_ERISCS == 1 && !FORCE_ALL_PATHS_TO_USE_SAME_NOC) {
                local_relay_interface.template setup_edm_noc_cmd_buf<
                    tt::tt_fabric::edm_to_downstream_noc,
                    tt::tt_fabric::forward_and_local_write_noc_vc>();
            }
        }
    }

    // initialize the local receiver channel buffers
    local_receiver_channels.init<channel_pools_args>(
        channel_buffer_size,
        sizeof(PACKET_HEADER_TYPE));

    // initialize the remote receiver channel buffers
    remote_receiver_channels.init<eth_remote_channel_pools_args>(
        channel_buffer_size,
        sizeof(PACKET_HEADER_TYPE));

    // initialize the local sender channel worker interfaces
    local_sender_channels.init<channel_pools_args>(
        channel_buffer_size,
        sizeof(PACKET_HEADER_TYPE));

    // initialize the local sender channel worker interfaces
    // Sender channel 0 is always for local worker in the new design
    constexpr auto sender_channel = 0;
    if constexpr (is_sender_channel_serviced[sender_channel]) {
        init_local_sender_channel_worker_interfaces(
            local_sender_connection_live_semaphore_addresses,
            local_sender_connection_info_addresses,
            local_sender_channel_worker_interfaces);
    }

    __asm__("nop");
    __asm__("nop");
    __asm__("nop");

    WriteTransactionIdTracker<
        RECEIVER_NUM_BUFFERS_ARRAY[0],
        NUM_TRANSACTION_IDS,
        0,
        edm_to_local_chip_noc,
        edm_to_downstream_noc>
        receiver_channel_0_trid_tracker;
    receiver_channel_0_trid_tracker.init();
    WriteTransactionIdTracker<
        RECEIVER_NUM_BUFFERS_ARRAY[NUM_RECEIVER_CHANNELS - 1],
        NUM_TRANSACTION_IDS,
        NUM_TRANSACTION_IDS,
        edm_to_local_chip_noc,
        edm_to_downstream_noc>
        receiver_channel_1_trid_tracker;
    receiver_channel_1_trid_tracker.init();

#ifdef ARCH_BLACKHOLE
    // A Blackhole hardware bug requires all noc inline writes to be non-posted so we hardcode to false here
    // A more detailed description can be found in `noc_inline_dw_write` in the `dataflow_api` header file
    constexpr bool use_posted_writes_for_connection_open = false;
#else
    constexpr bool use_posted_writes_for_connection_open = true;
#endif

    if constexpr (NUM_ACTIVE_ERISCS > 1) {
        // This barrier is here just in case the initialization process of any of the sender/receiver channel
        // implementations require any assumptions about channel contents or anything similar. Without it there
        // is possibility of a race. The race would be where the the risc core responsible for Ethernet level handshake
        // completes before the other risc finishes setup of channel/credit datastructures. If that happened, then
        // it would be possible for the other (remote) Ethernet core to start sending packets/credits to our core before
        // all of our cores are done setup, leading to potentially undefined behavior.
        //
        // Whether or not there truly is a race in a given snapshot/commit hash is not relevant. The intention with this
        // is to avoid all possible footguns as implementations of underlying datastructures potenntially change over
        // time.
        wait_for_other_local_erisc();
    }
    if constexpr (enable_ethernet_handshake) {
        if constexpr (is_handshake_sender) {
            erisc::datamover::handshake::sender_side_handshake(
                handshake_addr, DEFAULT_HANDSHAKE_CONTEXT_SWITCH_TIMEOUT);
        } else {
            erisc::datamover::handshake::receiver_side_handshake(
                handshake_addr, DEFAULT_HANDSHAKE_CONTEXT_SWITCH_TIMEOUT);
        }

        *edm_status_ptr = tt::tt_fabric::EDMStatus::REMOTE_HANDSHAKE_COMPLETE;

        if constexpr (wait_for_host_signal) {
            if constexpr (is_local_handshake_master) {
                wait_for_notification((uint32_t)edm_local_sync_ptr, num_local_edms - 1);
                // This master sends notification to self for multi risc in single eth core case,
                // This still send to self even though with single risc core case, but no side effects
                constexpr uint32_t exclude_eth_chan = std::numeric_limits<uint32_t>::max();
                notify_subordinate_routers(
                    edm_channels_mask, exclude_eth_chan, (uint32_t)edm_local_sync_ptr, num_local_edms);
            } else {
                notify_master_router(local_handshake_master_eth_chan, (uint32_t)edm_local_sync_ptr);
                wait_for_notification((uint32_t)edm_local_sync_ptr, num_local_edms);
            }

            *edm_status_ptr = tt::tt_fabric::EDMStatus::LOCAL_HANDSHAKE_COMPLETE;

            // 1. All risc cores wait for READY_FOR_TRAFFIC signal
            // 2. All risc cores in master eth core receive signal from host and exits from this wait
            //    Other subordinate risc cores wait for this signal
            // 4. The other subordinate risc cores receive the READY_FOR_TRAFFIC signal and exit from this wait
            wait_for_notification((uint32_t)edm_status_ptr, tt::tt_fabric::EDMStatus::READY_FOR_TRAFFIC);

            if constexpr (is_local_handshake_master) {
                // 3. Only master risc core notifies all subordinate risc cores (except subordinate riscs in master eth
                // core)
                notify_subordinate_routers(
                    edm_channels_mask,
                    local_handshake_master_eth_chan,
                    (uint32_t)edm_status_ptr,
                    tt::tt_fabric::EDMStatus::READY_FOR_TRAFFIC);
            }
        }
    }

    if constexpr (NUM_ACTIVE_ERISCS > 1) {
        wait_for_other_local_erisc();
    }

    // if enable the tensix extension, then before open downstream connection, need to wait for downstream tensix ready
    // for connection.
    if constexpr (num_ds_or_local_tensix_connections) {
        wait_for_notification((uint32_t)edm_local_tensix_sync_ptr_addr, num_ds_or_local_tensix_connections);
    }

    if constexpr (is_2d_fabric) {
        uint32_t has_downstream_edm = has_downstream_edm_vc0_buffer_connection & 0x7;  // 3-bit mask
        uint32_t edm_index = 0;
        while (has_downstream_edm) {
            if constexpr (is_receiver_channel_serviced[0]) {
                if (has_downstream_edm & 0x1) {
                    // open connections with available downstream edms
                    downstream_edm_noc_interfaces_vc0[edm_index]
                        .template open<
                            false,
                            use_posted_writes_for_connection_open,
                            tt::tt_fabric::worker_handshake_noc>();
                }
            }
            edm_index++;
            has_downstream_edm >>= 1;
        }
        if constexpr (enable_deadlock_avoidance && is_receiver_channel_serviced[0]) {
            if (has_downstream_edm_vc1_buffer_connection) {
                downstream_edm_noc_interface_vc1
                    .template open<false, use_posted_writes_for_connection_open, tt::tt_fabric::worker_handshake_noc>();
            }
        }
        if constexpr (udm_mode) {
            if (has_local_tensix_relay_connection) {
                // open connection here to relay kernel
                local_relay_interface
                    .template open<false, use_posted_writes_for_connection_open, tt::tt_fabric::worker_handshake_noc>();
            }
        }
    } else {
        // We can check just the first index because all receiver channels are serviced by the same core
        if constexpr (is_receiver_channel_serviced[0]) {
            if (has_downstream_edm_vc0_buffer_connection) {
                downstream_edm_noc_interfaces_vc0[0]
                    .template open<false, use_posted_writes_for_connection_open, tt::tt_fabric::worker_handshake_noc>();
                ASSERT(
                    get_ptr_val(downstream_edm_noc_interfaces_vc0[0].get_worker_credits_stream_id()) ==
                    DOWNSTREAM_SENDER_NUM_BUFFERS_VC0);
            }
            if (has_downstream_edm_vc1_buffer_connection) {
                downstream_edm_noc_interface_vc1
                    .template open<false, use_posted_writes_for_connection_open, tt::tt_fabric::worker_handshake_noc>();
                ASSERT(
                    get_ptr_val(downstream_edm_noc_interface_vc1.get_worker_credits_stream_id()) ==
                    DOWNSTREAM_SENDER_NUM_BUFFERS_VC1);
            }
        }
    }

    if constexpr (NUM_ACTIVE_ERISCS > 1) {
        wait_for_other_local_erisc();
    }

    if constexpr (is_receiver_channel_serviced[0] and NUM_ACTIVE_ERISCS > 1) {
        // Two erisc mode requires us to reorder the cmd buf programming/state setting
        // because we need to reshuffle some of our cmd_buf/noc assignments around for
        // just the fabric bringup phase. These calls are also located earlier for the
        // single erisc mode
        if constexpr (!FORCE_ALL_PATHS_TO_USE_SAME_NOC) {
            uint32_t has_downstream_edm = has_downstream_edm_vc0_buffer_connection & 0x7;  // 3-bit mask
            uint32_t edm_index = 0;
            while (has_downstream_edm) {
                if (has_downstream_edm & 0x1) {
                    downstream_edm_noc_interfaces_vc0[edm_index]
                        .template setup_edm_noc_cmd_buf<
                            tt::tt_fabric::edm_to_downstream_noc,
                            tt::tt_fabric::forward_and_local_write_noc_vc>();
                }
                edm_index++;
                has_downstream_edm >>= 1;
            }
            if constexpr (enable_deadlock_avoidance) {
                if (has_downstream_edm_vc1_buffer_connection) {
                    downstream_edm_noc_interface_vc1.template setup_edm_noc_cmd_buf<
                        tt::tt_fabric::edm_to_downstream_noc,
                        tt::tt_fabric::forward_and_local_write_noc_vc>();
                }
            }
        }
    }
    std::array<uint8_t, num_eth_ports> port_direction_table;

    if constexpr (NUM_ACTIVE_ERISCS > 1) {
        wait_for_other_local_erisc();
    }
    WAYPOINT("FSCW");
    wait_for_static_connection_to_ready(
        local_sender_channel_worker_interfaces, local_sender_channel_free_slots_stream_ids);
    WAYPOINT("FSCD");

    if constexpr (NUM_ACTIVE_ERISCS > 1) {
        wait_for_other_local_erisc();
    }

    //////////////////////////////
    //////////////////////////////
    //        MAIN LOOP
    //////////////////////////////
    //////////////////////////////
    run_fabric_edm_main_loop<
        enable_packet_header_recording,
        NUM_RECEIVER_CHANNELS,
        RouterToRouterSender<DOWNSTREAM_SENDER_NUM_BUFFERS_VC0>,
        RouterToRouterSender<DOWNSTREAM_SENDER_NUM_BUFFERS_VC1>,
        RouterToRouterSender<LOCAL_RELAY_NUM_BUFFERS>>(
        local_receiver_channels,
        local_sender_channels,
        local_sender_channel_worker_interfaces,
        downstream_edm_noc_interfaces_vc0,
        downstream_edm_noc_interface_vc1,
        // pass in the relay adpator
        local_relay_interface,
        remote_receiver_channels,
        termination_signal_ptr,
        receiver_channel_0_trid_tracker,
        receiver_channel_1_trid_tracker,
        port_direction_table,
        local_sender_channel_free_slots_stream_ids);
    WAYPOINT("LPDN");

    // we force these values to a non-zero value so that if we run the fabric back to back,
    // and we can reliably probe from host that this kernel has initialized properly.
    // Sender channel 0 is always for local worker in both 1D and 2D
    *reinterpret_cast<volatile uint32_t*>(local_sender_channel_0_connection_semaphore_addr) = 99;
    *reinterpret_cast<volatile uint32_t*>(local_sender_channel_0_connection_buffer_index_addr) = 99;
    *sender0_worker_semaphore_ptr = 99;

    // make sure all the noc transactions are acked before re-init the noc counters
    teardown(termination_signal_ptr, edm_status_ptr, receiver_channel_0_trid_tracker, receiver_channel_1_trid_tracker);

    set_l1_data_cache<false>();
    WAYPOINT("DONE");
}<|MERGE_RESOLUTION|>--- conflicted
+++ resolved
@@ -1733,13 +1733,9 @@
     typename ReceiverChannelPointersT,
     typename DownstreamSenderVC0T,
     typename DownstreamSenderVC1T,
-<<<<<<< HEAD
+    typename LocalRelayInterfaceT,
     typename LocalTelemetryT>
 FORCE_INLINE bool run_receiver_channel_step_impl(
-=======
-    typename LocalRelayInterfaceT>
-FORCE_INLINE void run_receiver_channel_step_impl(
->>>>>>> 3b377cf3
     ReceiverChannelBufferT& local_receiver_channel,
     std::array<DownstreamSenderVC0T, NUM_DOWNSTREAM_SENDERS_VC0>& downstream_edm_interfaces_vc0,
     DownstreamSenderVC1T& downstream_edm_interface_vc1,
@@ -2059,15 +2055,11 @@
                 inner_loop_perf_telemetry_collector,
                 local_fabric_telemetry);
             if constexpr (!dateline_connection) {
-<<<<<<< HEAD
-                rx_progress |= run_receiver_channel_step<0, DownstreamSenderVC0T, DownstreamSenderVC1T>(
-=======
-                run_receiver_channel_step<
+                rx_progress |= run_receiver_channel_step<
                     0,
                     DownstreamSenderVC0T,
                     DownstreamSenderVC1T,
                     decltype(local_relay_interface)>(
->>>>>>> 3b377cf3
                     local_receiver_channels,
                     downstream_edm_noc_interfaces_vc0,
                     downstream_edm_noc_interface_vc1,
@@ -2080,15 +2072,11 @@
                     local_fabric_telemetry);
             }
             if constexpr (enable_deadlock_avoidance && !skip_receiver_channel_1_connection) {
-<<<<<<< HEAD
-                rx_progress |= run_receiver_channel_step<1, DownstreamSenderVC0T, DownstreamSenderVC1T>(
-=======
-                run_receiver_channel_step<
+                rx_progress |= run_receiver_channel_step<
                     1,
                     DownstreamSenderVC0T,
                     DownstreamSenderVC1T,
                     decltype(local_relay_interface)>(
->>>>>>> 3b377cf3
                     local_receiver_channels,
                     downstream_edm_noc_interfaces_vc0,
                     downstream_edm_noc_interface_vc1,
