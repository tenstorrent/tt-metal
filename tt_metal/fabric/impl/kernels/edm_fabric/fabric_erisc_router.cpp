// SPDX-FileCopyrightText: © 2025 Tenstorrent AI ULC
//
// SPDX-License-Identifier: Apache-2.0

#include "dataflow_api.h"
#include "debug/assert.h"
#include "tt_metal/hw/inc/ethernet/tunneling.h"

#include "fabric/fabric_edm_packet_header.hpp"
#include <tt-metalium/experimental/fabric/edm_fabric_counters.hpp>
#include <tt-metalium/experimental/fabric/fabric_edm_types.hpp>

#include "tt_metal/fabric/hw/inc/edm_fabric/fabric_erisc_router_ct_args.hpp"
#include "tt_metal/fabric/hw/inc/edm_fabric/edm_handshake.hpp"
#include "tt_metal/fabric/hw/inc/edm_fabric/fabric_router_adapter.hpp"
#include "tt_metal/fabric/hw/inc/edm_fabric/fabric_edm_packet_header_validate.hpp"
#include "tt_metal/fabric/hw/inc/edm_fabric/fabric_edm_packet_transmission.hpp"
#include "tt_metal/fabric/hw/inc/edm_fabric/fabric_erisc_datamover_channels.hpp"
#include "tt_metal/fabric/hw/inc/edm_fabric/edm_fabric_utils.hpp"
#include "tt_metal/fabric/hw/inc/edm_fabric/fabric_erisc_router_transaction_id_tracker.hpp"
#include "tt_metal/fabric/hw/inc/edm_fabric/fabric_stream_regs.hpp"
#include "tt_metal/fabric/hw/inc/tt_fabric_utils.h"
#include "tt_metal/fabric/hw/inc/edm_fabric/edm_fabric_tmp_utils.hpp"
#include "tt_metal/fabric/hw/inc/edm_fabric/fabric_router_flow_control.hpp"
#include "tt_metal/fabric/hw/inc/edm_fabric/edm_fabric_flow_control_helpers.hpp"
#include "tt_metal/fabric/hw/inc/edm_fabric/fabric_packet_recorder.hpp"
#include "tt_metal/fabric/hw/inc/edm_fabric/telemetry/fabric_bandwidth_telemetry.hpp"
#include "tt_metal/fabric/hw/inc/edm_fabric/telemetry/fabric_code_profiling.hpp"
#include "tt_metal/fabric/hw/inc/edm_fabric/fabric_channel_traits.hpp"
#include "tt_metal/fabric/hw/inc/edm_fabric/router_data_cache.hpp"

#include "noc_overlay_parameters.h"
#include "tt_metal/hw/inc/utils/utils.h"
#include "tt_metal/fabric/hw/inc/edm_fabric/fabric_txq_setup.h"
#include "hostdevcommon/fabric_common.h"
#include "fabric_telemetry_msgs.h"
#ifdef FABRIC_2D
#include "tt_metal/fabric/hw/inc/edm_fabric/fabric_edge_node_router.hpp"
#endif

#include <array>
#include <cstddef>
#include <cstdint>
#include <type_traits>

using namespace tt::tt_fabric;

/*

The fabric Erisc Data Mover (EDM) is a component that can be used to build *very* simple linear topology fabrics.
One of these EDMs can be instantiated on each ethernet link. It is built from 3 "channels" (though the definition
of channel here is a little loose since two of the 3 will merge traffic, so this setup could be interpreted as a
two channel setup.). This EDM implements packet based packets only - concepts like sockets are not supported.

## EDM Structure

There are two sender channels and one receiver channel. "Sender" and "receiver" are relative to the Ethernet link,
not the chip. Sender sends over the link and receiver receives from the link.

Each sender channel serves a different purpose:
- Sender channel 0 : Accepts packets from a workers on the local chip
- Sender channel 1: accepts packets from an upstream EDM (i.e. an upstream
  EDM receiver channel on the same chip but different core)

The receiver channel accepts packets from the Ethernet link and can do one (or both) of:
- Write the packet to local chip if it is the intended destination (unicast or mcast)
- Forward the packet to the next chip in the line if:
  - Unicast and not the target chip
  - Multicast and this chip is in the multicast target range

Sender channels will merge traffic into the remote EDM's receiver channel.

Below is a diagram that shows how EDMs can be connected over an ethernet link. In this case, the two
EDM kernels are run on separate, but connected ethernet link cores.

 ┌───────────────────────┐           ┌───────────────────────┐
 │    Sender Channel 0   │           │    Receiver Channel   │
 │   ┌────────────────┐  │           │   ┌────────────────┐  │
 │   │                ┼──┼───┬───────┼───►                │  │
 │   │                │  │   │       │   │                │  │
 │   └────────────────┘  │   │       │   └────────────────┘  │
 │    Sender Channel 1   │   │       │    Sender Channel 1   │
 │   ┌────────────────┐  │   │       │   ┌────────────────┐  │
 │   │                ┼──┼───┘       │   │                │  │
 │   │                │  │         ┌─┼───┼                │  │
 │   └────────────────┘  │         │ │   └────────────────┘  │
 │    Receiver Channel   │         │ │    Sender Channel 0   │
 │   ┌────────────────┐  │         │ │   ┌────────────────┐  │
 │   │                │  │         │ │   │                │  │
 │   │                ◄──┼─────────┴─┼───┼                │  │
 │   └────────────────┘  │           │   └────────────────┘  │
 │                       │           │                       │
 │                       │           │                       │
 └───────────────────────┘           └───────────────────────┘


## Building a "Fabric"

At present, only linear topologies are supported, and one per ethernet link along that given line.
Below shows the intended connectivity of EDMs across chips in a hypothetical 3-chip fabric. For longer
lines, the pattern would be extended.

           CHIP 0                              CHIP 1                             CHIP 2
     ┌─────────────────┐                ┌─────────────────┐                ┌─────────────────┐
     │                 │                │                 │                │                 │
┌────┴─────┐ ▲   ┌─────┴────┐      ┌────┴─────┐ ▲   ┌─────┴────┐      ┌────┴─────┐ ▲   ┌─────┴────┐
│   EDM    │ │   │   EDM    │      │   EDM    │ │   │   EDM    │      │   EDM    │ │   │   EDM    │
│ ┌──────┐ │ │   │ ┌──────┐ │      │ ┌──────┐ │ │   │ ┌──────┐ │      │ ┌──────┐ │ │   │ ┌──────┐ │
│ │ Rx   ┼─┼─┴───┼─► S1   ┼─┼─┬────┼─► Rx   ┼─┼─┴───┼─► S1   ┼─┼┬─────┼─► Rx   ┼─┼─┘   | | S1   │ │
│ └──────┘ │     │ └──────┘ │ │    │ └──────┘ │     │ └──────┘ ││     │ └──────┘ │     │ └──────┘ │
│ ┌──────┐ │     │ ┌──────┐ │ │    │ ┌──────┐ │     │ ┌──────┐ ││     │ ┌──────┐ │     │ ┌──────┐ │
│ │ S0   ◄─┼──┬──┼─► S0   ┼─┼─┘   ┌┼─┼ S0   ◄─┼──┬──┼─► S0   ┼─┼┘    ┌┼─┼ S0   ◄─┼──┬──┼─► S0   │ │
│ └──────┘ │  │  │ └──────┘ │     ││ └──────┘ │  │  │ └──────┘ │     ││ └──────┘ │  │  │ └──────┘ │
│ ┌──────┐ │  │  │ ┌──────┐ │     ││ ┌──────┐ │  │  │ ┌──────┐ │     ││ ┌──────┐ │  │  │ ┌──────┐ │
│ │ S1   | |  │ ┌┼─┼ Rx   ◄─┼─────┴┼─┼ S1   ◄─┼─┐│ ┌┼─┼ Rx   ◄─┼─────┴┼─┼ S1   ◄─┼─┐│ ┌┼─┼ Rx   │ │
│ └──────┘ │  | |│ └──────┘ │      │ └──────┘ │ └┼─┤│ └──────┘ │      │ └──────┘ │ └┼─┤│ └──────┘ │
└────┬─────┘  │ │└─────┬────┘      └────┬─────┘  │ │└─────┬────┘      └────┬─────┘  │ │└─────┬────┘
     │          ▼      │                │          ▼      │                │          ▼      │
     └─────────────────┘                └─────────────────┘                └─────────────────┘


## Connecting Workers to Channels

As mentioned, only one worker can push to a given EDM sender channel at a time. In order to send to an EDM
sender channel, the worker must establish a connection. The connection protocol is as follows and is started
by the worker (the EDM is a subordinate in this protocol).

*NOTE*: If multiple workers try to connect to the same EDM sender channel at the same time, the behavior is undefined.
*NOTE*: Additionally, if a worker pushes packets to a channel it isn't connected to, behaviour is undefined.
*NOTE*: Undefined == likely hang

The `EdmToEdmSender` from `edm_fabric_worker_adapters.hpp`
provides an implementation of the connection protocol. `EdmToEdmSender` also acts as a wrapper around that
protocol so workers can simply call `open()` to execute the connection protocol without having to manually reimplement
for each kernel.

### Protocol
Worker:
- Read from EDM sender channel buffer_index address
  - Required so that the worker knows where to write its first packet (since the channel may already contain packets
from a previous connection)
- Write worker core X/Y (NOC 0 based)
- Write worker flow control semaphore L1 address

EDM Sender Channel:
- Check local connection valid semaphore for new established connection
  - When the connection semaphore indicates an active connection, the channel assumes all other relevant fields were
    correctly populated by the worker:
    - Worker core_x (on NOC 0)
    - Worker core_y (on NOC 0)
    - Worker flow control semaphore L1 address


## Tearing Down Connections

Every worker is required to explicitly teardown its connection with the EDM before terminating. To do this, the worker
must simply write a `0` to the EDM sender channel's connection semaphore address. As long as the worker has sent all
of its packets to the EDM before this, then the EDM will guarantee to forward the messages correctly.

At this point, it is safe for another kernel to establish a connection.

## Packet Structure

Workers are responsible for populating packet headers before sending to the EDM. The packet header structure is defined
in `fabric_edm_packet_header.hpp`.

## Channel structure

Each EDM channel is built from one or more buffers. Each buffer is the same size and can hold at most one packet.
Neighbouring packets occupy nehighouring buffers - with the exception of the last buffer index. The next packet after a
write into the last buffer index will wrap around to the first buffer index. Even if packets do not occupy the full
buffer, subsequent packets will always be written into the next logical buffer. A gap will exist in memory but the EDM
will not send that padded data (unless it is more performant - which is possible in some special cases)

 Example channel with 8 buffers
┌───────┬───────┬───────┬───────┬───────┬───────┬───────┬───────┐
│       │       │       │       │       │       │       │       │
│       │       │       │       │       │       │       │       │
└───────┴───────┴───────┴───────┴───────┴───────┴───────┴───────┘
 buf 0   buf 1   buf 2   buf 3   buf 4   buf 5   buf 6   buf 7


Here we have an example of a channel with 4 buffers, filled with some number of packets. Each packet is a different
size. Packets 0, 2, and 3 are smaller than the full buffer size, while packet 1 is the full buffer size.

┌───────────────┬───────────────┬───────────────┬───────────────┐
│H|Payload| / / │H|Payload      │H|Pyld| / / / /│H|Payload  |/ /│
│ |       |/ / /│ |             │ |    |/ / / / │ |         | / │
└───────────────┴───────────────┴───────────────┴───────────────┘
  buf 0           buf 1           buf 2           buf 3




## Sending Packets
Sending a packet is done as follows:

1) Worker waits for flow control semaphore increment from EDM sender channel
  - Indicates there is space at the next buffer index for a packet
2) Worker performs a noc write of its packet to the EDM sender channel at the buffer index

*NOTE*: !!!ALL PACKETS MUST CONTAIN DESTINATION NOC X/Y AS NOC 0 COORDINATES, REGARDLESS OF THE `noc_index` OF THE
SENDER!!!


## EDM <-> EDM Channel Flow Control
The flow control protocol between EDM channels is built on a rd/wr ptr based protocol where pointers are
to buffer slots within the channel (as opposed so something else like byte or word offset). Ptrs are
free to advance independently from each other as long as there is no overflow or underflow.

The flow control is implemented through the use of several stream registers: one per conceptual pointer being tracked.
In total there are 5 such counters:
1) to receiver channel packets sent
  - Incremented by sender (via eth_reg_write) by the number of buffer slots written. In practice, this means it is
    incremented once per packet
2) to sender 0 packets acked
  - Incremented by receiver for every new packet from channel 0 that it sees
3) to sender 1 packets acked
  - Incremented by receiver for every new packet from channel 1 that it sees
4) to sender 0 packets completed
  - Incremented by receiver for every packet from channel 0 that it completes processing for
5) to sender 1 packets completed
  - Incremented by receiver for every packet from channel 1 that it completes processing for

See calls to `increment_local_update_ptr_val`, `remote_update_ptr_val`, `init_ptr_val` for more on implementation.

### Sender Channel Flow Control
Both sender channels share the same flow control view into the receiver channel. This is because both channels
write to the same receiver channel.
* wrptr:
  * points to next buffer slot to write to into the remote (over Ethernet) receiver channel.
  * leads other pointers
  * writer updates for every new packet
  * `has_data_to_send(): local_wrptr != remote_sender_wrptr`
* ackptr
  * trails `wrptr`
  * advances as the channel receives acknowledgements from the receiver
    * as this advances, the sender channel can notify the upstream worker of additional space in sender channel buffer
* completion_ptr:
  * trails `local_wrptr`
  * "rdptr" from remote sender's perspective
  * advances as packets completed by receiver
    * as this advances, the sender channel can write additional packets to the receiver at this slot

### Receiver Channel Flow Control
* ackptr/rdptr:
  * leads all pointers
  * indicates the next buffer slot we expect data to arrive (from remote sender) at
    * advances as packets are received (and acked)
  * make sure not to overlap completion pointer
* wr_sent_ptr:
  * trails `ackptr`
  * indicates the buffer slot currently being processed, written out
    * advances after all forwding writes (to noc or downstream EDM) are initiated
* wr_flush_ptr:
  * trails `wr_sent_ptr`
  * advances as writes are flushed
* completion_ptr:
  * trails `wr_flush_ptr`
  * indicates the next receiver buffer slot in the receiver channel to send completion acks for
*/

////////////////////////////////////////////////
// Data structures, types, enums, and constants
////////////////////////////////////////////////

template <typename HEADER_TYPE, uint8_t NUM_BUFFERS>
using SenderEthChannel = StaticSizedSenderEthChannel<HEADER_TYPE, NUM_BUFFERS>;

static constexpr bool PERF_TELEMETRY_DISABLED = perf_telemetry_mode == PerfTelemetryRecorderType::NONE;
static constexpr bool PERF_TELEMETRY_LOW_RESOLUTION_BANDWIDTH =
    perf_telemetry_mode == PerfTelemetryRecorderType::LOW_RESOLUTION_BANDWIDTH;
using PerfTelemetryRecorder = std::conditional_t<
    PERF_TELEMETRY_LOW_RESOLUTION_BANDWIDTH,
    LowResolutionBandwidthTelemetry,
    std::conditional_t<PERF_TELEMETRY_DISABLED, bool, std::nullptr_t>>;

// Currently, we enable elastic channels in an all-or-nothing manner for router -> router
// connections.

constexpr bool ANY_SENDER_CHANNELS_ARE_ELASTIC() {
    for (size_t i = 0; i < NUM_SENDER_CHANNELS; i++) {
        if (IS_ELASTIC_SENDER_CHANNEL[i]) {
            return true;
        }
    }
    return false;
}

constexpr bool PERSISTENT_SENDER_CHANNELS_ARE_ELASTIC = ANY_SENDER_CHANNELS_ARE_ELASTIC();

// Stubbed out the elastic channel writer adapter until elastic channels implemented
// Issue: https://github.com/tenstorrent/tt-metal/issues/26311
template <uint8_t SLOTS_PER_CHUNK, uint16_t CHUNK_SIZE_BYTES>
struct RouterElasticChannelWriterAdapter {};

template <uint8_t SENDER_NUM_BUFFERS>
using RouterToRouterSender = std::conditional_t<
    PERSISTENT_SENDER_CHANNELS_ARE_ELASTIC,
    tt::tt_fabric::RouterElasticChannelWriterAdapter<CHUNK_N_PKTS, channel_buffer_size>,
    tt::tt_fabric::EdmToEdmSender<SENDER_NUM_BUFFERS>>;

constexpr bool is_spine_direction(eth_chan_directions direction) {
    return direction == eth_chan_directions::NORTH || direction == eth_chan_directions::SOUTH;
}

static constexpr std::array<uint32_t, MAX_NUM_SENDER_CHANNELS> sender_channel_free_slots_stream_ids = {
    sender_channel_0_free_slots_stream_id,
    sender_channel_1_free_slots_stream_id,
    sender_channel_2_free_slots_stream_id,
    sender_channel_3_free_slots_stream_id,
    sender_channel_4_free_slots_stream_id,
    sender_channel_5_free_slots_stream_id,
    sender_channel_6_free_slots_stream_id,
    sender_channel_7_free_slots_stream_id};
static_assert(sender_channel_free_slots_stream_ids[0] == 21);
static_assert(sender_channel_free_slots_stream_ids[1] == 22);
static_assert(sender_channel_free_slots_stream_ids[2] == 23);
static_assert(sender_channel_free_slots_stream_ids[3] == 24);
static_assert(sender_channel_free_slots_stream_ids[4] == 25);
static_assert(sender_channel_free_slots_stream_ids[5] == 26);
static_assert(sender_channel_free_slots_stream_ids[6] == 27);
static_assert(sender_channel_free_slots_stream_ids[7] == 28);

// For 2D fabric: maps compact index to downstream direction for each my_direction
// For 1D fabric: only 1 downstream direction per router (EAST forwards to WEST in 1D linear topology)
#if defined(FABRIC_2D)
constexpr uint32_t edm_index_to_edm_direction[eth_chan_directions::COUNT][NUM_DOWNSTREAM_SENDERS_VC0] = {
    {eth_chan_directions::WEST, eth_chan_directions::NORTH, eth_chan_directions::SOUTH},  // EAST router
    {eth_chan_directions::EAST, eth_chan_directions::NORTH, eth_chan_directions::SOUTH},  // WEST router
    {eth_chan_directions::EAST, eth_chan_directions::WEST, eth_chan_directions::SOUTH},   // NORTH router
    {eth_chan_directions::EAST, eth_chan_directions::WEST, eth_chan_directions::NORTH},   // SOUTH router
};

// sender_channel_free_slots_stream_ids[] mapping:
//   [0] → Local worker (always uses sender channel 0 on the outgoing router).
//   [1–3] → Sender channels 1–3 on the outgoing router, corresponding to
//           inbound traffic from neighboring routers.
//
// The mapping is relative to the outgoing router's direction:
//
//   • East-outbound router:
//         sender channel 1 (idx 0) ← West inbound
//         sender channel 2 (idx 1) ← North inbound
//         sender channel 3 (idx 2) ← South inbound
//
//   • West-outbound router:
//         sender channel 1 (idx 0) ← East inbound
//         sender channel 2 (idx 1) ← North inbound
//         sender channel 3 (idx 2) ← South inbound
//
//   • North-outbound router:
//         sender channel 1 (idx 0) ← East inbound
//         sender channel 2 (idx 1) ← West inbound
//         sender channel 3 (idx 2) ← South inbound
//
//   • South-outbound router:
//         sender channel 1 (idx 0) ← East inbound
//         sender channel 2 (idx 1) ← West inbound
//         sender channel 3 (idx 2) ← North inbound
constexpr uint32_t get_vc0_downstream_sender_channel_free_slots_stream_id(uint32_t compact_index) {
    auto ds_edm_direction = edm_index_to_edm_direction[my_direction][compact_index];
    if (my_direction > ds_edm_direction) {
        // downstream sender channel = my_direction
        // stream id = sender_channel_free_slots_stream_ids[downstream sender channel]
        return sender_channel_free_slots_stream_ids[my_direction];
    } else {
        // downstream sender channel = my_direction + 1
        // stream id = sender_channel_free_slots_stream_ids[downstream sender channel]
        return sender_channel_free_slots_stream_ids[(1 + my_direction)];
    }
}

// VC1 downstream sender channel mapping (for inter-mesh routing)
// Compact indices 0, 1, 2 map to sender channels 4, 5, 6 (VC1 channels)
// Direction rules are identical to VC0, but offset by 3 to skip VC0's channels 1-3
//
// VC1 sender channel mapping:
//   [4] → VC1 channel 0 (compact index varies by direction)
//   [5] → VC1 channel 1 (compact index varies by direction)
//   [6] → VC1 channel 2 (compact index varies by direction)
constexpr uint32_t get_vc1_downstream_sender_channel_free_slots_stream_id(uint32_t compact_index) {
    auto ds_edm_direction = edm_index_to_edm_direction[my_direction][compact_index];
    if (my_direction > ds_edm_direction) {
        // downstream sender channel = 3 + my_direction (maps to channels 4-6)
        // stream id = sender_channel_free_slots_stream_ids[downstream sender channel]
        return sender_channel_free_slots_stream_ids[3 + my_direction];
    } else {
        // downstream sender channel = 4 + my_direction (maps to channels 4-6)
        // stream id = sender_channel_free_slots_stream_ids[downstream sender channel]
        return sender_channel_free_slots_stream_ids[4 + my_direction];
    }
}
#endif

FORCE_INLINE constexpr eth_chan_directions map_compact_index_to_direction(size_t compact_index) {
#if defined(FABRIC_2D)
    return static_cast<eth_chan_directions>(edm_index_to_edm_direction[my_direction][compact_index]);
#else
    return static_cast<eth_chan_directions>(compact_index);
#endif
}

// Determine which sender channels are "turn" channels (i.e., north/south for east/west routers)
// Channel 0 is always for local workers, so it's never a turn channel
// For 2D fabric, channels 1-3 correspond to compact indices 0-2, which map to actual directions
constexpr auto get_sender_channel_turn_statuses() -> std::array<bool, MAX_NUM_SENDER_CHANNELS_VC0> {
    std::array<bool, MAX_NUM_SENDER_CHANNELS_VC0> turn_statuses = {};  // Initialize to false

    // Channel 0 is always for local workers, never a turn channel
    // Only non-spine routers (EAST/WEST) have turn channels
    if constexpr (!is_spine_direction(static_cast<eth_chan_directions>(my_direction))) {
        // Check each sender channel (1-3) to see if it goes to a spine direction (NORTH/SOUTH)
        // Sender channel i (for i=1,2,3) corresponds to compact index (i-1)
        for (size_t sender_channel = 1; sender_channel < MAX_NUM_SENDER_CHANNELS_VC0; sender_channel++) {
            size_t compact_index = sender_channel - 1;
            eth_chan_directions actual_direction = map_compact_index_to_direction(compact_index);
            turn_statuses[sender_channel] = is_spine_direction(actual_direction);
        }
    }

    return turn_statuses;
}

// Map downstream direction to compact array index [0-2], excluding my_direction
// This function assumes 2D fabric where routers don't forward to themselves
// Examples:
// - EAST router (my_direction=0): WEST(1)→0, NORTH(2)→1, SOUTH(3)→2
// - WEST router (my_direction=1): EAST(0)→0, NORTH(2)→1, SOUTH(3)→2
// - NORTH router (my_direction=2): EAST(0)→0, WEST(1)→1, SOUTH(3)→2
// - SOUTH router (my_direction=3): EAST(0)→0, WEST(1)→1, NORTH(2)→2
constexpr size_t direction_to_compact_index_map[eth_chan_directions::COUNT][eth_chan_directions::COUNT] = {
    {0, 0, 1, 2},  // EAST router -> WEST, NORTH, SOUTH
    {0, 0, 1, 2},  // WEST router -> EAST, NORTH, SOUTH
    {0, 1, 0, 2},  // NORTH router -> EAST, WEST, SOUTH
    {0, 1, 2, 0},  // SOUTH router -> EAST, WEST, NORTH
};

template <eth_chan_directions downstream_direction>
FORCE_INLINE constexpr size_t map_downstream_direction_to_compact_index() {
    return direction_to_compact_index_map[my_direction][downstream_direction];
}

FORCE_INLINE constexpr size_t map_downstream_direction_to_compact_index(eth_chan_directions downstream_direction) {
    return direction_to_compact_index_map[my_direction][downstream_direction];
}

static constexpr std::array<bool, MAX_NUM_SENDER_CHANNELS_VC0> sender_channels_turn_status =
    get_sender_channel_turn_statuses();

static constexpr std::array<uint32_t, NUM_ROUTER_CARDINAL_DIRECTIONS> vc_0_free_slots_stream_ids = {
    vc_0_free_slots_from_downstream_edge_1_stream_id,
    vc_0_free_slots_from_downstream_edge_2_stream_id,
    vc_0_free_slots_from_downstream_edge_3_stream_id,
    0};

static constexpr std::array<uint32_t, NUM_ROUTER_CARDINAL_DIRECTIONS> vc_1_free_slots_stream_ids = {
    vc_1_free_slots_from_downstream_edge_1_stream_id,
    vc_1_free_slots_from_downstream_edge_2_stream_id,
    vc_1_free_slots_from_downstream_edge_3_stream_id,
    0};

enum PacketLocalForwardType : uint8_t {
    PACKET_FORWARD_INVALID = 0x0,
    PACKET_FORWARD_LOCAL_ONLY = 0x1,
    PACKET_FORWARD_REMOTE_ONLY = 0x2,
    PACKET_FORWARD_LOCAL_AND_REMOTE = 0x3
};

// tracks if the main loop made any progress. If many loop iterations were completed without
// did_something=true (i.e. no progress was made), then we allow for context switch in case
// the link is down
bool did_something;

/////////////////////////////////////////////
//   SENDER SIDE HELPERS
/////////////////////////////////////////////

// Add helper function
template <uint8_t SENDER_CHANNEL_INDEX>
FORCE_INLINE void update_packet_header_before_eth_send(volatile tt_l1_ptr PACKET_HEADER_TYPE* packet_header) {
#if defined(FABRIC_2D)
    constexpr bool IS_FORWARDED_TRAFFIC_FROM_ROUTER = SENDER_CHANNEL_INDEX != 0;
    // For VC1 sender channels, we need to adjust the index to map the channel index back to corresponding VC0 channel
    // index for turn status checking.
    constexpr bool IS_TURN = SENDER_CHANNEL_INDEX < MAX_NUM_SENDER_CHANNELS_VC0
                                 ? sender_channels_turn_status[SENDER_CHANNEL_INDEX]
                                 : sender_channels_turn_status[SENDER_CHANNEL_INDEX - MAX_NUM_SENDER_CHANNELS_VC0 + 1];
    static_assert(
        my_direction == eth_chan_directions::EAST || my_direction == eth_chan_directions::WEST ||
        my_direction == eth_chan_directions::NORTH || my_direction == eth_chan_directions::SOUTH);
    static_assert(
        is_spine_direction(eth_chan_directions::NORTH) || is_spine_direction(eth_chan_directions::SOUTH),
        "Only spine direction of NORTH and SOUTH is supported with this code. If additional spine directions are being "
        "added, please update the code below to support them.");
    if constexpr (IS_FORWARDED_TRAFFIC_FROM_ROUTER) {
        ROUTING_FIELDS_TYPE cached_routing_fields;
        cached_routing_fields.value = packet_header->routing_fields.value;

        if constexpr (IS_TURN) {
            if constexpr (my_direction == eth_chan_directions::EAST) {
                cached_routing_fields.hop_index = cached_routing_fields.branch_east_offset;
            } else {
                cached_routing_fields.hop_index = cached_routing_fields.branch_west_offset;
            }
        } else {
            cached_routing_fields.value = cached_routing_fields.value + 1;
        }
        packet_header->routing_fields.value = cached_routing_fields.value;
    }
#endif
}

template <
    uint8_t sender_channel_index,
    uint8_t to_receiver_pkts_sent_id,
    bool SKIP_CONNECTION_LIVENESS_CHECK,
    typename SenderChannelT,
    typename WorkerInterfaceT,
    typename ReceiverPointersT,
    typename ReceiverChannelT>
FORCE_INLINE void send_next_data(
    SenderChannelT& sender_buffer_channel,
    WorkerInterfaceT& sender_worker_interface,
    ReceiverPointersT& outbound_to_receiver_channel_pointers,
    ReceiverChannelT& receiver_buffer_channel,
    PerfTelemetryRecorder& perf_telemetry_recorder) {
    auto& remote_receiver_buffer_index = outbound_to_receiver_channel_pointers.remote_receiver_buffer_index;
    auto& remote_receiver_num_free_slots = outbound_to_receiver_channel_pointers.num_free_slots;

    uint32_t src_addr = sender_buffer_channel.get_cached_next_buffer_slot_addr();

    volatile auto* pkt_header = reinterpret_cast<volatile PACKET_HEADER_TYPE*>(src_addr);
    size_t payload_size_bytes = pkt_header->get_payload_size_including_header();
    auto dest_addr = receiver_buffer_channel.get_cached_next_buffer_slot_addr();
    if constexpr (!skip_src_ch_id_update) {
        pkt_header->src_ch_id = sender_channel_index;
    }

    if constexpr (ETH_TXQ_SPIN_WAIT_SEND_NEXT_DATA) {
        while (internal_::eth_txq_is_busy(sender_txq_id)) {
        };
    }
    internal_::eth_send_packet_bytes_unsafe(sender_txq_id, src_addr, dest_addr, payload_size_bytes);

    // Note: We can only advance to the next buffer index if we have fully completed the send (both the payload and sync
    // messages)
    sender_worker_interface.template update_write_counter_for_send<SKIP_CONNECTION_LIVENESS_CHECK>();

    // Advance receiver buffer pointers
    outbound_to_receiver_channel_pointers.advance_remote_receiver_buffer_index();
    receiver_buffer_channel.set_cached_next_buffer_slot_addr(
        receiver_buffer_channel.get_buffer_address(remote_receiver_buffer_index));
    sender_buffer_channel.advance_to_next_cached_buffer_slot_addr();
    remote_receiver_num_free_slots--;
    // update the remote reg
    static constexpr uint32_t packets_to_forward = 1;

    record_packet_send(perf_telemetry_recorder, sender_channel_index, payload_size_bytes);

    while (internal_::eth_txq_is_busy(sender_txq_id)) {
    };
    remote_update_ptr_val<to_receiver_pkts_sent_id, sender_txq_id>(packets_to_forward);
}

/////////////////////////////////////////////
//   RECEIVER SIDE HELPERS
/////////////////////////////////////////////


template <typename DownstreamSenderT>
FORCE_INLINE bool can_forward_packet_completely(
    ROUTING_FIELDS_TYPE cached_routing_fields, DownstreamSenderT& downstream_edm_interface) {
    // We always check if it is the terminal mcast packet value. We can do this because all unicast packets have the
    // mcast terminal value masked in to the routing field. This simplifies the check here to a single compare.
    bool deliver_locally_only;
    if constexpr (std::is_same_v<ROUTING_FIELDS_TYPE, tt::tt_fabric::RoutingFields>) {
        deliver_locally_only = cached_routing_fields.value == tt::tt_fabric::RoutingFields::LAST_MCAST_VAL;
    } else if constexpr (std::is_same_v<ROUTING_FIELDS_TYPE, tt::tt_fabric::LowLatencyRoutingFields>) {
        deliver_locally_only = (cached_routing_fields.value & tt::tt_fabric::LowLatencyRoutingFields::FIELD_MASK) ==
                               tt::tt_fabric::LowLatencyRoutingFields::WRITE_ONLY;
    }
    return deliver_locally_only || downstream_edm_interface.template edm_has_space_for_packet<ENABLE_RISC_CPU_DATA_CACHE>();
}

template <eth_chan_directions downstream_direction>
FORCE_INLINE constexpr size_t get_downstream_edm_interface_index() {
    // Map downstream direction to compact array index (excluding router's own direction)
    size_t downstream_edm_interface_index = map_downstream_direction_to_compact_index<downstream_direction>();

    return downstream_edm_interface_index;
}

FORCE_INLINE constexpr size_t get_downstream_edm_interface_index(eth_chan_directions downstream_direction) {
    // Map downstream direction to compact array index (excluding router's own direction)
    return map_downstream_direction_to_compact_index(downstream_direction);
}

template <typename DownstreamSenderVC0T, eth_chan_directions DIRECTION>
FORCE_INLINE bool check_downstream_has_space(
    std::array<DownstreamSenderVC0T, NUM_DOWNSTREAM_SENDERS_VC0>& downstream_edm_interfaces_vc0) {
    if constexpr (DIRECTION == my_direction) {
        return true;
    } else {
        constexpr auto edm_index = get_downstream_edm_interface_index(DIRECTION);
        return downstream_edm_interfaces_vc0[edm_index].template edm_has_space_for_packet<ENABLE_RISC_CPU_DATA_CACHE>();
    }
}

template <typename DownstreamSenderVC0T, typename LocalRelayInterfaceT, eth_chan_directions DIRECTION>
FORCE_INLINE bool check_downstream_has_space(
    std::array<DownstreamSenderVC0T, NUM_DOWNSTREAM_SENDERS_VC0>& downstream_edm_interfaces_vc0,
    LocalRelayInterfaceT& local_relay_interface) {
    if constexpr (DIRECTION == my_direction) {
        if constexpr (udm_mode) {
            return local_relay_interface.template edm_has_space_for_packet<ENABLE_RISC_CPU_DATA_CACHE>();
        } else {
            return true;
        }
    } else {
        constexpr auto edm_index = get_downstream_edm_interface_index<DIRECTION>();
        return downstream_edm_interfaces_vc0[edm_index].template edm_has_space_for_packet<ENABLE_RISC_CPU_DATA_CACHE>();
    }
}

template <typename DownstreamSenderVC0T, typename LocalRelayInterfaceT, eth_chan_directions... DIRECTIONS>
FORCE_INLINE bool downstreams_have_space(
    std::array<DownstreamSenderVC0T, NUM_DOWNSTREAM_SENDERS_VC0>& downstream_edm_interfaces_vc0,
    LocalRelayInterfaceT& local_relay_interface) {
    return (
        ... && check_downstream_has_space<DownstreamSenderVC0T, LocalRelayInterfaceT, DIRECTIONS>(
                   downstream_edm_interfaces_vc0, local_relay_interface));
}

#ifdef FABRIC_2D
template <typename DownstreamSenderVC0T, typename LocalRelayInterfaceT>
FORCE_INLINE __attribute__((optimize("jump-tables"))) bool can_forward_packet_completely(
    uint32_t hop_cmd,
    std::array<DownstreamSenderVC0T, NUM_DOWNSTREAM_SENDERS_VC0>& downstream_edm_interfaces_vc0,
    LocalRelayInterfaceT& local_relay_interface) {
    bool ret_val = false;

    using eth_chan_directions::EAST;
    using eth_chan_directions::NORTH;
    using eth_chan_directions::SOUTH;
    using eth_chan_directions::WEST;

    switch (hop_cmd) {
        case LowLatencyMeshRoutingFields::NOOP: break;
        case LowLatencyMeshRoutingFields::FORWARD_EAST:
            ret_val = downstreams_have_space<DownstreamSenderVC0T, LocalRelayInterfaceT, EAST>(
                downstream_edm_interfaces_vc0, local_relay_interface);
            break;
        case LowLatencyMeshRoutingFields::FORWARD_WEST:
            ret_val = downstreams_have_space<DownstreamSenderVC0T, LocalRelayInterfaceT, WEST>(
                downstream_edm_interfaces_vc0, local_relay_interface);
            break;
        case LowLatencyMeshRoutingFields::WRITE_AND_FORWARD_EW:
            // Line Mcast East<->West
            ret_val = downstreams_have_space<DownstreamSenderVC0T, LocalRelayInterfaceT, EAST, WEST>(
                downstream_edm_interfaces_vc0, local_relay_interface);
            break;
        case LowLatencyMeshRoutingFields::FORWARD_NORTH:
            ret_val = downstreams_have_space<DownstreamSenderVC0T, LocalRelayInterfaceT, NORTH>(
                downstream_edm_interfaces_vc0, local_relay_interface);
            break;
        case LowLatencyMeshRoutingFields::FORWARD_SOUTH:
            ret_val = downstreams_have_space<DownstreamSenderVC0T, LocalRelayInterfaceT, SOUTH>(
                downstream_edm_interfaces_vc0, local_relay_interface);
            break;
        case LowLatencyMeshRoutingFields::WRITE_AND_FORWARD_NS:
            // Line Mcast North<->South
            ret_val = downstreams_have_space<DownstreamSenderVC0T, LocalRelayInterfaceT, NORTH, SOUTH>(
                downstream_edm_interfaces_vc0, local_relay_interface);
            break;
        case LowLatencyMeshRoutingFields::WRITE_AND_FORWARD_NSEW:
            // 2D Mcast Trunk: North<->South
            // 2D Mcast Branch: East and West
            ret_val = downstreams_have_space<DownstreamSenderVC0T, LocalRelayInterfaceT, EAST, WEST, NORTH, SOUTH>(
                downstream_edm_interfaces_vc0, local_relay_interface);
            break;
        case LowLatencyMeshRoutingFields::WRITE_AND_FORWARD_NSE:
            // 2D Mcast Trunk: North<->South
            // 2D Mcast Branch: East
            ret_val = downstreams_have_space<DownstreamSenderVC0T, LocalRelayInterfaceT, EAST, NORTH, SOUTH>(
                downstream_edm_interfaces_vc0, local_relay_interface);
            break;
        case LowLatencyMeshRoutingFields::WRITE_AND_FORWARD_NSW:
            // 2D Mcast Trunk: North<->South
            // 2D Mcast Branch: West
            ret_val = downstreams_have_space<DownstreamSenderVC0T, LocalRelayInterfaceT, WEST, NORTH, SOUTH>(
                downstream_edm_interfaces_vc0, local_relay_interface);
            break;
        case LowLatencyMeshRoutingFields::WRITE_AND_FORWARD_SEW:
            // 2D Mcast Trunk: Last hop North
            // 2D Mcast Branch: East and West
            ret_val = downstreams_have_space<DownstreamSenderVC0T, LocalRelayInterfaceT, EAST, WEST, SOUTH>(
                downstream_edm_interfaces_vc0, local_relay_interface);
            break;
        case LowLatencyMeshRoutingFields::WRITE_AND_FORWARD_NEW:
            // 2D Mcast Trunk: Last hop South
            // 2D Mcast Branch: East and West
            ret_val = downstreams_have_space<DownstreamSenderVC0T, LocalRelayInterfaceT, EAST, WEST, NORTH>(
                downstream_edm_interfaces_vc0, local_relay_interface);
            break;
        case LowLatencyMeshRoutingFields::WRITE_AND_FORWARD_SE:
            // 2D Mcast Trunk: Last hop North
            // 2D Mcast Branch: East
            ret_val = downstreams_have_space<DownstreamSenderVC0T, LocalRelayInterfaceT, EAST, SOUTH>(
                downstream_edm_interfaces_vc0, local_relay_interface);
            break;
        case LowLatencyMeshRoutingFields::WRITE_AND_FORWARD_SW:
            // 2D Mcast Trunk: Last hop North
            // 2D Mcast Branch: West
            ret_val = downstreams_have_space<DownstreamSenderVC0T, LocalRelayInterfaceT, WEST, SOUTH>(
                downstream_edm_interfaces_vc0, local_relay_interface);
            break;
        case LowLatencyMeshRoutingFields::WRITE_AND_FORWARD_NE:
            // 2D Mcast Trunk: Last hop South
            // 2D Mcast Branch: East
            ret_val = downstreams_have_space<DownstreamSenderVC0T, LocalRelayInterfaceT, EAST, NORTH>(
                downstream_edm_interfaces_vc0, local_relay_interface);
            break;
        case LowLatencyMeshRoutingFields::WRITE_AND_FORWARD_NW:
            // 2D Mcast Trunk: Last hop South
            // 2D Mcast Branch: West
            ret_val = downstreams_have_space<DownstreamSenderVC0T, LocalRelayInterfaceT, WEST, NORTH>(
                downstream_edm_interfaces_vc0, local_relay_interface);
            break;
        default: __builtin_unreachable();
    }
    return ret_val;
}

#else

// !!!WARNING!!! - MAKE SURE CONSUMER HAS SPACE BEFORE CALLING
template <uint8_t rx_channel_id, typename DownstreamSenderT>
FORCE_INLINE void receiver_forward_packet(
    // TODO: have a separate cached copy of the packet header to save some additional L1 loads
    tt_l1_ptr PACKET_HEADER_TYPE* packet_start,
    ROUTING_FIELDS_TYPE cached_routing_fields,
    DownstreamSenderT& downstream_edm_interface,
    uint8_t transaction_id) {
    constexpr bool ENABLE_STATEFUL_NOC_APIS =
#if !defined(DEBUG_PRINT_ENABLED) and !defined(WATCHER_ENABLED)
        !FORCE_ALL_PATHS_TO_USE_SAME_NOC && true;
#else
        false;
#endif
    router_invalidate_l1_cache<ENABLE_RISC_CPU_DATA_CACHE>();  // Make sure we have the latest packet header in L1
    if constexpr (std::is_same_v<ROUTING_FIELDS_TYPE, tt::tt_fabric::RoutingFields>) {
        // If the packet is a terminal packet, then we can just deliver it locally
        bool start_distance_is_terminal_value =
            (cached_routing_fields.value & tt::tt_fabric::RoutingFields::HOP_DISTANCE_MASK) ==
            tt::tt_fabric::RoutingFields::LAST_HOP_DISTANCE_VAL;
        uint16_t payload_size_bytes = packet_start->payload_size_bytes;
        bool not_last_destination_device = cached_routing_fields.value != tt::tt_fabric::RoutingFields::LAST_MCAST_VAL;
        // disable when dprint enabled due to noc cmd buf usage of DPRINT
        if (not_last_destination_device) {
            forward_payload_to_downstream_edm<enable_deadlock_avoidance, ENABLE_STATEFUL_NOC_APIS>(
                packet_start, payload_size_bytes, cached_routing_fields, downstream_edm_interface, transaction_id);
        }
        if (start_distance_is_terminal_value) {
            execute_chip_unicast_to_local_chip(packet_start, payload_size_bytes, transaction_id, rx_channel_id);
        }
    } else if constexpr (std::is_same_v<ROUTING_FIELDS_TYPE, tt::tt_fabric::LowLatencyRoutingFields>) {
        const uint64_t routing_value = cached_routing_fields.value;
        const uint32_t routing_value_low = static_cast<uint32_t>(routing_value);
        const auto routing = routing_value_low & tt::tt_fabric::LowLatencyRoutingFields::FIELD_MASK;
        uint16_t payload_size_bytes = packet_start->payload_size_bytes;
        switch (routing) {
            case tt::tt_fabric::LowLatencyRoutingFields::WRITE_ONLY:
                execute_chip_unicast_to_local_chip(packet_start, payload_size_bytes, transaction_id, rx_channel_id);
                break;
            case tt::tt_fabric::LowLatencyRoutingFields::FORWARD_ONLY:
                forward_payload_to_downstream_edm<enable_deadlock_avoidance, ENABLE_STATEFUL_NOC_APIS>(
                    packet_start, payload_size_bytes, cached_routing_fields, downstream_edm_interface, transaction_id);
                break;
            case tt::tt_fabric::LowLatencyRoutingFields::WRITE_AND_FORWARD:
                forward_payload_to_downstream_edm<enable_deadlock_avoidance, ENABLE_STATEFUL_NOC_APIS>(
                    packet_start, payload_size_bytes, cached_routing_fields, downstream_edm_interface, transaction_id);
                execute_chip_unicast_to_local_chip(packet_start, payload_size_bytes, transaction_id, rx_channel_id);
                break;
            default: {
                ASSERT(false);
            }
        }
    }
}

#endif

#if defined(FABRIC_2D)

// Helper to forward packet to local destination
// (relay in UDM mode, or local chip directly in non-UDM mode)
template <uint8_t rx_channel_id, typename LocalRelayInterfaceT>
FORCE_INLINE void forward_to_local_destination(
    LocalRelayInterfaceT& local_relay_interface,
    tt_l1_ptr PACKET_HEADER_TYPE* packet_start,
    uint16_t payload_size_bytes,
    uint8_t transaction_id) {
    if constexpr (udm_mode) {
        execute_chip_unicast_to_relay(
            local_relay_interface, packet_start, payload_size_bytes, transaction_id, rx_channel_id);
    } else {
        execute_chip_unicast_to_local_chip(packet_start, payload_size_bytes, transaction_id, rx_channel_id);
    }
}

// !!!WARNING!!! - MAKE SURE CONSUMER HAS SPACE BEFORE CALLING
template <uint8_t rx_channel_id, typename DownstreamSenderVC0T, typename LocalRelayInterfaceT>
#if !defined(FABRIC_2D_VC1_ACTIVE)
FORCE_INLINE
#endif
    __attribute__((optimize("jump-tables"))) void
    receiver_forward_packet(
        tt_l1_ptr PACKET_HEADER_TYPE* packet_start,
        ROUTING_FIELDS_TYPE cached_routing_fields,
        std::array<DownstreamSenderVC0T, NUM_DOWNSTREAM_SENDERS_VC0>& downstream_edm_interfaces_vc0,
        LocalRelayInterfaceT& local_relay_interface,
        uint8_t transaction_id,
        uint32_t hop_cmd) {
    uint16_t payload_size_bytes = packet_start->payload_size_bytes;

    using eth_chan_directions::EAST;
    using eth_chan_directions::NORTH;
    using eth_chan_directions::SOUTH;
    using eth_chan_directions::WEST;

    switch (hop_cmd) {
        case LowLatencyMeshRoutingFields::NOOP: break;
        case LowLatencyMeshRoutingFields::FORWARD_EAST:
            if constexpr (my_direction == EAST) {
                forward_to_local_destination<rx_channel_id>(
                    local_relay_interface, packet_start, payload_size_bytes, transaction_id);
            } else {
                constexpr auto edm_index = get_downstream_edm_interface_index<EAST>();
                forward_payload_to_downstream_edm<enable_deadlock_avoidance, false>(
                    packet_start,
                    payload_size_bytes,
                    cached_routing_fields,
                    downstream_edm_interfaces_vc0[edm_index],
                    transaction_id);
            }
            break;
        case LowLatencyMeshRoutingFields::FORWARD_WEST:
            if constexpr (my_direction == WEST) {
                forward_to_local_destination<rx_channel_id>(
                    local_relay_interface, packet_start, payload_size_bytes, transaction_id);
            } else {
                constexpr auto edm_index = get_downstream_edm_interface_index<WEST>();
                forward_payload_to_downstream_edm<enable_deadlock_avoidance, false>(
                    packet_start,
                    payload_size_bytes,
                    cached_routing_fields,
                    downstream_edm_interfaces_vc0[edm_index],
                    transaction_id);
            }
            break;
        case LowLatencyMeshRoutingFields::WRITE_AND_FORWARD_EW:
            if constexpr (my_direction == WEST) {
                constexpr auto edm_index = get_downstream_edm_interface_index<EAST>();
                forward_payload_to_downstream_edm<enable_deadlock_avoidance, false>(
                    packet_start,
                    payload_size_bytes,
                    cached_routing_fields,
                    downstream_edm_interfaces_vc0[edm_index],
                    transaction_id);
            } else {
                constexpr auto edm_index = get_downstream_edm_interface_index<WEST>();
                forward_payload_to_downstream_edm<enable_deadlock_avoidance, false>(
                    packet_start,
                    payload_size_bytes,
                    cached_routing_fields,
                    downstream_edm_interfaces_vc0[edm_index],
                    transaction_id);
            }
            forward_to_local_destination<rx_channel_id>(
                local_relay_interface, packet_start, payload_size_bytes, transaction_id);
            break;
        case LowLatencyMeshRoutingFields::FORWARD_NORTH:
            if constexpr (my_direction == NORTH) {
                forward_to_local_destination<rx_channel_id>(
                    local_relay_interface, packet_start, payload_size_bytes, transaction_id);
            } else {
                constexpr auto edm_index = get_downstream_edm_interface_index<NORTH>();
                forward_payload_to_downstream_edm<enable_deadlock_avoidance, false>(
                    packet_start,
                    payload_size_bytes,
                    cached_routing_fields,
                    downstream_edm_interfaces_vc0[edm_index],
                    transaction_id);
            }
            break;
        case LowLatencyMeshRoutingFields::FORWARD_SOUTH:
            if constexpr (my_direction == SOUTH) {
                forward_to_local_destination<rx_channel_id>(
                    local_relay_interface, packet_start, payload_size_bytes, transaction_id);
            } else {
                constexpr auto edm_index = get_downstream_edm_interface_index<SOUTH>();
                forward_payload_to_downstream_edm<enable_deadlock_avoidance, false>(
                    packet_start,
                    payload_size_bytes,
                    cached_routing_fields,
                    downstream_edm_interfaces_vc0[edm_index],
                    transaction_id);
            }
            break;
        case LowLatencyMeshRoutingFields::WRITE_AND_FORWARD_NS:
            if constexpr (my_direction == SOUTH) {
                constexpr auto edm_index = get_downstream_edm_interface_index<NORTH>();
                forward_payload_to_downstream_edm<enable_deadlock_avoidance, false>(
                    packet_start,
                    payload_size_bytes,
                    cached_routing_fields,
                    downstream_edm_interfaces_vc0[edm_index],
                    transaction_id);
            } else {
                constexpr auto edm_index = get_downstream_edm_interface_index<SOUTH>();
                forward_payload_to_downstream_edm<enable_deadlock_avoidance, false>(
                    packet_start,
                    payload_size_bytes,
                    cached_routing_fields,
                    downstream_edm_interfaces_vc0[edm_index],
                    transaction_id);
            }
            forward_to_local_destination<rx_channel_id>(
                local_relay_interface, packet_start, payload_size_bytes, transaction_id);
            break;
        case LowLatencyMeshRoutingFields::WRITE_AND_FORWARD_NSEW:
            if constexpr (UPDATE_PKT_HDR_ON_RX_CH) {
                cached_routing_fields.value++;
            }
            if constexpr (my_direction == SOUTH) {
                constexpr auto edm_index = get_downstream_edm_interface_index<NORTH>();
                forward_payload_to_downstream_edm<enable_deadlock_avoidance, false, !UPDATE_PKT_HDR_ON_RX_CH>(
                    packet_start,
                    payload_size_bytes,
                    cached_routing_fields,
                    downstream_edm_interfaces_vc0[edm_index],
                    transaction_id);
            } else {
                constexpr auto edm_index = get_downstream_edm_interface_index<SOUTH>();
                forward_payload_to_downstream_edm<enable_deadlock_avoidance, false, !UPDATE_PKT_HDR_ON_RX_CH>(
                    packet_start,
                    payload_size_bytes,
                    cached_routing_fields,
                    downstream_edm_interfaces_vc0[edm_index],
                    transaction_id);
            }
            if constexpr (UPDATE_PKT_HDR_ON_RX_CH) {
                cached_routing_fields.hop_index = cached_routing_fields.branch_east_offset;
            }
            {
                constexpr auto edm_index = get_downstream_edm_interface_index<EAST>();
                forward_payload_to_downstream_edm<enable_deadlock_avoidance, false, !UPDATE_PKT_HDR_ON_RX_CH>(
                    packet_start,
                    payload_size_bytes,
                    cached_routing_fields,
                    downstream_edm_interfaces_vc0[edm_index],
                    transaction_id);
            }
            if constexpr (UPDATE_PKT_HDR_ON_RX_CH) {
                cached_routing_fields.hop_index = cached_routing_fields.branch_west_offset;
            }
            {
                constexpr auto edm_index = get_downstream_edm_interface_index<WEST>();
                forward_payload_to_downstream_edm<enable_deadlock_avoidance, false, !UPDATE_PKT_HDR_ON_RX_CH>(
                    packet_start,
                    payload_size_bytes,
                    cached_routing_fields,
                    downstream_edm_interfaces_vc0[edm_index],
                    transaction_id);
            }
            forward_to_local_destination<rx_channel_id>(
                local_relay_interface, packet_start, payload_size_bytes, transaction_id);
            break;
        case LowLatencyMeshRoutingFields::WRITE_AND_FORWARD_NSE:
            if constexpr (UPDATE_PKT_HDR_ON_RX_CH) {
                cached_routing_fields.value++;
            }
            if constexpr (my_direction == SOUTH) {
                constexpr auto edm_index = get_downstream_edm_interface_index<NORTH>();
                forward_payload_to_downstream_edm<enable_deadlock_avoidance, false, !UPDATE_PKT_HDR_ON_RX_CH>(
                    packet_start,
                    payload_size_bytes,
                    cached_routing_fields,
                    downstream_edm_interfaces_vc0[edm_index],
                    transaction_id);
            } else {
                constexpr auto edm_index = get_downstream_edm_interface_index<SOUTH>();
                forward_payload_to_downstream_edm<enable_deadlock_avoidance, false, !UPDATE_PKT_HDR_ON_RX_CH>(
                    packet_start,
                    payload_size_bytes,
                    cached_routing_fields,
                    downstream_edm_interfaces_vc0[edm_index],
                    transaction_id);
            }
            if constexpr (UPDATE_PKT_HDR_ON_RX_CH) {
                cached_routing_fields.hop_index = cached_routing_fields.branch_east_offset;
            }
            {
                constexpr auto edm_index = get_downstream_edm_interface_index<EAST>();
                forward_payload_to_downstream_edm<enable_deadlock_avoidance, false, !UPDATE_PKT_HDR_ON_RX_CH>(
                    packet_start,
                    payload_size_bytes,
                    cached_routing_fields,
                    downstream_edm_interfaces_vc0[edm_index],
                    transaction_id);
            }
            forward_to_local_destination<rx_channel_id>(
                local_relay_interface, packet_start, payload_size_bytes, transaction_id);
            break;
        case LowLatencyMeshRoutingFields::WRITE_AND_FORWARD_NSW:
            if constexpr (UPDATE_PKT_HDR_ON_RX_CH) {
                cached_routing_fields.value++;
            }
            if constexpr (my_direction == SOUTH) {
                constexpr auto edm_index = get_downstream_edm_interface_index<NORTH>();
                forward_payload_to_downstream_edm<enable_deadlock_avoidance, false, !UPDATE_PKT_HDR_ON_RX_CH>(
                    packet_start,
                    payload_size_bytes,
                    cached_routing_fields,
                    downstream_edm_interfaces_vc0[edm_index],
                    transaction_id);
            } else {
                constexpr auto edm_index = get_downstream_edm_interface_index<SOUTH>();
                forward_payload_to_downstream_edm<enable_deadlock_avoidance, false, !UPDATE_PKT_HDR_ON_RX_CH>(
                    packet_start,
                    payload_size_bytes,
                    cached_routing_fields,
                    downstream_edm_interfaces_vc0[edm_index],
                    transaction_id);
            }
            if constexpr (UPDATE_PKT_HDR_ON_RX_CH) {
                cached_routing_fields.hop_index = cached_routing_fields.branch_west_offset;
            }
            {
                constexpr auto edm_index = get_downstream_edm_interface_index<WEST>();
                forward_payload_to_downstream_edm<enable_deadlock_avoidance, false, !UPDATE_PKT_HDR_ON_RX_CH>(
                    packet_start,
                    payload_size_bytes,
                    cached_routing_fields,
                    downstream_edm_interfaces_vc0[edm_index],
                    transaction_id);
            }
            forward_to_local_destination<rx_channel_id>(
                local_relay_interface, packet_start, payload_size_bytes, transaction_id);
            break;
        case LowLatencyMeshRoutingFields::WRITE_AND_FORWARD_NEW:
            if constexpr (my_direction == SOUTH) {
                if constexpr (UPDATE_PKT_HDR_ON_RX_CH) {
                    cached_routing_fields.value++;
                }
                constexpr auto edm_index = get_downstream_edm_interface_index<NORTH>();
                forward_payload_to_downstream_edm<enable_deadlock_avoidance, false, !UPDATE_PKT_HDR_ON_RX_CH>(
                    packet_start,
                    payload_size_bytes,
                    cached_routing_fields,
                    downstream_edm_interfaces_vc0[edm_index],
                    transaction_id);
            } else {
                forward_to_local_destination<rx_channel_id>(
                    local_relay_interface, packet_start, payload_size_bytes, transaction_id);
            }
            if constexpr (UPDATE_PKT_HDR_ON_RX_CH) {
                cached_routing_fields.hop_index = cached_routing_fields.branch_east_offset;
            }
            {
                constexpr auto edm_index = get_downstream_edm_interface_index<EAST>();
                forward_payload_to_downstream_edm<enable_deadlock_avoidance, false, !UPDATE_PKT_HDR_ON_RX_CH>(
                    packet_start,
                    payload_size_bytes,
                    cached_routing_fields,
                    downstream_edm_interfaces_vc0[edm_index],
                    transaction_id);
            }
            if constexpr (UPDATE_PKT_HDR_ON_RX_CH) {
                cached_routing_fields.hop_index = cached_routing_fields.branch_west_offset;
            }
            {
                constexpr auto edm_index = get_downstream_edm_interface_index<WEST>();
                forward_payload_to_downstream_edm<enable_deadlock_avoidance, false, !UPDATE_PKT_HDR_ON_RX_CH>(
                    packet_start,
                    payload_size_bytes,
                    cached_routing_fields,
                    downstream_edm_interfaces_vc0[edm_index],
                    transaction_id);
            }
            break;
        case LowLatencyMeshRoutingFields::WRITE_AND_FORWARD_SEW:
            if constexpr (my_direction == NORTH) {
                if constexpr (UPDATE_PKT_HDR_ON_RX_CH) {
                    cached_routing_fields.value++;
                }
                constexpr auto edm_index = get_downstream_edm_interface_index<SOUTH>();
                forward_payload_to_downstream_edm<enable_deadlock_avoidance, false, !UPDATE_PKT_HDR_ON_RX_CH>(
                    packet_start,
                    payload_size_bytes,
                    cached_routing_fields,
                    downstream_edm_interfaces_vc0[edm_index],
                    transaction_id);
            } else {
                forward_to_local_destination<rx_channel_id>(
                    local_relay_interface, packet_start, payload_size_bytes, transaction_id);
            }
            if constexpr (UPDATE_PKT_HDR_ON_RX_CH) {
                cached_routing_fields.hop_index = cached_routing_fields.branch_east_offset;
            }
            {
                constexpr auto edm_index = get_downstream_edm_interface_index<EAST>();
                forward_payload_to_downstream_edm<enable_deadlock_avoidance, false, !UPDATE_PKT_HDR_ON_RX_CH>(
                    packet_start,
                    payload_size_bytes,
                    cached_routing_fields,
                    downstream_edm_interfaces_vc0[edm_index],
                    transaction_id);
            }
            if constexpr (UPDATE_PKT_HDR_ON_RX_CH) {
                cached_routing_fields.hop_index = cached_routing_fields.branch_west_offset;
            }
            {
                constexpr auto edm_index = get_downstream_edm_interface_index<WEST>();
                forward_payload_to_downstream_edm<enable_deadlock_avoidance, false, !UPDATE_PKT_HDR_ON_RX_CH>(
                    packet_start,
                    payload_size_bytes,
                    cached_routing_fields,
                    downstream_edm_interfaces_vc0[edm_index],
                    transaction_id);
            }
            break;
        case LowLatencyMeshRoutingFields::WRITE_AND_FORWARD_NE:
            if constexpr (my_direction == SOUTH) {
                if constexpr (UPDATE_PKT_HDR_ON_RX_CH) {
                    cached_routing_fields.value++;
                }
                constexpr auto edm_index = get_downstream_edm_interface_index<NORTH>();
                forward_payload_to_downstream_edm<enable_deadlock_avoidance, false, !UPDATE_PKT_HDR_ON_RX_CH>(
                    packet_start,
                    payload_size_bytes,
                    cached_routing_fields,
                    downstream_edm_interfaces_vc0[edm_index],
                    transaction_id);
            } else {
                forward_to_local_destination<rx_channel_id>(
                    local_relay_interface, packet_start, payload_size_bytes, transaction_id);
            }
            if constexpr (UPDATE_PKT_HDR_ON_RX_CH) {
                cached_routing_fields.hop_index = cached_routing_fields.branch_east_offset;
            }
            {
                constexpr auto edm_index = get_downstream_edm_interface_index<EAST>();
                forward_payload_to_downstream_edm<enable_deadlock_avoidance, false, !UPDATE_PKT_HDR_ON_RX_CH>(
                    packet_start,
                    payload_size_bytes,
                    cached_routing_fields,
                    downstream_edm_interfaces_vc0[edm_index],
                    transaction_id);
            }
            break;
        case LowLatencyMeshRoutingFields::WRITE_AND_FORWARD_NW:
            if constexpr (my_direction == SOUTH) {
                if constexpr (UPDATE_PKT_HDR_ON_RX_CH) {
                    cached_routing_fields.value++;
                }
                constexpr auto edm_index = get_downstream_edm_interface_index<NORTH>();
                forward_payload_to_downstream_edm<enable_deadlock_avoidance, false, !UPDATE_PKT_HDR_ON_RX_CH>(
                    packet_start,
                    payload_size_bytes,
                    cached_routing_fields,
                    downstream_edm_interfaces_vc0[edm_index],
                    transaction_id);
            } else {
                forward_to_local_destination<rx_channel_id>(
                    local_relay_interface, packet_start, payload_size_bytes, transaction_id);
            }
            if constexpr (UPDATE_PKT_HDR_ON_RX_CH) {
                cached_routing_fields.hop_index = cached_routing_fields.branch_west_offset;
            }
            {
                constexpr auto edm_index = get_downstream_edm_interface_index<WEST>();
                forward_payload_to_downstream_edm<enable_deadlock_avoidance, false, !UPDATE_PKT_HDR_ON_RX_CH>(
                    packet_start,
                    payload_size_bytes,
                    cached_routing_fields,
                    downstream_edm_interfaces_vc0[edm_index],
                    transaction_id);
            }
            break;
        case LowLatencyMeshRoutingFields::WRITE_AND_FORWARD_SE:
            if constexpr (my_direction == NORTH) {
                if constexpr (UPDATE_PKT_HDR_ON_RX_CH) {
                    cached_routing_fields.value++;
                }
                constexpr auto edm_index = get_downstream_edm_interface_index<SOUTH>();
                forward_payload_to_downstream_edm<enable_deadlock_avoidance, false, !UPDATE_PKT_HDR_ON_RX_CH>(
                    packet_start,
                    payload_size_bytes,
                    cached_routing_fields,
                    downstream_edm_interfaces_vc0[edm_index],
                    transaction_id);
            } else {
                forward_to_local_destination<rx_channel_id>(
                    local_relay_interface, packet_start, payload_size_bytes, transaction_id);
            }
            if constexpr (UPDATE_PKT_HDR_ON_RX_CH) {
                cached_routing_fields.hop_index = cached_routing_fields.branch_east_offset;
            }
            {
                constexpr auto edm_index = get_downstream_edm_interface_index<EAST>();
                forward_payload_to_downstream_edm<enable_deadlock_avoidance, false, !UPDATE_PKT_HDR_ON_RX_CH>(
                    packet_start,
                    payload_size_bytes,
                    cached_routing_fields,
                    downstream_edm_interfaces_vc0[edm_index],
                    transaction_id);
            }
            break;
        case LowLatencyMeshRoutingFields::WRITE_AND_FORWARD_SW:
            if constexpr (my_direction == NORTH) {
                if constexpr (UPDATE_PKT_HDR_ON_RX_CH) {
                    cached_routing_fields.value++;
                }
                constexpr auto edm_index = get_downstream_edm_interface_index<SOUTH>();
                forward_payload_to_downstream_edm<enable_deadlock_avoidance, false, !UPDATE_PKT_HDR_ON_RX_CH>(
                    packet_start,
                    payload_size_bytes,
                    cached_routing_fields,
                    downstream_edm_interfaces_vc0[edm_index],
                    transaction_id);
            } else {
                forward_to_local_destination<rx_channel_id>(
                    local_relay_interface, packet_start, payload_size_bytes, transaction_id);
            }
            if constexpr (UPDATE_PKT_HDR_ON_RX_CH) {
                cached_routing_fields.hop_index = cached_routing_fields.branch_west_offset;
            }
            {
                constexpr auto edm_index = get_downstream_edm_interface_index<WEST>();
                forward_payload_to_downstream_edm<enable_deadlock_avoidance, false, !UPDATE_PKT_HDR_ON_RX_CH>(
                    packet_start,
                    payload_size_bytes,
                    cached_routing_fields,
                    downstream_edm_interfaces_vc0[edm_index],
                    transaction_id);
            }
            break;
        default: __builtin_unreachable();
    }
}
#endif

template <typename EdmChannelWorkerIFs>
FORCE_INLINE void establish_edm_connection(
    EdmChannelWorkerIFs& local_sender_channel_worker_interface, uint32_t stream_id) {
    local_sender_channel_worker_interface.template cache_producer_noc_addr<ENABLE_RISC_CPU_DATA_CACHE>();
}

bool any_sender_channels_active(
    const std::array<uint32_t, NUM_SENDER_CHANNELS>& local_sender_channel_free_slots_stream_ids) {
    for (size_t i = 0; i < NUM_SENDER_CHANNELS; i++) {
        if (get_ptr_val(local_sender_channel_free_slots_stream_ids[i]) !=
            static_cast<int32_t>(SENDER_NUM_BUFFERS_ARRAY[i])) {
            return true;
        }
    }
    return false;
}

template <typename LocalTelemetryT>
FORCE_INLINE void update_telemetry(
    const std::array<uint32_t, NUM_SENDER_CHANNELS>& local_sender_channel_free_slots_stream_ids_ordered,
    bool tx_progress,
    bool rx_progress,
    LocalTelemetryT& local_fabric_telemetry,
    volatile tt_l1_ptr LocalTelemetryT* fabric_telemetry) {
    if constexpr (FABRIC_TELEMETRY_HEARTBEAT_TX) {
        bool sender_idle = false;
        if (!tx_progress) {
            sender_idle = !any_sender_channels_active(local_sender_channel_free_slots_stream_ids_ordered);
        }
        if (tx_progress || sender_idle) {
            volatile RiscTimestampV2* tx_heartbeat_addr =
                &fabric_telemetry->dynamic_info.erisc[MY_ERISC_ID].tx_heartbeat;
            local_fabric_telemetry.dynamic_info.erisc[MY_ERISC_ID].tx_heartbeat.full++;
            tx_heartbeat_addr->full = local_fabric_telemetry.dynamic_info.erisc[MY_ERISC_ID].tx_heartbeat.full;
        }
    }
    if constexpr (FABRIC_TELEMETRY_HEARTBEAT_RX) {
        bool receiver_idle = false;
        if (!rx_progress) {
            receiver_idle = (get_ptr_val<to_receiver_packets_sent_streams[0]>() == 0);
        }
        if (rx_progress || receiver_idle) {
            volatile RiscTimestampV2* rx_heartbeat_addr =
                &fabric_telemetry->dynamic_info.erisc[MY_ERISC_ID].rx_heartbeat;
            local_fabric_telemetry.dynamic_info.erisc[MY_ERISC_ID].rx_heartbeat.full++;
            rx_heartbeat_addr->full = local_fabric_telemetry.dynamic_info.erisc[MY_ERISC_ID].rx_heartbeat.full;
        }
    }

    if constexpr (FABRIC_TELEMETRY_BANDWIDTH) {
        // Helper to safely write to volatile BandwidthTelemetry destinations without discarding qualifiers
        auto store_bandwidth_telemetry = [](volatile BandwidthTelemetry* dst, const BandwidthTelemetry& src) {
            dst->elapsed_active_cycles.full = src.elapsed_active_cycles.full;
            dst->elapsed_cycles.full = src.elapsed_cycles.full;
            dst->num_words_sent = src.num_words_sent;
            dst->num_packets_sent = src.num_packets_sent;
        };

        if constexpr (NUM_ACTIVE_ERISCS == 1) {
            store_bandwidth_telemetry(
                &fabric_telemetry->dynamic_info.tx_bandwidth, local_fabric_telemetry.dynamic_info.tx_bandwidth);
            store_bandwidth_telemetry(
                &fabric_telemetry->dynamic_info.rx_bandwidth, local_fabric_telemetry.dynamic_info.rx_bandwidth);
        } else {
            if constexpr (MY_ERISC_ID == 0) {
                store_bandwidth_telemetry(
                    &fabric_telemetry->dynamic_info.tx_bandwidth, local_fabric_telemetry.dynamic_info.tx_bandwidth);
            } else {
                store_bandwidth_telemetry(
                    &fabric_telemetry->dynamic_info.rx_bandwidth, local_fabric_telemetry.dynamic_info.rx_bandwidth);
            }
        }
    }
}

template <bool enable_deadlock_avoidance, bool SKIP_CONNECTION_LIVENESS_CHECK, typename EdmChannelWorkerIFs>
FORCE_INLINE void send_credits_to_upstream_workers(
    EdmChannelWorkerIFs& local_sender_channel_worker_interface,
    int32_t num_credits,
    bool channel_connection_established) {
    if constexpr (SKIP_CONNECTION_LIVENESS_CHECK) {
        local_sender_channel_worker_interface
            .template notify_persistent_connection_of_free_space<enable_deadlock_avoidance>(num_credits);
    } else {
        // Connection liveness checks are only done for connections that are not persistent
        // For those connections, it's unsafe to use free-slots counters held in stream registers
        // due to the lack of race avoidant connection protocol. Therefore, we update our read counter
        // instead because these connections will be read/write counter based instead
        local_sender_channel_worker_interface.increment_local_read_counter(num_credits);
        if (channel_connection_established) {
            local_sender_channel_worker_interface
                .template notify_worker_of_read_counter_update<enable_read_counter_update_noc_flush>();
        } else {
            local_sender_channel_worker_interface.copy_read_counter_to_worker_location_info();
            // If not connected, we update the read counter in L1 as well so the next connecting worker
            // is more likely to see space available as soon as it tries connecting
        }
    }
}

template <typename LocalTelemetryT>
FORCE_INLINE void update_bw_counters(
    volatile tt_l1_ptr PACKET_HEADER_TYPE* packet_header, LocalTelemetryT& local_fabric_telemetry) {
    if constexpr ((NUM_ACTIVE_ERISCS == 1) || (MY_ERISC_ID == 0)) {
        size_t packet_bytes = packet_header->get_payload_size_including_header();
        local_fabric_telemetry.dynamic_info.tx_bandwidth.num_packets_sent++;
        local_fabric_telemetry.dynamic_info.tx_bandwidth.num_words_sent += (packet_bytes + 3) >> 2;
    }
    if constexpr ((NUM_ACTIVE_ERISCS == 1) || (MY_ERISC_ID == 1)) {
        size_t packet_bytes = packet_header->get_payload_size_including_header();
        local_fabric_telemetry.dynamic_info.rx_bandwidth.num_packets_sent++;
        local_fabric_telemetry.dynamic_info.rx_bandwidth.num_words_sent += (packet_bytes + 3) >> 2;
    }
}

template <typename LocalTelemetryT>
FORCE_INLINE void update_bw_cycles(
    uint64_t loop_delta_cycles, bool tx_progress, bool rx_progress, LocalTelemetryT& local_fabric_telemetry) {
    if constexpr ((NUM_ACTIVE_ERISCS == 1) || (MY_ERISC_ID == 0)) {
        local_fabric_telemetry.dynamic_info.tx_bandwidth.elapsed_cycles.full += loop_delta_cycles;
        if (tx_progress) {
            local_fabric_telemetry.dynamic_info.tx_bandwidth.elapsed_active_cycles.full += loop_delta_cycles;
        }
    }
    if constexpr ((NUM_ACTIVE_ERISCS == 1) || (MY_ERISC_ID == 1)) {
        local_fabric_telemetry.dynamic_info.rx_bandwidth.elapsed_cycles.full += loop_delta_cycles;
        if (rx_progress) {
            local_fabric_telemetry.dynamic_info.rx_bandwidth.elapsed_active_cycles.full += loop_delta_cycles;
        }
    }
}

////////////////////////////////////
////////////////////////////////////
//  Main Control Loop
////////////////////////////////////
////////////////////////////////////
template <
    uint8_t sender_channel_index,
    uint8_t to_receiver_pkts_sent_id,
    bool SKIP_CONNECTION_LIVENESS_CHECK,
    bool enable_first_level_ack,
    typename SenderChannelT,
    typename WorkerInterfaceT,
    typename ReceiverPointersT,
    typename ReceiverChannelT,
    typename LocalTelemetryT>
<<<<<<< HEAD
FORCE_INLINE bool run_sender_channel_step_impl(
    size_t const my_eth_channel_,
    SenderChannelT& local_sender_channel,
    WorkerInterfaceT& local_sender_channel_worker_interface,
    ReceiverPointersT& outbound_to_receiver_channel_pointers,
    ReceiverChannelT& remote_receiver_channel,
    bool& channel_connection_established,
    uint32_t sender_channel_free_slots_stream_id,
    SenderChannelFromReceiverCredits& sender_channel_from_receiver_credits,
    PerfTelemetryRecorder& perf_telemetry_recorder,
    LocalTelemetryT& local_fabric_telemetry) {
=======
#if !defined(FABRIC_2D_VC1_ACTIVE)
FORCE_INLINE
#endif
    bool
    run_sender_channel_step_impl(
        SenderChannelT& local_sender_channel,
        WorkerInterfaceT& local_sender_channel_worker_interface,
        ReceiverPointersT& outbound_to_receiver_channel_pointers,
        ReceiverChannelT& remote_receiver_channel,
        bool& channel_connection_established,
        uint32_t sender_channel_free_slots_stream_id,
        SenderChannelFromReceiverCredits& sender_channel_from_receiver_credits,
        PerfTelemetryRecorder& perf_telemetry_recorder,
        LocalTelemetryT& local_fabric_telemetry) {
>>>>>>> b165c6a0
    bool progress = false;
    // If the receiver has space, and we have one or more packets unsent from producer, then send one
    // TODO: convert to loop to send multiple packets back to back (or support sending multiple packets in one shot)
    //       when moving to stream regs to manage rd/wr ptrs
    // TODO: update to be stream reg based. Initialize to space available and simply check for non-zero

    constexpr bool use_bubble_flow_control =
        sender_channel_is_traffic_injection_channel[sender_channel_index] && enable_deadlock_avoidance;
    static_assert(
        !use_bubble_flow_control || enable_first_level_ack,
        "Bubble flow control and first level ack must be set to the same values");

    bool receiver_has_space_for_packet;
    if constexpr (use_bubble_flow_control) {
        receiver_has_space_for_packet = outbound_to_receiver_channel_pointers.num_free_slots >=
                                        BUBBLE_FLOW_CONTROL_INJECTION_SENDER_CHANNEL_MIN_FREE_SLOTS;
    } else {
        receiver_has_space_for_packet = outbound_to_receiver_channel_pointers.has_space_for_packet();
    }
    uint32_t free_slots = get_ptr_val(sender_channel_free_slots_stream_id);
    bool has_unsent_packet = free_slots != WorkerInterfaceT::num_buffers;
    bool can_send = receiver_has_space_for_packet && has_unsent_packet;

    if constexpr (!ETH_TXQ_SPIN_WAIT_SEND_NEXT_DATA) {
        can_send = can_send && !internal_::eth_txq_is_busy(sender_txq_id);
    }
    if (can_send) {
        did_something = true;
        progress = true;

        auto* pkt_header = reinterpret_cast<volatile tt_l1_ptr PACKET_HEADER_TYPE*>(
            local_sender_channel.get_cached_next_buffer_slot_addr());
        if constexpr (!UPDATE_PKT_HDR_ON_RX_CH) {
            update_packet_header_before_eth_send<sender_channel_index>(pkt_header);
        }
        send_next_data<sender_channel_index, to_receiver_pkts_sent_id, SKIP_CONNECTION_LIVENESS_CHECK>(
            local_sender_channel,
            local_sender_channel_worker_interface,
            outbound_to_receiver_channel_pointers,
            remote_receiver_channel,
            perf_telemetry_recorder);
        // Update local TX counters: split responsibility in multi-ERISC mode
        if constexpr (FABRIC_TELEMETRY_BANDWIDTH) {
            update_bw_counters(pkt_header, local_fabric_telemetry);
        }
        increment_local_update_ptr_val(sender_channel_free_slots_stream_id, 1);
    }

    // Process COMPLETIONs from receiver
    int32_t completions_since_last_check =
        sender_channel_from_receiver_credits.template get_num_unprocessed_completions_from_receiver<ENABLE_RISC_CPU_DATA_CACHE>();
    if (completions_since_last_check) {
        outbound_to_receiver_channel_pointers.num_free_slots += completions_since_last_check;
        sender_channel_from_receiver_credits.increment_num_processed_completions(completions_since_last_check);

        // When first level ack is enabled, then credits can be sent to upstream workers as soon as we see
        // the ack, we don't need to wait for the completion from receiver. Therefore, only when we have
        // first level ack disabled will we send credits to workers on receipt of completion acknowledgements.
        if constexpr (!enable_first_level_ack) {
            send_credits_to_upstream_workers<enable_deadlock_avoidance, SKIP_CONNECTION_LIVENESS_CHECK>(
                local_sender_channel_worker_interface, completions_since_last_check, channel_connection_established);
        }
    }

    // Process ACKs from receiver
    // ACKs are processed second to avoid any sort of races. If we process acks second,
    // we are guaranteed to see equal to or greater the number of acks than completions
    if constexpr (enable_first_level_ack) {
        auto acks_since_last_check = sender_channel_from_receiver_credits.template get_num_unprocessed_acks_from_receiver<ENABLE_RISC_CPU_DATA_CACHE>();
        if (acks_since_last_check > 0) {
            sender_channel_from_receiver_credits.increment_num_processed_acks(acks_since_last_check);
            send_credits_to_upstream_workers<enable_deadlock_avoidance, SKIP_CONNECTION_LIVENESS_CHECK>(
                local_sender_channel_worker_interface, acks_since_last_check, channel_connection_established);
        }
    }

    if constexpr (!SKIP_CONNECTION_LIVENESS_CHECK) {
        auto check_connection_status =
            !channel_connection_established || local_sender_channel_worker_interface.has_worker_teardown_request();
        if (check_connection_status) {
            check_worker_connections<ENABLE_RISC_CPU_DATA_CACHE>(
                local_sender_channel_worker_interface,
                channel_connection_established,
                sender_channel_free_slots_stream_id);
        }
    }
    return progress;
};

template <
    uint8_t VC_RECEIVER_CHANNEL,
    uint8_t sender_channel_index,
    bool enable_first_level_ack,
    typename EthSenderChannels,
    typename EdmChannelWorkerIFs,
    typename RemoteEthReceiverChannels,
    typename ReceiverPointersT,
    size_t NUM_SENDER_CHANNELS,
    typename LocalTelemetryT>
<<<<<<< HEAD
FORCE_INLINE bool run_sender_channel_step(
    size_t const my_eth_channel_,
    EthSenderChannels& local_sender_channels,
    EdmChannelWorkerIFs& local_sender_channel_worker_interfaces,
    ReceiverPointersT& outbound_to_receiver_channel_pointers,
    RemoteEthReceiverChannels& remote_receiver_channels,
    std::array<bool, NUM_SENDER_CHANNELS>& channel_connection_established,
    std::array<uint32_t, NUM_SENDER_CHANNELS>& local_sender_channel_free_slots_stream_ids,
    std::array<SenderChannelFromReceiverCredits, NUM_SENDER_CHANNELS>& sender_channel_from_receiver_credits,
    PerfTelemetryRecorder& perf_telemetry_recorder,
    LocalTelemetryT& local_fabric_telemetry) {
=======
#if !defined(FABRIC_2D_VC1_ACTIVE)
FORCE_INLINE
#endif
    bool
    run_sender_channel_step(
        EthSenderChannels& local_sender_channels,
        EdmChannelWorkerIFs& local_sender_channel_worker_interfaces,
        ReceiverPointersT& outbound_to_receiver_channel_pointers,
        RemoteEthReceiverChannels& remote_receiver_channels,
        std::array<bool, NUM_SENDER_CHANNELS>& channel_connection_established,
        std::array<uint32_t, NUM_SENDER_CHANNELS>& local_sender_channel_free_slots_stream_ids,
        std::array<SenderChannelFromReceiverCredits, NUM_SENDER_CHANNELS>& sender_channel_from_receiver_credits,
        PerfTelemetryRecorder& perf_telemetry_recorder,
        LocalTelemetryT& local_fabric_telemetry) {
>>>>>>> b165c6a0
    if constexpr (is_sender_channel_serviced[sender_channel_index]) {
        // the cache is invalidated here because the channel will read some
        // L1 locations to see if it can make progress
        router_invalidate_l1_cache<ENABLE_RISC_CPU_DATA_CACHE>();

        return run_sender_channel_step_impl<
<<<<<<< HEAD
               sender_channel_index,
               to_receiver_packets_sent_streams[VC_RECEIVER_CHANNEL],
               sender_ch_live_check_skip[sender_channel_index]>(
            my_eth_channel_,
=======
            sender_channel_index,
            to_receiver_packets_sent_streams[VC_RECEIVER_CHANNEL],
            sender_ch_live_check_skip[sender_channel_index],
            enable_first_level_ack>(
>>>>>>> b165c6a0
            local_sender_channels.template get<sender_channel_index>(),
            local_sender_channel_worker_interfaces.template get<sender_channel_index>(),
            outbound_to_receiver_channel_pointers,
            remote_receiver_channels.template get<VC_RECEIVER_CHANNEL>(),
            channel_connection_established[sender_channel_index],
            local_sender_channel_free_slots_stream_ids[sender_channel_index],
            sender_channel_from_receiver_credits[sender_channel_index],
            perf_telemetry_recorder,
            local_fabric_telemetry);
    }
    return false;
}

template <
    uint8_t receiver_channel,
    uint8_t to_receiver_pkts_sent_id,
    bool enable_first_level_ack,
    typename WriteTridTracker,
    typename ReceiverChannelBufferT,
    typename ReceiverChannelPointersT,
    typename DownstreamSenderVC0T,
    typename LocalRelayInterfaceT,
    typename LocalTelemetryT>
FORCE_INLINE bool run_receiver_channel_step_impl(
    ReceiverChannelBufferT& local_receiver_channel,
    std::array<DownstreamSenderVC0T, NUM_DOWNSTREAM_SENDERS_VC0>& downstream_edm_interfaces_vc0,
    LocalRelayInterfaceT& local_relay_interface,
    ReceiverChannelPointersT& receiver_channel_pointers,
    WriteTridTracker& receiver_channel_trid_tracker,
    std::array<uint8_t, num_eth_ports>& port_direction_table,
    ReceiverChannelResponseCreditSender& receiver_channel_response_credit_sender,
    const tt::tt_fabric::routing_l1_info_t& routing_table,
    LocalTelemetryT& local_fabric_telemetry) {
    bool progress = false;
    auto& wr_sent_counter = receiver_channel_pointers.wr_sent_counter;
    auto pkts_received_since_last_check = get_ptr_val<to_receiver_pkts_sent_id>();

    bool unwritten_packets;
    if constexpr (enable_first_level_ack) {
        auto& ack_counter = receiver_channel_pointers.ack_counter;
        bool pkts_received = pkts_received_since_last_check > 0;
        bool can_send_ack = pkts_received;
        if constexpr (!ETH_TXQ_SPIN_WAIT_RECEIVER_SEND_COMPLETION_ACK) {
            can_send_ack = can_send_ack && !internal_::eth_txq_is_busy(receiver_txq_id);
        }
        if (can_send_ack) {
            // currently only support processing one packet at a time, so we only decrement by 1
            router_invalidate_l1_cache<ENABLE_RISC_CPU_DATA_CACHE>();
            increment_local_update_ptr_val<to_receiver_pkts_sent_id>(-1);

            uint8_t src_ch_id;
            if constexpr (skip_src_ch_id_update) {
                // skip_src_ch_id_update implies something like mux mode is disabled and there is only a single
                // sender channel so we don't dynamically fetch it off the packet header
                src_ch_id = receiver_channel_pointers.get_src_chan_id();
            } else {
                auto receiver_buffer_index = ack_counter.get_buffer_index();
                tt_l1_ptr PACKET_HEADER_TYPE* packet_header = const_cast<PACKET_HEADER_TYPE*>(
                    local_receiver_channel.template get_packet_header<PACKET_HEADER_TYPE>(receiver_buffer_index));
                receiver_channel_pointers.set_src_chan_id(receiver_buffer_index, packet_header->src_ch_id);
                src_ch_id = receiver_channel_pointers.get_src_chan_id(receiver_buffer_index);
            }

            receiver_send_received_ack<ETH_TXQ_SPIN_WAIT_RECEIVER_SEND_COMPLETION_ACK>(
                receiver_channel_response_credit_sender, src_ch_id);
            ack_counter.increment();
        }
        unwritten_packets = !wr_sent_counter.is_caught_up_to(ack_counter);

    } else {
        unwritten_packets = pkts_received_since_last_check != 0;
    }

    // Code profiling timer for receiver channel forward
    NamedProfiler<CodeProfilingTimerType::RECEIVER_CHANNEL_FORWARD, code_profiling_enabled_timers_bitfield, code_profiling_buffer_base_addr> receiver_forward_timer;
    receiver_forward_timer.set_should_dump(unwritten_packets);
    receiver_forward_timer.open();

    if (unwritten_packets) {
        router_invalidate_l1_cache<ENABLE_RISC_CPU_DATA_CACHE>();
        auto receiver_buffer_index = wr_sent_counter.get_buffer_index();
        tt_l1_ptr PACKET_HEADER_TYPE* packet_header = const_cast<PACKET_HEADER_TYPE*>(
            local_receiver_channel.template get_packet_header<PACKET_HEADER_TYPE>(receiver_buffer_index));

        ROUTING_FIELDS_TYPE cached_routing_fields;
#if !defined(FABRIC_2D) || !defined(DYNAMIC_ROUTING_ENABLED)
        cached_routing_fields = packet_header->routing_fields;
#endif
        if constexpr (!skip_src_ch_id_update && !enable_first_level_ack) {
            receiver_channel_pointers.set_src_chan_id(receiver_buffer_index, packet_header->src_ch_id);
        }
        uint32_t hop_cmd;
        bool can_send_to_all_local_chip_receivers;
        if constexpr (is_2d_fabric) {
            // read in the hop command from route buffer.
            // Hop command is 4 bits. Each of the 4 bits signal one of the 4 possible outcomes for a packet.
            // [0]->Forward East
            // [1]->Forward West
            // [2]->Forward North
            // [3]->Forward South
            // The hop command (4-bits) gets decoded as a local write and/or forward to the "other" 3 directions.
            // Other 3 directions depend on the direction of fabric router.
            // For example, a router that is connected West can write locally or forard East, North or South.
            // A local write is encoded by setting the bit corresponding to fabric router's own direction to 1.
            // For a West facing fabric router:
            //  - Hop command of [0010] instructs fabric router to write the packet locally.
            //  - Hop command of [0011] instructs fabric router to write the packet locally AND forward East (a line
            //  mcast)
#if defined(FABRIC_2D)
            // need this ifdef since the packet header for 1D does not have router_buffer field in it.
            hop_cmd = get_cmd_with_mesh_boundary_adjustment(packet_header, cached_routing_fields, routing_table);
            can_send_to_all_local_chip_receivers =
                can_forward_packet_completely(hop_cmd, downstream_edm_interfaces_vc0, local_relay_interface);
#endif
        } else {
#ifndef FABRIC_2D
            can_send_to_all_local_chip_receivers =
                can_forward_packet_completely(cached_routing_fields, downstream_edm_interfaces_vc0[receiver_channel]);
#endif
        }
        if constexpr (enable_trid_flush_check_on_noc_txn) {
            bool trid_flushed = receiver_channel_trid_tracker.transaction_flushed(receiver_buffer_index);
            can_send_to_all_local_chip_receivers &= trid_flushed;
        }
        if (can_send_to_all_local_chip_receivers) {
            did_something = true;
            progress = true;
            // Count RX bytes/packets (header + payload) when consuming a packet from receiver buffer
            if constexpr (FABRIC_TELEMETRY_BANDWIDTH) {
                update_bw_counters(packet_header, local_fabric_telemetry);
            }
            uint8_t trid = receiver_channel_trid_tracker.update_buffer_slot_to_next_trid_and_advance_trid_counter(
                receiver_buffer_index);
            if constexpr (is_2d_fabric) {
#if defined(FABRIC_2D)
                receiver_forward_packet<receiver_channel>(
                    packet_header,
                    cached_routing_fields,
                    downstream_edm_interfaces_vc0,
                    local_relay_interface,
                    trid,
                    hop_cmd);
#endif
            } else {
#ifndef FABRIC_2D
                receiver_forward_packet<receiver_channel>(
                    packet_header, cached_routing_fields, downstream_edm_interfaces_vc0[0], trid);
#endif
            }
            wr_sent_counter.increment();
            // decrement the to_receiver_pkts_sent_id stream register by 1 since current packet has been processed.
            if constexpr (!enable_first_level_ack) {
                increment_local_update_ptr_val<to_receiver_pkts_sent_id>(-1);
            }
        }
    }

    // Close the code profiling timer
    receiver_forward_timer.close();

    if constexpr (!fuse_receiver_flush_and_completion_ptr) {
        auto& wr_flush_counter = receiver_channel_pointers.wr_flush_counter;
        bool unflushed_writes = !wr_flush_counter.is_caught_up_to(wr_sent_counter);
        if (unflushed_writes) {
            auto receiver_buffer_index = wr_flush_counter.get_buffer_index();
            bool next_trid_flushed = receiver_channel_trid_tracker.transaction_flushed(receiver_buffer_index);
            if (next_trid_flushed) {
                wr_flush_counter.increment();
                receiver_channel_trid_tracker.clear_trid_at_buffer_slot(receiver_buffer_index);
            }
        }

        auto& completion_counter = receiver_channel_pointers.completion_counter;
        bool unsent_completions = !completion_counter.is_caught_up_to(completion_counter, wr_flush_counter);
        if constexpr (!ETH_TXQ_SPIN_WAIT_RECEIVER_SEND_COMPLETION_ACK) {
            unsent_completions = unsent_completions && !internal_::eth_txq_is_busy(receiver_txq_id);
        }
        if (unsent_completions) {
            // completion ptr incremented in callee
            auto receiver_buffer_index = wr_flush_counter.get_buffer_index();
            receiver_send_completion_ack<ETH_TXQ_SPIN_WAIT_RECEIVER_SEND_COMPLETION_ACK>(
                receiver_channel_response_credit_sender,
                receiver_channel_pointers.get_src_chan_id(receiver_buffer_index));
            completion_counter.increment();
        }
    } else {
        // flush and completion are fused, so we only need to update one of the counters
        // update completion since other parts of the code check against completion
        auto& completion_counter = receiver_channel_pointers.completion_counter;
        // Currently unclear if it's better to loop here or not...
        bool unflushed_writes = !completion_counter.is_caught_up_to(wr_sent_counter);
        auto receiver_buffer_index = completion_counter.get_buffer_index();
        bool next_trid_flushed = receiver_channel_trid_tracker.transaction_flushed(receiver_buffer_index);
        bool can_send_completion = unflushed_writes && next_trid_flushed;
        if constexpr (!ETH_TXQ_SPIN_WAIT_RECEIVER_SEND_COMPLETION_ACK) {
            can_send_completion = can_send_completion && !internal_::eth_txq_is_busy(receiver_txq_id);
        }
        if (can_send_completion) {
            uint8_t src_ch_id;
            if constexpr (skip_src_ch_id_update) {
                src_ch_id = receiver_channel_pointers.get_src_chan_id();
            } else {
                src_ch_id = receiver_channel_pointers.get_src_chan_id(receiver_buffer_index);
            }
            receiver_send_completion_ack<ETH_TXQ_SPIN_WAIT_RECEIVER_SEND_COMPLETION_ACK>(
                receiver_channel_response_credit_sender, src_ch_id);
            receiver_channel_trid_tracker.clear_trid_at_buffer_slot(receiver_buffer_index);
            completion_counter.increment();
        }
    }
    return progress;
};

template <
    uint8_t receiver_channel,
    bool enable_first_level_ack,
    typename DownstreamSenderVC0T,
    typename LocalRelayInterfaceT,
    typename EthReceiverChannels,
    typename WriteTridTracker,
    typename ReceiverChannelPointersT,
    typename LocalTelemetryT>
FORCE_INLINE bool run_receiver_channel_step(
    EthReceiverChannels& local_receiver_channels,
    std::array<DownstreamSenderVC0T, NUM_DOWNSTREAM_SENDERS_VC0>& downstream_edm_interfaces_vc0,
    LocalRelayInterfaceT& local_relay_interface,
    ReceiverChannelPointersT& receiver_channel_pointers,
    WriteTridTracker& receiver_channel_trid_tracker,
    std::array<uint8_t, num_eth_ports>& port_direction_table,
    std::array<ReceiverChannelResponseCreditSender, NUM_RECEIVER_CHANNELS>& receiver_channel_response_credit_senders,
    const tt::tt_fabric::routing_l1_info_t& routing_table,
    LocalTelemetryT& local_fabric_telemetry) {
    if constexpr (is_receiver_channel_serviced[receiver_channel]) {
        router_invalidate_l1_cache<ENABLE_RISC_CPU_DATA_CACHE>();
        return run_receiver_channel_step_impl<
            receiver_channel,
            to_receiver_packets_sent_streams[receiver_channel],
            enable_first_level_ack,
            WriteTridTracker,
            decltype(local_receiver_channels.template get<receiver_channel>()),
            ReceiverChannelPointersT,
            DownstreamSenderVC0T,
            LocalRelayInterfaceT>(
            local_receiver_channels.template get<receiver_channel>(),
            downstream_edm_interfaces_vc0,
            local_relay_interface,
            receiver_channel_pointers,
            receiver_channel_trid_tracker,
            port_direction_table,
            receiver_channel_response_credit_senders[receiver_channel],
            routing_table,
            local_fabric_telemetry);
    }
    return false;
}

/*
 * Main control loop for fabric EDM. Run indefinitely until a termination signal is received
 *
 * Every loop iteration visit a sender channel and the receiver channel. Switch between sender
 * channels every iteration unless it is unsafe/undesirable to do so (e.g. for performance reasons).
 */
template <
    size_t NUM_RECEIVER_CHANNELS,
    typename DownstreamSenderVC0T,
    typename DownstreamSenderVC1T,
    typename LocalRelayInterfaceT,
    size_t NUM_SENDER_CHANNELS,
    typename EthSenderChannels,
    typename EthReceiverChannels,
    typename RemoteEthReceiverChannels,
    typename EdmChannelWorkerIFs,
    typename TransactionIdTrackerCH0
#if defined(FABRIC_2D_VC1_ACTIVE)
    ,
    typename TransactionIdTrackerCH1
#endif  // FABRIC_2D_VC1_ACTIVE
    >
FORCE_INLINE void run_fabric_edm_main_loop(
    size_t const my_eth_channel_,
    EthReceiverChannels& local_receiver_channels,
    EthSenderChannels& local_sender_channels,
    EdmChannelWorkerIFs& local_sender_channel_worker_interfaces,
    std::array<DownstreamSenderVC0T, NUM_DOWNSTREAM_SENDERS_VC0>& downstream_edm_noc_interfaces_vc0,
    std::array<DownstreamSenderVC1T, NUM_DOWNSTREAM_SENDERS_VC1>& downstream_edm_noc_interfaces_vc1,
    LocalRelayInterfaceT& local_relay_interface,
    RemoteEthReceiverChannels& remote_receiver_channels,
    volatile tt::tt_fabric::TerminationSignal* termination_signal_ptr,
    TransactionIdTrackerCH0& receiver_channel_0_trid_tracker,
#if defined(FABRIC_2D_VC1_ACTIVE)
    TransactionIdTrackerCH1& receiver_channel_1_trid_tracker,
#endif  // FABRIC_2D_VC1_ACTIVE
    std::array<uint8_t, num_eth_ports>& port_direction_table,
    std::array<uint32_t, NUM_SENDER_CHANNELS>& local_sender_channel_free_slots_stream_ids) {
    size_t did_nothing_count = 0;
    using FabricTelemetryT = FabricTelemetry;
    FabricTelemetryT local_fabric_telemetry{};
    auto fabric_telemetry = reinterpret_cast<volatile FabricTelemetryT*>(MEM_AERISC_FABRIC_TELEMETRY_BASE);
    *termination_signal_ptr = tt::tt_fabric::TerminationSignal::KEEP_RUNNING;

    const auto* routing_table_l1 = reinterpret_cast<tt_l1_ptr tt::tt_fabric::routing_l1_info_t*>(ROUTING_TABLE_BASE);
    tt::tt_fabric::routing_l1_info_t routing_table = *routing_table_l1;

    // May want to promote to part of the handshake but for now we just initialize in this standalone way
    // TODO: flatten all of these arrays into a single object (one array lookup) OR
    //       (probably better) pack most of these into single words (e.g. we could hold a read, write, and ackptr in a
    //       single word) this way - especially if power of 2 wraps, we can handle both channels literally at once with
    //       math ops on single individual words (or half words)
    auto outbound_to_receiver_channel_pointers =
        ChannelPointersTuple<OutboundReceiverChannelPointers, REMOTE_RECEIVER_NUM_BUFFERS_ARRAY>::make();
    // Workaround the perf regression in RingAsLinear test.
    auto outbound_to_receiver_channel_pointer_ch0 =
        outbound_to_receiver_channel_pointers.template get<VC0_RECEIVER_CHANNEL>();

    auto receiver_channel_pointers = ChannelPointersTuple<ReceiverChannelPointers, RECEIVER_NUM_BUFFERS_ARRAY>::make();
    // Workaround the perf regression in RingAsLinear test.
    auto receiver_channel_pointers_ch0 = receiver_channel_pointers.template get<0>();
    receiver_channel_pointers_ch0.reset();

#if defined(FABRIC_2D_VC1_ACTIVE)
    // VC1 receiver channel pointer for inter-mesh routing
    auto outbound_to_receiver_channel_pointer_ch1 =
        outbound_to_receiver_channel_pointers.template get<VC1_RECEIVER_CHANNEL>();

    auto receiver_channel_pointers_ch1 = receiver_channel_pointers.template get<1>();
    receiver_channel_pointers_ch1.reset();
#endif  // FABRIC_2D_VC1_ACTIVE

    if constexpr (skip_src_ch_id_update) {
        receiver_channel_pointers_ch0.set_src_chan_id(BufferIndex{0}, remote_worker_sender_channel);
    }

    std::array<bool, NUM_SENDER_CHANNELS> channel_connection_established =
        initialize_array<NUM_SENDER_CHANNELS, bool, false>();

    PerfTelemetryRecorder inner_loop_perf_telemetry_collector = build_perf_telemetry_recorder<perf_telemetry_mode>();
    auto local_perf_telemetry_buffer =
        build_perf_telemetry_buffer(reinterpret_cast<uint32_t*>(perf_telemetry_buffer_addr));

    auto receiver_channel_response_credit_senders =
        init_receiver_channel_response_credit_senders<NUM_RECEIVER_CHANNELS>();
    auto sender_channel_from_receiver_credits =
        init_sender_channel_from_receiver_credits_flow_controllers<NUM_SENDER_CHANNELS>();
    // This value defines the number of loop iterations we perform of the main control sequence before exiting
    // to check for termination and context switch. Removing the these checks from the inner loop can drastically
    // improve performance. The value of 32 was chosen somewhat empirically and then raised up slightly.

    uint64_t loop_start_cycles;
    while (!got_immediate_termination_signal<ENABLE_RISC_CPU_DATA_CACHE>(termination_signal_ptr)) {
        did_something = false;

        uint32_t tx_progress = 0;
        uint32_t rx_progress = 0;
        if constexpr (FABRIC_TELEMETRY_BANDWIDTH) {
            loop_start_cycles = get_timestamp();
        }

        if constexpr (is_sender_channel_serviced[0]) {
            open_perf_recording_window(inner_loop_perf_telemetry_collector);
        }

        for (size_t i = 0; i < iterations_between_ctx_switch_and_teardown_checks; i++) {
            router_invalidate_l1_cache<ENABLE_RISC_CPU_DATA_CACHE>();
            // Capture these to see if we made progress

            // There are some cases, mainly for performance, where we don't want to switch between sender channels
            // so we interoduce this to provide finer grain control over when we disable the automatic switching
<<<<<<< HEAD
            tx_progress |= run_sender_channel_step<VC0_RECEIVER_CHANNEL, 0>(
                my_eth_channel_,
=======
            tx_progress |= run_sender_channel_step<VC0_RECEIVER_CHANNEL, 0, ENABLE_FIRST_LEVEL_ACK_VC0>(
>>>>>>> b165c6a0
                local_sender_channels,
                local_sender_channel_worker_interfaces,
                outbound_to_receiver_channel_pointer_ch0,
                remote_receiver_channels,
                channel_connection_established,
                local_sender_channel_free_slots_stream_ids,
                sender_channel_from_receiver_credits,
                inner_loop_perf_telemetry_collector,
                local_fabric_telemetry);
#if defined(FABRIC_2D_VC0_CROSSOVER_TO_VC1)
            // Inter-mesh routers receive neighbor mesh's locally generated traffic on VC0.
            // This VC0 traffic needs to be forwarded over VC1 in the receiving mesh.
            rx_progress |= run_receiver_channel_step<
                0,
                ENABLE_FIRST_LEVEL_ACK_VC0,
                DownstreamSenderVC1T,
                decltype(local_relay_interface)>(
                local_receiver_channels,
                downstream_edm_noc_interfaces_vc1,
                local_relay_interface,
                receiver_channel_pointers_ch0,
                receiver_channel_0_trid_tracker,
                port_direction_table,
                receiver_channel_response_credit_senders,
                routing_table,
                local_fabric_telemetry);
#else
            rx_progress |= run_receiver_channel_step<
                0,
                ENABLE_FIRST_LEVEL_ACK_VC0,
                DownstreamSenderVC0T,
                decltype(local_relay_interface)>(
                local_receiver_channels,
                downstream_edm_noc_interfaces_vc0,
                local_relay_interface,
                receiver_channel_pointers_ch0,
                receiver_channel_0_trid_tracker,
                port_direction_table,
                receiver_channel_response_credit_senders,
                routing_table,
                local_fabric_telemetry);
<<<<<<< HEAD
            tx_progress |= run_sender_channel_step<VC0_RECEIVER_CHANNEL, 1>(
                my_eth_channel_,
=======
#endif
            tx_progress |= run_sender_channel_step<VC0_RECEIVER_CHANNEL, 1, ENABLE_FIRST_LEVEL_ACK_VC0>(
>>>>>>> b165c6a0
                local_sender_channels,
                local_sender_channel_worker_interfaces,
                outbound_to_receiver_channel_pointer_ch0,
                remote_receiver_channels,
                channel_connection_established,
                local_sender_channel_free_slots_stream_ids,
                sender_channel_from_receiver_credits,
                inner_loop_perf_telemetry_collector,
                local_fabric_telemetry);
            if constexpr (is_2d_fabric) {
<<<<<<< HEAD
                tx_progress |= run_sender_channel_step<VC0_RECEIVER_CHANNEL, 2>(
                    my_eth_channel_,
=======
                tx_progress |= run_sender_channel_step<VC0_RECEIVER_CHANNEL, 2, ENABLE_FIRST_LEVEL_ACK_VC0>(
>>>>>>> b165c6a0
                    local_sender_channels,
                    local_sender_channel_worker_interfaces,
                    outbound_to_receiver_channel_pointer_ch0,
                    remote_receiver_channels,
                    channel_connection_established,
                    local_sender_channel_free_slots_stream_ids,
                    sender_channel_from_receiver_credits,
                    inner_loop_perf_telemetry_collector,
                    local_fabric_telemetry);
<<<<<<< HEAD
                tx_progress |= run_sender_channel_step<VC0_RECEIVER_CHANNEL, 3>(
                    my_eth_channel_,
=======
                tx_progress |= run_sender_channel_step<VC0_RECEIVER_CHANNEL, 3, ENABLE_FIRST_LEVEL_ACK_VC0>(
>>>>>>> b165c6a0
                    local_sender_channels,
                    local_sender_channel_worker_interfaces,
                    outbound_to_receiver_channel_pointer_ch0,
                    remote_receiver_channels,
                    channel_connection_established,
                    local_sender_channel_free_slots_stream_ids,
                    sender_channel_from_receiver_credits,
                    inner_loop_perf_telemetry_collector,
                    local_fabric_telemetry);
#if defined(FABRIC_2D_VC1_SERVICED)
                tx_progress |= run_sender_channel_step<VC1_RECEIVER_CHANNEL, 4, ENABLE_FIRST_LEVEL_ACK_VC1>(
                    local_sender_channels,
                    local_sender_channel_worker_interfaces,
                    outbound_to_receiver_channel_pointer_ch1,
                    remote_receiver_channels,
                    channel_connection_established,
                    local_sender_channel_free_slots_stream_ids,
                    sender_channel_from_receiver_credits,
                    inner_loop_perf_telemetry_collector,
                    local_fabric_telemetry);
                tx_progress |= run_sender_channel_step<VC1_RECEIVER_CHANNEL, 5, ENABLE_FIRST_LEVEL_ACK_VC1>(
                    local_sender_channels,
                    local_sender_channel_worker_interfaces,
                    outbound_to_receiver_channel_pointer_ch1,
                    remote_receiver_channels,
                    channel_connection_established,
                    local_sender_channel_free_slots_stream_ids,
                    sender_channel_from_receiver_credits,
                    inner_loop_perf_telemetry_collector,
                    local_fabric_telemetry);
                tx_progress |= run_sender_channel_step<VC1_RECEIVER_CHANNEL, 6, ENABLE_FIRST_LEVEL_ACK_VC1>(
                    local_sender_channels,
                    local_sender_channel_worker_interfaces,
                    outbound_to_receiver_channel_pointer_ch1,
                    remote_receiver_channels,
                    channel_connection_established,
                    local_sender_channel_free_slots_stream_ids,
                    sender_channel_from_receiver_credits,
                    inner_loop_perf_telemetry_collector,
                    local_fabric_telemetry);
                rx_progress |= run_receiver_channel_step<
                    1,
                    ENABLE_FIRST_LEVEL_ACK_VC1,
                    DownstreamSenderVC1T,
                    decltype(local_relay_interface)>(
                    local_receiver_channels,
                    downstream_edm_noc_interfaces_vc1,
                    local_relay_interface,
                    receiver_channel_pointers_ch1,
                    receiver_channel_1_trid_tracker,
                    port_direction_table,
                    receiver_channel_response_credit_senders,
                    routing_table,
                    local_fabric_telemetry);
#endif  // FABRIC_2D_VC1_SERVICED
            }
        }

        // Compute idle conditions and update heartbeats in one helper
        if constexpr (FABRIC_TELEMETRY_ANY_DYNAMIC_STAT) {
            if constexpr (FABRIC_TELEMETRY_BANDWIDTH) {
                uint64_t loop_end_cycles = get_timestamp();
                uint64_t loop_delta_cycles = loop_end_cycles - loop_start_cycles;
                update_bw_cycles(loop_delta_cycles, tx_progress, rx_progress, local_fabric_telemetry);
            }
            update_telemetry(
                local_sender_channel_free_slots_stream_ids,
                tx_progress,
                rx_progress,
                local_fabric_telemetry,
                fabric_telemetry);
        }

        if constexpr (enable_context_switch) {
            // shouldn't do noc counter sync since we are not incrementing them
            if constexpr (IDLE_CONTEXT_SWITCHING) {
                if (did_something) {
                    did_nothing_count = 0;
                } else {
                    if (did_nothing_count++ > SWITCH_INTERVAL) {
                        did_nothing_count = 0;
                        run_routing_without_noc_sync();
                    }
                }
            } else {
                if (did_nothing_count++ > SWITCH_INTERVAL) {
                    did_nothing_count = 0;
                    run_routing_without_noc_sync();
                }
            }
        }

        if constexpr (is_sender_channel_serviced[0]) {
            close_perf_recording_window(inner_loop_perf_telemetry_collector);
            if constexpr (perf_telemetry_mode != PerfTelemetryRecorderType::NONE) {
                if (captured_an_event(inner_loop_perf_telemetry_collector) ||
                    any_sender_channels_active(local_sender_channel_free_slots_stream_ids)) {
                    write_perf_recording_window_results(
                        inner_loop_perf_telemetry_collector, local_perf_telemetry_buffer);
                }
            }
        }
    }
}

template <typename EdmChannelWorkerIFs, size_t NUM_SENDER_CHANNELS>
void
#ifdef FABRIC_2D
    __attribute__((noinline))
#endif
    wait_for_static_connection_to_ready(
        EdmChannelWorkerIFs& local_sender_channel_worker_interfaces,
        std::array<uint32_t, NUM_SENDER_CHANNELS>& local_sender_channel_free_slots_stream_ids) {
    auto establish_static_connection_from_receiver_side = [&](auto& interface, size_t sender_channel_idx) {
        if (!sender_ch_live_check_skip[sender_channel_idx]) {
            return;
        }
        while (!connect_is_requested(*interface.connection_live_semaphore)) {
            router_invalidate_l1_cache<ENABLE_RISC_CPU_DATA_CACHE>();
        }
        establish_edm_connection(interface, local_sender_channel_free_slots_stream_ids[sender_channel_idx]);
    };
    if constexpr (multi_txq_enabled) {
        tuple_for_each_constexpr(
            local_sender_channel_worker_interfaces.channel_worker_interfaces, [&](auto& interface, auto idx) {
                if constexpr (is_sender_channel_serviced[idx]) {
                    establish_static_connection_from_receiver_side(interface, idx);
                }
            });
    } else {
        // Very slight performance regression on WH if we commonize to the above path, so we preserve this path
        // too
        tuple_for_each(
            local_sender_channel_worker_interfaces.channel_worker_interfaces,
            [&](auto& interface, size_t idx) { establish_static_connection_from_receiver_side(interface, idx); });
    }
}

// Returns the number of starting credits for the specified sender channel `i`
// Generally, we will always start with `SENDER_NUM_BUFFERS` of credits,
// except for channels which service transient/worker connections. Those
// sender channels use counter based credit schemes so they are initialized
// to 0.
template <size_t i>
constexpr size_t get_credits_init_val() {
    return i == 0 ? 0 : SENDER_NUM_BUFFERS_ARRAY[i];
};

// SFINAE helper to initialize a single sender channel worker interface
// Only enabled when I < NUM_SENDER_CHANNELS
template <size_t I, size_t NUM_SENDER_CHANNELS, typename EdmChannelWorkerIFs>
FORCE_INLINE typename std::enable_if<(I < NUM_SENDER_CHANNELS), void>::type init_sender_channel_worker_interface(
    std::array<size_t, NUM_SENDER_CHANNELS>& local_sender_connection_live_semaphore_addresses,
    std::array<size_t, NUM_SENDER_CHANNELS>& local_sender_connection_info_addresses,
    EdmChannelWorkerIFs& local_sender_channel_worker_interfaces) {
    auto connection_live_semaphore_ptr =
        reinterpret_cast<volatile tt_l1_ptr uint32_t* const>(local_sender_connection_live_semaphore_addresses[I]);
    auto connection_worker_info_ptr = reinterpret_cast<volatile tt::tt_fabric::EDMChannelWorkerLocationInfo*>(
        local_sender_connection_info_addresses[I]);
    new (&local_sender_channel_worker_interfaces.template get<I>()) tt::tt_fabric::
        StaticSizedSenderChannelWorkerInterface<tt::tt_fabric::worker_handshake_noc, SENDER_NUM_BUFFERS_ARRAY[I]>(
            connection_worker_info_ptr,
            0,  // Not used for credits.
            reinterpret_cast<volatile tt_l1_ptr uint32_t* const>(connection_live_semaphore_ptr),
            sender_channel_ack_cmd_buf_ids[I],
            get_credits_init_val<I>(),
            notify_worker_of_read_counter_update_src_address);
}

// SFINAE overload - no-op when I >= NUM_SENDER_CHANNELS
template <size_t I, size_t NUM_SENDER_CHANNELS, typename EdmChannelWorkerIFs>
typename std::enable_if<(I >= NUM_SENDER_CHANNELS), void>::type init_sender_channel_worker_interface(
    std::array<size_t, NUM_SENDER_CHANNELS>&, std::array<size_t, NUM_SENDER_CHANNELS>&, EdmChannelWorkerIFs&) {
    // No-op when channel index is out of range
}

template <size_t NUM_SENDER_CHANNELS, typename EdmChannelWorkerIFs>
void
#ifdef FABRIC_2D
    __attribute__((noinline))
#endif
    init_local_sender_channel_worker_interfaces(
        std::array<size_t, NUM_SENDER_CHANNELS>& local_sender_connection_live_semaphore_addresses,
        std::array<size_t, NUM_SENDER_CHANNELS>& local_sender_connection_info_addresses,
        EdmChannelWorkerIFs& local_sender_channel_worker_interfaces) {
    // manual unrol because previously, going from having this in a loop to unrolling this would
    // lead to a performance regression. Having these unrolled is needed to enable some performance optimizations
    // because setup will differ in that each will be a different type. Keeping them unrolled here let's us
    // stay safe from perf regression due to weirdness of codegen.
    init_sender_channel_worker_interface<0, NUM_SENDER_CHANNELS>(
        local_sender_connection_live_semaphore_addresses,
        local_sender_connection_info_addresses,
        local_sender_channel_worker_interfaces);
    if constexpr (NUM_SENDER_CHANNELS > 1) {
        init_sender_channel_worker_interface<1, NUM_SENDER_CHANNELS>(
            local_sender_connection_live_semaphore_addresses,
            local_sender_connection_info_addresses,
            local_sender_channel_worker_interfaces);
    }
#ifdef FABRIC_2D
    // Use compile-time loop to initialize remaining sender channels (2-6) for code size optimization
    if constexpr (NUM_SENDER_CHANNELS > 2) {
        [&]<size_t... Is>(std::index_sequence<Is...>) {
            (([&]<size_t I>() {
                 if constexpr (NUM_SENDER_CHANNELS > I) {
                     init_sender_channel_worker_interface<I, NUM_SENDER_CHANNELS>(
                         local_sender_connection_live_semaphore_addresses,
                         local_sender_connection_info_addresses,
                         local_sender_channel_worker_interfaces);
                 }
             }.template operator()<Is + 2>()),
             ...);
        }(std::make_index_sequence<5>{});  // Indices 0-4 map to channels 2-6
    }
#endif
}

// copy the sender_channel_free_slots_stream_ids (in L1) to local memory for performance.
template <size_t NUM_SENDER_CHANNELS>
void populate_local_sender_channel_free_slots_stream_id_ordered_map(
    uint32_t has_downstream_edm_vc0_buffer_connection,
    std::array<uint32_t, NUM_SENDER_CHANNELS>& local_sender_channel_free_slots_stream_ids) {
    for (size_t i = 0; i < NUM_SENDER_CHANNELS; i++) {
        local_sender_channel_free_slots_stream_ids[i] = sender_channel_free_slots_stream_ids[i];
    }
}

constexpr bool IS_TEARDOWN_MASTER() { return MY_ERISC_ID == 0; }

void wait_for_other_local_erisc() {
    constexpr uint32_t multi_erisc_sync_start_value = 0x0fed;
    constexpr uint32_t multi_erisc_sync_step2_value = 0x1bad;
    if constexpr (IS_TEARDOWN_MASTER()) {
        write_stream_scratch_register<MULTI_RISC_TEARDOWN_SYNC_STREAM_ID>(multi_erisc_sync_start_value);
        while ((read_stream_scratch_register<MULTI_RISC_TEARDOWN_SYNC_STREAM_ID>() & 0x1FFF) !=
               multi_erisc_sync_step2_value) {
            router_invalidate_l1_cache<ENABLE_RISC_CPU_DATA_CACHE>();
        }
        write_stream_scratch_register<MULTI_RISC_TEARDOWN_SYNC_STREAM_ID>(0);
    } else {
        while ((read_stream_scratch_register<MULTI_RISC_TEARDOWN_SYNC_STREAM_ID>() & 0x1FFF) !=
               multi_erisc_sync_start_value) {
            router_invalidate_l1_cache<ENABLE_RISC_CPU_DATA_CACHE>();
        }
        write_stream_scratch_register<MULTI_RISC_TEARDOWN_SYNC_STREAM_ID>(multi_erisc_sync_step2_value);
    }
}

FORCE_INLINE void teardown(
    volatile tt_l1_ptr tt::tt_fabric::TerminationSignal* termination_signal_ptr,
    volatile tt_l1_ptr tt::tt_fabric::EDMStatus* edm_status_ptr,
    WriteTransactionIdTracker<
        RECEIVER_NUM_BUFFERS_ARRAY[0],
        NUM_TRANSACTION_IDS,
        RX_CH_TRID_STARTS[0],
        edm_to_local_chip_noc,
        edm_to_downstream_noc> receiver_channel_0_trid_tracker
#if defined(FABRIC_2D_VC1_ACTIVE)
    ,
    WriteTransactionIdTracker<
        RECEIVER_NUM_BUFFERS_ARRAY[1],
        NUM_TRANSACTION_IDS,
        RX_CH_TRID_STARTS[1],
        edm_to_local_chip_noc,
        edm_to_downstream_noc> receiver_channel_1_trid_tracker
#endif
) {
    if constexpr (NUM_ACTIVE_ERISCS > 1) {
        wait_for_other_local_erisc();
    }
    if constexpr (is_receiver_channel_serviced[0]) {
        receiver_channel_0_trid_tracker.all_buffer_slot_transactions_acked();
    }
#if defined(FABRIC_2D_VC1_ACTIVE)
    if constexpr (is_receiver_channel_serviced[1]) {
        receiver_channel_1_trid_tracker.all_buffer_slot_transactions_acked();
    }
#endif

    // at minimum, the below call must be updated because in dynamic noc mode, the counters would be shared, so you'd
    // want a sync before this and coordination about which erisc should do the reset (only one of them should do it)
    static_assert(
        noc_mode != DM_DYNAMIC_NOC,
        "The fabric router implementation doesn't support dynamic noc mode. The implementation must be updated to "
        "support this");
    // re-init the noc counters as the noc api used is not incrementing them
    ncrisc_noc_counters_init();

    if constexpr (NUM_ACTIVE_ERISCS > 1) {
        wait_for_other_local_erisc();
    }
    if constexpr (wait_for_host_signal) {
        if constexpr (is_local_handshake_master) {
            notify_subordinate_routers(
                edm_channels_mask,
                local_handshake_master_eth_chan,
                (uint32_t)termination_signal_ptr,
                *termination_signal_ptr);
        }
    }

    // write barrier should be coordinated for dynamic noc mode. Safest is probably to do a `wait_for_other_local_erisc`
    // followed by master core doing barrier
    static_assert(noc_mode != DM_DYNAMIC_NOC, "Update here when enabling dynamic noc mode");
    noc_async_write_barrier();
    noc_async_atomic_barrier();

    if constexpr (NUM_ACTIVE_ERISCS > 1) {
        wait_for_other_local_erisc();
    }
    if constexpr (IS_TEARDOWN_MASTER()) {
        *edm_status_ptr = tt::tt_fabric::EDMStatus::TERMINATED;
    }
}

void initialize_state_for_txq1_active_mode() {
    eth_enable_packet_mode(receiver_txq_id);
    for (size_t i = 0; i < NUM_RECEIVER_CHANNELS; i++) {
        reinterpret_cast<volatile uint32_t*>(local_receiver_ack_counters_base_address)[i] = 0;
        reinterpret_cast<volatile uint32_t*>(local_receiver_completion_counters_base_address)[i] = 0;
    }
    eth_txq_reg_write(receiver_txq_id, ETH_TXQ_DATA_PACKET_ACCEPT_AHEAD, DEFAULT_NUM_ETH_TXQ_DATA_PACKET_ACCEPT_AHEAD);
}
void initialize_state_for_txq1_active_mode_sender_side() {
    for (size_t i = 0; i < NUM_SENDER_CHANNELS; i++) {
        reinterpret_cast<volatile uint32_t*>(to_sender_remote_ack_counters_base_address)[i] = 0;
        reinterpret_cast<volatile uint32_t*>(to_sender_remote_completion_counters_base_address)[i] = 0;
    }
}

void kernel_main() {
    set_l1_data_cache<ENABLE_RISC_CPU_DATA_CACHE>();
    eth_txq_reg_write(sender_txq_id, ETH_TXQ_DATA_PACKET_ACCEPT_AHEAD, DEFAULT_NUM_ETH_TXQ_DATA_PACKET_ACCEPT_AHEAD);
    static_assert(
        receiver_txq_id == sender_txq_id || receiver_txq_id == 1,
        "For multi-txq mode, the only currently supported configuration is sender_txq_id=0 and receiver_txq_id=1");
    if constexpr (receiver_txq_id != sender_txq_id) {
        constexpr bool is_erisc_that_sets_up_second_txq = is_receiver_channel_serviced[0];
        if constexpr (is_erisc_that_sets_up_second_txq) {
            initialize_state_for_txq1_active_mode();
        }
        if constexpr (is_sender_channel_serviced[0]) {
            initialize_state_for_txq1_active_mode_sender_side();
        }
    }

    //
    // COMMON CT ARGS (not specific to sender or receiver)
    //

    // Initialize stream register state for credit management across the Ethernet link.
    // We make sure to do this before we handshake to guarantee that the registers are
    // initialized before the other side has any possibility of modifying them.
    init_ptr_val<to_receiver_packets_sent_streams[0]>(0);
    init_ptr_val<to_sender_packets_acked_streams[0]>(0);
    init_ptr_val<to_sender_packets_acked_streams[1]>(0);
    init_ptr_val<to_sender_packets_completed_streams[0]>(0);
    init_ptr_val<to_sender_packets_completed_streams[1]>(0);
    // The first sender channel in the array is always for the transient/worker connection
    init_ptr_val<sender_channel_free_slots_stream_ids[0]>(SENDER_NUM_BUFFERS_ARRAY[0]);  // LOCAL WORKER
    init_ptr_val<sender_channel_free_slots_stream_ids[1]>(SENDER_NUM_BUFFERS_ARRAY[1]);  // Compact index 0

    if constexpr (NUM_ACTIVE_ERISCS > 1) {
        wait_for_other_local_erisc();
    }

    if constexpr (is_2d_fabric) {
        init_ptr_val<to_receiver_packets_sent_streams[1]>(0);
        init_ptr_val<to_sender_packets_acked_streams[2]>(0);
        init_ptr_val<to_sender_packets_acked_streams[3]>(0);

        // Initialize completion streams and sender channel free slots for channels 2-7 using compile-time loop
        // SENDER_NUM_BUFFERS_ARRAY[] is sized to NUM_SENDER_CHANNELS, which is the number of used sender channels.
        [&]<size_t... Is>(std::index_sequence<Is...>) {
            (([&]() {
                 init_ptr_val<to_sender_packets_completed_streams[Is + 2]>(0);
                 if constexpr (NUM_SENDER_CHANNELS > (Is + 2)) {
                     init_ptr_val<sender_channel_free_slots_stream_ids[Is + 2]>(SENDER_NUM_BUFFERS_ARRAY[Is + 2]);
                 }
             }()),
             ...);
        }(std::make_index_sequence<6>{});
    }

    if constexpr (code_profiling_enabled_timers_bitfield != 0) {
        clear_code_profiling_buffer(code_profiling_buffer_base_addr);
    }

    // TODO: CONVERT TO SEMAPHORE
    volatile auto termination_signal_ptr =
        reinterpret_cast<volatile tt::tt_fabric::TerminationSignal*>(termination_signal_addr);
    volatile auto edm_local_sync_ptr = reinterpret_cast<volatile tt_l1_ptr uint32_t*>(edm_local_sync_ptr_addr);
    volatile auto edm_status_ptr = reinterpret_cast<volatile tt_l1_ptr tt::tt_fabric::EDMStatus*>(edm_status_ptr_addr);

    // In persistent mode, we must rely on static addresses for our local semaphores that are locally
    // initialized, rather than metal device APIs. This way different subdevice programs can reliably
    // resolve the semaphore addresses on the EDM core

    size_t arg_idx = 0;
    ///////////////////////
    // Common runtime args:
    ///////////////////////
    const size_t my_eth_channel_ = get_arg_val<uint32_t>(arg_idx++);
    const size_t local_sender_channel_0_connection_semaphore_addr = get_arg_val<uint32_t>(arg_idx++);
    const size_t local_sender_channel_1_connection_semaphore_addr = get_arg_val<uint32_t>(arg_idx++);
    const size_t local_sender_channel_2_connection_semaphore_addr = get_arg_val<uint32_t>(arg_idx++);
    const size_t local_sender_channel_3_connection_semaphore_addr = get_arg_val<uint32_t>(arg_idx++);
    const size_t local_sender_channel_4_connection_semaphore_addr = get_arg_val<uint32_t>(arg_idx++);
    const size_t local_sender_channel_5_connection_semaphore_addr = get_arg_val<uint32_t>(arg_idx++);
    const size_t local_sender_channel_6_connection_semaphore_addr = get_arg_val<uint32_t>(arg_idx++);
    const size_t local_sender_channel_7_connection_semaphore_addr = get_arg_val<uint32_t>(arg_idx++);
    const size_t local_sender_channel_0_connection_buffer_index_id = get_arg_val<uint32_t>(arg_idx++);
    const size_t local_sender_channel_1_connection_buffer_index_id = get_arg_val<uint32_t>(arg_idx++);
    const size_t local_sender_channel_2_connection_buffer_index_id = get_arg_val<uint32_t>(arg_idx++);
    const size_t local_sender_channel_3_connection_buffer_index_id = get_arg_val<uint32_t>(arg_idx++);
    const size_t local_sender_channel_4_connection_buffer_index_id = get_arg_val<uint32_t>(arg_idx++);
    const size_t local_sender_channel_5_connection_buffer_index_id = get_arg_val<uint32_t>(arg_idx++);
    const size_t local_sender_channel_6_connection_buffer_index_id = get_arg_val<uint32_t>(arg_idx++);
    const size_t local_sender_channel_7_connection_buffer_index_id = get_arg_val<uint32_t>(arg_idx++);

    // downstream EDM VC0 connection info
    const auto has_downstream_edm_vc0_buffer_connection = get_arg_val<uint32_t>(arg_idx++);

    // For 2D: read 3 buffer base addresses, NOC coords, and registration addresses (one per compact index)
    // For 1D: reads as 1D and only uses first element
#if defined(FABRIC_2D)
    std::array<uint32_t, NUM_DOWNSTREAM_SENDERS_VC0> downstream_edm_vc0_buffer_base_addresses;
    for (size_t i = 0; i < NUM_DOWNSTREAM_SENDERS_VC0; i++) {
        downstream_edm_vc0_buffer_base_addresses[i] = get_arg_val<uint32_t>(arg_idx++);
    }
#else
    const auto downstream_edm_vc0_buffer_base_address = get_arg_val<uint32_t>(arg_idx++);
#endif

    const auto downstream_edm_vc0_noc_x = get_arg_val<uint32_t>(arg_idx++);
    const auto downstream_edm_vc0_noc_y = get_arg_val<uint32_t>(arg_idx++);

#if defined(FABRIC_2D)
    std::array<uint32_t, NUM_DOWNSTREAM_SENDERS_VC0> downstream_edm_vc0_worker_registration_ids;
    std::array<uint32_t, NUM_DOWNSTREAM_SENDERS_VC0> downstream_edm_vc0_worker_location_info_addresses;
    std::array<uint32_t, NUM_DOWNSTREAM_SENDERS_VC0> downstream_edm_vc0_buffer_index_semaphore_addresses;
    for (size_t i = 0; i < NUM_DOWNSTREAM_SENDERS_VC0; i++) {
        downstream_edm_vc0_worker_registration_ids[i] = get_arg_val<uint32_t>(arg_idx++);
    }
    for (size_t i = 0; i < NUM_DOWNSTREAM_SENDERS_VC0; i++) {
        downstream_edm_vc0_worker_location_info_addresses[i] = get_arg_val<uint32_t>(arg_idx++);
    }
    for (size_t i = 0; i < NUM_DOWNSTREAM_SENDERS_VC0; i++) {
        downstream_edm_vc0_buffer_index_semaphore_addresses[i] = get_arg_val<uint32_t>(arg_idx++);
    }
#else
    const auto downstream_edm_vc0_worker_registration_id = get_arg_val<uint32_t>(arg_idx++);
    const auto downstream_edm_vc0_worker_location_info_address = get_arg_val<uint32_t>(arg_idx++);
    const auto downstream_edm_vc0_buffer_index_semaphore_address = get_arg_val<uint32_t>(arg_idx++);
#endif

#if defined(FABRIC_2D_VC1_ACTIVE)
    const auto has_downstream_edm_vc1_buffer_connection = get_arg_val<uint32_t>(arg_idx++);
    std::array<uint32_t, NUM_DOWNSTREAM_SENDERS_VC1> downstream_edm_vc1_buffer_base_addresses;
    for (size_t i = 0; i < NUM_DOWNSTREAM_SENDERS_VC1; i++) {
        downstream_edm_vc1_buffer_base_addresses[i] = get_arg_val<uint32_t>(arg_idx++);
    }

    const auto downstream_edm_vc1_noc_x = get_arg_val<uint32_t>(arg_idx++);
    const auto downstream_edm_vc1_noc_y = get_arg_val<uint32_t>(arg_idx++);

    std::array<uint32_t, NUM_DOWNSTREAM_SENDERS_VC1> downstream_edm_vc1_worker_registration_ids;
    std::array<uint32_t, NUM_DOWNSTREAM_SENDERS_VC1> downstream_edm_vc1_worker_location_info_addresses;
    std::array<uint32_t, NUM_DOWNSTREAM_SENDERS_VC1> downstream_edm_vc1_buffer_index_semaphore_addresses;
    for (size_t i = 0; i < NUM_DOWNSTREAM_SENDERS_VC1; i++) {
        downstream_edm_vc1_worker_registration_ids[i] = get_arg_val<uint32_t>(arg_idx++);
    }
    for (size_t i = 0; i < NUM_DOWNSTREAM_SENDERS_VC1; i++) {
        downstream_edm_vc1_worker_location_info_addresses[i] = get_arg_val<uint32_t>(arg_idx++);
    }
    for (size_t i = 0; i < NUM_DOWNSTREAM_SENDERS_VC1; i++) {
        downstream_edm_vc1_buffer_index_semaphore_addresses[i] = get_arg_val<uint32_t>(arg_idx++);
    }
#endif  // FABRIC_2D_VC1_ACTIVE
    // unused - to be deleted
    [[maybe_unused]]
    const auto downstream_vc0_noc_interface_buffer_index_local_addr = 0;
    const auto downstream_vc1_noc_interface_buffer_index_local_addr = 0;

    // Read MAX_NUM_SENDER_CHANNELS teardown semaphores (host packs builder_config::num_max_sender_channels = 8)
    const auto my_sem_for_teardown_from_edm_0 = get_arg_val<uint32_t>(arg_idx++);
    const auto my_sem_for_teardown_from_edm_1 = get_arg_val<uint32_t>(arg_idx++);
    const auto my_sem_for_teardown_from_edm_2 = get_arg_val<uint32_t>(arg_idx++);
    const auto my_sem_for_teardown_from_edm_3 = get_arg_val<uint32_t>(arg_idx++);
    const auto my_sem_for_teardown_from_edm_4 = get_arg_val<uint32_t>(arg_idx++);
    const auto my_sem_for_teardown_from_edm_5 = get_arg_val<uint32_t>(arg_idx++);
    const auto my_sem_for_teardown_from_edm_6 = get_arg_val<uint32_t>(arg_idx++);
    const auto my_sem_for_teardown_from_edm_7 = get_arg_val<uint32_t>(arg_idx++);

    ////////////////////////
    // Sender runtime args
    ////////////////////////
    // Read MAX_NUM_SENDER_CHANNELS sender worker semaphore pointers (host packs builder_config::num_max_sender_channels
    // = 8)
    auto sender0_worker_semaphore_ptr = reinterpret_cast<volatile uint32_t*>(get_arg_val<uint32_t>(arg_idx++));
    auto sender1_worker_semaphore_ptr = reinterpret_cast<volatile uint32_t*>(get_arg_val<uint32_t>(arg_idx++));
    auto sender2_worker_semaphore_ptr = reinterpret_cast<volatile uint32_t*>(get_arg_val<uint32_t>(arg_idx++));
    auto sender3_worker_semaphore_ptr = reinterpret_cast<volatile uint32_t*>(get_arg_val<uint32_t>(arg_idx++));
    auto sender4_worker_semaphore_ptr = reinterpret_cast<volatile uint32_t*>(get_arg_val<uint32_t>(arg_idx++));
    auto sender5_worker_semaphore_ptr = reinterpret_cast<volatile uint32_t*>(get_arg_val<uint32_t>(arg_idx++));
    auto sender6_worker_semaphore_ptr = reinterpret_cast<volatile uint32_t*>(get_arg_val<uint32_t>(arg_idx++));
    auto sender7_worker_semaphore_ptr = reinterpret_cast<volatile uint32_t*>(get_arg_val<uint32_t>(arg_idx++));

    ///////////////////////////////////////////////
    // Local tensix (relay) connection runtime args
    // UDM mode only - packed at end of runtime args
    ///////////////////////////////////////////////
    const auto has_local_tensix_relay_connection = get_arg_val<uint32_t>(arg_idx++);
    uint32_t local_tensix_relay_buffer_base_address = 0;
    uint32_t local_tensix_relay_noc_x = 0;
    uint32_t local_tensix_relay_noc_y = 0;
    uint32_t local_tensix_relay_worker_registration_id = 0;
    uint32_t local_tensix_relay_worker_location_info_address = 0;
    uint32_t local_tensix_relay_free_slots_stream_id = 0;
    uint32_t local_tensix_relay_connection_buffer_index_id = 0;
    if constexpr (udm_mode) {
        if (has_local_tensix_relay_connection) {
            local_tensix_relay_buffer_base_address = get_arg_val<uint32_t>(arg_idx++);
            local_tensix_relay_noc_x = get_arg_val<uint32_t>(arg_idx++);
            local_tensix_relay_noc_y = get_arg_val<uint32_t>(arg_idx++);
            local_tensix_relay_worker_registration_id = get_arg_val<uint32_t>(arg_idx++);
            local_tensix_relay_worker_location_info_address = get_arg_val<uint32_t>(arg_idx++);
            local_tensix_relay_free_slots_stream_id = get_arg_val<uint32_t>(arg_idx++);
            local_tensix_relay_connection_buffer_index_id = get_arg_val<uint32_t>(arg_idx++);
        }
    }

    const size_t local_sender_channel_0_connection_buffer_index_addr =
        local_sender_channel_0_connection_buffer_index_id;
    //  initialize the statically allocated "semaphores"
    if constexpr (is_sender_channel_serviced[0]) {
        *reinterpret_cast<volatile uint32_t*>(local_sender_channel_0_connection_semaphore_addr) = 0;
        *reinterpret_cast<volatile uint32_t*>(local_sender_channel_0_connection_buffer_index_addr) = 0;
        *sender0_worker_semaphore_ptr = 0;
    }
    if constexpr (is_sender_channel_serviced[1]) {
        *reinterpret_cast<volatile uint32_t*>(local_sender_channel_1_connection_semaphore_addr) = 0;
        *reinterpret_cast<volatile uint32_t*>(local_sender_channel_1_connection_buffer_index_id) = 0;
        *sender1_worker_semaphore_ptr = 0;
    }
    if constexpr (is_sender_channel_serviced[2]) {
        *reinterpret_cast<volatile uint32_t*>(local_sender_channel_2_connection_semaphore_addr) = 0;
        *reinterpret_cast<volatile uint32_t*>(local_sender_channel_2_connection_buffer_index_id) = 0;
        *sender2_worker_semaphore_ptr = 0;
    }
    if constexpr (is_2d_fabric) {
        if constexpr (is_sender_channel_serviced[3]) {
            *reinterpret_cast<volatile uint32_t*>(local_sender_channel_3_connection_semaphore_addr) = 0;
            *reinterpret_cast<volatile uint32_t*>(local_sender_channel_3_connection_buffer_index_id) = 0;
            *sender3_worker_semaphore_ptr = 0;
        }
        if constexpr (is_sender_channel_serviced[4]) {
            *reinterpret_cast<volatile uint32_t*>(local_sender_channel_4_connection_semaphore_addr) = 0;
            *reinterpret_cast<volatile uint32_t*>(local_sender_channel_4_connection_buffer_index_id) = 0;
            *sender4_worker_semaphore_ptr = 0;
        }
        if constexpr (is_sender_channel_serviced[5]) {
            *reinterpret_cast<volatile uint32_t*>(local_sender_channel_5_connection_semaphore_addr) = 0;
            *reinterpret_cast<volatile uint32_t*>(local_sender_channel_5_connection_buffer_index_id) = 0;
            *sender5_worker_semaphore_ptr = 0;
        }
        if constexpr (is_sender_channel_serviced[6]) {
            *reinterpret_cast<volatile uint32_t*>(local_sender_channel_6_connection_semaphore_addr) = 0;
            *reinterpret_cast<volatile uint32_t*>(local_sender_channel_6_connection_buffer_index_id) = 0;
            *sender6_worker_semaphore_ptr = 0;
        }
        if constexpr (is_sender_channel_serviced[7]) {
            *reinterpret_cast<volatile uint32_t*>(local_sender_channel_7_connection_semaphore_addr) = 0;
            *reinterpret_cast<volatile uint32_t*>(local_sender_channel_7_connection_buffer_index_id) = 0;
            *sender7_worker_semaphore_ptr = 0;
        }
    }
    *edm_status_ptr = tt::tt_fabric::EDMStatus::STARTED;

    //////////////////////////////
    //////////////////////////////
    //        Object Setup
    //////////////////////////////
    //////////////////////////////

    // Hack for mux mode until all remaining VC1 logic is removed from fabric
    // Needed so `downstream_edm_noc_interfaces_vc0` can be initialized properly below
    // Issue #33360 TODO: Create a new array for downstream receiver stream IDs
    // so we can remove this hack.
    std::array<uint32_t, NUM_SENDER_CHANNELS> local_sender_channel_free_slots_stream_ids;
    // std::array<uint32_t, NUM_SENDER_CHANNELS == 1 ? 2 : NUM_SENDER_CHANNELS>
    // local_sender_channel_free_slots_stream_ids;

    const auto& local_sem_for_teardown_from_downstream_edm =
        take_first_n_elements<NUM_DOWNSTREAM_CHANNELS, MAX_NUM_SENDER_CHANNELS, size_t>(
            std::array<size_t, MAX_NUM_SENDER_CHANNELS>{
                my_sem_for_teardown_from_edm_0,
                my_sem_for_teardown_from_edm_1,
                my_sem_for_teardown_from_edm_2,
                my_sem_for_teardown_from_edm_3,
                my_sem_for_teardown_from_edm_4,
                my_sem_for_teardown_from_edm_5,
                my_sem_for_teardown_from_edm_6,
                my_sem_for_teardown_from_edm_7,
            });

    // create the remote receiver channel buffers using multi-pool system
    auto remote_receiver_channels = tt::tt_fabric::MultiPoolEthChannelBuffers<
        PACKET_HEADER_TYPE,
        eth_remote_channel_pools_args,
        REMOTE_RECEIVER_TO_POOL_TYPE,
        REMOTE_RECEIVER_TO_POOL_IDX>::make();

    auto local_receiver_channels =
        tt::tt_fabric::MultiPoolEthChannelBuffers<
            PACKET_HEADER_TYPE,
            channel_pools_args,
            RECEIVER_TO_POOL_TYPE,
            RECEIVER_TO_POOL_IDX
        >::make();

    auto local_sender_channels = tt::tt_fabric::MultiPoolSenderEthChannelBuffers<
        PACKET_HEADER_TYPE,
        channel_pools_args,
        SENDER_TO_POOL_TYPE,
        SENDER_TO_POOL_IDX>::make();

    std::array<size_t, NUM_SENDER_CHANNELS> local_sender_connection_live_semaphore_addresses =
        take_first_n_elements<NUM_SENDER_CHANNELS, MAX_NUM_SENDER_CHANNELS, size_t>(
            std::array<size_t, MAX_NUM_SENDER_CHANNELS>{
                local_sender_channel_0_connection_semaphore_addr,
                local_sender_channel_1_connection_semaphore_addr,
                local_sender_channel_2_connection_semaphore_addr,
                local_sender_channel_3_connection_semaphore_addr,
                local_sender_channel_4_connection_semaphore_addr,
                local_sender_channel_5_connection_semaphore_addr,
                local_sender_channel_6_connection_semaphore_addr,
                local_sender_channel_7_connection_semaphore_addr});
    std::array<size_t, NUM_SENDER_CHANNELS> local_sender_connection_info_addresses =
        take_first_n_elements<NUM_SENDER_CHANNELS, MAX_NUM_SENDER_CHANNELS, size_t>(
            std::array<size_t, MAX_NUM_SENDER_CHANNELS>{
                local_sender_channel_0_connection_info_addr,
                local_sender_channel_1_connection_info_addr,
                local_sender_channel_2_connection_info_addr,
                local_sender_channel_3_connection_info_addr,
                local_sender_channel_4_connection_info_addr,
                local_sender_channel_5_connection_info_addr,
                local_sender_channel_6_connection_info_addr,
                local_sender_channel_7_connection_info_addr});

    for (size_t i = 0; i < NUM_SENDER_CHANNELS; i++) {
        auto connection_worker_info_ptr = reinterpret_cast<volatile tt::tt_fabric::EDMChannelWorkerLocationInfo*>(
            local_sender_connection_info_addresses[i]);
        connection_worker_info_ptr->edm_read_counter = 0;
    }
    // create the sender channel worker interfaces with input array of number of buffers
    auto local_sender_channel_worker_interfaces =
        tt::tt_fabric::EdmChannelWorkerInterfaces<tt::tt_fabric::worker_handshake_noc, SENDER_NUM_BUFFERS_ARRAY>::make(
            std::make_index_sequence<NUM_SENDER_CHANNELS>{});

    // TODO: change to TMP.
    std::array<RouterToRouterSender<DOWNSTREAM_SENDER_NUM_BUFFERS_VC0>, NUM_DOWNSTREAM_SENDERS_VC0>
        downstream_edm_noc_interfaces_vc0;
    populate_local_sender_channel_free_slots_stream_id_ordered_map(
        has_downstream_edm_vc0_buffer_connection, local_sender_channel_free_slots_stream_ids);

    if (has_downstream_edm_vc0_buffer_connection) {
        // Only bit 0 is set for 1D
        // For 2D: 3 bits set for compact indices 0, 1, 2 (excluding router's own direction)
        uint32_t has_downstream_edm = has_downstream_edm_vc0_buffer_connection & 0x7;  // 3-bit mask
        uint32_t compact_index = 0;
        while (has_downstream_edm) {
            if (has_downstream_edm & 0x1) {
                const auto teardown_sem_address = local_sem_for_teardown_from_downstream_edm[compact_index];
                // reset the handshake addresses to 0 (this is for router -> router handshake for connections over noc)
                *reinterpret_cast<volatile uint32_t* const>(teardown_sem_address) = 0;
#if defined(FABRIC_2D)
                auto receiver_channel_free_slots_stream_id = StreamId{vc_0_free_slots_stream_ids[compact_index]};
#else
                auto receiver_channel_free_slots_stream_id = StreamId{vc_0_free_slots_stream_ids[0]};
#endif
                new (&downstream_edm_noc_interfaces_vc0[compact_index])
                    RouterToRouterSender<DOWNSTREAM_SENDER_NUM_BUFFERS_VC0>(
                        // persistent_mode -> hardcode to false for 1D because for 1D, EDM -> EDM
                        // connections we must always use semaphore lookup
                        // For 2D, downstream_edm_vc0_semaphore_id is an address.
                        is_persistent_fabric,
                        (downstream_edm_vc0_noc_x >> (compact_index * 8)) & 0xFF,
                        (downstream_edm_vc0_noc_y >> (compact_index * 8)) & 0xFF,
#if defined(FABRIC_2D)
                        downstream_edm_vc0_buffer_base_addresses[compact_index],
#else
                        downstream_edm_vc0_buffer_base_address,
#endif
                        DOWNSTREAM_SENDER_NUM_BUFFERS_VC0,
#if defined(FABRIC_2D)
                        // connection handshake address on downstream edm
                        downstream_edm_vc0_worker_registration_ids[compact_index],
                        // worker location info address on downstream edm
                        // written by this interface when it connects to the downstream edm
                        // so that the downstream edm knows who its upstream peer is
                        downstream_edm_vc0_worker_location_info_addresses[compact_index],
#else
                        downstream_edm_vc0_worker_registration_id,
                        downstream_edm_vc0_worker_location_info_address,
#endif
                        channel_buffer_size,
                // Used to park current write pointer value at the downstream edm
                // when this interface disconnects from the downstream edm.
#if defined(FABRIC_2D)
                        downstream_edm_vc0_buffer_index_semaphore_addresses[compact_index],
#else
                        downstream_edm_vc0_buffer_index_semaphore_address,
#endif
                        0,  // Unused for Router->Router connections. Router->Router always uses stream registers for
                            // credits. Used by Worker->Router connections. This is an address in the worker's L1. The
                            // Router that a Worker adapter is connected to writes its read counter to this address. The
                            // worker uses this to calculate free slots in the router's sender channel.
                        reinterpret_cast<volatile uint32_t* const>(teardown_sem_address),
                        downstream_vc0_noc_interface_buffer_index_local_addr,  // keep common, since its a scratch noc
                                                                               // read dest.

#if defined(FABRIC_2D)
                        get_vc0_downstream_sender_channel_free_slots_stream_id(compact_index),
#else
                        // Issue #33360 TODO: Create a new array for explicitly holding downstream receiver stream IDs
                        // so we can remove this hack.
                        sender_channel_1_free_slots_stream_id,
#endif
                        // This is our local stream register for the copy of the downstream router's
                        // free slots
                        receiver_channel_free_slots_stream_id,
                        receiver_channel_forwarding_data_cmd_buf_ids[0],
                        receiver_channel_forwarding_sync_cmd_buf_ids[0]);
                // Only receiver channel servicing cores should be setting up the noc cmd buf.
                if constexpr (NUM_ACTIVE_ERISCS == 1 && !FORCE_ALL_PATHS_TO_USE_SAME_NOC) {
                    downstream_edm_noc_interfaces_vc0[compact_index]
                        .template setup_edm_noc_cmd_buf<
                            tt::tt_fabric::edm_to_downstream_noc,
                            tt::tt_fabric::forward_and_local_write_noc_vc>();
                }
            }
            compact_index++;
            has_downstream_edm >>= 1;
        }
    }

    std::array<RouterToRouterSender<DOWNSTREAM_SENDER_NUM_BUFFERS_VC1>, NUM_DOWNSTREAM_SENDERS_VC1>
        downstream_edm_noc_interfaces_vc1;
#if defined(FABRIC_2D_VC1_ACTIVE)
    if (has_downstream_edm_vc1_buffer_connection) {
        uint32_t has_downstream_edm = has_downstream_edm_vc1_buffer_connection & 0x7;  // 3-bit mask
        uint32_t compact_index = 0;
        while (has_downstream_edm) {
            if (has_downstream_edm & 0x1) {
                const auto teardown_sem_address =
                    local_sem_for_teardown_from_downstream_edm[compact_index + NUM_DOWNSTREAM_SENDERS_VC0];
                // reset the handshake addresses to 0 (this is for router -> router handshake for connections over
                // noc)
                *reinterpret_cast<volatile uint32_t* const>(teardown_sem_address) = 0;
                auto receiver_channel_free_slots_stream_id = StreamId{vc_1_free_slots_stream_ids[compact_index]};
                new (&downstream_edm_noc_interfaces_vc1[compact_index])
                    RouterToRouterSender<DOWNSTREAM_SENDER_NUM_BUFFERS_VC1>(
                        is_persistent_fabric,
                        (downstream_edm_vc1_noc_x >> (compact_index * 8)) & 0xFF,
                        (downstream_edm_vc1_noc_y >> (compact_index * 8)) & 0xFF,
                        downstream_edm_vc1_buffer_base_addresses[compact_index],
                        DOWNSTREAM_SENDER_NUM_BUFFERS_VC1,
                        downstream_edm_vc1_worker_registration_ids[compact_index],
                        downstream_edm_vc1_worker_location_info_addresses[compact_index],
                        channel_buffer_size,
                        downstream_edm_vc1_buffer_index_semaphore_addresses[compact_index],
                        0,
                        reinterpret_cast<volatile uint32_t* const>(teardown_sem_address),
                        downstream_vc1_noc_interface_buffer_index_local_addr,
                        get_vc1_downstream_sender_channel_free_slots_stream_id(compact_index),
                        receiver_channel_free_slots_stream_id,
                        receiver_channel_forwarding_data_cmd_buf_ids[1],
                        receiver_channel_forwarding_sync_cmd_buf_ids[1]);
                // Only receiver channel servicing cores should be setting up the noc cmd buf.
                if constexpr (NUM_ACTIVE_ERISCS == 1 && !FORCE_ALL_PATHS_TO_USE_SAME_NOC) {
                    downstream_edm_noc_interfaces_vc1[compact_index]
                        .template setup_edm_noc_cmd_buf<
                            tt::tt_fabric::edm_to_downstream_noc,
                            tt::tt_fabric::forward_and_local_write_noc_vc>();
                }
            }
            compact_index++;
            has_downstream_edm >>= 1;
        }
    }
#endif  // FABRIC_2D_VC1_ACTIVE

    // Setup local tensix relay connection (UDM mode only)
    // This is a separate connection path from downstream EDM connections
    // Relay handles forwarding packets to local chip workers
    // Uses dedicated stream IDs and L1 locations to avoid assumptions about direction indexing
    // LOCAL_RELAY_NUM_BUFFERS comes from compile-time args (propagated from relay config)
    RouterToRouterSender<LOCAL_RELAY_NUM_BUFFERS> local_relay_interface;
    if constexpr (udm_mode) {
        if (has_local_tensix_relay_connection) {
            // Reuse RouterToRouterSender for relay connection
            // Relay is just another sender interface, but pointing to local tensix instead of remote router

            new (&local_relay_interface) RouterToRouterSender<LOCAL_RELAY_NUM_BUFFERS>(
                true,  // persistent_mode - relay is always a persistent connection
                local_tensix_relay_noc_x,
                local_tensix_relay_noc_y,
                local_tensix_relay_buffer_base_address,
                LOCAL_RELAY_NUM_BUFFERS,  // Use compile-time constant
                local_tensix_relay_worker_registration_id,
                local_tensix_relay_worker_location_info_address,
                channel_buffer_size,
                local_tensix_relay_connection_buffer_index_id,  // From runtime args - dedicated L1 location for relay
                                                                // connection
                0,        // worker read counter address - unused for Router->Relay (uses stream registers)
                nullptr,  // teardown semaphore - router never calls close on relay
                0,        // buffer_index_local_addr - scratch space for noc reads
                // Remote stream: relay's free slots stream (what relay publishes) - from runtime args
                StreamId{local_tensix_relay_free_slots_stream_id},
                // Local stream: our copy of relay's free slots - dedicated stream ID for relay
                StreamId{tensix_relay_local_free_slots_stream_id},
                receiver_channel_forwarding_data_cmd_buf_ids[0],
                receiver_channel_forwarding_sync_cmd_buf_ids[0]);

            // Setup NOC command buffer for relay interface
            if constexpr (NUM_ACTIVE_ERISCS == 1 && !FORCE_ALL_PATHS_TO_USE_SAME_NOC) {
                local_relay_interface.template setup_edm_noc_cmd_buf<
                    tt::tt_fabric::edm_to_downstream_noc,
                    tt::tt_fabric::forward_and_local_write_noc_vc>();
            }
        }
    }

    // helps ubenchmark performance
    __asm__("nop");

    // initialize the local receiver channel buffers
    local_receiver_channels.init<channel_pools_args>(
        channel_buffer_size,
        sizeof(PACKET_HEADER_TYPE));

    // initialize the remote receiver channel buffers
    remote_receiver_channels.init<eth_remote_channel_pools_args>(
        channel_buffer_size,
        sizeof(PACKET_HEADER_TYPE));

    // initialize the local sender channel worker interfaces
    local_sender_channels.init<channel_pools_args>(
        channel_buffer_size,
        sizeof(PACKET_HEADER_TYPE));

    // initialize the local sender channel worker interfaces
    // Sender channel 0 is always for local worker in the new design
    constexpr auto sender_channel = 0;
    if constexpr (is_sender_channel_serviced[sender_channel]) {
        init_local_sender_channel_worker_interfaces(
            local_sender_connection_live_semaphore_addresses,
            local_sender_connection_info_addresses,
            local_sender_channel_worker_interfaces);
    }

    __asm__("nop");

    WriteTransactionIdTracker<
        RECEIVER_NUM_BUFFERS_ARRAY[0],
        NUM_TRANSACTION_IDS,
        RX_CH_TRID_STARTS[0],
        edm_to_local_chip_noc,
        edm_to_downstream_noc>
        receiver_channel_0_trid_tracker;
    receiver_channel_0_trid_tracker.init();

#if defined(FABRIC_2D_VC1_ACTIVE)
    WriteTransactionIdTracker<
        RECEIVER_NUM_BUFFERS_ARRAY[1],
        NUM_TRANSACTION_IDS,
        RX_CH_TRID_STARTS[1],
        edm_to_local_chip_noc,
        edm_to_downstream_noc>
        receiver_channel_1_trid_tracker;
    receiver_channel_1_trid_tracker.init();
#endif  // FABRIC_2D_VC1_ACTIVE

#ifdef ARCH_BLACKHOLE
    // A Blackhole hardware bug requires all noc inline writes to be non-posted so we hardcode to false here
    // A more detailed description can be found in `noc_inline_dw_write` in the `dataflow_api` header file
    constexpr bool use_posted_writes_for_connection_open = false;
#else
    constexpr bool use_posted_writes_for_connection_open = true;
#endif

    if constexpr (NUM_ACTIVE_ERISCS > 1) {
        // This barrier is here just in case the initialization process of any of the sender/receiver channel
        // implementations require any assumptions about channel contents or anything similar. Without it there
        // is possibility of a race. The race would be where the the risc core responsible for Ethernet level handshake
        // completes before the other risc finishes setup of channel/credit datastructures. If that happened, then
        // it would be possible for the other (remote) Ethernet core to start sending packets/credits to our core before
        // all of our cores are done setup, leading to potentially undefined behavior.
        //
        // Whether or not there truly is a race in a given snapshot/commit hash is not relevant. The intention with this
        // is to avoid all possible footguns as implementations of underlying datastructures potenntially change over
        // time.
        wait_for_other_local_erisc();
    }
    if constexpr (enable_ethernet_handshake) {
        if constexpr (is_handshake_sender) {
            erisc::datamover::handshake::sender_side_handshake(
                handshake_addr, DEFAULT_HANDSHAKE_CONTEXT_SWITCH_TIMEOUT);
        } else {
            erisc::datamover::handshake::receiver_side_handshake(
                handshake_addr, DEFAULT_HANDSHAKE_CONTEXT_SWITCH_TIMEOUT);
        }

        *edm_status_ptr = tt::tt_fabric::EDMStatus::REMOTE_HANDSHAKE_COMPLETE;

        if constexpr (wait_for_host_signal) {
            if constexpr (is_local_handshake_master) {
                wait_for_notification<ENABLE_RISC_CPU_DATA_CACHE>((uint32_t)edm_local_sync_ptr, num_local_edms - 1);
                // This master sends notification to self for multi risc in single eth core case,
                // This still send to self even though with single risc core case, but no side effects
                constexpr uint32_t exclude_eth_chan = std::numeric_limits<uint32_t>::max();
                notify_subordinate_routers(
                    edm_channels_mask, exclude_eth_chan, (uint32_t)edm_local_sync_ptr, num_local_edms);
            } else {
                notify_master_router(local_handshake_master_eth_chan, (uint32_t)edm_local_sync_ptr);
                wait_for_notification<ENABLE_RISC_CPU_DATA_CACHE>((uint32_t)edm_local_sync_ptr, num_local_edms);
            }

            *edm_status_ptr = tt::tt_fabric::EDMStatus::LOCAL_HANDSHAKE_COMPLETE;

            // 1. All risc cores wait for READY_FOR_TRAFFIC signal
            // 2. All risc cores in master eth core receive signal from host and exits from this wait
            //    Other subordinate risc cores wait for this signal
            // 4. The other subordinate risc cores receive the READY_FOR_TRAFFIC signal and exit from this wait
            wait_for_notification<ENABLE_RISC_CPU_DATA_CACHE>((uint32_t)edm_status_ptr, tt::tt_fabric::EDMStatus::READY_FOR_TRAFFIC);

            if constexpr (is_local_handshake_master) {
                // 3. Only master risc core notifies all subordinate risc cores (except subordinate riscs in master eth
                // core)
                notify_subordinate_routers(
                    edm_channels_mask,
                    local_handshake_master_eth_chan,
                    (uint32_t)edm_status_ptr,
                    tt::tt_fabric::EDMStatus::READY_FOR_TRAFFIC);
            }
        }
    }

    if constexpr (NUM_ACTIVE_ERISCS > 1) {
        wait_for_other_local_erisc();
    }

    // if enable the tensix extension, then before open downstream connection, need to wait for downstream tensix ready
    // for connection.
    if constexpr (num_ds_or_local_tensix_connections) {
        wait_for_notification<ENABLE_RISC_CPU_DATA_CACHE>((uint32_t)edm_local_tensix_sync_ptr_addr, num_ds_or_local_tensix_connections);
    }

    if constexpr (is_2d_fabric) {
        // Helper function to open downstream EDM connections, works for both VC0 and VC1
        auto open_downstream_edm_connections =
            [](auto& downstream_edm_noc_interfaces, uint32_t has_downstream_edm, int receiver_channel_idx) {
                uint32_t edm_index = 0;
                if (is_receiver_channel_serviced[receiver_channel_idx]) {
                    while (has_downstream_edm) {
                        if (has_downstream_edm & 0x1) {
                            // open connections with available downstream edms
                            downstream_edm_noc_interfaces[edm_index]
                                .template open<
                                    false,
                                    use_posted_writes_for_connection_open,
                                    tt::tt_fabric::worker_handshake_noc>();
                        }
                        edm_index++;
                        has_downstream_edm >>= 1;
                    }
                }
            };

        open_downstream_edm_connections(
            downstream_edm_noc_interfaces_vc0, has_downstream_edm_vc0_buffer_connection & 0x7, 0);
#if defined(FABRIC_2D_VC1_ACTIVE)
        open_downstream_edm_connections(
            downstream_edm_noc_interfaces_vc1, has_downstream_edm_vc1_buffer_connection & 0x7, 1);
#endif
        if constexpr (udm_mode) {
            if (has_local_tensix_relay_connection) {
                // open connection here to relay kernel
                local_relay_interface
                    .template open<false, use_posted_writes_for_connection_open, tt::tt_fabric::worker_handshake_noc>();
            }
        }
    } else {
        // We can check just the first index because all receiver channels are serviced by the same core
        if constexpr (is_receiver_channel_serviced[0]) {
            if (has_downstream_edm_vc0_buffer_connection) {
                downstream_edm_noc_interfaces_vc0[0]
                    .template open<false, use_posted_writes_for_connection_open, tt::tt_fabric::worker_handshake_noc>();
                ASSERT(
                    get_ptr_val(downstream_edm_noc_interfaces_vc0[0].get_worker_credits_stream_id()) ==
                    DOWNSTREAM_SENDER_NUM_BUFFERS_VC0);
            }
        }
    }

    if constexpr (NUM_ACTIVE_ERISCS > 1) {
        wait_for_other_local_erisc();
    }

    if constexpr (is_receiver_channel_serviced[0] and NUM_ACTIVE_ERISCS > 1) {
        // Two erisc mode requires us to reorder the cmd buf programming/state setting
        // because we need to reshuffle some of our cmd_buf/noc assignments around for
        // just the fabric bringup phase. These calls are also located earlier for the
        // single erisc mode
        if constexpr (!FORCE_ALL_PATHS_TO_USE_SAME_NOC) {
            uint32_t has_downstream_edm = has_downstream_edm_vc0_buffer_connection & 0x7;  // 3-bit mask
            uint32_t edm_index = 0;
            while (has_downstream_edm) {
                if (has_downstream_edm & 0x1) {
                    downstream_edm_noc_interfaces_vc0[edm_index]
                        .template setup_edm_noc_cmd_buf<
                            tt::tt_fabric::edm_to_downstream_noc,
                            tt::tt_fabric::forward_and_local_write_noc_vc>();
                }
                edm_index++;
                has_downstream_edm >>= 1;
            }
        }
    }
#if defined(FABRIC_2D_VC1_ACTIVE)
    if constexpr (is_receiver_channel_serviced[1] and NUM_ACTIVE_ERISCS > 1) {
        // Two erisc mode requires us to reorder the cmd buf programming/state setting
        // because we need to reshuffle some of our cmd_buf/noc assignments around for
        // just the fabric bringup phase. These calls are also located earlier for the
        // single erisc mode
        if constexpr (!FORCE_ALL_PATHS_TO_USE_SAME_NOC) {
            uint32_t has_downstream_edm = has_downstream_edm_vc1_buffer_connection & 0x7;  // 3-bit mask
            uint32_t edm_index = 0;
            while (has_downstream_edm) {
                if (has_downstream_edm & 0x1) {
                    downstream_edm_noc_interfaces_vc1[edm_index]
                        .template setup_edm_noc_cmd_buf<
                            tt::tt_fabric::edm_to_downstream_noc,
                            tt::tt_fabric::forward_and_local_write_noc_vc>();
                }
                edm_index++;
                has_downstream_edm >>= 1;
            }
        }
    }
#endif  // FABRIC_2D_VC1_ACTIVE
    std::array<uint8_t, num_eth_ports> port_direction_table;

    if constexpr (NUM_ACTIVE_ERISCS > 1) {
        wait_for_other_local_erisc();
    }
    WAYPOINT("FSCW");
    wait_for_static_connection_to_ready(
        local_sender_channel_worker_interfaces, local_sender_channel_free_slots_stream_ids);
    WAYPOINT("FSCD");

    if constexpr (NUM_ACTIVE_ERISCS > 1) {
        wait_for_other_local_erisc();
    }

    //////////////////////////////
    //////////////////////////////
    //        MAIN LOOP
    //////////////////////////////
    //////////////////////////////
    run_fabric_edm_main_loop<
        NUM_RECEIVER_CHANNELS,
        RouterToRouterSender<DOWNSTREAM_SENDER_NUM_BUFFERS_VC0>,
        RouterToRouterSender<DOWNSTREAM_SENDER_NUM_BUFFERS_VC1>,
        RouterToRouterSender<LOCAL_RELAY_NUM_BUFFERS>>(
        my_eth_channel_,
        local_receiver_channels,
        local_sender_channels,
        local_sender_channel_worker_interfaces,
        downstream_edm_noc_interfaces_vc0,
        downstream_edm_noc_interfaces_vc1,
        // pass in the relay adpator
        local_relay_interface,
        remote_receiver_channels,
        termination_signal_ptr,
        receiver_channel_0_trid_tracker,
#if defined(FABRIC_2D_VC1_ACTIVE)
        receiver_channel_1_trid_tracker,
#endif  // FABRIC_2D_VC1_ACTIVE
        port_direction_table,
        local_sender_channel_free_slots_stream_ids);
    WAYPOINT("LPDN");

    // we force these values to a non-zero value so that if we run the fabric back to back,
    // and we can reliably probe from host that this kernel has initialized properly.
    // Sender channel 0 is always for local worker in both 1D and 2D
    *reinterpret_cast<volatile uint32_t*>(local_sender_channel_0_connection_semaphore_addr) = 99;
    *reinterpret_cast<volatile uint32_t*>(local_sender_channel_0_connection_buffer_index_addr) = 99;
    *sender0_worker_semaphore_ptr = 99;

    // make sure all the noc transactions are acked before re-init the noc counters
    teardown(
        termination_signal_ptr,
        edm_status_ptr,
        receiver_channel_0_trid_tracker
#if defined(FABRIC_2D_VC1_ACTIVE)
        ,
        receiver_channel_1_trid_tracker
#endif
    );

    set_l1_data_cache<false>();
    WAYPOINT("DONE");
}<|MERGE_RESOLUTION|>--- conflicted
+++ resolved
@@ -1390,7 +1390,6 @@
 ////////////////////////////////////
 ////////////////////////////////////
 template <
-    uint8_t sender_channel_index,
     uint8_t to_receiver_pkts_sent_id,
     bool SKIP_CONNECTION_LIVENESS_CHECK,
     bool enable_first_level_ack,
@@ -1399,24 +1398,12 @@
     typename ReceiverPointersT,
     typename ReceiverChannelT,
     typename LocalTelemetryT>
-<<<<<<< HEAD
-FORCE_INLINE bool run_sender_channel_step_impl(
-    size_t const my_eth_channel_,
-    SenderChannelT& local_sender_channel,
-    WorkerInterfaceT& local_sender_channel_worker_interface,
-    ReceiverPointersT& outbound_to_receiver_channel_pointers,
-    ReceiverChannelT& remote_receiver_channel,
-    bool& channel_connection_established,
-    uint32_t sender_channel_free_slots_stream_id,
-    SenderChannelFromReceiverCredits& sender_channel_from_receiver_credits,
-    PerfTelemetryRecorder& perf_telemetry_recorder,
-    LocalTelemetryT& local_fabric_telemetry) {
-=======
 #if !defined(FABRIC_2D_VC1_ACTIVE)
 FORCE_INLINE
 #endif
     bool
     run_sender_channel_step_impl(
+        size_t const my_eth_channel_,
         SenderChannelT& local_sender_channel,
         WorkerInterfaceT& local_sender_channel_worker_interface,
         ReceiverPointersT& outbound_to_receiver_channel_pointers,
@@ -1426,7 +1413,7 @@
         SenderChannelFromReceiverCredits& sender_channel_from_receiver_credits,
         PerfTelemetryRecorder& perf_telemetry_recorder,
         LocalTelemetryT& local_fabric_telemetry) {
->>>>>>> b165c6a0
+      
     bool progress = false;
     // If the receiver has space, and we have one or more packets unsent from producer, then send one
     // TODO: convert to loop to send multiple packets back to back (or support sending multiple packets in one shot)
@@ -1518,7 +1505,6 @@
 
 template <
     uint8_t VC_RECEIVER_CHANNEL,
-    uint8_t sender_channel_index,
     bool enable_first_level_ack,
     typename EthSenderChannels,
     typename EdmChannelWorkerIFs,
@@ -1526,24 +1512,12 @@
     typename ReceiverPointersT,
     size_t NUM_SENDER_CHANNELS,
     typename LocalTelemetryT>
-<<<<<<< HEAD
-FORCE_INLINE bool run_sender_channel_step(
-    size_t const my_eth_channel_,
-    EthSenderChannels& local_sender_channels,
-    EdmChannelWorkerIFs& local_sender_channel_worker_interfaces,
-    ReceiverPointersT& outbound_to_receiver_channel_pointers,
-    RemoteEthReceiverChannels& remote_receiver_channels,
-    std::array<bool, NUM_SENDER_CHANNELS>& channel_connection_established,
-    std::array<uint32_t, NUM_SENDER_CHANNELS>& local_sender_channel_free_slots_stream_ids,
-    std::array<SenderChannelFromReceiverCredits, NUM_SENDER_CHANNELS>& sender_channel_from_receiver_credits,
-    PerfTelemetryRecorder& perf_telemetry_recorder,
-    LocalTelemetryT& local_fabric_telemetry) {
-=======
 #if !defined(FABRIC_2D_VC1_ACTIVE)
 FORCE_INLINE
 #endif
     bool
     run_sender_channel_step(
+        size_t const my_eth_channel_,  
         EthSenderChannels& local_sender_channels,
         EdmChannelWorkerIFs& local_sender_channel_worker_interfaces,
         ReceiverPointersT& outbound_to_receiver_channel_pointers,
@@ -1553,24 +1527,16 @@
         std::array<SenderChannelFromReceiverCredits, NUM_SENDER_CHANNELS>& sender_channel_from_receiver_credits,
         PerfTelemetryRecorder& perf_telemetry_recorder,
         LocalTelemetryT& local_fabric_telemetry) {
->>>>>>> b165c6a0
     if constexpr (is_sender_channel_serviced[sender_channel_index]) {
         // the cache is invalidated here because the channel will read some
         // L1 locations to see if it can make progress
         router_invalidate_l1_cache<ENABLE_RISC_CPU_DATA_CACHE>();
 
         return run_sender_channel_step_impl<
-<<<<<<< HEAD
-               sender_channel_index,
-               to_receiver_packets_sent_streams[VC_RECEIVER_CHANNEL],
-               sender_ch_live_check_skip[sender_channel_index]>(
-            my_eth_channel_,
-=======
-            sender_channel_index,
             to_receiver_packets_sent_streams[VC_RECEIVER_CHANNEL],
             sender_ch_live_check_skip[sender_channel_index],
             enable_first_level_ack>(
->>>>>>> b165c6a0
+            my_eth_channel_,
             local_sender_channels.template get<sender_channel_index>(),
             local_sender_channel_worker_interfaces.template get<sender_channel_index>(),
             outbound_to_receiver_channel_pointers,
@@ -1938,12 +1904,8 @@
 
             // There are some cases, mainly for performance, where we don't want to switch between sender channels
             // so we interoduce this to provide finer grain control over when we disable the automatic switching
-<<<<<<< HEAD
-            tx_progress |= run_sender_channel_step<VC0_RECEIVER_CHANNEL, 0>(
+            tx_progress |= run_sender_channel_step<VC0_RECEIVER_CHANNEL, 0, ENABLE_FIRST_LEVEL_ACK_VC0>(
                 my_eth_channel_,
-=======
-            tx_progress |= run_sender_channel_step<VC0_RECEIVER_CHANNEL, 0, ENABLE_FIRST_LEVEL_ACK_VC0>(
->>>>>>> b165c6a0
                 local_sender_channels,
                 local_sender_channel_worker_interfaces,
                 outbound_to_receiver_channel_pointer_ch0,
@@ -1985,13 +1947,9 @@
                 receiver_channel_response_credit_senders,
                 routing_table,
                 local_fabric_telemetry);
-<<<<<<< HEAD
-            tx_progress |= run_sender_channel_step<VC0_RECEIVER_CHANNEL, 1>(
-                my_eth_channel_,
-=======
 #endif
             tx_progress |= run_sender_channel_step<VC0_RECEIVER_CHANNEL, 1, ENABLE_FIRST_LEVEL_ACK_VC0>(
->>>>>>> b165c6a0
+                my_eth_channel_,
                 local_sender_channels,
                 local_sender_channel_worker_interfaces,
                 outbound_to_receiver_channel_pointer_ch0,
@@ -2002,12 +1960,8 @@
                 inner_loop_perf_telemetry_collector,
                 local_fabric_telemetry);
             if constexpr (is_2d_fabric) {
-<<<<<<< HEAD
-                tx_progress |= run_sender_channel_step<VC0_RECEIVER_CHANNEL, 2>(
+                tx_progress |= run_sender_channel_step<VC0_RECEIVER_CHANNEL, 2, ENABLE_FIRST_LEVEL_ACK_VC0>(
                     my_eth_channel_,
-=======
-                tx_progress |= run_sender_channel_step<VC0_RECEIVER_CHANNEL, 2, ENABLE_FIRST_LEVEL_ACK_VC0>(
->>>>>>> b165c6a0
                     local_sender_channels,
                     local_sender_channel_worker_interfaces,
                     outbound_to_receiver_channel_pointer_ch0,
@@ -2017,12 +1971,8 @@
                     sender_channel_from_receiver_credits,
                     inner_loop_perf_telemetry_collector,
                     local_fabric_telemetry);
-<<<<<<< HEAD
-                tx_progress |= run_sender_channel_step<VC0_RECEIVER_CHANNEL, 3>(
+                tx_progress |= run_sender_channel_step<VC0_RECEIVER_CHANNEL, 3, ENABLE_FIRST_LEVEL_ACK_VC0>(
                     my_eth_channel_,
-=======
-                tx_progress |= run_sender_channel_step<VC0_RECEIVER_CHANNEL, 3, ENABLE_FIRST_LEVEL_ACK_VC0>(
->>>>>>> b165c6a0
                     local_sender_channels,
                     local_sender_channel_worker_interfaces,
                     outbound_to_receiver_channel_pointer_ch0,
