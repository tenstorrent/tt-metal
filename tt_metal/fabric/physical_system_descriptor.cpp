--- conflicted
+++ resolved
@@ -247,7 +247,7 @@
     auto& exit_nodes = exit_node_connection_table_[hostname];
 
     auto add_local_asic_descriptor = [&](AsicID src_unique_id, chip_id_t src_chip_id) {
-        auto [tray_id, asic_location] = get_asic_position(src_chip_id);
+        auto [tray_id, asic_location] = get_asic_position(src_chip_id, get_arch(cluster_), using_mock_cluster_desc_);
         asic_descriptors_[src_unique_id] = ASICDescriptor{
             TrayID{tray_id}, asic_location, cluster_desc->get_board_type(src_chip_id), src_unique_id, hostname};
     };
@@ -255,14 +255,7 @@
     for (const auto& [src, conn] : eth_connections) {
         auto src_unique_id = AsicID{chip_unique_ids.at(src)};
         // Populate ASIC Descriptor with Physical Information
-<<<<<<< HEAD
-        auto [tray_id, asic_location] = get_asic_position(cluster_, get_arch(cluster_), src, using_mock_cluster_desc_);
-        asic_descriptors_[src_unique_id] =
-            ASICDescriptor{TrayID{tray_id}, asic_location, cluster_desc->get_board_type(src), src_unique_id, hostname};
-
-=======
         add_local_asic_descriptor(src_unique_id, src);
->>>>>>> a89aed7b
         std::unordered_map<chip_id_t, size_t> visited_dst;
         // Populate ASIC Graph for Current Host
         for (auto& [chan, dst] : conn) {
