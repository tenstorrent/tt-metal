// SPDX-FileCopyrightText: © 2025 Tenstorrent AI ULC
//
// SPDX-License-Identifier: Apache-2.0

#include <yaml-cpp/yaml.h>
#include <algorithm>
#include <set>

#include <umd/device/cluster.hpp>
#include <umd/device/soc_descriptor.hpp>
#include <tt-metalium/control_plane.hpp>
#include <tt-metalium/distributed_context.hpp>

#include "tt_metal/llrt/tunnels_from_mmio_device.hpp"
#include "tt_metal/llrt/hal.hpp"
#include "tt_metal/llrt/rtoptions.hpp"
#include "tt_metal/fabric/physical_system_descriptor.hpp"
#include "tt_metal/fabric/serialization/physical_system_descriptor_serialization.hpp"

namespace tt::tt_metal {

const std::unique_ptr<tt::umd::Cluster> PhysicalSystemDescriptor::null_cluster = nullptr;

/**************************************************************************************************
 Discovery helper functions
**************************************************************************************************/

namespace {

// This reimplements tt::Cluster::get_bus_id() and should be moved to tt::umd::Cluster
inline uint16_t get_bus_id(const std::unique_ptr<tt::umd::Cluster>& cluster, ChipId chip) {
    // Prefer cached value from cluster descriptor (available for silicon and our simulator/mock descriptors)
    auto cluster_desc = cluster->get_cluster_description();
    uint16_t bus_id = cluster_desc->get_bus_id(chip);

    return bus_id;
}

// This reimplements tt::Cluster::get_arch() and should be moved to tt::umd::Cluster
tt::ARCH get_arch(const std::unique_ptr<tt::umd::ClusterDescriptor>& cluster_descriptor) {
    // Pick a chip and query its architecture
    const std::unordered_set<ChipId>& chips = cluster_descriptor->get_all_chips();
    TT_FATAL(!chips.empty(), "Unable to determine architecture because UMD driver detected no chips.");
    tt::ARCH arch = cluster_descriptor->get_arch(*chips.begin());
    TT_FATAL(arch != tt::ARCH::Invalid, "Chip {} has invalid architecture.", *chips.begin());

    // We don't yet support mixed architecture clusters. Check that all chips are the same architecture.
    bool all_same_arch = std::all_of(
        chips.begin(), chips.end(), [&](ChipId chip_id) { return cluster_descriptor->get_arch(chip_id) == arch; });

    TT_FATAL(all_same_arch, "Chips with differing architectures detected. This is unsupported.");

    return arch;
}

std::string get_host_name() {
    char hostname[HOST_NAME_MAX + 1];
    gethostname(hostname, sizeof(hostname));
    return std::string(hostname);
}

std::string get_mobo_name() {
    std::ifstream file("/sys/class/dmi/id/board_name");
    std::string motherboard;

    if (file.is_open()) {
        std::getline(file, motherboard);
        file.close();
    }

    return motherboard;
}

TrayID get_tray_id_for_chip(
    const std::unique_ptr<tt::umd::Cluster>& cluster,
    ChipId chip_id,
    const std::string& mobo_name,
    bool using_mock_cluster_desc) {
    static const std::unordered_map<std::string, std::vector<uint16_t>> mobo_to_bus_ids = {
        {"SIENAD8-2L2T", {0xc1, 0x01, 0x41, 0x42}},
        {"X12DPG-QT6", {0xb1, 0xca, 0x31, 0x4b}},
    };

    if (using_mock_cluster_desc || mobo_to_bus_ids.find(mobo_name) == mobo_to_bus_ids.end()) {
        return TrayID{0};
    }
    const auto& ordered_bus_ids = mobo_to_bus_ids.at(mobo_name);
    auto bus_id = get_bus_id(cluster, chip_id);
    auto bus_id_it = std::find(ordered_bus_ids.begin(), ordered_bus_ids.end(), bus_id);
    TT_FATAL(bus_id_it != ordered_bus_ids.end(), "Bus ID {} not found.", bus_id);
    auto tray_id = std::distance(ordered_bus_ids.begin(), bus_id_it) + 1;
    return TrayID{tray_id};
}

std::pair<TrayID, ASICLocation> get_asic_position(
    const std::unique_ptr<tt::umd::Cluster>& cluster, tt::ARCH arch, ChipId chip_id, bool using_mock_cluster_desc) {
    auto cluster_desc = cluster->get_cluster_description();
    if (cluster_desc->get_board_type(chip_id) == BoardType::UBB_WORMHOLE ||
        cluster_desc->get_board_type(chip_id) == BoardType::UBB_BLACKHOLE) {
        constexpr std::string_view ubb_mobo_name = "S7T-MB";

        TT_FATAL(
            using_mock_cluster_desc || get_mobo_name() == ubb_mobo_name, "UBB systems must use S7T-MB motherboard.");
        auto ubb_id = tt::tt_fabric::get_ubb_id(chip_id);
        return {TrayID{ubb_id.tray_id}, ASICLocation{ubb_id.asic_id}};
    } else {
        auto tray_id = get_tray_id_for_chip(cluster, chip_id, get_mobo_name(), using_mock_cluster_desc);
        ASICLocation asic_location;
        if (arch == tt::ARCH::WORMHOLE_B0) {
            // Derive ASIC Location based on the tunnel depth for Wormhole systems
            // TODO: Remove this once UMD populates the ASIC Location for WH systems.
            auto mmio_device = cluster_desc->get_closest_mmio_capable_chip(chip_id);
            auto tunnels_from_mmio_device = llrt::discover_tunnels_from_mmio_device(cluster);
            const auto& tunnels = tunnels_from_mmio_device.at(mmio_device);
            for (auto tunnel = 0; tunnel < tunnels.size(); tunnel++) {
                const auto& devices_on_tunnel = tunnels[tunnel];
                auto device_it = std::find(devices_on_tunnel.begin(), devices_on_tunnel.end(), chip_id);
                if (device_it != devices_on_tunnel.end()) {
                    asic_location = ASICLocation{device_it - devices_on_tunnel.begin()};
                    break;
                }
            }
        } else if (arch == tt::ARCH::BLACKHOLE) {
            // Query ASIC Location from the Cluster Descriptor for BH.
            asic_location = ASICLocation{cluster_desc->get_asic_location(chip_id)};
        } else if (arch == tt::ARCH::QUASAR) {
            // Query ASIC Location from the Cluster Descriptor for QUASAR.
            asic_location = ASICLocation{cluster_desc->get_asic_location(chip_id)};
        } else {
            TT_THROW("Unrecognized Architecture. Cannot determine asic location.");
        }
        return {tray_id, asic_location};
    }
}

struct EthEndpoint {
    AsicID board_id;
    uint8_t chan_id;

    auto operator<=>(const EthEndpoint&) const = default;
};

}  // namespace

/**************************************************************************************************
 PhysicalSystemDescriptor implementation
**************************************************************************************************/

PhysicalSystemDescriptor::PhysicalSystemDescriptor(
    const std::unique_ptr<tt::umd::Cluster>& cluster,
    const std::shared_ptr<distributed::multihost::DistributedContext>& distributed_context,
    const Hal* hal,
    const llrt::RunTimeOptions& rtoptions,
    bool run_discovery) :
    PhysicalSystemDescriptor(cluster, distributed_context, hal, rtoptions.get_target_device(), run_discovery) {}

PhysicalSystemDescriptor::PhysicalSystemDescriptor(
    const std::unique_ptr<tt::umd::Cluster>& cluster,
    const std::shared_ptr<distributed::multihost::DistributedContext>& distributed_context,
    const Hal* hal,
    tt::TargetDevice target_device_type,
    bool run_discovery) :
<<<<<<< HEAD
    distributed_context_(distributed_context), hal_(hal), cluster_(cluster), target_device_type_(target_device_type) {
=======
    cluster_(cluster), distributed_context_(distributed_context), hal_(hal), target_device_type_(target_device_type) {
>>>>>>> bfa1a319
    if (run_discovery) {
        // When constructing the PhysicalSystemDescriptor, we run local and global discovery.
        // We do not run "live" discovery since the cluster descriptor is already populated
        // with accurate state from UMD.
        this->run_discovery(true, false);
    }
}

PhysicalSystemDescriptor::PhysicalSystemDescriptor(const std::string& mock_proto_desc_path) :
    cluster_(null_cluster), distributed_context_(nullptr), hal_(nullptr), target_device_type_(TargetDevice::Silicon) {
    auto proto_desc = deserialize_physical_system_descriptor_from_text_proto_file(mock_proto_desc_path);
    this->merge(std::move(proto_desc));
}

PhysicalSystemDescriptor::~PhysicalSystemDescriptor() = default;

void PhysicalSystemDescriptor::resolve_hostname_uniqueness() {
    using namespace tt::tt_metal::distributed::multihost;
    constexpr uint32_t controller_rank = 0;
    auto my_rank = *(distributed_context_->rank());

    if (my_rank == controller_rank) {
        std::vector<std::string> hostnames = {};
        hostnames.push_back(get_host_name());
        for (std::size_t rank = 0; rank < *(distributed_context_->size()); rank++) {
            if (rank != controller_rank) {
                std::size_t peer_hostname_size = 0;
                distributed_context_->recv(
                    tt::stl::Span<std::byte>(
                        reinterpret_cast<std::byte*>(&peer_hostname_size), sizeof(peer_hostname_size)),
                    Rank{rank},
                    Tag{0});
                std::vector<uint8_t> serialized_peer_hostname(peer_hostname_size);
                distributed_context_->recv(
                    tt::stl::as_writable_bytes(
                        tt::stl::Span<uint8_t>(serialized_peer_hostname.data(), serialized_peer_hostname.size())),
                    Rank{rank},
                    Tag{0});

                hostnames.push_back(std::string(serialized_peer_hostname.begin(), serialized_peer_hostname.end()));
            }
        }
        all_hostnames_unique_ = std::set<std::string>(hostnames.begin(), hostnames.end()).size() == hostnames.size();

        for (std::size_t rank = 0; rank < *(distributed_context_->size()); rank++) {
            if (rank != controller_rank) {
                distributed_context_->send(
                    tt::stl::Span<std::byte>(
                        reinterpret_cast<std::byte*>(&all_hostnames_unique_), sizeof(all_hostnames_unique_)),
                    Rank{rank},
                    Tag{0});
            }
        }
    } else {
        auto host_name = get_host_name();
        auto serialized_hostname = std::vector<uint8_t>(host_name.begin(), host_name.end());
        std::size_t serialized_hostname_size = serialized_hostname.size();
        distributed_context_->send(
            tt::stl::Span<std::byte>(
                reinterpret_cast<std::byte*>(&serialized_hostname_size), sizeof(serialized_hostname_size)),
            Rank{controller_rank},
            Tag{0});
        distributed_context_->send(
            tt::stl::as_writable_bytes(tt::stl::Span<uint8_t>(serialized_hostname.data(), serialized_hostname.size())),
            Rank{controller_rank},
            Tag{0});

        distributed_context_->recv(
            tt::stl::Span<std::byte>(
                reinterpret_cast<std::byte*>(&all_hostnames_unique_), sizeof(all_hostnames_unique_)),
            Rank{controller_rank},
            Tag{0});
    }
}

void PhysicalSystemDescriptor::run_discovery(bool run_global_discovery, bool run_live_discovery) {
    this->resolve_hostname_uniqueness();
    this->run_local_discovery(run_live_discovery);
    if (run_global_discovery) {
        this->run_global_discovery();
    }
}

void PhysicalSystemDescriptor::clear() {
    // Erase all contents in all data structures
    system_graph_.asic_connectivity_graph.clear();
    system_graph_.host_connectivity_graph.clear();
    asic_descriptors_.clear();
    host_to_mobo_name_.clear();
    host_to_rank_.clear();
    exit_node_connection_table_.clear();
}

void PhysicalSystemDescriptor::run_local_discovery(bool run_live_discovery) {
    this->clear();

    if (!run_live_discovery || target_device_type_ != TargetDevice::Silicon) {
        cluster_desc_ = std::make_unique<tt::umd::ClusterDescriptor>(*cluster_->get_cluster_description());
    } else {
        // As part of live discovery, we create a new cluster descriptor to query the latest state from UMD.
        // Otherwise, we use the existing cluster descriptor, which may be stale with respect to the state of
        // the hardware.
        cluster_desc_ = tt::umd::Cluster::create_cluster_descriptor("", {}, umd::IODeviceType::PCIe);
    }
    const auto& chip_unique_ids = cluster_desc_->get_chip_unique_ids();
    const auto& eth_connections = cluster_desc_->get_ethernet_connections();
    auto cross_host_eth_connections = cluster_desc_->get_ethernet_connections_to_remote_devices();

    auto my_rank = *(distributed_context_->rank());
    auto hostname = this->my_host_name();
    host_to_mobo_name_[hostname] = get_mobo_name();
    host_to_rank_[hostname] = my_rank;

    auto& asic_graph = system_graph_.asic_connectivity_graph[hostname];
    auto& exit_nodes = exit_node_connection_table_[hostname];

    auto add_local_asic_descriptor = [&](AsicID src_unique_id, ChipId src_chip_id) {
        auto [tray_id, asic_location] = get_asic_position(
            cluster_, get_arch(cluster_desc_), src_chip_id, target_device_type_ != TargetDevice::Silicon);
        asic_descriptors_[src_unique_id] = ASICDescriptor{
            TrayID{tray_id}, asic_location, cluster_desc_->get_board_type(src_chip_id), src_unique_id, hostname};
    };

    for (const auto& [chip_id, unique_id] : chip_unique_ids) {
        add_local_asic_descriptor(AsicID{unique_id}, chip_id);
        asic_graph[AsicID{unique_id}] = {};
    }
    for (const auto& [src, conn] : eth_connections) {
        auto src_unique_id = AsicID{chip_unique_ids.at(src)};
        // Populate ASIC Descriptor with Physical Information
        add_local_asic_descriptor(src_unique_id, src);
        std::unordered_map<ChipId, size_t> visited_dst;
        // Populate ASIC Graph for Current Host
        for (auto& [chan, dst] : conn) {
            auto dst_chip = std::get<0>(dst);
            auto dst_chan = std::get<1>(dst);
            if (visited_dst.find(dst_chip) == visited_dst.end()) {
                // This neighbor has not been visited. Add it to the graph and mark visited.
                asic_graph[src_unique_id].push_back(
                    {AsicID{chip_unique_ids.at(dst_chip)}, {EthConnection(chan, dst_chan, true)}});
                visited_dst[dst_chip] = asic_graph[src_unique_id].size() - 1;
            } else {
                // This neighbor has already been visited. There is more than one channel to it.
                // Update the existing entry with the new channel.
                asic_graph[src_unique_id][visited_dst[dst_chip]].second.push_back(EthConnection(chan, dst_chan, true));
            }
        }
    }

    // Populate exit nodes for cross-host connections
    for (const auto& [local_chip_id, eth_link_info] : cross_host_eth_connections) {
        auto local_unique_id = AsicID{chip_unique_ids.at(local_chip_id)};
        // This ASIC has no local ethernet connections, but is connected to this host
        // and to a remote host. Add it to the ASIC Descriptor List.
        if (asic_descriptors_.find(local_unique_id) == asic_descriptors_.end()) {
            add_local_asic_descriptor(local_unique_id, local_chip_id);
        }
        std::unordered_map<AsicID, size_t> visited_dst;
        for (const auto& [eth_chan, remote_info] : eth_link_info) {
            auto dst_unique_id = AsicID{std::get<0>(remote_info)};
            auto dst_chan = std::get<1>(remote_info);
            if (visited_dst.find(dst_unique_id) == visited_dst.end()) {
                asic_graph[local_unique_id].push_back({dst_unique_id, {EthConnection(eth_chan, dst_chan, false)}});
                visited_dst[dst_unique_id] = asic_graph[local_unique_id].size() - 1;
            } else {
                asic_graph[local_unique_id][visited_dst[dst_unique_id]].second.push_back(
                    EthConnection(eth_chan, dst_chan, false));
            }
            exit_nodes.push_back(ExitNodeConnection{
                .src_exit_node = local_unique_id,
                .dst_exit_node = dst_unique_id,
                .eth_conn = EthConnection(eth_chan, dst_chan, false)});
        }
    }

    system_graph_.host_connectivity_graph[hostname] = {};
}

void PhysicalSystemDescriptor::run_global_discovery() {
    using namespace tt::tt_metal::distributed::multihost;
    constexpr uint32_t controller_rank = 0;
    auto my_rank = *(distributed_context_->rank());
    this->exchange_metadata(true);
    if (my_rank == controller_rank) {
        this->remove_unresolved_nodes();
        this->generate_cross_host_connections();
        this->validate_graphs();
    }
    this->exchange_metadata(false);
}

void PhysicalSystemDescriptor::merge(PhysicalSystemDescriptor&& other) {
    for (auto& [host_name, asic_graph] : other.system_graph_.asic_connectivity_graph) {
        system_graph_.asic_connectivity_graph[host_name] = std::move(asic_graph);
    }
    for (auto& [host_name, host_connectivity] : other.system_graph_.host_connectivity_graph) {
        system_graph_.host_connectivity_graph[host_name] = std::move(host_connectivity);
    }
    for (auto& [asic_id, asic_desc] : other.get_asic_descriptors()) {
        asic_descriptors_[asic_id] = std::move(asic_desc);
    }
    for (auto& [host_name, mobo_name] : other.get_host_mobo_name_map()) {
        host_to_mobo_name_[host_name] = std::move(mobo_name);
    }
    for (auto& [host_name, rank] : other.get_host_to_rank_map()) {
        host_to_rank_[host_name] = rank;
    }
    for (auto& [host_name, exit_connections] : other.exit_node_connection_table_) {
        exit_node_connection_table_[host_name] = std::move(exit_connections);
    }

    // Merging PhysicalSystemDescriptors using mock and real clusters is undefined and unsupported
    TT_FATAL(
        target_device_type_ == other.target_device_type_,
        "Cannot merge physical and mock/simulation cluster physical system descriptors.");
}

void PhysicalSystemDescriptor::remove_unresolved_nodes() {
    for (auto& [host, asic_group] : system_graph_.asic_connectivity_graph) {
        for (auto& [src_asic, edges] : asic_group) {
            std::erase_if(edges, [&](const auto& pair) { return not asic_descriptors_.contains(pair.first); });
        }
    }

    for (auto& [host, exit_nodes] : exit_node_connection_table_) {
        std::erase_if(exit_nodes, [&](const auto& exit_node) {
            return asic_descriptors_.find(exit_node.src_exit_node) == asic_descriptors_.end() ||
                   asic_descriptors_.find(exit_node.dst_exit_node) == asic_descriptors_.end();
        });
    }
}

void PhysicalSystemDescriptor::exchange_metadata(bool issue_gather) {
    using namespace tt::tt_metal::distributed::multihost;
    constexpr uint32_t controller_rank = 0;
    if (*(distributed_context_->size()) == 1) {
        return;
    }
    auto my_rank = *(distributed_context_->rank());
    std::set<uint32_t> sender_ranks;
    std::set<uint32_t> receiver_ranks;

    if (issue_gather) {
        receiver_ranks.insert(controller_rank);
        for (std::size_t rank = 0; rank < *(distributed_context_->size()); rank++) {
            if (rank != controller_rank) {
                sender_ranks.insert(rank);
            }
        }
    } else {
        sender_ranks.insert(controller_rank);
        for (std::size_t rank = 0; rank < *(distributed_context_->size()); rank++) {
            if (rank != controller_rank) {
                receiver_ranks.insert(rank);
            }
        }
    }

    if (sender_ranks.find(my_rank) != sender_ranks.end()) {
        auto serialized_desc = serialize_physical_system_descriptor_to_bytes(*this);
        std::size_t desc_size = serialized_desc.size();

        for (auto rank : receiver_ranks) {
            distributed_context_->send(
                tt::stl::Span<std::byte>(reinterpret_cast<std::byte*>(&desc_size), sizeof(desc_size)),
                Rank{rank},
                Tag{0});

            distributed_context_->send(
                tt::stl::as_writable_bytes(tt::stl::Span<uint8_t>(serialized_desc.data(), serialized_desc.size())),
                Rank{rank},
                Tag{0});
        }
    } else {
        for (auto rank : sender_ranks) {
            std::size_t peer_descriptor_size = 0;
            distributed_context_->recv(
                tt::stl::Span<std::byte>(
                    reinterpret_cast<std::byte*>(&peer_descriptor_size), sizeof(peer_descriptor_size)),
                Rank{rank},
                Tag{0});
            std::vector<uint8_t> serialized_peer_desc(peer_descriptor_size);
            distributed_context_->recv(
                tt::stl::as_writable_bytes(
                    tt::stl::Span<uint8_t>(serialized_peer_desc.data(), serialized_peer_desc.size())),
                Rank{rank},
                Tag{0});
            auto peer_desc = deserialize_physical_system_descriptor_from_bytes(serialized_peer_desc);
            this->merge(std::move(peer_desc));
        }
    }
    distributed_context_->barrier();
}

void PhysicalSystemDescriptor::generate_cross_host_connections() {
    for (const auto& [host, exit_nodes] : exit_node_connection_table_) {
        std::unordered_map<std::string, size_t> visited_hosts;
        for (const auto& [candidate_host, candidate_exit_nodes] : exit_node_connection_table_) {
            if (host == candidate_host) {
                continue;  // Skip self connections
            }
            for (const auto& exit_node : exit_nodes) {
                for (const auto& candidate_node : candidate_exit_nodes) {
                    if (exit_node.src_exit_node == candidate_node.dst_exit_node &&
                        candidate_node.src_exit_node == exit_node.dst_exit_node &&
                        exit_node.eth_conn.src_chan == candidate_node.eth_conn.dst_chan &&
                        exit_node.eth_conn.dst_chan == candidate_node.eth_conn.src_chan) {
                        if (visited_hosts.find(candidate_host) == visited_hosts.end()) {
                            system_graph_.host_connectivity_graph[host].push_back({candidate_host, {exit_node}});
                            visited_hosts[candidate_host] = system_graph_.host_connectivity_graph[host].size() - 1;
                        } else {
                            system_graph_.host_connectivity_graph[host][visited_hosts[candidate_host]].second.push_back(
                                exit_node);
                        }
                        break;
                    }
                }
            }
        }
    }
}

void PhysicalSystemDescriptor::dump_to_yaml(const std::optional<std::string>& path_to_yaml) {
    YAML::Node root;
    YAML::Node compute_nodes;
    YAML::Node local_eth_connections(YAML::NodeType::Sequence);
    YAML::Node global_eth_connections(YAML::NodeType::Sequence);

    std::set<std::pair<EthEndpoint, EthEndpoint>> processed_connections;
    for (const auto& [host_name, mobo_name] : host_to_mobo_name_) {
        YAML::Node host_node;
        YAML::Node tray_groups;
        host_node["motherboard"] = mobo_name;

        std::map<TrayID, std::vector<ASICDescriptor>> grouped_asics;

        for (const auto& asic : system_graph_.asic_connectivity_graph[host_name]) {
            AsicID asic_id = asic.first;
            TrayID tray_id = asic_descriptors_.at(asic_id).tray_id;
            grouped_asics[tray_id].push_back(asic_descriptors_.at(asic_id));
        }

        for (const auto& group : grouped_asics) {
            YAML::Node tray_group;
            tray_group["tray_id"] = *(group.first);  // tray_id
            tray_group["board_type"] = enchantum::to_string(group.second.front().board_type);
            std::vector<ASICDescriptor> sorted_asics = group.second;
            std::sort(sorted_asics.begin(), sorted_asics.end(), [](const ASICDescriptor& a, const ASICDescriptor& b) {
                return a.asic_location < b.asic_location;
            });
            // Create asics array
            YAML::Node asics_array;
            for (const auto& asic : sorted_asics) {
                YAML::Node asic_node;
                asic_node["asic_location"] = *(asic.asic_location);
                asic_node["asic_id"] = *(asic.unique_id);
                asics_array.push_back(asic_node);
            }
            tray_group["asics"] = asics_array;
            tray_groups.push_back(tray_group);
        }
        host_node["asic_info"] = tray_groups;
        compute_nodes[host_name] = host_node;

        for (const auto& asic : system_graph_.asic_connectivity_graph[host_name]) {
            auto src_asic_id = asic.first;
            const auto& src_asic_desc = asic_descriptors_.at(src_asic_id);
            for (const auto& edge : asic.second) {
                auto dst_asic_id = edge.first;
                const auto& dst_asic_desc = asic_descriptors_.at(dst_asic_id);
                for (const auto& eth_conn : edge.second) {
                    EthEndpoint src_id{src_asic_id, eth_conn.src_chan};
                    EthEndpoint dst_id{dst_asic_id, eth_conn.dst_chan};
                    auto connection_key = std::make_pair(std::min(src_id, dst_id), std::max(src_id, dst_id));

                    if (processed_connections.find(connection_key) != processed_connections.end()) {
                        continue;
                    }
                    processed_connections.insert(connection_key);

                    YAML::Node src_conn_node;
                    YAML::Node dst_conn_node;
                    YAML::Node connection_pair(YAML::NodeType::Sequence);
                    connection_pair.SetStyle(YAML::EmitterStyle::Flow);
                    src_conn_node["host_name"] = src_asic_desc.host_name;
                    dst_conn_node["host_name"] = dst_asic_desc.host_name;
                    src_conn_node["tray_id"] = *(src_asic_desc.tray_id);
                    src_conn_node["asic_location"] = *(src_asic_desc.asic_location);
                    dst_conn_node["tray_id"] = *(dst_asic_desc.tray_id);
                    dst_conn_node["asic_location"] = *(dst_asic_desc.asic_location);
                    src_conn_node["chan_id"] = +eth_conn.src_chan;
                    dst_conn_node["chan_id"] = +eth_conn.dst_chan;

                    connection_pair.push_back(src_conn_node);
                    connection_pair.push_back(dst_conn_node);

                    if (eth_conn.is_local) {
                        local_eth_connections.push_back(connection_pair);
                    } else {
                        global_eth_connections.push_back(connection_pair);
                    }
                }
            }
        }
    }

    root["compute_node_specs"] = compute_nodes;
    root["local_eth_connections"] = local_eth_connections;
    root["global_eth_connections"] = global_eth_connections;

    if (path_to_yaml.has_value()) {
        std::ofstream fout(path_to_yaml.value());
        fout << root;
    } else {
        std::cout << root << std::endl;
    }
}

void PhysicalSystemDescriptor::emit_to_text_proto(const std::optional<std::string>& file_path) {
    emit_physical_system_descriptor_to_text_proto(*this, file_path);
}

void PhysicalSystemDescriptor::validate_graphs() {
    // Validate that the representation of the system is internally consistent.
    for (const auto& [host, asic_group] : system_graph_.asic_connectivity_graph) {
        for (const auto& [src_asic, edges] : asic_group) {
            const auto& src_host = asic_descriptors_.at(src_asic).host_name;
            const auto& src_host_edges = system_graph_.host_connectivity_graph.at(src_host);

            for (const auto& [dst_asic, eth_conns] : edges) {
                const auto& dst_host = asic_descriptors_.at(dst_asic).host_name;

                bool all_local = std::all_of(
                    eth_conns.begin(), eth_conns.end(), [](const EthConnection& conn) { return conn.is_local; });

                bool all_global = std::all_of(
                    eth_conns.begin(), eth_conns.end(), [](const EthConnection& conn) { return !conn.is_local; });

                // All connections must be uniformly local or global.
                TT_FATAL(
                    all_local || all_global,
                    "Physical Discovery Error: All ethernet connections should either be local or global. "
                    "Please reset the system and try again.");

                if (all_local) {
                    // Local connections must remain within the same host.
                    TT_FATAL(
                        src_host == dst_host,
                        "Physical Discovery Error: Local Connection between {} and {} is not on the same host. "
                        "Please reset the system and try again.",
                        src_host,
                        dst_host);
                    continue;  // no need to check further
                }

                // Global connections must cross hosts.
                TT_FATAL(
                    src_host != dst_host,
                    "Physical Discovery Error: Hostnames for connections marked as global should be different. "
                    "Please reset the system and try again.");

                // Validate each global ethernet connection.
                for (const auto& eth_conn : eth_conns) {
                    // Look for a host edge matching dst_host.
                    auto host_edge_it =
                        std::find_if(src_host_edges.begin(), src_host_edges.end(), [&](const auto& host_edge) {
                            return host_edge.first == dst_host;
                        });

                    TT_FATAL(
                        host_edge_it != src_host_edges.end(),
                        "Physical Discovery Error: Global Connection between {} and {} is not found in the host "
                        "connectivity graph. Please reset the system and try again.",
                        src_host,
                        dst_host);

                    const auto& exit_node_conns = host_edge_it->second;
                    bool exit_conn_found = std::any_of(
                        exit_node_conns.begin(), exit_node_conns.end(), [&](const ExitNodeConnection& exit_node_conn) {
                            return exit_node_conn.src_exit_node == src_asic &&
                                   exit_node_conn.dst_exit_node == dst_asic &&
                                   exit_node_conn.eth_conn.src_chan == eth_conn.src_chan &&
                                   exit_node_conn.eth_conn.dst_chan == eth_conn.dst_chan;
                        });

                    TT_FATAL(
                        exit_conn_found,
                        "Physical Discovery Error: Global Connection between {} and {} is not found in the "
                        "host connectivity graph. Please reset the system and try again.",
                        src_host,
                        dst_host);
                }
            }
        }
    }
}

std::vector<AsicID> PhysicalSystemDescriptor::get_asic_neighbors(AsicID asic_id) const {
    for (const auto& [host, asic_group] : system_graph_.asic_connectivity_graph) {
        if (asic_group.find(asic_id) != asic_group.end()) {
            std::vector<AsicID> neighbors;
            for (const auto& edge : asic_group.at(asic_id)) {
                neighbors.push_back(edge.first);
            }
            return neighbors;
        }
    }
    return {};
}

std::vector<EthConnection> PhysicalSystemDescriptor::get_eth_connections(AsicID src_asic, AsicID dst_asic) const {
    for (const auto& [host, asic_group] : system_graph_.asic_connectivity_graph) {
        if (asic_group.find(src_asic) != asic_group.end()) {
            for (const auto& edge : asic_group.at(src_asic)) {
                if (edge.first == dst_asic) {
                    return edge.second;
                }
            }
        }
    }
    return {};
}

const AsicTopology& PhysicalSystemDescriptor::get_asic_topology(const std::string& hostname) const {
    TT_FATAL(
        system_graph_.asic_connectivity_graph.find(hostname) != system_graph_.asic_connectivity_graph.end(),
        "No ASIC topology found for host {}",
        hostname);
    return system_graph_.asic_connectivity_graph.at(hostname);
}

TrayID PhysicalSystemDescriptor::get_tray_id(AsicID asic_id) const {
    TT_FATAL(
        asic_descriptors_.find(asic_id) != asic_descriptors_.end(), "No ASIC descriptor found for asic_id {}", asic_id);
    return asic_descriptors_.at(asic_id).tray_id;
}

ASICLocation PhysicalSystemDescriptor::get_asic_location(AsicID asic_id) const {
    TT_FATAL(
        asic_descriptors_.find(asic_id) != asic_descriptors_.end(), "No ASIC descriptor found for asic_id {}", asic_id);
    return asic_descriptors_.at(asic_id).asic_location;
}

std::vector<AsicID> PhysicalSystemDescriptor::get_asics_connected_to_host(const std::string& hostname) const {
    std::vector<AsicID> asics;
    if (system_graph_.asic_connectivity_graph.find(hostname) != system_graph_.asic_connectivity_graph.end()) {
        for (const auto& [asic_id, _] : system_graph_.asic_connectivity_graph.at(hostname)) {
            asics.push_back(asic_id);
        }
    }
    return asics;
}

bool PhysicalSystemDescriptor::is_cross_host_eth_link(AsicID asic_id, uint8_t chan_id) const {
    for (const auto& [host, asic_group] : system_graph_.asic_connectivity_graph) {
        if (this->get_host_name_for_asic(asic_id) != host) {
            continue;
        }
        const auto& connections = asic_group.at(asic_id);
        auto connection_it = std::find_if(connections.begin(), connections.end(), [&](const auto& connection) {
            // Check if this chan_id is a src_chan in any of the eth_connections
            return std::find_if(connection.second.begin(), connection.second.end(), [&](const auto& eth_conn) {
                       return eth_conn.src_chan == chan_id;
                   }) != connection.second.end();
        });
        TT_FATAL(
            connection_it != connections.end(),
            "Channel {} not found in asic connectivity graph for asic {}",
            chan_id,
            asic_id);
        auto connected_asic = connection_it->first;
        return this->get_host_name_for_asic(connected_asic) != host;
    }
    TT_THROW("Asic {} not found in any host's asic connectivity graph", asic_id);
    return false;
}

std::vector<std::string> PhysicalSystemDescriptor::get_host_neighbors(const std::string& hostname) const {
    TT_FATAL(
        system_graph_.host_connectivity_graph.find(hostname) != system_graph_.host_connectivity_graph.end(),
        "No Host connectivity found for host {}",
        hostname);
    std::vector<std::string> neighbors;
    for (const auto& edge : system_graph_.host_connectivity_graph.at(hostname)) {
        neighbors.push_back(edge.first);
    }
    return neighbors;
}

std::vector<ExitNodeConnection> PhysicalSystemDescriptor::get_connecting_exit_nodes(
    const std::string& src_host, const std::string& dst_host) const {
    TT_FATAL(
        system_graph_.host_connectivity_graph.find(src_host) != system_graph_.host_connectivity_graph.end(),
        "No Host connectivity found for host {}",
        src_host);
    for (const auto& edge : system_graph_.host_connectivity_graph.at(src_host)) {
        if (edge.first == dst_host) {
            return edge.second;
        }
    }
    return {};
}

uint32_t PhysicalSystemDescriptor::get_chip_id_for_asic(AsicID asic_id) const {
    const auto& chip_unique_ids = cluster_desc_->get_chip_unique_ids();
    for (const auto& [chip_id, unique_id] : chip_unique_ids) {
        if (unique_id == *asic_id) {
            return chip_id;
        }
    }
    TT_FATAL(false, "Chip ID not found for asic ID {}", asic_id);
    return 0;
}

std::pair<AsicID, uint8_t> PhysicalSystemDescriptor::get_connected_asic_and_channel(
    AsicID asic_id, uint8_t chan_id) const {
    auto host = asic_descriptors_.at(asic_id).host_name;
    auto asic_graph = system_graph_.asic_connectivity_graph.at(host);
    for (const auto& [src_asic, edges] : asic_graph) {
        if (src_asic != asic_id) {
            continue;
        }
        for (const auto& edge : edges) {
            auto dst_asic = edge.first;

            for (const auto& eth_conn : edge.second) {
                if (eth_conn.src_chan == chan_id) {
                    return {dst_asic, eth_conn.dst_chan};
                }
            }
        }
    }
    TT_FATAL(false, "No connected ASIC and channel found for asic ID {} and channel ID {}", asic_id, chan_id);
    return {AsicID{0}, 0};
}

AsicID PhysicalSystemDescriptor::get_asic_id(
    const std::string& hostname, TrayID tray_id, ASICLocation asic_location) const {
    for (const auto& [asic_id, asic_descriptor] : asic_descriptors_) {
        if (asic_descriptor.host_name == hostname && asic_descriptor.tray_id == tray_id &&
            asic_descriptor.asic_location == asic_location) {
            return asic_id;
        }
    }
    TT_THROW("No ASIC ID found at hostname {}, tray ID {}, and ASIC location {}", hostname, *tray_id, *asic_location);
    return AsicID{0};
}

LocalEthernetMetrics PhysicalSystemDescriptor::query_local_ethernet_metrics() const {
    const auto& local_asics = get_asics_connected_to_host(my_host_name());
    const auto& local_asic_graph = get_asic_topology(my_host_name());
    std::unordered_map<AsicID, std::unordered_map<uint8_t, EthernetMetrics>> local_ethernet_metrics;

    auto retrain_count_addr = hal_->get_dev_addr(
        tt::tt_metal::HalProgrammableCoreType::ACTIVE_ETH, tt::tt_metal::HalL1MemAddrType::RETRAIN_COUNT);
    auto crc_addr =
        hal_->get_dev_addr(tt::tt_metal::HalProgrammableCoreType::ACTIVE_ETH, tt::tt_metal::HalL1MemAddrType::CRC_ERR);
    auto corr_addr =
        hal_->get_dev_addr(tt::tt_metal::HalProgrammableCoreType::ACTIVE_ETH, tt::tt_metal::HalL1MemAddrType::CORR_CW);
    auto uncorr_addr = hal_->get_dev_addr(
        tt::tt_metal::HalProgrammableCoreType::ACTIVE_ETH, tt::tt_metal::HalL1MemAddrType::UNCORR_CW);

    for (const auto& asic : local_asics) {
        const auto& asic_connections = local_asic_graph.at(asic);
        for (const auto& [dst_asic, eth_connections] : asic_connections) {
            for (const auto& eth_connection : eth_connections) {
                uint32_t retrain_count_val = 0, crc_error_val = 0, corr_val_lo = 0, corr_val_hi = 0, uncorr_val_lo = 0,
                         uncorr_val_hi = 0;

                auto src_eth_chan = eth_connection.src_chan;
                auto src_chip_id = get_chip_id_for_asic(asic);
                const auto& soc_desc = cluster_->get_soc_descriptor(src_chip_id);
                const auto& translated_eth_core =
                    soc_desc.get_eth_core_for_channel(src_eth_chan, CoordSystem::TRANSLATED);

                cluster_->read_from_device(
                    &retrain_count_val, src_chip_id, translated_eth_core, retrain_count_addr, sizeof(uint32_t));
                cluster_->read_from_device(
                    &crc_error_val, src_chip_id, translated_eth_core, crc_addr, sizeof(uint32_t));
                cluster_->read_from_device(&corr_val_hi, src_chip_id, translated_eth_core, corr_addr, sizeof(uint32_t));
                cluster_->read_from_device(
                    &corr_val_lo, src_chip_id, translated_eth_core, corr_addr + 4, sizeof(uint32_t));
                cluster_->read_from_device(
                    &uncorr_val_hi, src_chip_id, translated_eth_core, uncorr_addr, sizeof(uint32_t));
                cluster_->read_from_device(
                    &uncorr_val_lo, src_chip_id, translated_eth_core, uncorr_addr + 4, sizeof(uint32_t));

                local_ethernet_metrics[asic][src_eth_chan] = {
                    .retrain_count = retrain_count_val,
                    .crc_error_count = crc_error_val,
                    .corrected_codeword_count =
                        (static_cast<uint64_t>(corr_val_hi) << 32) | static_cast<uint64_t>(corr_val_lo),
                    .uncorrected_codeword_count =
                        (static_cast<uint64_t>(uncorr_val_hi) << 32) | static_cast<uint64_t>(uncorr_val_lo)};
            }
        }
    }
    return local_ethernet_metrics;
}

const HostTopology& PhysicalSystemDescriptor::get_host_topology() const {
    return system_graph_.host_connectivity_graph;
}

std::vector<std::string> PhysicalSystemDescriptor::get_all_hostnames() const {
    std::vector<std::string> hostnames;
    hostnames.reserve(system_graph_.asic_connectivity_graph.size());
    for (const auto& [host, _] : system_graph_.asic_connectivity_graph) {
        hostnames.push_back(host);
    }
    return hostnames;
}

std::string PhysicalSystemDescriptor::my_host_name() const {
    if (all_hostnames_unique_) {
        return get_host_name();
    }
    auto my_rank = *(distributed_context_->rank());
    return get_host_name() + "_" + std::to_string(my_rank);
}

uint32_t PhysicalSystemDescriptor::get_rank_for_hostname(const std::string& host_name) const {
    TT_FATAL(host_to_rank_.find(host_name) != host_to_rank_.end(), "Rank for host {} not found", host_name);
    return host_to_rank_.at(host_name);
}

std::string PhysicalSystemDescriptor::get_host_name_for_asic(AsicID asic_id) const {
    TT_FATAL(
        asic_descriptors_.find(asic_id) != asic_descriptors_.end(), "No ASIC descriptor found for asic_id {}", asic_id);
    return asic_descriptors_.at(asic_id).host_name;
}

UID PhysicalSystemDescriptor::get_u_id(const std::string& hostname) {
    TT_THROW("Querying Host UID requires the Cable Spec which is not currently supported.");
}

RackID PhysicalSystemDescriptor::get_rack_id(const std::string& hostname) {
    TT_THROW("Querying Host Rack ID requires the Cable Spec which is not currently supported.");
}

AisleID PhysicalSystemDescriptor::get_aisle_id(const std::string& hostname) {
    TT_THROW("Querying Host Aisle ID requires the Cable Spec which is not currently supported.");
}

HallID PhysicalSystemDescriptor::get_hall_id(const std::string& hostname) {
    TT_THROW("Querying Host Hall ID requires the Cable Spec which is not currently supported.");
}

bool PhysicalSystemDescriptor::is_using_mock_cluster() const {
    return target_device_type_ == TargetDevice::Mock || target_device_type_ == TargetDevice::Simulator;
}

}  // namespace tt::tt_metal<|MERGE_RESOLUTION|>--- conflicted
+++ resolved
@@ -160,11 +160,7 @@
     const Hal* hal,
     tt::TargetDevice target_device_type,
     bool run_discovery) :
-<<<<<<< HEAD
-    distributed_context_(distributed_context), hal_(hal), cluster_(cluster), target_device_type_(target_device_type) {
-=======
     cluster_(cluster), distributed_context_(distributed_context), hal_(hal), target_device_type_(target_device_type) {
->>>>>>> bfa1a319
     if (run_discovery) {
         // When constructing the PhysicalSystemDescriptor, we run local and global discovery.
         // We do not run "live" discovery since the cluster descriptor is already populated
