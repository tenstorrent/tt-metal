// SPDX-FileCopyrightText: © 2025 Tenstorrent AI ULC
//
// SPDX-License-Identifier: Apache-2.0

#include <yaml-cpp/yaml.h>
#include <algorithm>
#include <set>

#include <umd/device/cluster.hpp>
#include <umd/device/soc_descriptor.hpp>
#include <tt-metalium/control_plane.hpp>
#include <tt-metalium/distributed_context.hpp>

#include "tt_metal/llrt/tunnels_from_mmio_device.hpp"
#include "tt_metal/llrt/hal.hpp"
#include "tt_metal/llrt/rtoptions.hpp"
#include "tt_metal/fabric/physical_system_descriptor.hpp"
#include "tt_metal/fabric/serialization/physical_system_descriptor_serialization.hpp"

namespace tt::tt_metal {

const std::unique_ptr<tt::umd::Cluster> PhysicalSystemDescriptor::null_cluster = nullptr;

/**************************************************************************************************
 Discovery helper functions
**************************************************************************************************/

namespace {

// This reimplements tt::Cluster::get_bus_id() and should be moved to tt::umd::Cluster
<<<<<<< HEAD
inline uint16_t get_bus_id(const std::unique_ptr<tt::umd::Cluster>& cluster, chip_id_t chip) {
    // Prefer cached value from cluster descriptor (available for silicon and our simulator/mock descriptors)
    auto cluster_desc = cluster->get_cluster_description();
    uint16_t bus_id = cluster_desc->get_bus_id(chip);

    return bus_id;
=======
inline uint16_t get_bus_id(const std::unique_ptr<tt::umd::Cluster>& cluster, ChipId chip) {
    return cluster->get_chip(chip)->get_tt_device()->get_pci_device()->get_device_info().pci_bus;
>>>>>>> c8dd8fce
}

// This reimplements tt::Cluster::get_arch() and should be moved to tt::umd::Cluster
tt::ARCH get_arch(const std::unique_ptr<tt::umd::Cluster>& cluster) {
    // Pick a chip and query its architecture
    auto cluster_descriptor = cluster->get_cluster_description();
    const std::unordered_set<ChipId>& chips = cluster_descriptor->get_all_chips();
    TT_FATAL(!chips.empty(), "Unable to determine architecture because UMD driver detected no chips.");
    tt::ARCH arch = cluster_descriptor->get_arch(*chips.begin());
    TT_FATAL(arch != tt::ARCH::Invalid, "Chip {} has invalid architecture.", *chips.begin());

    // We don't yet support mixed architecture clusters. Check that all chips are the same architecture.
    bool all_same_arch = std::all_of(
        chips.begin(), chips.end(), [&](ChipId chip_id) { return cluster_descriptor->get_arch(chip_id) == arch; });

    TT_FATAL(all_same_arch, "Chips with differing architectures detected. This is unsupported.");

    return arch;
}

std::string get_host_name() {
    char hostname[HOST_NAME_MAX + 1];
    gethostname(hostname, sizeof(hostname));
    return std::string(hostname);
}

std::string get_mobo_name() {
    std::ifstream file("/sys/class/dmi/id/board_name");
    std::string motherboard;

    if (file.is_open()) {
        std::getline(file, motherboard);
        file.close();
    }

    return motherboard;
}

TrayID get_tray_id_for_chip(
    const std::unique_ptr<tt::umd::Cluster>& cluster,
    ChipId chip_id,
    const std::string& mobo_name,
    bool using_mock_cluster_desc) {
    static const std::unordered_map<std::string, std::vector<uint16_t>> mobo_to_bus_ids = {
        {"SIENAD8-2L2T", {0xc1, 0x01, 0x41, 0x42}},
        {"X12DPG-QT6", {0xb1, 0xca, 0x31, 0x4b}},
    };

    if (using_mock_cluster_desc || mobo_to_bus_ids.find(mobo_name) == mobo_to_bus_ids.end()) {
        return TrayID{0};
    }
    const auto& ordered_bus_ids = mobo_to_bus_ids.at(mobo_name);
    auto bus_id = get_bus_id(cluster, chip_id);
    auto bus_id_it = std::find(ordered_bus_ids.begin(), ordered_bus_ids.end(), bus_id);
    TT_FATAL(bus_id_it != ordered_bus_ids.end(), "Bus ID {} not found.", bus_id);
    auto tray_id = std::distance(ordered_bus_ids.begin(), bus_id_it) + 1;
    return TrayID{tray_id};
}

std::pair<TrayID, ASICLocation> get_asic_position(
    const std::unique_ptr<tt::umd::Cluster>& cluster, tt::ARCH arch, ChipId chip_id, bool using_mock_cluster_desc) {
    auto cluster_desc = cluster->get_cluster_description();
    if (cluster_desc->get_board_type(chip_id) == BoardType::UBB) {
        constexpr std::string_view ubb_mobo_name = "S7T-MB";

        TT_FATAL(
            using_mock_cluster_desc || get_mobo_name() == ubb_mobo_name, "UBB systems must use S7T-MB motherboard.");
        auto ubb_id = tt::tt_fabric::get_ubb_id(chip_id);
        return {TrayID{ubb_id.tray_id}, ASICLocation{ubb_id.asic_id}};
    } else {
        auto tray_id = get_tray_id_for_chip(cluster, chip_id, get_mobo_name(), using_mock_cluster_desc);
        ASICLocation asic_location;
        if (arch == tt::ARCH::WORMHOLE_B0) {
            // Derive ASIC Location based on the tunnel depth for Wormhole systems
            // TODO: Remove this once UMD populates the ASIC Location for WH systems.
            auto mmio_device = cluster_desc->get_closest_mmio_capable_chip(chip_id);
            auto tunnels_from_mmio_device = llrt::discover_tunnels_from_mmio_device(cluster);
            const auto& tunnels = tunnels_from_mmio_device.at(mmio_device);
            for (auto tunnel = 0; tunnel < tunnels.size(); tunnel++) {
                const auto& devices_on_tunnel = tunnels[tunnel];
                auto device_it = std::find(devices_on_tunnel.begin(), devices_on_tunnel.end(), chip_id);
                if (device_it != devices_on_tunnel.end()) {
                    asic_location = ASICLocation{device_it - devices_on_tunnel.begin()};
                    break;
                }
            }
        } else if (arch == tt::ARCH::BLACKHOLE) {
            // Query ASIC Location from the Cluster Descriptor for BH.
            asic_location = ASICLocation{cluster_desc->get_asic_location(chip_id)};
        } else {
            TT_THROW("Unrecognized Architecture. Cannot determine asic location.");
        }
        return {tray_id, asic_location};
    }
}

struct EthEndpoint {
    AsicID board_id;
    uint8_t chan_id;

    auto operator<=>(const EthEndpoint&) const = default;
};

}  // namespace

/**************************************************************************************************
 PhysicalSystemDescriptor implementation
**************************************************************************************************/

PhysicalSystemDescriptor::PhysicalSystemDescriptor(
    const std::unique_ptr<tt::umd::Cluster>& cluster,
    const std::shared_ptr<distributed::multihost::DistributedContext>& distributed_context,
    const Hal* hal,
    const llrt::RunTimeOptions& rtoptions,
    bool run_discovery) :
    PhysicalSystemDescriptor(cluster, distributed_context, hal, rtoptions.get_mock_enabled(), run_discovery) {}

PhysicalSystemDescriptor::PhysicalSystemDescriptor(
    const std::unique_ptr<tt::umd::Cluster>& cluster,
    const std::shared_ptr<distributed::multihost::DistributedContext>& distributed_context,
    const Hal* hal,
    bool using_mock_cluster_descriptor,
    bool run_discovery) :
    cluster_(cluster),
    distributed_context_(distributed_context),
    hal_(hal),
    using_mock_cluster_desc_(using_mock_cluster_descriptor) {
    if (run_discovery) {
        this->run_discovery();
    }
}

PhysicalSystemDescriptor::PhysicalSystemDescriptor(const std::string& mock_proto_desc_path) :
    cluster_(null_cluster), distributed_context_(nullptr), hal_(nullptr), using_mock_cluster_desc_(false) {
    auto proto_desc = deserialize_physical_system_descriptor_from_text_proto_file(mock_proto_desc_path);
    this->merge(std::move(proto_desc));
}

PhysicalSystemDescriptor::~PhysicalSystemDescriptor() = default;

void PhysicalSystemDescriptor::resolve_hostname_uniqueness() {
    using namespace tt::tt_metal::distributed::multihost;
    constexpr uint32_t controller_rank = 0;
    auto my_rank = *(distributed_context_->rank());

    if (my_rank == controller_rank) {
        std::vector<std::string> hostnames = {};
        hostnames.push_back(get_host_name());
        for (std::size_t rank = 0; rank < *(distributed_context_->size()); rank++) {
            if (rank != controller_rank) {
                std::size_t peer_hostname_size = 0;
                distributed_context_->recv(
                    tt::stl::Span<std::byte>(
                        reinterpret_cast<std::byte*>(&peer_hostname_size), sizeof(peer_hostname_size)),
                    Rank{rank},
                    Tag{0});
                std::vector<uint8_t> serialized_peer_hostname(peer_hostname_size);
                distributed_context_->recv(
                    tt::stl::as_writable_bytes(
                        tt::stl::Span<uint8_t>(serialized_peer_hostname.data(), serialized_peer_hostname.size())),
                    Rank{rank},
                    Tag{0});

                hostnames.push_back(std::string(serialized_peer_hostname.begin(), serialized_peer_hostname.end()));
            }
        }
        all_hostnames_unique_ = std::set<std::string>(hostnames.begin(), hostnames.end()).size() == hostnames.size();

        for (std::size_t rank = 0; rank < *(distributed_context_->size()); rank++) {
            if (rank != controller_rank) {
                distributed_context_->send(
                    tt::stl::Span<std::byte>(
                        reinterpret_cast<std::byte*>(&all_hostnames_unique_), sizeof(all_hostnames_unique_)),
                    Rank{rank},
                    Tag{0});
            }
        }
    } else {
        auto host_name = get_host_name();
        auto serialized_hostname = std::vector<uint8_t>(host_name.begin(), host_name.end());
        std::size_t serialized_hostname_size = serialized_hostname.size();
        distributed_context_->send(
            tt::stl::Span<std::byte>(
                reinterpret_cast<std::byte*>(&serialized_hostname_size), sizeof(serialized_hostname_size)),
            Rank{controller_rank},
            Tag{0});
        distributed_context_->send(
            tt::stl::as_writable_bytes(tt::stl::Span<uint8_t>(serialized_hostname.data(), serialized_hostname.size())),
            Rank{controller_rank},
            Tag{0});

        distributed_context_->recv(
            tt::stl::Span<std::byte>(
                reinterpret_cast<std::byte*>(&all_hostnames_unique_), sizeof(all_hostnames_unique_)),
            Rank{controller_rank},
            Tag{0});
    }
}

void PhysicalSystemDescriptor::run_discovery(bool run_global_discovery) {
    this->resolve_hostname_uniqueness();
    this->run_local_discovery();
    if (run_global_discovery) {
        this->run_global_discovery();
    }
}

void PhysicalSystemDescriptor::clear() {
    // Erase all contents in all data structures
    system_graph_.asic_connectivity_graph.clear();
    system_graph_.host_connectivity_graph.clear();
    asic_descriptors_.clear();
    host_to_mobo_name_.clear();
    host_to_rank_.clear();
    exit_node_connection_table_.clear();
}

void PhysicalSystemDescriptor::run_local_discovery() {
    this->clear();
    const auto& cluster_desc = cluster_->get_cluster_description();

    const auto& chip_unique_ids = cluster_desc->get_chip_unique_ids();
    const auto& eth_connections = cluster_desc->get_ethernet_connections();
    auto cross_host_eth_connections = cluster_desc->get_ethernet_connections_to_remote_devices();

    auto my_rank = *(distributed_context_->rank());
    auto hostname = this->my_host_name();
    host_to_mobo_name_[hostname] = get_mobo_name();
    host_to_rank_[hostname] = my_rank;

    auto& asic_graph = system_graph_.asic_connectivity_graph[hostname];
    auto& exit_nodes = exit_node_connection_table_[hostname];

    auto add_local_asic_descriptor = [&](AsicID src_unique_id, ChipId src_chip_id) {
        auto [tray_id, asic_location] =
            get_asic_position(cluster_, get_arch(cluster_), src_chip_id, using_mock_cluster_desc_);
        asic_descriptors_[src_unique_id] = ASICDescriptor{
            TrayID{tray_id}, asic_location, cluster_desc->get_board_type(src_chip_id), src_unique_id, hostname};
    };

    for (const auto& [src, conn] : eth_connections) {
        auto src_unique_id = AsicID{chip_unique_ids.at(src)};
        // Populate ASIC Descriptor with Physical Information
        add_local_asic_descriptor(src_unique_id, src);
        std::unordered_map<ChipId, size_t> visited_dst;
        // Populate ASIC Graph for Current Host
        for (auto& [chan, dst] : conn) {
            auto dst_chip = std::get<0>(dst);
            auto dst_chan = std::get<1>(dst);
            if (visited_dst.find(dst_chip) == visited_dst.end()) {
                // This neighbor has not been visited. Add it to the graph and mark visited.
                asic_graph[src_unique_id].push_back(
                    {AsicID{chip_unique_ids.at(dst_chip)}, {EthConnection(chan, dst_chan, true)}});
                visited_dst[dst_chip] = asic_graph[src_unique_id].size() - 1;
            } else {
                // This neighbor has already been visited. There is more than one channel to it.
                // Update the existing entry with the new channel.
                asic_graph[src_unique_id][visited_dst[dst_chip]].second.push_back(EthConnection(chan, dst_chan, true));
            }
        }
    }

    // Populate exit nodes for cross-host connections
    for (const auto& [local_chip_id, eth_link_info] : cross_host_eth_connections) {
        auto local_unique_id = AsicID{chip_unique_ids.at(local_chip_id)};
        // This ASIC has no local ethernet connections, but is connected to this host
        // and to a remote host. Add it to the ASIC Descriptor List.
        if (asic_descriptors_.find(local_unique_id) == asic_descriptors_.end()) {
            add_local_asic_descriptor(local_unique_id, local_chip_id);
        }
        std::unordered_map<AsicID, size_t> visited_dst;
        for (const auto& [eth_chan, remote_info] : eth_link_info) {
            auto dst_unique_id = AsicID{std::get<0>(remote_info)};
            auto dst_chan = std::get<1>(remote_info);
            if (visited_dst.find(dst_unique_id) == visited_dst.end()) {
                asic_graph[local_unique_id].push_back({dst_unique_id, {EthConnection(eth_chan, dst_chan, false)}});
                visited_dst[dst_unique_id] = asic_graph[local_unique_id].size() - 1;
            } else {
                asic_graph[local_unique_id][visited_dst[dst_unique_id]].second.push_back(
                    EthConnection(eth_chan, dst_chan, false));
            }
            exit_nodes.push_back(ExitNodeConnection{
                .src_exit_node = local_unique_id,
                .dst_exit_node = dst_unique_id,
                .eth_conn = EthConnection(eth_chan, dst_chan, false)});
        }
    }
    // Fallback: If no connectivity was discovered, still register all local ASICs as isolated nodes.
    // This ensures callers (e.g., TopologyMapper) can query hosts' ASICs even without links.
    if (asic_graph.empty()) {
        for (const auto& [chip_id, unique_id] : chip_unique_ids) {
            AsicID asic{unique_id};
            if (asic_descriptors_.find(asic) == asic_descriptors_.end()) {
                add_local_asic_descriptor(asic, chip_id);
            }
            // Touch the node to create an empty adjacency list for this ASIC on this host.
            (void)asic_graph[asic];
        }
    }

    this->generate_local_ethernet_metrics();
    system_graph_.host_connectivity_graph[hostname] = {};
}

void PhysicalSystemDescriptor::run_global_discovery() {
    using namespace tt::tt_metal::distributed::multihost;
    constexpr uint32_t controller_rank = 0;
    auto my_rank = *(distributed_context_->rank());
    this->exchange_metadata(true);
    if (my_rank == controller_rank) {
        this->remove_unresolved_nodes();
        this->generate_cross_host_connections();
        this->validate_graphs();
    }
    this->exchange_metadata(false);
}

void PhysicalSystemDescriptor::merge(PhysicalSystemDescriptor&& other) {
    for (auto& [host_name, asic_graph] : other.system_graph_.asic_connectivity_graph) {
        system_graph_.asic_connectivity_graph[host_name] = std::move(asic_graph);
    }
    for (auto& [host_name, host_connectivity] : other.system_graph_.host_connectivity_graph) {
        system_graph_.host_connectivity_graph[host_name] = std::move(host_connectivity);
    }
    for (auto& [asic_id, asic_desc] : other.get_asic_descriptors()) {
        asic_descriptors_[asic_id] = std::move(asic_desc);
    }
    for (auto& [host_name, mobo_name] : other.get_host_mobo_name_map()) {
        host_to_mobo_name_[host_name] = std::move(mobo_name);
    }
    for (auto& [host_name, rank] : other.get_host_to_rank_map()) {
        host_to_rank_[host_name] = rank;
    }
    for (auto& [host_name, exit_connections] : other.exit_node_connection_table_) {
        exit_node_connection_table_[host_name] = std::move(exit_connections);
    }

    for (auto&& [asic, metrics] : other.ethernet_metrics_) {
        ethernet_metrics_[asic] = std::move(metrics);
    }

    // Merging PhysicalSystemDescriptors using mock and real clusters is undefined and unsupported
    TT_FATAL(
        is_using_mock_cluster() == other.is_using_mock_cluster(),
        "Cannot merge physical and mock cluster physical system descriptors.");
}

void PhysicalSystemDescriptor::remove_unresolved_nodes() {
    for (auto& [host, asic_group] : system_graph_.asic_connectivity_graph) {
        for (auto& [src_asic, edges] : asic_group) {
            auto edges_copy = edges;
            auto num_erased_edges =
                std::erase_if(edges, [&](const auto& pair) { return not asic_descriptors_.contains(pair.first); });
            // Erase the metrics for the deleted edges
            if (num_erased_edges > 0) {
                // Build set of remaining edges for O(log n) lookup instead of O(n) std::find
                std::set<typename std::decay_t<decltype(edges)>::value_type> remaining_edges(
                    edges.begin(), edges.end());
                for (const auto& edge : edges_copy) {
                    if (not remaining_edges.contains(edge)) {
                        for (const auto& eth_conn : edge.second) {
                            ethernet_metrics_[src_asic].erase(eth_conn.src_chan);
                        }
                    }
                }
            }
        }
    }

    for (auto& [host, exit_nodes] : exit_node_connection_table_) {
        std::erase_if(exit_nodes, [&](const auto& exit_node) {
            return asic_descriptors_.find(exit_node.src_exit_node) == asic_descriptors_.end() ||
                   asic_descriptors_.find(exit_node.dst_exit_node) == asic_descriptors_.end();
        });
    }
}

void PhysicalSystemDescriptor::exchange_metadata(bool issue_gather) {
    using namespace tt::tt_metal::distributed::multihost;
    constexpr uint32_t controller_rank = 0;
    if (*(distributed_context_->size()) == 1) {
        return;
    }
    auto my_rank = *(distributed_context_->rank());
    std::set<uint32_t> sender_ranks;
    std::set<uint32_t> receiver_ranks;

    if (issue_gather) {
        receiver_ranks.insert(controller_rank);
        for (std::size_t rank = 0; rank < *(distributed_context_->size()); rank++) {
            if (rank != controller_rank) {
                sender_ranks.insert(rank);
            }
        }
    } else {
        sender_ranks.insert(controller_rank);
        for (std::size_t rank = 0; rank < *(distributed_context_->size()); rank++) {
            if (rank != controller_rank) {
                receiver_ranks.insert(rank);
            }
        }
    }

    if (sender_ranks.find(my_rank) != sender_ranks.end()) {
        auto serialized_desc = serialize_physical_system_descriptor_to_bytes(*this);
        std::size_t desc_size = serialized_desc.size();

        for (auto rank : receiver_ranks) {
            distributed_context_->send(
                tt::stl::Span<std::byte>(reinterpret_cast<std::byte*>(&desc_size), sizeof(desc_size)),
                Rank{rank},
                Tag{0});

            distributed_context_->send(
                tt::stl::as_writable_bytes(tt::stl::Span<uint8_t>(serialized_desc.data(), serialized_desc.size())),
                Rank{rank},
                Tag{0});
        }
    } else {
        for (auto rank : sender_ranks) {
            std::size_t peer_descriptor_size = 0;
            distributed_context_->recv(
                tt::stl::Span<std::byte>(
                    reinterpret_cast<std::byte*>(&peer_descriptor_size), sizeof(peer_descriptor_size)),
                Rank{rank},
                Tag{0});
            std::vector<uint8_t> serialized_peer_desc(peer_descriptor_size);
            distributed_context_->recv(
                tt::stl::as_writable_bytes(
                    tt::stl::Span<uint8_t>(serialized_peer_desc.data(), serialized_peer_desc.size())),
                Rank{rank},
                Tag{0});
            auto peer_desc = deserialize_physical_system_descriptor_from_bytes(serialized_peer_desc);
            this->merge(std::move(peer_desc));
        }
    }
    distributed_context_->barrier();
}

void PhysicalSystemDescriptor::generate_cross_host_connections() {
    for (const auto& [host, exit_nodes] : exit_node_connection_table_) {
        std::unordered_map<std::string, size_t> visited_hosts;
        for (const auto& [candidate_host, candidate_exit_nodes] : exit_node_connection_table_) {
            if (host == candidate_host) {
                continue;  // Skip self connections
            }
            for (const auto& exit_node : exit_nodes) {
                for (const auto& candidate_node : candidate_exit_nodes) {
                    if (exit_node.src_exit_node == candidate_node.dst_exit_node &&
                        candidate_node.src_exit_node == exit_node.dst_exit_node &&
                        exit_node.eth_conn.src_chan == candidate_node.eth_conn.dst_chan &&
                        exit_node.eth_conn.dst_chan == candidate_node.eth_conn.src_chan) {
                        if (visited_hosts.find(candidate_host) == visited_hosts.end()) {
                            system_graph_.host_connectivity_graph[host].push_back({candidate_host, {exit_node}});
                            visited_hosts[candidate_host] = system_graph_.host_connectivity_graph[host].size() - 1;
                        } else {
                            system_graph_.host_connectivity_graph[host][visited_hosts[candidate_host]].second.push_back(
                                exit_node);
                        }
                        break;
                    }
                }
            }
        }
    }
}

void PhysicalSystemDescriptor::dump_to_yaml(const std::optional<std::string>& path_to_yaml) {
    YAML::Node root;
    YAML::Node compute_nodes;
    YAML::Node local_eth_connections(YAML::NodeType::Sequence);
    YAML::Node global_eth_connections(YAML::NodeType::Sequence);

    std::set<std::pair<EthEndpoint, EthEndpoint>> processed_connections;
    for (const auto& [host_name, mobo_name] : host_to_mobo_name_) {
        YAML::Node host_node;
        YAML::Node tray_groups;
        host_node["motherboard"] = mobo_name;

        std::map<TrayID, std::vector<ASICDescriptor>> grouped_asics;

        for (const auto& asic : system_graph_.asic_connectivity_graph[host_name]) {
            AsicID asic_id = asic.first;
            TrayID tray_id = asic_descriptors_.at(asic_id).tray_id;
            grouped_asics[tray_id].push_back(asic_descriptors_.at(asic_id));
        }

        for (const auto& group : grouped_asics) {
            YAML::Node tray_group;
            tray_group["tray_id"] = *(group.first);  // tray_id
            tray_group["board_type"] = enchantum::to_string(group.second.front().board_type);
            std::vector<ASICDescriptor> sorted_asics = group.second;
            std::sort(sorted_asics.begin(), sorted_asics.end(), [](const ASICDescriptor& a, const ASICDescriptor& b) {
                return a.asic_location < b.asic_location;
            });
            // Create asics array
            YAML::Node asics_array;
            for (const auto& asic : sorted_asics) {
                YAML::Node asic_node;
                asic_node["asic_location"] = *(asic.asic_location);
                asic_node["asic_id"] = *(asic.unique_id);
                asics_array.push_back(asic_node);
            }
            tray_group["asics"] = asics_array;
            tray_groups.push_back(tray_group);
        }
        host_node["asic_info"] = tray_groups;
        compute_nodes[host_name] = host_node;

        for (const auto& asic : system_graph_.asic_connectivity_graph[host_name]) {
            auto src_asic_id = asic.first;
            const auto& src_asic_desc = asic_descriptors_.at(src_asic_id);
            for (const auto& edge : asic.second) {
                auto dst_asic_id = edge.first;
                const auto& dst_asic_desc = asic_descriptors_.at(dst_asic_id);
                for (const auto& eth_conn : edge.second) {
                    EthEndpoint src_id{src_asic_id, eth_conn.src_chan};
                    EthEndpoint dst_id{dst_asic_id, eth_conn.dst_chan};
                    auto connection_key = std::make_pair(std::min(src_id, dst_id), std::max(src_id, dst_id));

                    if (processed_connections.find(connection_key) != processed_connections.end()) {
                        continue;
                    }
                    processed_connections.insert(connection_key);

                    YAML::Node src_conn_node;
                    YAML::Node dst_conn_node;
                    YAML::Node connection_pair(YAML::NodeType::Sequence);
                    connection_pair.SetStyle(YAML::EmitterStyle::Flow);
                    src_conn_node["host_name"] = src_asic_desc.host_name;
                    dst_conn_node["host_name"] = dst_asic_desc.host_name;
                    src_conn_node["tray_id"] = *(src_asic_desc.tray_id);
                    src_conn_node["asic_location"] = *(src_asic_desc.asic_location);
                    dst_conn_node["tray_id"] = *(dst_asic_desc.tray_id);
                    dst_conn_node["asic_location"] = *(dst_asic_desc.asic_location);
                    src_conn_node["chan_id"] = +eth_conn.src_chan;
                    dst_conn_node["chan_id"] = +eth_conn.dst_chan;

                    connection_pair.push_back(src_conn_node);
                    connection_pair.push_back(dst_conn_node);

                    if (eth_conn.is_local) {
                        local_eth_connections.push_back(connection_pair);
                    } else {
                        global_eth_connections.push_back(connection_pair);
                    }
                }
            }
        }
    }

    root["compute_node_specs"] = compute_nodes;
    root["local_eth_connections"] = local_eth_connections;
    root["global_eth_connections"] = global_eth_connections;

    if (path_to_yaml.has_value()) {
        std::ofstream fout(path_to_yaml.value());
        fout << root;
    } else {
        std::cout << root << std::endl;
    }
}

void PhysicalSystemDescriptor::emit_to_text_proto(const std::optional<std::string>& file_path) {
    emit_physical_system_descriptor_to_text_proto(*this, file_path);
}

void PhysicalSystemDescriptor::validate_graphs() {
    // Validate that the representation of the system is internally consistent.
    for (const auto& [host, asic_group] : system_graph_.asic_connectivity_graph) {
        for (const auto& [src_asic, edges] : asic_group) {
            const auto& src_host = asic_descriptors_.at(src_asic).host_name;
            const auto& src_host_edges = system_graph_.host_connectivity_graph.at(src_host);

            for (const auto& [dst_asic, eth_conns] : edges) {
                const auto& dst_host = asic_descriptors_.at(dst_asic).host_name;

                bool all_local = std::all_of(
                    eth_conns.begin(), eth_conns.end(), [](const EthConnection& conn) { return conn.is_local; });

                bool all_global = std::all_of(
                    eth_conns.begin(), eth_conns.end(), [](const EthConnection& conn) { return !conn.is_local; });

                // All connections must be uniformly local or global.
                TT_FATAL(
                    all_local || all_global,
                    "Physical Discovery Error: All ethernet connections should either be local or global. "
                    "Please reset the system and try again.");

                if (all_local) {
                    // Local connections must remain within the same host.
                    TT_FATAL(
                        src_host == dst_host,
                        "Physical Discovery Error: Local Connection between {} and {} is not on the same host. "
                        "Please reset the system and try again.",
                        src_host,
                        dst_host);
                    continue;  // no need to check further
                }

                // Global connections must cross hosts.
                TT_FATAL(
                    src_host != dst_host,
                    "Physical Discovery Error: Hostnames for connections marked as global should be different. "
                    "Please reset the system and try again.");

                // Validate each global ethernet connection.
                for (const auto& eth_conn : eth_conns) {
                    // Look for a host edge matching dst_host.
                    auto host_edge_it =
                        std::find_if(src_host_edges.begin(), src_host_edges.end(), [&](const auto& host_edge) {
                            return host_edge.first == dst_host;
                        });

                    TT_FATAL(
                        host_edge_it != src_host_edges.end(),
                        "Physical Discovery Error: Global Connection between {} and {} is not found in the host "
                        "connectivity graph. Please reset the system and try again.",
                        src_host,
                        dst_host);

                    const auto& exit_node_conns = host_edge_it->second;
                    bool exit_conn_found = std::any_of(
                        exit_node_conns.begin(), exit_node_conns.end(), [&](const ExitNodeConnection& exit_node_conn) {
                            return exit_node_conn.src_exit_node == src_asic &&
                                   exit_node_conn.dst_exit_node == dst_asic &&
                                   exit_node_conn.eth_conn.src_chan == eth_conn.src_chan &&
                                   exit_node_conn.eth_conn.dst_chan == eth_conn.dst_chan;
                        });

                    TT_FATAL(
                        exit_conn_found,
                        "Physical Discovery Error: Global Connection between {} and {} is not found in the "
                        "host connectivity graph. Please reset the system and try again.",
                        src_host,
                        dst_host);
                }
            }
        }
    }
}

std::vector<AsicID> PhysicalSystemDescriptor::get_asic_neighbors(AsicID asic_id) const {
    for (const auto& [host, asic_group] : system_graph_.asic_connectivity_graph) {
        if (asic_group.find(asic_id) != asic_group.end()) {
            std::vector<AsicID> neighbors;
            for (const auto& edge : asic_group.at(asic_id)) {
                neighbors.push_back(edge.first);
            }
            return neighbors;
        }
    }
    return {};
}

std::vector<EthConnection> PhysicalSystemDescriptor::get_eth_connections(AsicID src_asic, AsicID dst_asic) const {
    for (const auto& [host, asic_group] : system_graph_.asic_connectivity_graph) {
        if (asic_group.find(src_asic) != asic_group.end()) {
            for (const auto& edge : asic_group.at(src_asic)) {
                if (edge.first == dst_asic) {
                    return edge.second;
                }
            }
        }
    }
    return {};
}

const AsicTopology& PhysicalSystemDescriptor::get_asic_topology(const std::string& hostname) const {
    TT_FATAL(
        system_graph_.asic_connectivity_graph.find(hostname) != system_graph_.asic_connectivity_graph.end(),
        "No ASIC topology found for host {}",
        hostname);
    return system_graph_.asic_connectivity_graph.at(hostname);
}

TrayID PhysicalSystemDescriptor::get_tray_id(AsicID asic_id) const {
    TT_FATAL(
        asic_descriptors_.find(asic_id) != asic_descriptors_.end(), "No ASIC descriptor found for asic_id {}", asic_id);
    return asic_descriptors_.at(asic_id).tray_id;
}

ASICLocation PhysicalSystemDescriptor::get_asic_location(AsicID asic_id) const {
    TT_FATAL(
        asic_descriptors_.find(asic_id) != asic_descriptors_.end(), "No ASIC descriptor found for asic_id {}", asic_id);
    return asic_descriptors_.at(asic_id).asic_location;
}

std::vector<AsicID> PhysicalSystemDescriptor::get_asics_connected_to_host(const std::string& hostname) const {
    std::vector<AsicID> asics;
    if (system_graph_.asic_connectivity_graph.find(hostname) != system_graph_.asic_connectivity_graph.end()) {
        for (const auto& [asic_id, _] : system_graph_.asic_connectivity_graph.at(hostname)) {
            asics.push_back(asic_id);
        }
    }
    return asics;
}

bool PhysicalSystemDescriptor::is_cross_host_eth_link(AsicID asic_id, uint8_t chan_id) const {
    for (const auto& [host, asic_group] : system_graph_.asic_connectivity_graph) {
        if (this->get_host_name_for_asic(asic_id) != host) {
            continue;
        }
        const auto& connections = asic_group.at(asic_id);
        auto connection_it = std::find_if(connections.begin(), connections.end(), [&](const auto& connection) {
            // Check if this chan_id is a src_chan in any of the eth_connections
            return std::find_if(connection.second.begin(), connection.second.end(), [&](const auto& eth_conn) {
                       return eth_conn.src_chan == chan_id;
                   }) != connection.second.end();
        });
        TT_FATAL(
            connection_it != connections.end(),
            "Channel {} not found in asic connectivity graph for asic {}",
            chan_id,
            asic_id);
        auto connected_asic = connection_it->first;
        return this->get_host_name_for_asic(connected_asic) != host;
    }
    TT_THROW("Asic {} not found in any host's asic connectivity graph", asic_id);
    return false;
}

bool PhysicalSystemDescriptor::is_external_eth_link_for_ubb(AsicID asic_id, uint8_t chan_id) const {
    bool is_external_cable = false;

    auto board_type = asic_descriptors_.at(asic_id).board_type;

    if (board_type == BoardType::UBB) {
        // Use UBB ID helper to determine ASIC position on UBB systems
        auto ubb_asic_id = *asic_descriptors_.at(asic_id).asic_location;

        if (ubb_asic_id == 1) {
            // UBB 1 has external cables on channels 0-7
            is_external_cable = (chan_id >= 0 and chan_id <= 7);
        } else if (ubb_asic_id >= 2 and ubb_asic_id <= 4) {
            // UBB 2 to 4 has external cables on channels 0-3
            is_external_cable = (chan_id >= 0 and chan_id <= 3);
        } else if (ubb_asic_id == 5) {
            // UBB 5 has external cables on channels 4-7
            is_external_cable = (chan_id >= 4 and chan_id <= 7);
        }
    } else {
        TT_THROW("Currently not implemented for board type {}", board_type);
    }

    return is_external_cable;
}

std::vector<std::string> PhysicalSystemDescriptor::get_host_neighbors(const std::string& hostname) const {
    TT_FATAL(
        system_graph_.host_connectivity_graph.find(hostname) != system_graph_.host_connectivity_graph.end(),
        "No Host connectivity found for host {}",
        hostname);
    std::vector<std::string> neighbors;
    for (const auto& edge : system_graph_.host_connectivity_graph.at(hostname)) {
        neighbors.push_back(edge.first);
    }
    return neighbors;
}

std::vector<ExitNodeConnection> PhysicalSystemDescriptor::get_connecting_exit_nodes(
    const std::string& src_host, const std::string& dst_host) const {
    TT_FATAL(
        system_graph_.host_connectivity_graph.find(src_host) != system_graph_.host_connectivity_graph.end(),
        "No Host connectivity found for host {}",
        src_host);
    for (const auto& edge : system_graph_.host_connectivity_graph.at(src_host)) {
        if (edge.first == dst_host) {
            return edge.second;
        }
    }
    return {};
}

uint32_t PhysicalSystemDescriptor::get_chip_id_for_asic(AsicID asic_id) const {
    auto cluster_desc = cluster_->get_cluster_description();
    const auto& chip_unique_ids = cluster_desc->get_chip_unique_ids();
    for (const auto& [chip_id, unique_id] : chip_unique_ids) {
        if (unique_id == *asic_id) {
            return chip_id;
        }
    }
    TT_FATAL(false, "Chip ID not found for asic ID {}", asic_id);
    return 0;
}

std::pair<AsicID, uint8_t> PhysicalSystemDescriptor::get_connected_asic_and_channel(
    AsicID asic_id, uint8_t chan_id) const {
    auto host = asic_descriptors_.at(asic_id).host_name;
    auto asic_graph = system_graph_.asic_connectivity_graph.at(host);
    for (const auto& [src_asic, edges] : asic_graph) {
        if (src_asic != asic_id) {
            continue;
        }
        for (const auto& edge : edges) {
            auto dst_asic = edge.first;

            for (const auto& eth_conn : edge.second) {
                if (eth_conn.src_chan == chan_id) {
                    return {dst_asic, eth_conn.dst_chan};
                }
            }
        }
    }
    TT_FATAL(false, "No connected ASIC and channel found for asic ID {} and channel ID {}", asic_id, chan_id);
    return {AsicID{0}, 0};
}

void PhysicalSystemDescriptor::generate_local_ethernet_metrics() {
    const auto& local_asics = get_asics_connected_to_host(my_host_name());
    const auto& local_asic_graph = get_asic_topology(my_host_name());

    auto retrain_count_addr = hal_->get_dev_addr(
        tt::tt_metal::HalProgrammableCoreType::ACTIVE_ETH, tt::tt_metal::HalL1MemAddrType::RETRAIN_COUNT);
    auto crc_addr =
        hal_->get_dev_addr(tt::tt_metal::HalProgrammableCoreType::ACTIVE_ETH, tt::tt_metal::HalL1MemAddrType::CRC_ERR);
    auto corr_addr =
        hal_->get_dev_addr(tt::tt_metal::HalProgrammableCoreType::ACTIVE_ETH, tt::tt_metal::HalL1MemAddrType::CORR_CW);
    auto uncorr_addr = hal_->get_dev_addr(
        tt::tt_metal::HalProgrammableCoreType::ACTIVE_ETH, tt::tt_metal::HalL1MemAddrType::UNCORR_CW);

    for (const auto& asic : local_asics) {
        const auto& asic_connections = local_asic_graph.at(asic);
        for (const auto& [dst_asic, eth_connections] : asic_connections) {
            for (const auto& eth_connection : eth_connections) {
                uint32_t retrain_count_val = 0, crc_error_val = 0, corr_val_lo = 0, corr_val_hi = 0, uncorr_val_lo = 0,
                         uncorr_val_hi = 0;

                auto src_eth_chan = eth_connection.src_chan;
                auto src_chip_id = get_chip_id_for_asic(asic);
                const auto& soc_desc = cluster_->get_soc_descriptor(src_chip_id);
                const auto& translated_eth_core =
                    soc_desc.get_eth_core_for_channel(src_eth_chan, CoordSystem::TRANSLATED);

                cluster_->read_from_device(
                    &retrain_count_val, src_chip_id, translated_eth_core, retrain_count_addr, sizeof(uint32_t));
                cluster_->read_from_device(
                    &crc_error_val, src_chip_id, translated_eth_core, crc_addr, sizeof(uint32_t));
                cluster_->read_from_device(&corr_val_hi, src_chip_id, translated_eth_core, corr_addr, sizeof(uint32_t));
                cluster_->read_from_device(
                    &corr_val_lo, src_chip_id, translated_eth_core, corr_addr + 4, sizeof(uint32_t));
                cluster_->read_from_device(
                    &uncorr_val_hi, src_chip_id, translated_eth_core, uncorr_addr, sizeof(uint32_t));
                cluster_->read_from_device(
                    &uncorr_val_lo, src_chip_id, translated_eth_core, uncorr_addr + 4, sizeof(uint32_t));

                ethernet_metrics_[asic][src_eth_chan] = {
                    .retrain_count = retrain_count_val,
                    .crc_error_count = crc_error_val,
                    .corrected_codeword_count =
                        (static_cast<uint64_t>(corr_val_hi) << 32) | static_cast<uint64_t>(corr_val_lo),
                    .uncorrected_codeword_count =
                        (static_cast<uint64_t>(uncorr_val_hi) << 32) | static_cast<uint64_t>(uncorr_val_lo)};
            }
        }
    }
}

const HostTopology& PhysicalSystemDescriptor::get_host_topology() const {
    return system_graph_.host_connectivity_graph;
}

std::vector<std::string> PhysicalSystemDescriptor::get_all_hostnames() const {
    std::vector<std::string> hostnames;
    hostnames.reserve(system_graph_.asic_connectivity_graph.size());
    for (const auto& [host, _] : system_graph_.asic_connectivity_graph) {
        hostnames.push_back(host);
    }
    return hostnames;
}

std::string PhysicalSystemDescriptor::my_host_name() const {
    if (all_hostnames_unique_) {
        return get_host_name();
    }
    auto my_rank = *(distributed_context_->rank());
    return get_host_name() + "_" + std::to_string(my_rank);
}

uint32_t PhysicalSystemDescriptor::get_rank_for_hostname(const std::string& host_name) const {
    TT_FATAL(host_to_rank_.find(host_name) != host_to_rank_.end(), "Rank for host {} not found", host_name);
    return host_to_rank_.at(host_name);
}

std::string PhysicalSystemDescriptor::get_host_name_for_asic(AsicID asic_id) const {
    TT_FATAL(
        asic_descriptors_.find(asic_id) != asic_descriptors_.end(), "No ASIC descriptor found for asic_id {}", asic_id);
    return asic_descriptors_.at(asic_id).host_name;
}

UID PhysicalSystemDescriptor::get_u_id(const std::string& hostname) {
    TT_THROW("Querying Host UID requires the Cable Spec which is not currently supported.");
}

RackID PhysicalSystemDescriptor::get_rack_id(const std::string& hostname) {
    TT_THROW("Querying Host Rack ID requires the Cable Spec which is not currently supported.");
}

AisleID PhysicalSystemDescriptor::get_aisle_id(const std::string& hostname) {
    TT_THROW("Querying Host Aisle ID requires the Cable Spec which is not currently supported.");
}

HallID PhysicalSystemDescriptor::get_hall_id(const std::string& hostname) {
    TT_THROW("Querying Host Hall ID requires the Cable Spec which is not currently supported.");
}

}  // namespace tt::tt_metal<|MERGE_RESOLUTION|>--- conflicted
+++ resolved
@@ -28,17 +28,12 @@
 namespace {
 
 // This reimplements tt::Cluster::get_bus_id() and should be moved to tt::umd::Cluster
-<<<<<<< HEAD
-inline uint16_t get_bus_id(const std::unique_ptr<tt::umd::Cluster>& cluster, chip_id_t chip) {
+inline uint16_t get_bus_id(const std::unique_ptr<tt::umd::Cluster>& cluster, ChipId chip) {
     // Prefer cached value from cluster descriptor (available for silicon and our simulator/mock descriptors)
     auto cluster_desc = cluster->get_cluster_description();
     uint16_t bus_id = cluster_desc->get_bus_id(chip);
 
     return bus_id;
-=======
-inline uint16_t get_bus_id(const std::unique_ptr<tt::umd::Cluster>& cluster, ChipId chip) {
-    return cluster->get_chip(chip)->get_tt_device()->get_pci_device()->get_device_info().pci_bus;
->>>>>>> c8dd8fce
 }
 
 // This reimplements tt::Cluster::get_arch() and should be moved to tt::umd::Cluster
