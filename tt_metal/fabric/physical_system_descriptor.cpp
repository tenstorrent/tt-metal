// SPDX-FileCopyrightText: © 2025 Tenstorrent AI ULC
//
// SPDX-License-Identifier: Apache-2.0

#include <yaml-cpp/yaml.h>
#include <algorithm>
#include <set>

#include <umd/device/cluster.hpp>
#include <umd/device/soc_descriptor.hpp>
#include <tt-metalium/control_plane.hpp>
#include <tt-metalium/distributed_context.hpp>

#include "tt_metal/llrt/tunnels_from_mmio_device.hpp"
#include "tt_metal/llrt/hal.hpp"
#include "tt_metal/llrt/rtoptions.hpp"
#include "tt_metal/fabric/physical_system_descriptor.hpp"
#include "tt_metal/fabric/serialization/physical_system_descriptor_serialization.hpp"

namespace tt::tt_metal {

const std::unique_ptr<tt::umd::Cluster> PhysicalSystemDescriptor::null_cluster = nullptr;

/**************************************************************************************************
 Discovery helper functions
**************************************************************************************************/

namespace {

// This reimplements tt::Cluster::get_bus_id() and should be moved to tt::umd::Cluster
inline uint16_t get_bus_id(const std::unique_ptr<tt::umd::Cluster>& cluster, ChipId chip) {
    // Prefer cached value from cluster descriptor (available for silicon and our simulator/mock descriptors)
    auto cluster_desc = cluster->get_cluster_description();
    uint16_t bus_id = cluster_desc->get_bus_id(chip);

    return bus_id;
}

// This reimplements tt::Cluster::get_arch() and should be moved to tt::umd::Cluster
tt::ARCH get_arch(const std::unique_ptr<tt::umd::ClusterDescriptor>& cluster_descriptor) {
    // Pick a chip and query its architecture
    const std::unordered_set<ChipId>& chips = cluster_descriptor->get_all_chips();
    TT_FATAL(!chips.empty(), "Unable to determine architecture because UMD driver detected no chips.");
    tt::ARCH arch = cluster_descriptor->get_arch(*chips.begin());
    TT_FATAL(arch != tt::ARCH::Invalid, "Chip {} has invalid architecture.", *chips.begin());

    // We don't yet support mixed architecture clusters. Check that all chips are the same architecture.
    bool all_same_arch = std::all_of(
        chips.begin(), chips.end(), [&](ChipId chip_id) { return cluster_descriptor->get_arch(chip_id) == arch; });

    TT_FATAL(all_same_arch, "Chips with differing architectures detected. This is unsupported.");

    return arch;
}

std::string get_host_name() {
    char hostname[HOST_NAME_MAX + 1];
    gethostname(hostname, sizeof(hostname));
    return std::string(hostname);
}

std::string get_mobo_name() {
    std::ifstream file("/sys/class/dmi/id/board_name");
    std::string motherboard;

    if (file.is_open()) {
        std::getline(file, motherboard);
        file.close();
    }

    return motherboard;
}

TrayID get_tray_id_for_chip(
    const std::unique_ptr<tt::umd::Cluster>& cluster,
    ChipId chip_id,
    const std::string& mobo_name,
    bool using_mock_cluster_desc) {
    static const std::unordered_map<std::string, std::vector<uint16_t>> mobo_to_bus_ids = {
        {"SIENAD8-2L2T", {0xc1, 0x01, 0x41, 0x42}},
        {"X12DPG-QT6", {0xb1, 0xca, 0x31, 0x4b}},
    };

    if (using_mock_cluster_desc || mobo_to_bus_ids.find(mobo_name) == mobo_to_bus_ids.end()) {
        return TrayID{0};
    }
    const auto& ordered_bus_ids = mobo_to_bus_ids.at(mobo_name);
    auto bus_id = get_bus_id(cluster, chip_id);
    auto bus_id_it = std::find(ordered_bus_ids.begin(), ordered_bus_ids.end(), bus_id);
    TT_FATAL(bus_id_it != ordered_bus_ids.end(), "Bus ID {} not found.", bus_id);
    auto tray_id = std::distance(ordered_bus_ids.begin(), bus_id_it) + 1;
    return TrayID{tray_id};
}

std::pair<TrayID, ASICLocation> get_asic_position(
    const std::unique_ptr<tt::umd::Cluster>& cluster, tt::ARCH arch, ChipId chip_id, bool using_mock_cluster_desc) {
    auto cluster_desc = cluster->get_cluster_description();
    if (cluster_desc->get_board_type(chip_id) == BoardType::UBB_WORMHOLE ||
        cluster_desc->get_board_type(chip_id) == BoardType::UBB_BLACKHOLE) {
        constexpr std::string_view ubb_mobo_name = "S7T-MB";

        TT_FATAL(
            using_mock_cluster_desc || get_mobo_name() == ubb_mobo_name, "UBB systems must use S7T-MB motherboard.");
        auto ubb_id = tt::tt_fabric::get_ubb_id(chip_id);
        return {TrayID{ubb_id.tray_id}, ASICLocation{ubb_id.asic_id}};
    } else {
        auto tray_id = get_tray_id_for_chip(cluster, chip_id, get_mobo_name(), using_mock_cluster_desc);
        ASICLocation asic_location;
        if (arch == tt::ARCH::WORMHOLE_B0) {
            // Derive ASIC Location based on the tunnel depth for Wormhole systems
            // TODO: Remove this once UMD populates the ASIC Location for WH systems.
            auto mmio_device = cluster_desc->get_closest_mmio_capable_chip(chip_id);
            auto tunnels_from_mmio_device = llrt::discover_tunnels_from_mmio_device(cluster);
            const auto& tunnels = tunnels_from_mmio_device.at(mmio_device);
            for (auto tunnel = 0; tunnel < tunnels.size(); tunnel++) {
                const auto& devices_on_tunnel = tunnels[tunnel];
                auto device_it = std::find(devices_on_tunnel.begin(), devices_on_tunnel.end(), chip_id);
                if (device_it != devices_on_tunnel.end()) {
                    asic_location = ASICLocation{device_it - devices_on_tunnel.begin()};
                    break;
                }
            }
        } else if (arch == tt::ARCH::BLACKHOLE) {
            // Query ASIC Location from the Cluster Descriptor for BH.
            asic_location = ASICLocation{cluster_desc->get_asic_location(chip_id)};
        } else {
            TT_THROW("Unrecognized Architecture. Cannot determine asic location.");
        }
        return {tray_id, asic_location};
    }
}

struct EthEndpoint {
    AsicID board_id;
    uint8_t chan_id;

    auto operator<=>(const EthEndpoint&) const = default;
};

}  // namespace

/**************************************************************************************************
 PhysicalSystemDescriptor implementation
**************************************************************************************************/

PhysicalSystemDescriptor::PhysicalSystemDescriptor(
    const std::unique_ptr<tt::umd::Cluster>& cluster,
    const std::shared_ptr<distributed::multihost::DistributedContext>& distributed_context,
    const Hal* hal,
    const llrt::RunTimeOptions& rtoptions,
    bool run_discovery) :
    PhysicalSystemDescriptor(cluster, distributed_context, hal, rtoptions.get_mock_enabled(), run_discovery) {}

PhysicalSystemDescriptor::PhysicalSystemDescriptor(
    const std::unique_ptr<tt::umd::Cluster>& cluster,
    const std::shared_ptr<distributed::multihost::DistributedContext>& distributed_context,
    const Hal* hal,
    bool using_mock_cluster_descriptor,
    bool run_discovery) :
    distributed_context_(distributed_context),
    hal_(hal),
    cluster_(cluster),
    using_mock_cluster_desc_(using_mock_cluster_descriptor) {
    if (run_discovery) {
        this->run_discovery();
    }
}

PhysicalSystemDescriptor::PhysicalSystemDescriptor(const std::string& mock_proto_desc_path) :
    cluster_(null_cluster), distributed_context_(nullptr), hal_(nullptr), using_mock_cluster_desc_(false) {
    auto proto_desc = deserialize_physical_system_descriptor_from_text_proto_file(mock_proto_desc_path);
    this->merge(std::move(proto_desc));
}

PhysicalSystemDescriptor::~PhysicalSystemDescriptor() = default;

void PhysicalSystemDescriptor::resolve_hostname_uniqueness() {
    using namespace tt::tt_metal::distributed::multihost;
    constexpr uint32_t controller_rank = 0;
    auto my_rank = *(distributed_context_->rank());

    if (my_rank == controller_rank) {
        std::vector<std::string> hostnames = {};
        hostnames.push_back(get_host_name());
        for (std::size_t rank = 0; rank < *(distributed_context_->size()); rank++) {
            if (rank != controller_rank) {
                std::size_t peer_hostname_size = 0;
                distributed_context_->recv(
                    tt::stl::Span<std::byte>(
                        reinterpret_cast<std::byte*>(&peer_hostname_size), sizeof(peer_hostname_size)),
                    Rank{rank},
                    Tag{0});
                std::vector<uint8_t> serialized_peer_hostname(peer_hostname_size);
                distributed_context_->recv(
                    tt::stl::as_writable_bytes(
                        tt::stl::Span<uint8_t>(serialized_peer_hostname.data(), serialized_peer_hostname.size())),
                    Rank{rank},
                    Tag{0});

                hostnames.push_back(std::string(serialized_peer_hostname.begin(), serialized_peer_hostname.end()));
            }
        }
        all_hostnames_unique_ = std::set<std::string>(hostnames.begin(), hostnames.end()).size() == hostnames.size();

        for (std::size_t rank = 0; rank < *(distributed_context_->size()); rank++) {
            if (rank != controller_rank) {
                distributed_context_->send(
                    tt::stl::Span<std::byte>(
                        reinterpret_cast<std::byte*>(&all_hostnames_unique_), sizeof(all_hostnames_unique_)),
                    Rank{rank},
                    Tag{0});
            }
        }
    } else {
        auto host_name = get_host_name();
        auto serialized_hostname = std::vector<uint8_t>(host_name.begin(), host_name.end());
        std::size_t serialized_hostname_size = serialized_hostname.size();
        distributed_context_->send(
            tt::stl::Span<std::byte>(
                reinterpret_cast<std::byte*>(&serialized_hostname_size), sizeof(serialized_hostname_size)),
            Rank{controller_rank},
            Tag{0});
        distributed_context_->send(
            tt::stl::as_writable_bytes(tt::stl::Span<uint8_t>(serialized_hostname.data(), serialized_hostname.size())),
            Rank{controller_rank},
            Tag{0});

        distributed_context_->recv(
            tt::stl::Span<std::byte>(
                reinterpret_cast<std::byte*>(&all_hostnames_unique_), sizeof(all_hostnames_unique_)),
            Rank{controller_rank},
            Tag{0});
    }
}

void PhysicalSystemDescriptor::run_discovery(bool run_global_discovery) {
    this->resolve_hostname_uniqueness();
    this->run_local_discovery();
    if (run_global_discovery) {
        this->run_global_discovery();
    }
}

void PhysicalSystemDescriptor::clear() {
    // Erase all contents in all data structures
    system_graph_.asic_connectivity_graph.clear();
    system_graph_.host_connectivity_graph.clear();
    asic_descriptors_.clear();
    host_to_mobo_name_.clear();
    host_to_rank_.clear();
    exit_node_connection_table_.clear();
}

void PhysicalSystemDescriptor::run_local_discovery() {
    this->clear();
    if (using_mock_cluster_desc_) {
        cluster_desc_ = std::make_unique<tt::umd::ClusterDescriptor>(*cluster_->get_cluster_description());
    } else {
        cluster_desc_ = tt::umd::Cluster::create_cluster_descriptor("", {}, umd::IODeviceType::PCIe);
    }
    const auto& chip_unique_ids = cluster_desc_->get_chip_unique_ids();
    const auto& eth_connections = cluster_desc_->get_ethernet_connections();
    auto cross_host_eth_connections = cluster_desc_->get_ethernet_connections_to_remote_devices();

    auto my_rank = *(distributed_context_->rank());
    auto hostname = this->my_host_name();
    host_to_mobo_name_[hostname] = get_mobo_name();
    host_to_rank_[hostname] = my_rank;

    auto& asic_graph = system_graph_.asic_connectivity_graph[hostname];
    auto& exit_nodes = exit_node_connection_table_[hostname];

    auto add_local_asic_descriptor = [&](AsicID src_unique_id, ChipId src_chip_id) {
        auto [tray_id, asic_location] =
            get_asic_position(cluster_, get_arch(cluster_desc_), src_chip_id, using_mock_cluster_desc_);
        asic_descriptors_[src_unique_id] = ASICDescriptor{
            TrayID{tray_id}, asic_location, cluster_desc_->get_board_type(src_chip_id), src_unique_id, hostname};
    };

    for (const auto& [chip_id, unique_id] : chip_unique_ids) {
        add_local_asic_descriptor(AsicID{unique_id}, chip_id);
        asic_graph[AsicID{unique_id}] = {};
    }
    for (const auto& [src, conn] : eth_connections) {
        auto src_unique_id = AsicID{chip_unique_ids.at(src)};
        // Populate ASIC Descriptor with Physical Information
        add_local_asic_descriptor(src_unique_id, src);
        std::unordered_map<ChipId, size_t> visited_dst;
        // Populate ASIC Graph for Current Host
        for (auto& [chan, dst] : conn) {
            auto dst_chip = std::get<0>(dst);
            auto dst_chan = std::get<1>(dst);
            if (visited_dst.find(dst_chip) == visited_dst.end()) {
                // This neighbor has not been visited. Add it to the graph and mark visited.
                asic_graph[src_unique_id].push_back(
                    {AsicID{chip_unique_ids.at(dst_chip)}, {EthConnection(chan, dst_chan, true)}});
                visited_dst[dst_chip] = asic_graph[src_unique_id].size() - 1;
            } else {
                // This neighbor has already been visited. There is more than one channel to it.
                // Update the existing entry with the new channel.
                asic_graph[src_unique_id][visited_dst[dst_chip]].second.push_back(EthConnection(chan, dst_chan, true));
            }
        }
    }

    // Populate exit nodes for cross-host connections
    for (const auto& [local_chip_id, eth_link_info] : cross_host_eth_connections) {
        auto local_unique_id = AsicID{chip_unique_ids.at(local_chip_id)};
        // This ASIC has no local ethernet connections, but is connected to this host
        // and to a remote host. Add it to the ASIC Descriptor List.
        if (asic_descriptors_.find(local_unique_id) == asic_descriptors_.end()) {
            add_local_asic_descriptor(local_unique_id, local_chip_id);
        }
        std::unordered_map<AsicID, size_t> visited_dst;
        for (const auto& [eth_chan, remote_info] : eth_link_info) {
            auto dst_unique_id = AsicID{std::get<0>(remote_info)};
            auto dst_chan = std::get<1>(remote_info);
            if (visited_dst.find(dst_unique_id) == visited_dst.end()) {
                asic_graph[local_unique_id].push_back({dst_unique_id, {EthConnection(eth_chan, dst_chan, false)}});
                visited_dst[dst_unique_id] = asic_graph[local_unique_id].size() - 1;
            } else {
                asic_graph[local_unique_id][visited_dst[dst_unique_id]].second.push_back(
                    EthConnection(eth_chan, dst_chan, false));
            }
            exit_nodes.push_back(ExitNodeConnection{
                .src_exit_node = local_unique_id,
                .dst_exit_node = dst_unique_id,
                .eth_conn = EthConnection(eth_chan, dst_chan, false)});
        }
    }
<<<<<<< HEAD
    // Fallback: If no connectivity was discovered, still register all local ASICs as isolated nodes.
    // This ensures callers (e.g., TopologyMapper) can query hosts' ASICs even without links.
    if (asic_graph.empty()) {
        for (const auto& [chip_id, unique_id] : chip_unique_ids) {
            AsicID asic{unique_id};
            if (asic_descriptors_.find(asic) == asic_descriptors_.end()) {
                add_local_asic_descriptor(asic, chip_id);
            }
            // Touch the node to create an empty adjacency list for this ASIC on this host.
            (void)asic_graph[asic];
        }
    }

    this->generate_local_ethernet_metrics();
=======
>>>>>>> 9b3fdc98
    system_graph_.host_connectivity_graph[hostname] = {};
}

void PhysicalSystemDescriptor::run_global_discovery() {
    using namespace tt::tt_metal::distributed::multihost;
    constexpr uint32_t controller_rank = 0;
    auto my_rank = *(distributed_context_->rank());
    this->exchange_metadata(true);
    if (my_rank == controller_rank) {
        this->remove_unresolved_nodes();
        this->generate_cross_host_connections();
        this->validate_graphs();
    }
    this->exchange_metadata(false);
}

void PhysicalSystemDescriptor::merge(PhysicalSystemDescriptor&& other) {
    for (auto& [host_name, asic_graph] : other.system_graph_.asic_connectivity_graph) {
        system_graph_.asic_connectivity_graph[host_name] = std::move(asic_graph);
    }
    for (auto& [host_name, host_connectivity] : other.system_graph_.host_connectivity_graph) {
        system_graph_.host_connectivity_graph[host_name] = std::move(host_connectivity);
    }
    for (auto& [asic_id, asic_desc] : other.get_asic_descriptors()) {
        asic_descriptors_[asic_id] = std::move(asic_desc);
    }
    for (auto& [host_name, mobo_name] : other.get_host_mobo_name_map()) {
        host_to_mobo_name_[host_name] = std::move(mobo_name);
    }
    for (auto& [host_name, rank] : other.get_host_to_rank_map()) {
        host_to_rank_[host_name] = rank;
    }
    for (auto& [host_name, exit_connections] : other.exit_node_connection_table_) {
        exit_node_connection_table_[host_name] = std::move(exit_connections);
    }

    // Merging PhysicalSystemDescriptors using mock and real clusters is undefined and unsupported
    TT_FATAL(
        is_using_mock_cluster() == other.is_using_mock_cluster(),
        "Cannot merge physical and mock cluster physical system descriptors.");
}

void PhysicalSystemDescriptor::remove_unresolved_nodes() {
    for (auto& [host, asic_group] : system_graph_.asic_connectivity_graph) {
        for (auto& [src_asic, edges] : asic_group) {
            std::erase_if(edges, [&](const auto& pair) { return not asic_descriptors_.contains(pair.first); });
        }
    }

    for (auto& [host, exit_nodes] : exit_node_connection_table_) {
        std::erase_if(exit_nodes, [&](const auto& exit_node) {
            return asic_descriptors_.find(exit_node.src_exit_node) == asic_descriptors_.end() ||
                   asic_descriptors_.find(exit_node.dst_exit_node) == asic_descriptors_.end();
        });
    }
}

void PhysicalSystemDescriptor::exchange_metadata(bool issue_gather) {
    using namespace tt::tt_metal::distributed::multihost;
    constexpr uint32_t controller_rank = 0;
    if (*(distributed_context_->size()) == 1) {
        return;
    }
    auto my_rank = *(distributed_context_->rank());
    std::set<uint32_t> sender_ranks;
    std::set<uint32_t> receiver_ranks;

    if (issue_gather) {
        receiver_ranks.insert(controller_rank);
        for (std::size_t rank = 0; rank < *(distributed_context_->size()); rank++) {
            if (rank != controller_rank) {
                sender_ranks.insert(rank);
            }
        }
    } else {
        sender_ranks.insert(controller_rank);
        for (std::size_t rank = 0; rank < *(distributed_context_->size()); rank++) {
            if (rank != controller_rank) {
                receiver_ranks.insert(rank);
            }
        }
    }

    if (sender_ranks.find(my_rank) != sender_ranks.end()) {
        auto serialized_desc = serialize_physical_system_descriptor_to_bytes(*this);
        std::size_t desc_size = serialized_desc.size();

        for (auto rank : receiver_ranks) {
            distributed_context_->send(
                tt::stl::Span<std::byte>(reinterpret_cast<std::byte*>(&desc_size), sizeof(desc_size)),
                Rank{rank},
                Tag{0});

            distributed_context_->send(
                tt::stl::as_writable_bytes(tt::stl::Span<uint8_t>(serialized_desc.data(), serialized_desc.size())),
                Rank{rank},
                Tag{0});
        }
    } else {
        for (auto rank : sender_ranks) {
            std::size_t peer_descriptor_size = 0;
            distributed_context_->recv(
                tt::stl::Span<std::byte>(
                    reinterpret_cast<std::byte*>(&peer_descriptor_size), sizeof(peer_descriptor_size)),
                Rank{rank},
                Tag{0});
            std::vector<uint8_t> serialized_peer_desc(peer_descriptor_size);
            distributed_context_->recv(
                tt::stl::as_writable_bytes(
                    tt::stl::Span<uint8_t>(serialized_peer_desc.data(), serialized_peer_desc.size())),
                Rank{rank},
                Tag{0});
            auto peer_desc = deserialize_physical_system_descriptor_from_bytes(serialized_peer_desc);
            this->merge(std::move(peer_desc));
        }
    }
    distributed_context_->barrier();
}

void PhysicalSystemDescriptor::generate_cross_host_connections() {
    for (const auto& [host, exit_nodes] : exit_node_connection_table_) {
        std::unordered_map<std::string, size_t> visited_hosts;
        for (const auto& [candidate_host, candidate_exit_nodes] : exit_node_connection_table_) {
            if (host == candidate_host) {
                continue;  // Skip self connections
            }
            for (const auto& exit_node : exit_nodes) {
                for (const auto& candidate_node : candidate_exit_nodes) {
                    if (exit_node.src_exit_node == candidate_node.dst_exit_node &&
                        candidate_node.src_exit_node == exit_node.dst_exit_node &&
                        exit_node.eth_conn.src_chan == candidate_node.eth_conn.dst_chan &&
                        exit_node.eth_conn.dst_chan == candidate_node.eth_conn.src_chan) {
                        if (visited_hosts.find(candidate_host) == visited_hosts.end()) {
                            system_graph_.host_connectivity_graph[host].push_back({candidate_host, {exit_node}});
                            visited_hosts[candidate_host] = system_graph_.host_connectivity_graph[host].size() - 1;
                        } else {
                            system_graph_.host_connectivity_graph[host][visited_hosts[candidate_host]].second.push_back(
                                exit_node);
                        }
                        break;
                    }
                }
            }
        }
    }
}

void PhysicalSystemDescriptor::dump_to_yaml(const std::optional<std::string>& path_to_yaml) {
    YAML::Node root;
    YAML::Node compute_nodes;
    YAML::Node local_eth_connections(YAML::NodeType::Sequence);
    YAML::Node global_eth_connections(YAML::NodeType::Sequence);

    std::set<std::pair<EthEndpoint, EthEndpoint>> processed_connections;
    for (const auto& [host_name, mobo_name] : host_to_mobo_name_) {
        YAML::Node host_node;
        YAML::Node tray_groups;
        host_node["motherboard"] = mobo_name;

        std::map<TrayID, std::vector<ASICDescriptor>> grouped_asics;

        for (const auto& asic : system_graph_.asic_connectivity_graph[host_name]) {
            AsicID asic_id = asic.first;
            TrayID tray_id = asic_descriptors_.at(asic_id).tray_id;
            grouped_asics[tray_id].push_back(asic_descriptors_.at(asic_id));
        }

        for (const auto& group : grouped_asics) {
            YAML::Node tray_group;
            tray_group["tray_id"] = *(group.first);  // tray_id
            tray_group["board_type"] = enchantum::to_string(group.second.front().board_type);
            std::vector<ASICDescriptor> sorted_asics = group.second;
            std::sort(sorted_asics.begin(), sorted_asics.end(), [](const ASICDescriptor& a, const ASICDescriptor& b) {
                return a.asic_location < b.asic_location;
            });
            // Create asics array
            YAML::Node asics_array;
            for (const auto& asic : sorted_asics) {
                YAML::Node asic_node;
                asic_node["asic_location"] = *(asic.asic_location);
                asic_node["asic_id"] = *(asic.unique_id);
                asics_array.push_back(asic_node);
            }
            tray_group["asics"] = asics_array;
            tray_groups.push_back(tray_group);
        }
        host_node["asic_info"] = tray_groups;
        compute_nodes[host_name] = host_node;

        for (const auto& asic : system_graph_.asic_connectivity_graph[host_name]) {
            auto src_asic_id = asic.first;
            const auto& src_asic_desc = asic_descriptors_.at(src_asic_id);
            for (const auto& edge : asic.second) {
                auto dst_asic_id = edge.first;
                const auto& dst_asic_desc = asic_descriptors_.at(dst_asic_id);
                for (const auto& eth_conn : edge.second) {
                    EthEndpoint src_id{src_asic_id, eth_conn.src_chan};
                    EthEndpoint dst_id{dst_asic_id, eth_conn.dst_chan};
                    auto connection_key = std::make_pair(std::min(src_id, dst_id), std::max(src_id, dst_id));

                    if (processed_connections.find(connection_key) != processed_connections.end()) {
                        continue;
                    }
                    processed_connections.insert(connection_key);

                    YAML::Node src_conn_node;
                    YAML::Node dst_conn_node;
                    YAML::Node connection_pair(YAML::NodeType::Sequence);
                    connection_pair.SetStyle(YAML::EmitterStyle::Flow);
                    src_conn_node["host_name"] = src_asic_desc.host_name;
                    dst_conn_node["host_name"] = dst_asic_desc.host_name;
                    src_conn_node["tray_id"] = *(src_asic_desc.tray_id);
                    src_conn_node["asic_location"] = *(src_asic_desc.asic_location);
                    dst_conn_node["tray_id"] = *(dst_asic_desc.tray_id);
                    dst_conn_node["asic_location"] = *(dst_asic_desc.asic_location);
                    src_conn_node["chan_id"] = +eth_conn.src_chan;
                    dst_conn_node["chan_id"] = +eth_conn.dst_chan;

                    connection_pair.push_back(src_conn_node);
                    connection_pair.push_back(dst_conn_node);

                    if (eth_conn.is_local) {
                        local_eth_connections.push_back(connection_pair);
                    } else {
                        global_eth_connections.push_back(connection_pair);
                    }
                }
            }
        }
    }

    root["compute_node_specs"] = compute_nodes;
    root["local_eth_connections"] = local_eth_connections;
    root["global_eth_connections"] = global_eth_connections;

    if (path_to_yaml.has_value()) {
        std::ofstream fout(path_to_yaml.value());
        fout << root;
    } else {
        std::cout << root << std::endl;
    }
}

void PhysicalSystemDescriptor::emit_to_text_proto(const std::optional<std::string>& file_path) {
    emit_physical_system_descriptor_to_text_proto(*this, file_path);
}

void PhysicalSystemDescriptor::validate_graphs() {
    // Validate that the representation of the system is internally consistent.
    for (const auto& [host, asic_group] : system_graph_.asic_connectivity_graph) {
        for (const auto& [src_asic, edges] : asic_group) {
            const auto& src_host = asic_descriptors_.at(src_asic).host_name;
            const auto& src_host_edges = system_graph_.host_connectivity_graph.at(src_host);

            for (const auto& [dst_asic, eth_conns] : edges) {
                const auto& dst_host = asic_descriptors_.at(dst_asic).host_name;

                bool all_local = std::all_of(
                    eth_conns.begin(), eth_conns.end(), [](const EthConnection& conn) { return conn.is_local; });

                bool all_global = std::all_of(
                    eth_conns.begin(), eth_conns.end(), [](const EthConnection& conn) { return !conn.is_local; });

                // All connections must be uniformly local or global.
                TT_FATAL(
                    all_local || all_global,
                    "Physical Discovery Error: All ethernet connections should either be local or global. "
                    "Please reset the system and try again.");

                if (all_local) {
                    // Local connections must remain within the same host.
                    TT_FATAL(
                        src_host == dst_host,
                        "Physical Discovery Error: Local Connection between {} and {} is not on the same host. "
                        "Please reset the system and try again.",
                        src_host,
                        dst_host);
                    continue;  // no need to check further
                }

                // Global connections must cross hosts.
                TT_FATAL(
                    src_host != dst_host,
                    "Physical Discovery Error: Hostnames for connections marked as global should be different. "
                    "Please reset the system and try again.");

                // Validate each global ethernet connection.
                for (const auto& eth_conn : eth_conns) {
                    // Look for a host edge matching dst_host.
                    auto host_edge_it =
                        std::find_if(src_host_edges.begin(), src_host_edges.end(), [&](const auto& host_edge) {
                            return host_edge.first == dst_host;
                        });

                    TT_FATAL(
                        host_edge_it != src_host_edges.end(),
                        "Physical Discovery Error: Global Connection between {} and {} is not found in the host "
                        "connectivity graph. Please reset the system and try again.",
                        src_host,
                        dst_host);

                    const auto& exit_node_conns = host_edge_it->second;
                    bool exit_conn_found = std::any_of(
                        exit_node_conns.begin(), exit_node_conns.end(), [&](const ExitNodeConnection& exit_node_conn) {
                            return exit_node_conn.src_exit_node == src_asic &&
                                   exit_node_conn.dst_exit_node == dst_asic &&
                                   exit_node_conn.eth_conn.src_chan == eth_conn.src_chan &&
                                   exit_node_conn.eth_conn.dst_chan == eth_conn.dst_chan;
                        });

                    TT_FATAL(
                        exit_conn_found,
                        "Physical Discovery Error: Global Connection between {} and {} is not found in the "
                        "host connectivity graph. Please reset the system and try again.",
                        src_host,
                        dst_host);
                }
            }
        }
    }
}

std::vector<AsicID> PhysicalSystemDescriptor::get_asic_neighbors(AsicID asic_id) const {
    for (const auto& [host, asic_group] : system_graph_.asic_connectivity_graph) {
        if (asic_group.find(asic_id) != asic_group.end()) {
            std::vector<AsicID> neighbors;
            for (const auto& edge : asic_group.at(asic_id)) {
                neighbors.push_back(edge.first);
            }
            return neighbors;
        }
    }
    return {};
}

std::vector<EthConnection> PhysicalSystemDescriptor::get_eth_connections(AsicID src_asic, AsicID dst_asic) const {
    for (const auto& [host, asic_group] : system_graph_.asic_connectivity_graph) {
        if (asic_group.find(src_asic) != asic_group.end()) {
            for (const auto& edge : asic_group.at(src_asic)) {
                if (edge.first == dst_asic) {
                    return edge.second;
                }
            }
        }
    }
    return {};
}

const AsicTopology& PhysicalSystemDescriptor::get_asic_topology(const std::string& hostname) const {
    TT_FATAL(
        system_graph_.asic_connectivity_graph.find(hostname) != system_graph_.asic_connectivity_graph.end(),
        "No ASIC topology found for host {}",
        hostname);
    return system_graph_.asic_connectivity_graph.at(hostname);
}

TrayID PhysicalSystemDescriptor::get_tray_id(AsicID asic_id) const {
    TT_FATAL(
        asic_descriptors_.find(asic_id) != asic_descriptors_.end(), "No ASIC descriptor found for asic_id {}", asic_id);
    return asic_descriptors_.at(asic_id).tray_id;
}

ASICLocation PhysicalSystemDescriptor::get_asic_location(AsicID asic_id) const {
    TT_FATAL(
        asic_descriptors_.find(asic_id) != asic_descriptors_.end(), "No ASIC descriptor found for asic_id {}", asic_id);
    return asic_descriptors_.at(asic_id).asic_location;
}

std::vector<AsicID> PhysicalSystemDescriptor::get_asics_connected_to_host(const std::string& hostname) const {
    std::vector<AsicID> asics;
    if (system_graph_.asic_connectivity_graph.find(hostname) != system_graph_.asic_connectivity_graph.end()) {
        for (const auto& [asic_id, _] : system_graph_.asic_connectivity_graph.at(hostname)) {
            asics.push_back(asic_id);
        }
    }
    return asics;
}

bool PhysicalSystemDescriptor::is_cross_host_eth_link(AsicID asic_id, uint8_t chan_id) const {
    for (const auto& [host, asic_group] : system_graph_.asic_connectivity_graph) {
        if (this->get_host_name_for_asic(asic_id) != host) {
            continue;
        }
        const auto& connections = asic_group.at(asic_id);
        auto connection_it = std::find_if(connections.begin(), connections.end(), [&](const auto& connection) {
            // Check if this chan_id is a src_chan in any of the eth_connections
            return std::find_if(connection.second.begin(), connection.second.end(), [&](const auto& eth_conn) {
                       return eth_conn.src_chan == chan_id;
                   }) != connection.second.end();
        });
        TT_FATAL(
            connection_it != connections.end(),
            "Channel {} not found in asic connectivity graph for asic {}",
            chan_id,
            asic_id);
        auto connected_asic = connection_it->first;
        return this->get_host_name_for_asic(connected_asic) != host;
    }
    TT_THROW("Asic {} not found in any host's asic connectivity graph", asic_id);
    return false;
}

std::vector<std::string> PhysicalSystemDescriptor::get_host_neighbors(const std::string& hostname) const {
    TT_FATAL(
        system_graph_.host_connectivity_graph.find(hostname) != system_graph_.host_connectivity_graph.end(),
        "No Host connectivity found for host {}",
        hostname);
    std::vector<std::string> neighbors;
    for (const auto& edge : system_graph_.host_connectivity_graph.at(hostname)) {
        neighbors.push_back(edge.first);
    }
    return neighbors;
}

std::vector<ExitNodeConnection> PhysicalSystemDescriptor::get_connecting_exit_nodes(
    const std::string& src_host, const std::string& dst_host) const {
    TT_FATAL(
        system_graph_.host_connectivity_graph.find(src_host) != system_graph_.host_connectivity_graph.end(),
        "No Host connectivity found for host {}",
        src_host);
    for (const auto& edge : system_graph_.host_connectivity_graph.at(src_host)) {
        if (edge.first == dst_host) {
            return edge.second;
        }
    }
    return {};
}

uint32_t PhysicalSystemDescriptor::get_chip_id_for_asic(AsicID asic_id) const {
    const auto& chip_unique_ids = cluster_desc_->get_chip_unique_ids();
    for (const auto& [chip_id, unique_id] : chip_unique_ids) {
        if (unique_id == *asic_id) {
            return chip_id;
        }
    }
    TT_FATAL(false, "Chip ID not found for asic ID {}", asic_id);
    return 0;
}

std::pair<AsicID, uint8_t> PhysicalSystemDescriptor::get_connected_asic_and_channel(
    AsicID asic_id, uint8_t chan_id) const {
    auto host = asic_descriptors_.at(asic_id).host_name;
    auto asic_graph = system_graph_.asic_connectivity_graph.at(host);
    for (const auto& [src_asic, edges] : asic_graph) {
        if (src_asic != asic_id) {
            continue;
        }
        for (const auto& edge : edges) {
            auto dst_asic = edge.first;

            for (const auto& eth_conn : edge.second) {
                if (eth_conn.src_chan == chan_id) {
                    return {dst_asic, eth_conn.dst_chan};
                }
            }
        }
    }
    TT_FATAL(false, "No connected ASIC and channel found for asic ID {} and channel ID {}", asic_id, chan_id);
    return {AsicID{0}, 0};
}

AsicID PhysicalSystemDescriptor::get_asic_id(
    const std::string& hostname, TrayID tray_id, ASICLocation asic_location) const {
    for (const auto& [asic_id, asic_descriptor] : asic_descriptors_) {
        if (asic_descriptor.host_name == hostname && asic_descriptor.tray_id == tray_id &&
            asic_descriptor.asic_location == asic_location) {
            return asic_id;
        }
    }
    TT_THROW("No ASIC ID found at hostname {}, tray ID {}, and ASIC location {}", hostname, *tray_id, *asic_location);
    return AsicID{0};
}

LocalEthernetMetrics PhysicalSystemDescriptor::query_local_ethernet_metrics() const {
    const auto& local_asics = get_asics_connected_to_host(my_host_name());
    const auto& local_asic_graph = get_asic_topology(my_host_name());
    std::unordered_map<AsicID, std::unordered_map<uint8_t, EthernetMetrics>> local_ethernet_metrics;

    auto retrain_count_addr = hal_->get_dev_addr(
        tt::tt_metal::HalProgrammableCoreType::ACTIVE_ETH, tt::tt_metal::HalL1MemAddrType::RETRAIN_COUNT);
    auto crc_addr =
        hal_->get_dev_addr(tt::tt_metal::HalProgrammableCoreType::ACTIVE_ETH, tt::tt_metal::HalL1MemAddrType::CRC_ERR);
    auto corr_addr =
        hal_->get_dev_addr(tt::tt_metal::HalProgrammableCoreType::ACTIVE_ETH, tt::tt_metal::HalL1MemAddrType::CORR_CW);
    auto uncorr_addr = hal_->get_dev_addr(
        tt::tt_metal::HalProgrammableCoreType::ACTIVE_ETH, tt::tt_metal::HalL1MemAddrType::UNCORR_CW);

    for (const auto& asic : local_asics) {
        const auto& asic_connections = local_asic_graph.at(asic);
        for (const auto& [dst_asic, eth_connections] : asic_connections) {
            for (const auto& eth_connection : eth_connections) {
                uint32_t retrain_count_val = 0, crc_error_val = 0, corr_val_lo = 0, corr_val_hi = 0, uncorr_val_lo = 0,
                         uncorr_val_hi = 0;

                auto src_eth_chan = eth_connection.src_chan;
                auto src_chip_id = get_chip_id_for_asic(asic);
                const auto& soc_desc = cluster_->get_soc_descriptor(src_chip_id);
                const auto& translated_eth_core =
                    soc_desc.get_eth_core_for_channel(src_eth_chan, CoordSystem::TRANSLATED);

                cluster_->read_from_device(
                    &retrain_count_val, src_chip_id, translated_eth_core, retrain_count_addr, sizeof(uint32_t));
                cluster_->read_from_device(
                    &crc_error_val, src_chip_id, translated_eth_core, crc_addr, sizeof(uint32_t));
                cluster_->read_from_device(&corr_val_hi, src_chip_id, translated_eth_core, corr_addr, sizeof(uint32_t));
                cluster_->read_from_device(
                    &corr_val_lo, src_chip_id, translated_eth_core, corr_addr + 4, sizeof(uint32_t));
                cluster_->read_from_device(
                    &uncorr_val_hi, src_chip_id, translated_eth_core, uncorr_addr, sizeof(uint32_t));
                cluster_->read_from_device(
                    &uncorr_val_lo, src_chip_id, translated_eth_core, uncorr_addr + 4, sizeof(uint32_t));

                local_ethernet_metrics[asic][src_eth_chan] = {
                    .retrain_count = retrain_count_val,
                    .crc_error_count = crc_error_val,
                    .corrected_codeword_count =
                        (static_cast<uint64_t>(corr_val_hi) << 32) | static_cast<uint64_t>(corr_val_lo),
                    .uncorrected_codeword_count =
                        (static_cast<uint64_t>(uncorr_val_hi) << 32) | static_cast<uint64_t>(uncorr_val_lo)};
            }
        }
    }
    return local_ethernet_metrics;
}

const HostTopology& PhysicalSystemDescriptor::get_host_topology() const {
    return system_graph_.host_connectivity_graph;
}

std::vector<std::string> PhysicalSystemDescriptor::get_all_hostnames() const {
    std::vector<std::string> hostnames;
    hostnames.reserve(system_graph_.asic_connectivity_graph.size());
    for (const auto& [host, _] : system_graph_.asic_connectivity_graph) {
        hostnames.push_back(host);
    }
    return hostnames;
}

std::string PhysicalSystemDescriptor::my_host_name() const {
    if (all_hostnames_unique_) {
        return get_host_name();
    }
    auto my_rank = *(distributed_context_->rank());
    return get_host_name() + "_" + std::to_string(my_rank);
}

uint32_t PhysicalSystemDescriptor::get_rank_for_hostname(const std::string& host_name) const {
    TT_FATAL(host_to_rank_.find(host_name) != host_to_rank_.end(), "Rank for host {} not found", host_name);
    return host_to_rank_.at(host_name);
}

std::string PhysicalSystemDescriptor::get_host_name_for_asic(AsicID asic_id) const {
    TT_FATAL(
        asic_descriptors_.find(asic_id) != asic_descriptors_.end(), "No ASIC descriptor found for asic_id {}", asic_id);
    return asic_descriptors_.at(asic_id).host_name;
}

UID PhysicalSystemDescriptor::get_u_id(const std::string& hostname) {
    TT_THROW("Querying Host UID requires the Cable Spec which is not currently supported.");
}

RackID PhysicalSystemDescriptor::get_rack_id(const std::string& hostname) {
    TT_THROW("Querying Host Rack ID requires the Cable Spec which is not currently supported.");
}

AisleID PhysicalSystemDescriptor::get_aisle_id(const std::string& hostname) {
    TT_THROW("Querying Host Aisle ID requires the Cable Spec which is not currently supported.");
}

HallID PhysicalSystemDescriptor::get_hall_id(const std::string& hostname) {
    TT_THROW("Querying Host Hall ID requires the Cable Spec which is not currently supported.");
}

}  // namespace tt::tt_metal<|MERGE_RESOLUTION|>--- conflicted
+++ resolved
@@ -328,7 +328,6 @@
                 .eth_conn = EthConnection(eth_chan, dst_chan, false)});
         }
     }
-<<<<<<< HEAD
     // Fallback: If no connectivity was discovered, still register all local ASICs as isolated nodes.
     // This ensures callers (e.g., TopologyMapper) can query hosts' ASICs even without links.
     if (asic_graph.empty()) {
@@ -342,9 +341,6 @@
         }
     }
 
-    this->generate_local_ethernet_metrics();
-=======
->>>>>>> 9b3fdc98
     system_graph_.host_connectivity_graph[hostname] = {};
 }
 
