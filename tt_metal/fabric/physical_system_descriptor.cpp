// SPDX-FileCopyrightText: © 2025 Tenstorrent AI ULC
//
// SPDX-License-Identifier: Apache-2.0

#include <yaml-cpp/yaml.h>
#include <algorithm>
#include <set>

#include <umd/device/cluster.hpp>
#include <umd/device/soc_descriptor.hpp>
#include <tt-metalium/control_plane.hpp>
#include <tt-metalium/distributed_context.hpp>

#include "tt_metal/llrt/tunnels_from_mmio_device.hpp"
#include "tt_metal/llrt/hal.hpp"
#include "tt_metal/llrt/rtoptions.hpp"
#include "tt_metal/fabric/physical_system_descriptor.hpp"
#include "tt_metal/fabric/serialization/physical_system_descriptor_serialization.hpp"

namespace tt::tt_metal {

const std::unique_ptr<tt::umd::Cluster> PhysicalSystemDescriptor::null_cluster = nullptr;

/**************************************************************************************************
 Discovery helper functions
**************************************************************************************************/

namespace {

std::string get_host_name() {
    char hostname[HOST_NAME_MAX + 1];
    gethostname(hostname, sizeof(hostname));
    return std::string(hostname);
}

std::string get_mobo_name() {
    std::ifstream file("/sys/class/dmi/id/board_name");
    std::string motherboard;

    if (file.is_open()) {
        std::getline(file, motherboard);
        file.close();
    }

    return motherboard;
}

TrayID get_tray_id_for_chip(
    tt::umd::Cluster& cluster,
    ChipId chip_id,
    const std::string& mobo_name,
    bool using_mock_cluster_desc) {
    static const std::unordered_map<std::string, std::vector<uint16_t>> mobo_to_bus_ids = {
        {"SIENAD8-2L2T", {0xc1, 0x01, 0x41, 0x42}},
        {"X12DPG-QT6", {0xb1, 0xca, 0x31, 0x4b}},
    };

    if (using_mock_cluster_desc || mobo_to_bus_ids.find(mobo_name) == mobo_to_bus_ids.end()) {
        return TrayID{0};
    }
    const auto& ordered_bus_ids = mobo_to_bus_ids.at(mobo_name);
    auto bus_id = tt::tt_fabric::get_bus_id(cluster, chip_id);
    auto bus_id_it = std::find(ordered_bus_ids.begin(), ordered_bus_ids.end(), bus_id);
    TT_FATAL(bus_id_it != ordered_bus_ids.end(), "Bus ID {} not found.", bus_id);
    auto tray_id = std::distance(ordered_bus_ids.begin(), bus_id_it) + 1;
    return TrayID{tray_id};
}

std::pair<TrayID, ASICLocation> get_asic_position(
    tt::umd::Cluster& cluster, ChipId chip_id, bool using_mock_cluster_desc) {
    auto cluster_desc = cluster.get_cluster_description();
    if (cluster_desc->get_board_type(chip_id) == BoardType::UBB_WORMHOLE ||
        cluster_desc->get_board_type(chip_id) == BoardType::UBB_BLACKHOLE) {
        constexpr std::string_view ubb_mobo_name = "S7T-MB";

        TT_FATAL(
            using_mock_cluster_desc || get_mobo_name() == ubb_mobo_name, "UBB systems must use S7T-MB motherboard.");
        auto ubb_id = tt::tt_fabric::get_ubb_id(cluster, chip_id);
        return {TrayID{ubb_id.tray_id}, ASICLocation{ubb_id.asic_id}};
    } else {
        auto tray_id = get_tray_id_for_chip(cluster, chip_id, get_mobo_name(), using_mock_cluster_desc);
        ASICLocation asic_location;
        tt::ARCH arch = cluster_desc->get_arch(chip_id);
        if (arch == tt::ARCH::WORMHOLE_B0) {
            // Derive ASIC Location based on the tunnel depth for Wormhole systems
            // TODO: Remove this once UMD populates the ASIC Location for WH systems.
            auto mmio_device = cluster_desc->get_closest_mmio_capable_chip(chip_id);
            auto tunnels_from_mmio_device = llrt::discover_tunnels_from_mmio_device(cluster);
            const auto& tunnels = tunnels_from_mmio_device.at(mmio_device);
            for (auto tunnel = 0; tunnel < tunnels.size(); tunnel++) {
                const auto& devices_on_tunnel = tunnels[tunnel];
                auto device_it = std::find(devices_on_tunnel.begin(), devices_on_tunnel.end(), chip_id);
                if (device_it != devices_on_tunnel.end()) {
                    asic_location = ASICLocation{device_it - devices_on_tunnel.begin()};
                    break;
                }
            }
        } else if (arch == tt::ARCH::BLACKHOLE) {
            // Query ASIC Location from the Cluster Descriptor for BH.
            asic_location = ASICLocation{cluster_desc->get_asic_location(chip_id)};
        } else if (arch == tt::ARCH::QUASAR) {
            // Query ASIC Location from the Cluster Descriptor for QUASAR.
            asic_location = ASICLocation{cluster_desc->get_asic_location(chip_id)};
        } else {
            TT_THROW("Unrecognized Architecture. Cannot determine asic location.");
        }
        return {tray_id, asic_location};
    }
}

struct EthEndpoint {
    AsicID board_id;
    uint8_t chan_id;

    auto operator<=>(const EthEndpoint&) const = default;
};

}  // namespace

/**************************************************************************************************
 PhysicalSystemDescriptor implementation
**************************************************************************************************/

PhysicalSystemDescriptor::PhysicalSystemDescriptor(
    const std::unique_ptr<tt::umd::Cluster>& cluster,
    const std::shared_ptr<distributed::multihost::DistributedContext>& distributed_context,
    const Hal* hal,
    const llrt::RunTimeOptions& rtoptions,
    bool run_discovery) :
    PhysicalSystemDescriptor(cluster, distributed_context, hal, rtoptions.get_target_device(), run_discovery) {}

PhysicalSystemDescriptor::PhysicalSystemDescriptor(
    const std::unique_ptr<tt::umd::Cluster>& cluster,
    const std::shared_ptr<distributed::multihost::DistributedContext>& distributed_context,
    const Hal* hal,
    tt::TargetDevice target_device_type,
    bool run_discovery) :
    cluster_(cluster), distributed_context_(distributed_context), hal_(hal), target_device_type_(target_device_type) {
    if (run_discovery) {
        // When constructing the PhysicalSystemDescriptor, we run local and global discovery.
        // We do not run "live" discovery since the cluster descriptor is already populated
        // with accurate state from UMD.
        this->run_discovery(true, false);
    }
}

PhysicalSystemDescriptor::PhysicalSystemDescriptor(const std::string& mock_proto_desc_path) :
    cluster_(null_cluster), distributed_context_(nullptr), hal_(nullptr), target_device_type_(TargetDevice::Silicon) {
    auto proto_desc = deserialize_physical_system_descriptor_from_text_proto_file(mock_proto_desc_path);
    this->merge(std::move(proto_desc));
}

PhysicalSystemDescriptor::~PhysicalSystemDescriptor() = default;

void PhysicalSystemDescriptor::resolve_hostname_uniqueness() {
    using namespace tt::tt_metal::distributed::multihost;
    constexpr uint32_t controller_rank = 0;
    auto my_rank = *(distributed_context_->rank());

    if (my_rank == controller_rank) {
        std::vector<std::string> hostnames = {};
        hostnames.push_back(get_host_name());
        for (std::size_t rank = 0; rank < *(distributed_context_->size()); rank++) {
            if (rank != controller_rank) {
                std::size_t peer_hostname_size = 0;
                distributed_context_->recv(
                    tt::stl::Span<std::byte>(
                        reinterpret_cast<std::byte*>(&peer_hostname_size), sizeof(peer_hostname_size)),
                    Rank{rank},
                    Tag{0});
                std::vector<uint8_t> serialized_peer_hostname(peer_hostname_size);
                distributed_context_->recv(
                    tt::stl::as_writable_bytes(
                        tt::stl::Span<uint8_t>(serialized_peer_hostname.data(), serialized_peer_hostname.size())),
                    Rank{rank},
                    Tag{0});

                hostnames.push_back(std::string(serialized_peer_hostname.begin(), serialized_peer_hostname.end()));
            }
        }
        all_hostnames_unique_ = std::set<std::string>(hostnames.begin(), hostnames.end()).size() == hostnames.size();

        for (std::size_t rank = 0; rank < *(distributed_context_->size()); rank++) {
            if (rank != controller_rank) {
                distributed_context_->send(
                    tt::stl::Span<std::byte>(
                        reinterpret_cast<std::byte*>(&all_hostnames_unique_), sizeof(all_hostnames_unique_)),
                    Rank{rank},
                    Tag{0});
            }
        }
    } else {
        auto host_name = get_host_name();
        auto serialized_hostname = std::vector<uint8_t>(host_name.begin(), host_name.end());
        std::size_t serialized_hostname_size = serialized_hostname.size();
        distributed_context_->send(
            tt::stl::Span<std::byte>(
                reinterpret_cast<std::byte*>(&serialized_hostname_size), sizeof(serialized_hostname_size)),
            Rank{controller_rank},
            Tag{0});
        distributed_context_->send(
            tt::stl::as_writable_bytes(tt::stl::Span<uint8_t>(serialized_hostname.data(), serialized_hostname.size())),
            Rank{controller_rank},
            Tag{0});

        distributed_context_->recv(
            tt::stl::Span<std::byte>(
                reinterpret_cast<std::byte*>(&all_hostnames_unique_), sizeof(all_hostnames_unique_)),
            Rank{controller_rank},
            Tag{0});
    }
}

void PhysicalSystemDescriptor::run_discovery(bool run_global_discovery, bool run_live_discovery) {
    this->resolve_hostname_uniqueness();
    this->run_local_discovery(run_live_discovery);
    if (run_global_discovery) {
        this->run_global_discovery();
    }
}

void PhysicalSystemDescriptor::clear() {
    // Erase all contents in all data structures
    system_graph_.asic_connectivity_graph.clear();
    system_graph_.host_connectivity_graph.clear();
    asic_descriptors_.clear();
    host_to_mobo_name_.clear();
    host_to_rank_.clear();
    exit_node_connection_table_.clear();
}

void PhysicalSystemDescriptor::run_local_discovery(bool run_live_discovery) {
    this->clear();

    if (!run_live_discovery || target_device_type_ != TargetDevice::Silicon) {
        TT_FATAL(cluster_ != nullptr, "PhysicalSystemDescriptor must be initialized with a valid UMD cluster reference in order to run live discovery");
        tt::umd::Cluster& cluster = *cluster_;
        cluster_desc_ = std::make_unique<tt::umd::ClusterDescriptor>(*cluster.get_cluster_description());
    } else {
        // As part of live discovery, we create a new cluster descriptor to query the latest state from UMD.
        // Otherwise, we use the existing cluster descriptor, which may be stale with respect to the state of
        // the hardware.
        cluster_desc_ = tt::umd::Cluster::create_cluster_descriptor();
    }
    const auto& chip_unique_ids = cluster_desc_->get_chip_unique_ids();
    const auto& eth_connections = cluster_desc_->get_ethernet_connections();
    auto cross_host_eth_connections = cluster_desc_->get_ethernet_connections_to_remote_devices();

    auto my_rank = *(distributed_context_->rank());
    auto hostname = this->my_host_name();
    host_to_mobo_name_[hostname] = get_mobo_name();
    host_to_rank_[hostname] = my_rank;

    auto& asic_graph = system_graph_.asic_connectivity_graph[hostname];
    auto& exit_nodes = exit_node_connection_table_[hostname];

    auto add_local_asic_descriptor = [&](AsicID src_unique_id, ChipId src_chip_id) {
<<<<<<< HEAD
        auto [tray_id, asic_location] = get_asic_position(
            cluster_, get_arch(cluster_desc_), src_chip_id, target_device_type_ != TargetDevice::Silicon);
=======
        TT_FATAL(cluster_ != nullptr, "PhysicalSystemDescriptor must be initialized with a valid UMD cluster reference in order to run live discovery");
        tt::umd::Cluster& cluster = *cluster_;
        auto [tray_id, asic_location] =
            get_asic_position(cluster, src_chip_id, target_device_type_ != TargetDevice::Silicon);
>>>>>>> c2ccf8c7
        asic_descriptors_[src_unique_id] = ASICDescriptor{
            TrayID{tray_id}, asic_location, cluster_desc_->get_board_type(src_chip_id), src_unique_id, hostname};
    };

    for (const auto& [chip_id, unique_id] : chip_unique_ids) {
        add_local_asic_descriptor(AsicID{unique_id}, chip_id);
        asic_graph[AsicID{unique_id}] = {};
    }
    for (const auto& [src, conn] : eth_connections) {
        auto src_unique_id = AsicID{chip_unique_ids.at(src)};
        // Populate ASIC Descriptor with Physical Information
        add_local_asic_descriptor(src_unique_id, src);
        std::unordered_map<ChipId, size_t> visited_dst;
        // Populate ASIC Graph for Current Host
        for (auto& [chan, dst] : conn) {
            auto dst_chip = std::get<0>(dst);
            auto dst_chan = std::get<1>(dst);
            if (visited_dst.find(dst_chip) == visited_dst.end()) {
                // This neighbor has not been visited. Add it to the graph and mark visited.
                asic_graph[src_unique_id].push_back(
                    {AsicID{chip_unique_ids.at(dst_chip)}, {EthConnection(chan, dst_chan, true)}});
                visited_dst[dst_chip] = asic_graph[src_unique_id].size() - 1;
            } else {
                // This neighbor has already been visited. There is more than one channel to it.
                // Update the existing entry with the new channel.
                asic_graph[src_unique_id][visited_dst[dst_chip]].second.push_back(EthConnection(chan, dst_chan, true));
            }
        }
    }

    // Populate exit nodes for cross-host connections
    for (const auto& [local_chip_id, eth_link_info] : cross_host_eth_connections) {
        auto local_unique_id = AsicID{chip_unique_ids.at(local_chip_id)};
        // This ASIC has no local ethernet connections, but is connected to this host
        // and to a remote host. Add it to the ASIC Descriptor List.
        if (asic_descriptors_.find(local_unique_id) == asic_descriptors_.end()) {
            add_local_asic_descriptor(local_unique_id, local_chip_id);
        }
        std::unordered_map<AsicID, size_t> visited_dst;
        for (const auto& [eth_chan, remote_info] : eth_link_info) {
            auto dst_unique_id = AsicID{std::get<0>(remote_info)};
            auto dst_chan = std::get<1>(remote_info);
            if (visited_dst.find(dst_unique_id) == visited_dst.end()) {
                asic_graph[local_unique_id].push_back({dst_unique_id, {EthConnection(eth_chan, dst_chan, false)}});
                visited_dst[dst_unique_id] = asic_graph[local_unique_id].size() - 1;
            } else {
                asic_graph[local_unique_id][visited_dst[dst_unique_id]].second.push_back(
                    EthConnection(eth_chan, dst_chan, false));
            }
            exit_nodes.push_back(ExitNodeConnection{
                .src_exit_node = local_unique_id,
                .dst_exit_node = dst_unique_id,
                .eth_conn = EthConnection(eth_chan, dst_chan, false)});
        }
    }

    system_graph_.host_connectivity_graph[hostname] = {};
    // Get Ethernet Firmware Version from the driver - Initialize to 0 if not available
    ethernet_firmware_version_ = cluster_->get_ethernet_firmware_version().value_or(tt::umd::semver_t(0, 0, 0));
}

void PhysicalSystemDescriptor::run_global_discovery() {
    using namespace tt::tt_metal::distributed::multihost;
    constexpr uint32_t controller_rank = 0;
    auto my_rank = *(distributed_context_->rank());
    this->exchange_metadata(true);
    if (my_rank == controller_rank) {
        this->remove_unresolved_nodes();
        this->generate_cross_host_connections();
        this->validate_graphs();
    }
    this->exchange_metadata(false);
}

void PhysicalSystemDescriptor::merge(PhysicalSystemDescriptor&& other) {
    for (auto& [host_name, asic_graph] : other.system_graph_.asic_connectivity_graph) {
        system_graph_.asic_connectivity_graph[host_name] = std::move(asic_graph);
    }
    for (auto& [host_name, host_connectivity] : other.system_graph_.host_connectivity_graph) {
        system_graph_.host_connectivity_graph[host_name] = std::move(host_connectivity);
    }
    for (auto& [asic_id, asic_desc] : other.get_asic_descriptors()) {
        asic_descriptors_[asic_id] = std::move(asic_desc);
    }
    for (auto& [host_name, mobo_name] : other.get_host_mobo_name_map()) {
        host_to_mobo_name_[host_name] = std::move(mobo_name);
    }
    for (auto& [host_name, rank] : other.get_host_to_rank_map()) {
        host_to_rank_[host_name] = rank;
    }
    for (auto& [host_name, exit_connections] : other.exit_node_connection_table_) {
        exit_node_connection_table_[host_name] = std::move(exit_connections);
    }

    // Merging PhysicalSystemDescriptors using mock and real clusters is undefined and unsupported
    TT_FATAL(
        target_device_type_ == other.target_device_type_,
        "Cannot merge physical and mock/simulation cluster physical system descriptors.");
}

void PhysicalSystemDescriptor::remove_unresolved_nodes() {
    for (auto& [host, asic_group] : system_graph_.asic_connectivity_graph) {
        for (auto& [src_asic, edges] : asic_group) {
            std::erase_if(edges, [&](const auto& pair) { return not asic_descriptors_.contains(pair.first); });
        }
    }

    for (auto& [host, exit_nodes] : exit_node_connection_table_) {
        std::erase_if(exit_nodes, [&](const auto& exit_node) {
            return asic_descriptors_.find(exit_node.src_exit_node) == asic_descriptors_.end() ||
                   asic_descriptors_.find(exit_node.dst_exit_node) == asic_descriptors_.end();
        });
    }
}

void PhysicalSystemDescriptor::validate_eth_fw_versions(
    const tt::umd::semver_t& peer_ethernet_firmware_version,
    const std::string& my_host_name,
    const std::string& peer_host_name) {
    TT_FATAL(
        peer_ethernet_firmware_version == ethernet_firmware_version_,
        "Ethernet Firmware Versions are expected to be consistent across all nodes in the cluster. Hosts: {} and {} "
        "have different Ethernet Firmware Versions: {} and {}.",
        my_host_name,
        peer_host_name,
        ethernet_firmware_version_.to_string(),
        peer_ethernet_firmware_version.to_string());
}

void PhysicalSystemDescriptor::exchange_metadata(bool issue_gather) {
    using namespace tt::tt_metal::distributed::multihost;
    constexpr uint32_t controller_rank = 0;
    if (*(distributed_context_->size()) == 1) {
        return;
    }
    auto my_rank = *(distributed_context_->rank());
    std::set<uint32_t> sender_ranks;
    std::set<uint32_t> receiver_ranks;

    if (issue_gather) {
        receiver_ranks.insert(controller_rank);
        for (std::size_t rank = 0; rank < *(distributed_context_->size()); rank++) {
            if (rank != controller_rank) {
                sender_ranks.insert(rank);
            }
        }
    } else {
        sender_ranks.insert(controller_rank);
        for (std::size_t rank = 0; rank < *(distributed_context_->size()); rank++) {
            if (rank != controller_rank) {
                receiver_ranks.insert(rank);
            }
        }
    }

    if (sender_ranks.find(my_rank) != sender_ranks.end()) {
        auto serialized_desc = serialize_physical_system_descriptor_to_bytes(*this);
        std::size_t desc_size = serialized_desc.size();

        for (auto rank : receiver_ranks) {
            distributed_context_->send(
                tt::stl::Span<std::byte>(reinterpret_cast<std::byte*>(&desc_size), sizeof(desc_size)),
                Rank{rank},
                Tag{0});

            distributed_context_->send(
                tt::stl::as_writable_bytes(tt::stl::Span<uint8_t>(serialized_desc.data(), serialized_desc.size())),
                Rank{rank},
                Tag{0});
        }
    } else {
        for (auto rank : sender_ranks) {
            std::size_t peer_descriptor_size = 0;
            distributed_context_->recv(
                tt::stl::Span<std::byte>(
                    reinterpret_cast<std::byte*>(&peer_descriptor_size), sizeof(peer_descriptor_size)),
                Rank{rank},
                Tag{0});
            std::vector<uint8_t> serialized_peer_desc(peer_descriptor_size);
            distributed_context_->recv(
                tt::stl::as_writable_bytes(
                    tt::stl::Span<uint8_t>(serialized_peer_desc.data(), serialized_peer_desc.size())),
                Rank{rank},
                Tag{0});
            auto peer_desc = deserialize_physical_system_descriptor_from_bytes(serialized_peer_desc);
            this->validate_eth_fw_versions(
                peer_desc.get_ethernet_firmware_version(),
                asic_descriptors_.begin()->second.host_name,
                peer_desc.get_asic_descriptors().begin()->second.host_name);
            this->merge(std::move(peer_desc));
        }
    }
    distributed_context_->barrier();
}

void PhysicalSystemDescriptor::generate_cross_host_connections() {
    for (const auto& [host, exit_nodes] : exit_node_connection_table_) {
        std::unordered_map<std::string, size_t> visited_hosts;
        for (const auto& [candidate_host, candidate_exit_nodes] : exit_node_connection_table_) {
            if (host == candidate_host) {
                continue;  // Skip self connections
            }
            for (const auto& exit_node : exit_nodes) {
                for (const auto& candidate_node : candidate_exit_nodes) {
                    if (exit_node.src_exit_node == candidate_node.dst_exit_node &&
                        candidate_node.src_exit_node == exit_node.dst_exit_node &&
                        exit_node.eth_conn.src_chan == candidate_node.eth_conn.dst_chan &&
                        exit_node.eth_conn.dst_chan == candidate_node.eth_conn.src_chan) {
                        if (visited_hosts.find(candidate_host) == visited_hosts.end()) {
                            system_graph_.host_connectivity_graph[host].push_back({candidate_host, {exit_node}});
                            visited_hosts[candidate_host] = system_graph_.host_connectivity_graph[host].size() - 1;
                        } else {
                            system_graph_.host_connectivity_graph[host][visited_hosts[candidate_host]].second.push_back(
                                exit_node);
                        }
                        break;
                    }
                }
            }
        }
    }
}

void PhysicalSystemDescriptor::dump_to_yaml(const std::optional<std::string>& path_to_yaml) {
    YAML::Node root;
    YAML::Node compute_nodes;
    YAML::Node local_eth_connections(YAML::NodeType::Sequence);
    YAML::Node global_eth_connections(YAML::NodeType::Sequence);

    std::set<std::pair<EthEndpoint, EthEndpoint>> processed_connections;
    for (const auto& [host_name, mobo_name] : host_to_mobo_name_) {
        YAML::Node host_node;
        YAML::Node tray_groups;
        host_node["motherboard"] = mobo_name;

        std::map<TrayID, std::vector<ASICDescriptor>> grouped_asics;

        for (const auto& asic : system_graph_.asic_connectivity_graph[host_name]) {
            AsicID asic_id = asic.first;
            TrayID tray_id = asic_descriptors_.at(asic_id).tray_id;
            grouped_asics[tray_id].push_back(asic_descriptors_.at(asic_id));
        }

        for (const auto& group : grouped_asics) {
            YAML::Node tray_group;
            tray_group["tray_id"] = *(group.first);  // tray_id
            tray_group["board_type"] = enchantum::to_string(group.second.front().board_type);
            std::vector<ASICDescriptor> sorted_asics = group.second;
            std::sort(sorted_asics.begin(), sorted_asics.end(), [](const ASICDescriptor& a, const ASICDescriptor& b) {
                return a.asic_location < b.asic_location;
            });
            // Create asics array
            YAML::Node asics_array;
            for (const auto& asic : sorted_asics) {
                YAML::Node asic_node;
                asic_node["asic_location"] = *(asic.asic_location);
                asic_node["asic_id"] = *(asic.unique_id);
                asics_array.push_back(asic_node);
            }
            tray_group["asics"] = asics_array;
            tray_groups.push_back(tray_group);
        }
        host_node["asic_info"] = tray_groups;
        compute_nodes[host_name] = host_node;

        for (const auto& asic : system_graph_.asic_connectivity_graph[host_name]) {
            auto src_asic_id = asic.first;
            const auto& src_asic_desc = asic_descriptors_.at(src_asic_id);
            for (const auto& edge : asic.second) {
                auto dst_asic_id = edge.first;
                const auto& dst_asic_desc = asic_descriptors_.at(dst_asic_id);
                for (const auto& eth_conn : edge.second) {
                    EthEndpoint src_id{src_asic_id, eth_conn.src_chan};
                    EthEndpoint dst_id{dst_asic_id, eth_conn.dst_chan};
                    auto connection_key = std::make_pair(std::min(src_id, dst_id), std::max(src_id, dst_id));

                    if (processed_connections.find(connection_key) != processed_connections.end()) {
                        continue;
                    }
                    processed_connections.insert(connection_key);

                    YAML::Node src_conn_node;
                    YAML::Node dst_conn_node;
                    YAML::Node connection_pair(YAML::NodeType::Sequence);
                    connection_pair.SetStyle(YAML::EmitterStyle::Flow);
                    src_conn_node["host_name"] = src_asic_desc.host_name;
                    dst_conn_node["host_name"] = dst_asic_desc.host_name;
                    src_conn_node["tray_id"] = *(src_asic_desc.tray_id);
                    src_conn_node["asic_location"] = *(src_asic_desc.asic_location);
                    dst_conn_node["tray_id"] = *(dst_asic_desc.tray_id);
                    dst_conn_node["asic_location"] = *(dst_asic_desc.asic_location);
                    src_conn_node["chan_id"] = +eth_conn.src_chan;
                    dst_conn_node["chan_id"] = +eth_conn.dst_chan;

                    connection_pair.push_back(src_conn_node);
                    connection_pair.push_back(dst_conn_node);

                    if (eth_conn.is_local) {
                        local_eth_connections.push_back(connection_pair);
                    } else {
                        global_eth_connections.push_back(connection_pair);
                    }
                }
            }
        }
    }

    root["compute_node_specs"] = compute_nodes;
    root["local_eth_connections"] = local_eth_connections;
    root["global_eth_connections"] = global_eth_connections;

    if (path_to_yaml.has_value()) {
        std::ofstream fout(path_to_yaml.value());
        fout << root;
    } else {
        std::cout << root << std::endl;
    }
}

void PhysicalSystemDescriptor::emit_to_text_proto(const std::optional<std::string>& file_path) {
    emit_physical_system_descriptor_to_text_proto(*this, file_path);
}

void PhysicalSystemDescriptor::validate_graphs() {
    // Validate that the representation of the system is internally consistent.
    for (const auto& [host, asic_group] : system_graph_.asic_connectivity_graph) {
        for (const auto& [src_asic, edges] : asic_group) {
            const auto& src_host = asic_descriptors_.at(src_asic).host_name;
            const auto& src_host_edges = system_graph_.host_connectivity_graph.at(src_host);

            for (const auto& [dst_asic, eth_conns] : edges) {
                const auto& dst_host = asic_descriptors_.at(dst_asic).host_name;

                bool all_local = std::all_of(
                    eth_conns.begin(), eth_conns.end(), [](const EthConnection& conn) { return conn.is_local; });

                bool all_global = std::all_of(
                    eth_conns.begin(), eth_conns.end(), [](const EthConnection& conn) { return !conn.is_local; });

                // All connections must be uniformly local or global.
                TT_FATAL(
                    all_local || all_global,
                    "Physical Discovery Error: All ethernet connections should either be local or global. "
                    "Please reset the system and try again.");

                if (all_local) {
                    // Local connections must remain within the same host.
                    TT_FATAL(
                        src_host == dst_host,
                        "Physical Discovery Error: Local Connection between {} and {} is not on the same host. "
                        "Please reset the system and try again.",
                        src_host,
                        dst_host);
                    continue;  // no need to check further
                }

                // Global connections must cross hosts.
                TT_FATAL(
                    src_host != dst_host,
                    "Physical Discovery Error: Hostnames for connections marked as global should be different. "
                    "Please reset the system and try again.");

                // Validate each global ethernet connection.
                for (const auto& eth_conn : eth_conns) {
                    // Look for a host edge matching dst_host.
                    auto host_edge_it =
                        std::find_if(src_host_edges.begin(), src_host_edges.end(), [&](const auto& host_edge) {
                            return host_edge.first == dst_host;
                        });

                    TT_FATAL(
                        host_edge_it != src_host_edges.end(),
                        "Physical Discovery Error: Global Connection between {} and {} is not found in the host "
                        "connectivity graph. Please reset the system and try again.",
                        src_host,
                        dst_host);

                    const auto& exit_node_conns = host_edge_it->second;
                    bool exit_conn_found = std::any_of(
                        exit_node_conns.begin(), exit_node_conns.end(), [&](const ExitNodeConnection& exit_node_conn) {
                            return exit_node_conn.src_exit_node == src_asic &&
                                   exit_node_conn.dst_exit_node == dst_asic &&
                                   exit_node_conn.eth_conn.src_chan == eth_conn.src_chan &&
                                   exit_node_conn.eth_conn.dst_chan == eth_conn.dst_chan;
                        });

                    TT_FATAL(
                        exit_conn_found,
                        "Physical Discovery Error: Global Connection between {} and {} is not found in the "
                        "host connectivity graph. Please reset the system and try again.",
                        src_host,
                        dst_host);
                }
            }
        }
    }
}

std::vector<AsicID> PhysicalSystemDescriptor::get_asic_neighbors(AsicID asic_id) const {
    for (const auto& [host, asic_group] : system_graph_.asic_connectivity_graph) {
        if (asic_group.find(asic_id) != asic_group.end()) {
            std::vector<AsicID> neighbors;
            for (const auto& edge : asic_group.at(asic_id)) {
                neighbors.push_back(edge.first);
            }
            return neighbors;
        }
    }
    return {};
}

std::vector<EthConnection> PhysicalSystemDescriptor::get_eth_connections(AsicID src_asic, AsicID dst_asic) const {
    for (const auto& [host, asic_group] : system_graph_.asic_connectivity_graph) {
        if (asic_group.find(src_asic) != asic_group.end()) {
            for (const auto& edge : asic_group.at(src_asic)) {
                if (edge.first == dst_asic) {
                    return edge.second;
                }
            }
        }
    }
    return {};
}

const AsicTopology& PhysicalSystemDescriptor::get_asic_topology(const std::string& hostname) const {
    TT_FATAL(
        system_graph_.asic_connectivity_graph.find(hostname) != system_graph_.asic_connectivity_graph.end(),
        "No ASIC topology found for host {}",
        hostname);
    return system_graph_.asic_connectivity_graph.at(hostname);
}

TrayID PhysicalSystemDescriptor::get_tray_id(AsicID asic_id) const {
    TT_FATAL(
        asic_descriptors_.find(asic_id) != asic_descriptors_.end(), "No ASIC descriptor found for asic_id {}", asic_id);
    return asic_descriptors_.at(asic_id).tray_id;
}

ASICLocation PhysicalSystemDescriptor::get_asic_location(AsicID asic_id) const {
    TT_FATAL(
        asic_descriptors_.find(asic_id) != asic_descriptors_.end(), "No ASIC descriptor found for asic_id {}", asic_id);
    return asic_descriptors_.at(asic_id).asic_location;
}

std::vector<AsicID> PhysicalSystemDescriptor::get_asics_connected_to_host(const std::string& hostname) const {
    std::vector<AsicID> asics;
    if (system_graph_.asic_connectivity_graph.find(hostname) != system_graph_.asic_connectivity_graph.end()) {
        for (const auto& [asic_id, _] : system_graph_.asic_connectivity_graph.at(hostname)) {
            asics.push_back(asic_id);
        }
    }
    return asics;
}

bool PhysicalSystemDescriptor::is_cross_host_eth_link(AsicID asic_id, uint8_t chan_id) const {
    for (const auto& [host, asic_group] : system_graph_.asic_connectivity_graph) {
        if (this->get_host_name_for_asic(asic_id) != host) {
            continue;
        }
        const auto& connections = asic_group.at(asic_id);
        auto connection_it = std::find_if(connections.begin(), connections.end(), [&](const auto& connection) {
            // Check if this chan_id is a src_chan in any of the eth_connections
            return std::find_if(connection.second.begin(), connection.second.end(), [&](const auto& eth_conn) {
                       return eth_conn.src_chan == chan_id;
                   }) != connection.second.end();
        });
        TT_FATAL(
            connection_it != connections.end(),
            "Channel {} not found in asic connectivity graph for asic {}",
            chan_id,
            asic_id);
        auto connected_asic = connection_it->first;
        return this->get_host_name_for_asic(connected_asic) != host;
    }
    TT_THROW("Asic {} not found in any host's asic connectivity graph", asic_id);
    return false;
}

std::vector<std::string> PhysicalSystemDescriptor::get_host_neighbors(const std::string& hostname) const {
    TT_FATAL(
        system_graph_.host_connectivity_graph.find(hostname) != system_graph_.host_connectivity_graph.end(),
        "No Host connectivity found for host {}",
        hostname);
    std::vector<std::string> neighbors;
    for (const auto& edge : system_graph_.host_connectivity_graph.at(hostname)) {
        neighbors.push_back(edge.first);
    }
    return neighbors;
}

std::vector<ExitNodeConnection> PhysicalSystemDescriptor::get_connecting_exit_nodes(
    const std::string& src_host, const std::string& dst_host) const {
    TT_FATAL(
        system_graph_.host_connectivity_graph.find(src_host) != system_graph_.host_connectivity_graph.end(),
        "No Host connectivity found for host {}",
        src_host);
    for (const auto& edge : system_graph_.host_connectivity_graph.at(src_host)) {
        if (edge.first == dst_host) {
            return edge.second;
        }
    }
    return {};
}

uint32_t PhysicalSystemDescriptor::get_chip_id_for_asic(AsicID asic_id) const {
    const auto& chip_unique_ids = cluster_desc_->get_chip_unique_ids();
    for (const auto& [chip_id, unique_id] : chip_unique_ids) {
        if (unique_id == *asic_id) {
            return chip_id;
        }
    }
    TT_FATAL(false, "Chip ID not found for asic ID {}", asic_id);
    return 0;
}

std::pair<AsicID, uint8_t> PhysicalSystemDescriptor::get_connected_asic_and_channel(
    AsicID asic_id, uint8_t chan_id) const {
    auto host = asic_descriptors_.at(asic_id).host_name;
    auto asic_graph = system_graph_.asic_connectivity_graph.at(host);
    for (const auto& [src_asic, edges] : asic_graph) {
        if (src_asic != asic_id) {
            continue;
        }
        for (const auto& edge : edges) {
            auto dst_asic = edge.first;

            for (const auto& eth_conn : edge.second) {
                if (eth_conn.src_chan == chan_id) {
                    return {dst_asic, eth_conn.dst_chan};
                }
            }
        }
    }
    TT_FATAL(false, "No connected ASIC and channel found for asic ID {} and channel ID {}", asic_id, chan_id);
    return {AsicID{0}, 0};
}

AsicID PhysicalSystemDescriptor::get_asic_id(
    const std::string& hostname, TrayID tray_id, ASICLocation asic_location) const {
    for (const auto& [asic_id, asic_descriptor] : asic_descriptors_) {
        if (asic_descriptor.host_name == hostname && asic_descriptor.tray_id == tray_id &&
            asic_descriptor.asic_location == asic_location) {
            return asic_id;
        }
    }
    TT_THROW("No ASIC ID found at hostname {}, tray ID {}, and ASIC location {}", hostname, *tray_id, *asic_location);
    return AsicID{0};
}

LocalEthernetMetrics PhysicalSystemDescriptor::query_local_ethernet_metrics() const {
    TT_FATAL(cluster_ != nullptr, "PhysicalSystemDescriptor must be initialized with a valid UMD cluster reference in order to query Ethernet metrics");
    tt::umd::Cluster& cluster = *cluster_;

    const auto& local_asics = get_asics_connected_to_host(my_host_name());
    const auto& local_asic_graph = get_asic_topology(my_host_name());
    std::unordered_map<AsicID, std::unordered_map<uint8_t, EthernetMetrics>> local_ethernet_metrics;

    auto retrain_count_addr = hal_->get_dev_addr(
        tt::tt_metal::HalProgrammableCoreType::ACTIVE_ETH, tt::tt_metal::HalL1MemAddrType::RETRAIN_COUNT);
    auto crc_addr =
        hal_->get_dev_addr(tt::tt_metal::HalProgrammableCoreType::ACTIVE_ETH, tt::tt_metal::HalL1MemAddrType::CRC_ERR);
    auto corr_addr =
        hal_->get_dev_addr(tt::tt_metal::HalProgrammableCoreType::ACTIVE_ETH, tt::tt_metal::HalL1MemAddrType::CORR_CW);
    auto uncorr_addr = hal_->get_dev_addr(
        tt::tt_metal::HalProgrammableCoreType::ACTIVE_ETH, tt::tt_metal::HalL1MemAddrType::UNCORR_CW);

    for (const auto& asic : local_asics) {
        const auto& asic_connections = local_asic_graph.at(asic);
        for (const auto& [dst_asic, eth_connections] : asic_connections) {
            for (const auto& eth_connection : eth_connections) {
                uint32_t retrain_count_val = 0, crc_error_val = 0, corr_val_lo = 0, corr_val_hi = 0, uncorr_val_lo = 0,
                         uncorr_val_hi = 0;

                auto src_eth_chan = eth_connection.src_chan;
                auto src_chip_id = get_chip_id_for_asic(asic);
                const auto& soc_desc = cluster.get_soc_descriptor(src_chip_id);
                const auto& translated_eth_core =
                    soc_desc.get_eth_core_for_channel(src_eth_chan, CoordSystem::TRANSLATED);

                cluster.read_from_device(
                    &retrain_count_val, src_chip_id, translated_eth_core, retrain_count_addr, sizeof(uint32_t));
                cluster.read_from_device(
                    &crc_error_val, src_chip_id, translated_eth_core, crc_addr, sizeof(uint32_t));
                cluster.read_from_device(&corr_val_hi, src_chip_id, translated_eth_core, corr_addr, sizeof(uint32_t));
                cluster.read_from_device(
                    &corr_val_lo, src_chip_id, translated_eth_core, corr_addr + 4, sizeof(uint32_t));
                cluster.read_from_device(
                    &uncorr_val_hi, src_chip_id, translated_eth_core, uncorr_addr, sizeof(uint32_t));
                cluster.read_from_device(
                    &uncorr_val_lo, src_chip_id, translated_eth_core, uncorr_addr + 4, sizeof(uint32_t));

                local_ethernet_metrics[asic][src_eth_chan] = {
                    .retrain_count = retrain_count_val,
                    .crc_error_count = crc_error_val,
                    .corrected_codeword_count =
                        (static_cast<uint64_t>(corr_val_hi) << 32) | static_cast<uint64_t>(corr_val_lo),
                    .uncorrected_codeword_count =
                        (static_cast<uint64_t>(uncorr_val_hi) << 32) | static_cast<uint64_t>(uncorr_val_lo)};
            }
        }
    }
    return local_ethernet_metrics;
}

const HostTopology& PhysicalSystemDescriptor::get_host_topology() const {
    return system_graph_.host_connectivity_graph;
}

std::vector<std::string> PhysicalSystemDescriptor::get_all_hostnames() const {
    std::vector<std::string> hostnames;
    hostnames.reserve(system_graph_.asic_connectivity_graph.size());
    for (const auto& [host, _] : system_graph_.asic_connectivity_graph) {
        hostnames.push_back(host);
    }
    return hostnames;
}

std::string PhysicalSystemDescriptor::my_host_name() const {
    if (all_hostnames_unique_) {
        return get_host_name();
    }
    auto my_rank = *(distributed_context_->rank());
    return get_host_name() + "_" + std::to_string(my_rank);
}

uint32_t PhysicalSystemDescriptor::get_rank_for_hostname(const std::string& host_name) const {
    TT_FATAL(host_to_rank_.find(host_name) != host_to_rank_.end(), "Rank for host {} not found", host_name);
    return host_to_rank_.at(host_name);
}

std::string PhysicalSystemDescriptor::get_host_name_for_asic(AsicID asic_id) const {
    TT_FATAL(
        asic_descriptors_.find(asic_id) != asic_descriptors_.end(), "No ASIC descriptor found for asic_id {}", asic_id);
    return asic_descriptors_.at(asic_id).host_name;
}

UID PhysicalSystemDescriptor::get_u_id(const std::string& /*hostname*/) {
    TT_THROW("Querying Host UID requires the Cable Spec which is not currently supported.");
}

RackID PhysicalSystemDescriptor::get_rack_id(const std::string& /*hostname*/) {
    TT_THROW("Querying Host Rack ID requires the Cable Spec which is not currently supported.");
}

AisleID PhysicalSystemDescriptor::get_aisle_id(const std::string& /*hostname*/) {
    TT_THROW("Querying Host Aisle ID requires the Cable Spec which is not currently supported.");
}

HallID PhysicalSystemDescriptor::get_hall_id(const std::string& /*hostname*/) {
    TT_THROW("Querying Host Hall ID requires the Cable Spec which is not currently supported.");
}

}  // namespace tt::tt_metal<|MERGE_RESOLUTION|>--- conflicted
+++ resolved
@@ -46,10 +46,7 @@
 }
 
 TrayID get_tray_id_for_chip(
-    tt::umd::Cluster& cluster,
-    ChipId chip_id,
-    const std::string& mobo_name,
-    bool using_mock_cluster_desc) {
+    tt::umd::Cluster& cluster, ChipId chip_id, const std::string& mobo_name, bool using_mock_cluster_desc) {
     static const std::unordered_map<std::string, std::vector<uint16_t>> mobo_to_bus_ids = {
         {"SIENAD8-2L2T", {0xc1, 0x01, 0x41, 0x42}},
         {"X12DPG-QT6", {0xb1, 0xca, 0x31, 0x4b}},
@@ -233,7 +230,10 @@
     this->clear();
 
     if (!run_live_discovery || target_device_type_ != TargetDevice::Silicon) {
-        TT_FATAL(cluster_ != nullptr, "PhysicalSystemDescriptor must be initialized with a valid UMD cluster reference in order to run live discovery");
+        TT_FATAL(
+            cluster_ != nullptr,
+            "PhysicalSystemDescriptor must be initialized with a valid UMD cluster reference in order to run live "
+            "discovery");
         tt::umd::Cluster& cluster = *cluster_;
         cluster_desc_ = std::make_unique<tt::umd::ClusterDescriptor>(*cluster.get_cluster_description());
     } else {
@@ -255,15 +255,13 @@
     auto& exit_nodes = exit_node_connection_table_[hostname];
 
     auto add_local_asic_descriptor = [&](AsicID src_unique_id, ChipId src_chip_id) {
-<<<<<<< HEAD
-        auto [tray_id, asic_location] = get_asic_position(
-            cluster_, get_arch(cluster_desc_), src_chip_id, target_device_type_ != TargetDevice::Silicon);
-=======
-        TT_FATAL(cluster_ != nullptr, "PhysicalSystemDescriptor must be initialized with a valid UMD cluster reference in order to run live discovery");
+        TT_FATAL(
+            cluster_ != nullptr,
+            "PhysicalSystemDescriptor must be initialized with a valid UMD cluster reference in order to run live "
+            "discovery");
         tt::umd::Cluster& cluster = *cluster_;
         auto [tray_id, asic_location] =
             get_asic_position(cluster, src_chip_id, target_device_type_ != TargetDevice::Silicon);
->>>>>>> c2ccf8c7
         asic_descriptors_[src_unique_id] = ASICDescriptor{
             TrayID{tray_id}, asic_location, cluster_desc_->get_board_type(src_chip_id), src_unique_id, hostname};
     };
@@ -814,7 +812,10 @@
 }
 
 LocalEthernetMetrics PhysicalSystemDescriptor::query_local_ethernet_metrics() const {
-    TT_FATAL(cluster_ != nullptr, "PhysicalSystemDescriptor must be initialized with a valid UMD cluster reference in order to query Ethernet metrics");
+    TT_FATAL(
+        cluster_ != nullptr,
+        "PhysicalSystemDescriptor must be initialized with a valid UMD cluster reference in order to query Ethernet "
+        "metrics");
     tt::umd::Cluster& cluster = *cluster_;
 
     const auto& local_asics = get_asics_connected_to_host(my_host_name());
@@ -845,8 +846,7 @@
 
                 cluster.read_from_device(
                     &retrain_count_val, src_chip_id, translated_eth_core, retrain_count_addr, sizeof(uint32_t));
-                cluster.read_from_device(
-                    &crc_error_val, src_chip_id, translated_eth_core, crc_addr, sizeof(uint32_t));
+                cluster.read_from_device(&crc_error_val, src_chip_id, translated_eth_core, crc_addr, sizeof(uint32_t));
                 cluster.read_from_device(&corr_val_hi, src_chip_id, translated_eth_core, corr_addr, sizeof(uint32_t));
                 cluster.read_from_device(
                     &corr_val_lo, src_chip_id, translated_eth_core, corr_addr + 4, sizeof(uint32_t));
