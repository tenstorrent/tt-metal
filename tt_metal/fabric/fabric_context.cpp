// SPDX-FileCopyrightText: © 2025 Tenstorrent AI ULC
//
// SPDX-License-Identifier: Apache-2.0

#include <unordered_map>
#include <vector>
#include <tt-metalium/control_plane.hpp>
#include <tt-metalium/fabric_edm_types.hpp>
#include <tt-metalium/fabric_types.hpp>
#include <tt_stl/assert.hpp>
#include <tt-metalium/host_api.hpp>
#include <enchantum/enchantum.hpp>
#include "erisc_datamover_builder.hpp"
#include <umd/device/types/cluster_descriptor_types.hpp>  // ChipId
#include "tt_metal/fabric/fabric_context.hpp"
#include "tt_metal/fabric/fabric_tensix_builder.hpp"
#include "tt_metal/fabric/fabric_edm_packet_header.hpp"
#include "impl/context/metal_context.hpp"

namespace tt::tt_fabric {

std::unordered_map<MeshId, bool> FabricContext::check_for_wrap_around_mesh() const {
    std::unordered_map<MeshId, bool> wrap_around_mesh;

    auto& control_plane= tt::tt_metal::MetalContext::instance().get_control_plane();
    auto mesh_ids = control_plane.get_user_physical_mesh_ids();
    for (const auto& mesh_id : mesh_ids) {
        if (tt::tt_metal::MetalContext::instance().get_cluster().get_cluster_type() == tt::tt_metal::ClusterType::TG) {
            // skip wrapping around mesh for TG since the corner chips connected to the gateway will be
            // using that link to route dispatch or any other traffic
            wrap_around_mesh[mesh_id] = false;
            continue;
        }
        // we can wrap around mesh if the corner chip (logical chip 0) has exactly 2 connections
        const uint32_t corner_chip_id = 0;
        uint32_t corner_chip_connections = 0;
        for (const auto& direction : FabricContext::routing_directions) {
            if (!control_plane.get_intra_chip_neighbors(FabricNodeId(mesh_id, corner_chip_id), direction).empty()) {
                corner_chip_connections++;
            }
        }

        wrap_around_mesh[mesh_id] = (corner_chip_connections == 2);
    }
    return wrap_around_mesh;
}

tt::tt_fabric::Topology FabricContext::get_topology_from_config(tt::tt_fabric::FabricConfig fabric_config) {
    switch (fabric_config) {
        case tt::tt_fabric::FabricConfig::FABRIC_1D: return tt::tt_fabric::Topology::Linear;
        case tt::tt_fabric::FabricConfig::FABRIC_1D_RING: return tt::tt_fabric::Topology::Ring;
        case tt::tt_fabric::FabricConfig::FABRIC_2D: return tt::tt_fabric::Topology::Mesh;
        case tt::tt_fabric::FabricConfig::FABRIC_2D_TORUS_X:
        case tt::tt_fabric::FabricConfig::FABRIC_2D_TORUS_Y:
        case tt::tt_fabric::FabricConfig::FABRIC_2D_TORUS_XY: return tt::tt_fabric::Topology::Torus;
        case tt::tt_fabric::FabricConfig::DISABLED:
        case tt::tt_fabric::FabricConfig::CUSTOM:
            TT_THROW("Unsupported fabric config: {}", enchantum::to_string(fabric_config));
    }
    return tt::tt_fabric::Topology::Linear;
}

bool FabricContext::is_2D_topology(tt::tt_fabric::Topology topology) {
    return topology == tt::tt_fabric::Topology::Mesh || topology == tt::tt_fabric::Topology::Torus;
}

size_t FabricContext::get_packet_header_size_bytes() const {
<<<<<<< HEAD
    if (this->is_2D_routing_enabled()) {
        return sizeof(tt::tt_fabric::HybridMeshPacketHeader);
=======
    bool udm_enabled =
        tt::tt_metal::MetalContext::instance().get_fabric_udm_mode() == tt::tt_fabric::FabricUDMMode::ENABLED;
    if (udm_enabled) {
        // UDM mode only supports 2D routing
        TT_FATAL(this->is_2D_routing_enabled(), "UDM mode only supports 2D routing");
        return sizeof(tt::tt_fabric::UDMHybridMeshPacketHeader);
>>>>>>> 525a64ed
    } else {
        if (this->is_2D_routing_enabled()) {
            return (this->is_dynamic_routing_enabled()) ? sizeof(tt::tt_fabric::MeshPacketHeader)
                                                        : sizeof(tt::tt_fabric::HybridMeshPacketHeader);
        } else {
            return sizeof(tt::tt_fabric::PacketHeader);
        }
    }
}

size_t FabricContext::get_max_payload_size_bytes() const {
    if (this->is_2D_routing_enabled()) {
        return tt::tt_fabric::FabricEriscDatamoverBuilder::default_mesh_packet_payload_size_bytes;
    } else {
        return tt::tt_fabric::FabricEriscDatamoverBuilder::default_packet_payload_size_bytes;
    }
}

std::unique_ptr<tt::tt_fabric::FabricEriscDatamoverConfig> FabricContext::get_edm_config_options(
    tt::tt_fabric::FabricEriscDatamoverType edm_type,
    tt::tt_fabric::FabricEriscDatamoverAxis edm_axis,
    tt::tt_fabric::FabricTensixConfig fabric_tensix_config,
    eth_chan_directions direction) {
    auto edm_buffer_config = tt::tt_fabric::FabricRouterBufferConfig{
        .enable_dateline_sender_extra_buffer_slots = true,
        .enable_dateline_receiver_extra_buffer_slots = true,
        .enable_dateline_upstream_sender_extra_buffer_slots = true,
        .enable_dateline_upstream_receiver_extra_buffer_slots = true,
        .enable_dateline_upstream_adjacent_sender_extra_buffer_slots =
            edm_axis != tt::tt_fabric::FabricEriscDatamoverAxis::Short,
    };
    auto edm_options = tt::tt_fabric::FabricEriscDatamoverOptions{
        .edm_type = edm_type,
        .edm_axis = edm_axis,
        .edm_buffer_config = edm_buffer_config,
        .fabric_tensix_config = fabric_tensix_config,
        .direction = direction,
    };

    return std::make_unique<tt::tt_fabric::FabricEriscDatamoverConfig>(
        this->channel_buffer_size_bytes_, this->topology_, edm_options);
}

FabricContext::FabricContext(tt::tt_fabric::FabricConfig fabric_config) {
    TT_FATAL(
        fabric_config != tt::tt_fabric::FabricConfig::DISABLED,
        "Trying to initialize fabric context for disabled fabric config");
    this->fabric_config_ = fabric_config;

    this->wrap_around_mesh_ = this->check_for_wrap_around_mesh();
    this->topology_ = this->get_topology_from_config(fabric_config);

    this->is_2D_routing_enabled_ = this->is_2D_topology(this->topology_);

    this->packet_header_size_bytes_ = this->get_packet_header_size_bytes();
    this->max_payload_size_bytes_ = this->get_max_payload_size_bytes();
    this->channel_buffer_size_bytes_ = this->packet_header_size_bytes_ + this->max_payload_size_bytes_;

    auto short_axis = static_cast<std::size_t>(tt::tt_fabric::FabricEriscDatamoverAxis::Short);
    auto long_axis = static_cast<std::size_t>(tt::tt_fabric::FabricEriscDatamoverAxis::Long);

    // default router config don't care about the axis, since there's no optimization to it.
    this->router_config_ = get_edm_config_options(
        tt::tt_fabric::FabricEriscDatamoverType::Default, tt::tt_fabric::FabricEriscDatamoverAxis::Short);

    // dateline edm router
    this->dateline_router_config_[short_axis] = get_edm_config_options(
        tt::tt_fabric::FabricEriscDatamoverType::Dateline, tt::tt_fabric::FabricEriscDatamoverAxis::Short);
    this->dateline_router_config_[long_axis] = get_edm_config_options(
        tt::tt_fabric::FabricEriscDatamoverType::Dateline, tt::tt_fabric::FabricEriscDatamoverAxis::Long);

    // dateline upstream edm router
    this->dateline_upstream_router_config_[short_axis] = get_edm_config_options(
        tt::tt_fabric::FabricEriscDatamoverType::DatelineUpstream, tt::tt_fabric::FabricEriscDatamoverAxis::Short);
    this->dateline_upstream_router_config_[long_axis] = get_edm_config_options(
        tt::tt_fabric::FabricEriscDatamoverType::DatelineUpstream, tt::tt_fabric::FabricEriscDatamoverAxis::Long);

    // dateline upstream adjacent edm router
    this->dateline_upstream_adjcent_router_config_[short_axis] = get_edm_config_options(
        tt::tt_fabric::FabricEriscDatamoverType::DatelineUpstreamAdjacentDevice,
        tt::tt_fabric::FabricEriscDatamoverAxis::Short);
    this->dateline_upstream_adjcent_router_config_[long_axis] = get_edm_config_options(
        tt::tt_fabric::FabricEriscDatamoverType::DatelineUpstreamAdjacentDevice,
        tt::tt_fabric::FabricEriscDatamoverAxis::Long);

    // default router config with mux extension, for now no need to differentiate dateline, dateline-upstream, etc.
    // Initialize for all directions: EAST, WEST, NORTH, SOUTH
    for (size_t direction = 0; direction < eth_chan_directions::COUNT; direction++) {
        this->router_with_mux_config_[direction] = get_edm_config_options(
            tt::tt_fabric::FabricEriscDatamoverType::Default,
            tt::tt_fabric::FabricEriscDatamoverAxis::Short,
            tt::tt_fabric::FabricTensixConfig::MUX,
            static_cast<eth_chan_directions>(direction));
    }

    // Tensix config will be initialized later after routing tables are configured
    tensix_config_ = nullptr;

    this->num_devices = tt::tt_metal::GetNumAvailableDevices();
    auto num_pcie_devices = tt::tt_metal::GetNumPCIeDevices();
    if (this->num_devices != 4 && num_pcie_devices == 4) {
        // adding TG's 4 dispatch devices
        this->num_devices += num_pcie_devices;
    }
    this->master_router_chans_.resize(num_devices, UNINITIALIZED_MASTER_ROUTER_CHAN);
    this->num_initialized_routers_.resize(num_devices, UNINITIALIZED_ROUTERS);

    set_routing_mode(this->topology_);
}

bool FabricContext::is_wrap_around_mesh(MeshId mesh_id) const {
    auto it = this->wrap_around_mesh_.find(mesh_id);
    TT_FATAL(it != this->wrap_around_mesh_.end(), "Querying wrap around mesh for an unknown mesh id");
    return it->second;
}

tt::tt_fabric::Topology FabricContext::get_fabric_topology() const { return this->topology_; }

bool FabricContext::is_2D_routing_enabled() const { return this->is_2D_routing_enabled_; }

bool FabricContext::need_deadlock_avoidance_support(eth_chan_directions direction) const {
    if (topology_ == Topology::Ring) {
        return true;
    } else if (topology_ == Topology::Torus) {
        const auto fabric_type = get_fabric_type(fabric_config_);
        // if we are not torused along a dimension, we dont need deadlock avoidance for that direction
        const bool is_north_south =
            (direction == eth_chan_directions::NORTH || direction == eth_chan_directions::SOUTH);
        const bool is_east_west = (direction == eth_chan_directions::EAST || direction == eth_chan_directions::WEST);

        const bool torus_mismatch = (fabric_type == FabricType::TORUS_X && is_north_south) ||
                                    (fabric_type == FabricType::TORUS_Y && is_east_west);

        return !torus_mismatch;
    }

    return false;
}

size_t FabricContext::get_fabric_packet_header_size_bytes() const { return this->packet_header_size_bytes_; }

size_t FabricContext::get_fabric_max_payload_size_bytes() const { return this->max_payload_size_bytes_; }

size_t FabricContext::get_fabric_channel_buffer_size_bytes() const { return this->channel_buffer_size_bytes_; }

tt::tt_fabric::FabricEriscDatamoverConfig& FabricContext::get_fabric_router_config(
    tt::tt_fabric::FabricEriscDatamoverType fabric_edm_type,
    tt::tt_fabric::FabricEriscDatamoverAxis fabric_edm_axis,
    tt::tt_fabric::FabricTensixConfig fabric_tensix_config,
    eth_chan_directions direction) const {
    auto axis_index = static_cast<std::size_t>(fabric_edm_axis);
    switch (fabric_tensix_config) {
        case tt::tt_fabric::FabricTensixConfig::DISABLED:
            switch (fabric_edm_type) {
                case tt::tt_fabric::FabricEriscDatamoverType::Default:
                    TT_FATAL(this->router_config_ != nullptr, "Error, fabric router config is uninitialized");
                    return *this->router_config_;
                    break;
                case tt::tt_fabric::FabricEriscDatamoverType::Dateline:
                    TT_FATAL(
                        this->dateline_router_config_[axis_index] != nullptr,
                        "Error, fabric dateline router config is uninitialized");
                    return *this->dateline_router_config_[axis_index].get();
                    break;
                case tt::tt_fabric::FabricEriscDatamoverType::DatelineUpstream:
                    TT_FATAL(
                        this->dateline_upstream_router_config_[axis_index] != nullptr,
                        "Error, fabric dateline upstream router config is uninitialized");
                    return *this->dateline_upstream_router_config_[axis_index].get();
                    break;
                case tt::tt_fabric::FabricEriscDatamoverType::DatelineUpstreamAdjacentDevice:
                    TT_FATAL(
                        this->dateline_upstream_adjcent_router_config_[axis_index] != nullptr,
                        "Error, fabric dateline upstream adjacent device router config is uninitialized");
                    return *this->dateline_upstream_adjcent_router_config_[axis_index].get();
                    break;
                default: TT_FATAL(false, "Error, invalid fabric edm type");
            }
            break;
        case tt::tt_fabric::FabricTensixConfig::MUX:
            TT_FATAL(
                this->router_with_mux_config_[direction] != nullptr,
                "Error, fabric router config with mux extension is uninitialized for direction {}",
                direction);
            return *this->router_with_mux_config_[direction].get();
            break;
        default: TT_FATAL(false, "Error, invalid fabric_tensix_config: {}", fabric_tensix_config);
    }
};

void FabricContext::set_num_fabric_initialized_routers(ChipId chip_id, size_t num_routers) {
    TT_FATAL(chip_id < num_devices, "Device ID {} exceeds maximum supported devices {}", chip_id, num_devices);
    TT_FATAL(
        this->num_initialized_routers_[chip_id] == UNINITIALIZED_ROUTERS,
        "Error, tried to set num initialized routers again for device {}",
        chip_id);
    this->num_initialized_routers_[chip_id] = num_routers;
}

uint32_t FabricContext::get_num_fabric_initialized_routers(ChipId chip_id) const {
    TT_FATAL(chip_id < num_devices, "Device ID {} exceeds maximum supported devices {}", chip_id, num_devices);
    TT_FATAL(
        this->num_initialized_routers_[chip_id] != UNINITIALIZED_ROUTERS,
        "Error, querying num initialized routers for an unknown device {}",
        chip_id);
    return this->num_initialized_routers_[chip_id];
}

void FabricContext::set_fabric_master_router_chan(ChipId chip_id, chan_id_t chan_id) {
    TT_FATAL(chip_id < num_devices, "Device ID {} exceeds maximum supported devices {}", chip_id, num_devices);
    TT_FATAL(
        this->master_router_chans_[chip_id] == UNINITIALIZED_MASTER_ROUTER_CHAN,
        "Error, tried to set master router channel again for the same device {}",
        chip_id);
    this->master_router_chans_[chip_id] = chan_id;
}

chan_id_t FabricContext::get_fabric_master_router_chan(ChipId chip_id) const {
    TT_FATAL(chip_id < num_devices, "Device ID {} exceeds maximum supported devices {}", chip_id, num_devices);
    TT_FATAL(
        this->master_router_chans_[chip_id] != UNINITIALIZED_MASTER_ROUTER_CHAN,
        "Error, querying master router channel for an unknown device {}",
        chip_id);
    return this->master_router_chans_[chip_id];
}

std::vector<size_t> FabricContext::get_fabric_router_addresses_to_clear() const {
    return {this->router_config_->edm_local_sync_address, this->router_config_->edm_local_tensix_sync_address};
}

std::pair<uint32_t, uint32_t> FabricContext::get_fabric_router_sync_address_and_status() const {
    return std::make_pair(this->router_config_->edm_status_address, tt::tt_fabric::EDMStatus::LOCAL_HANDSHAKE_COMPLETE);
}

std::optional<std::pair<uint32_t, tt::tt_fabric::EDMStatus>> FabricContext::get_fabric_router_ready_address_and_signal()
    const {
    return std::make_pair(this->router_config_->edm_status_address, tt::tt_fabric::EDMStatus::READY_FOR_TRAFFIC);
}

std::pair<uint32_t, uint32_t> FabricContext::get_fabric_router_termination_address_and_signal() const {
    return std::make_pair(
        this->router_config_->termination_signal_address, tt::tt_fabric::TerminationSignal::IMMEDIATELY_TERMINATE);
}

tt::tt_fabric::FabricTensixDatamoverConfig& FabricContext::get_tensix_config() const {
    TT_FATAL(tensix_config_ != nullptr, "Error, fabric tensix config is uninitialized");
    return *tensix_config_;
}

void FabricContext::initialize_tensix_config() {
    TT_FATAL(tensix_config_ == nullptr, "Trying to re-initialize fabric tensix config");

    auto fabric_tensix_config = tt::tt_metal::MetalContext::instance().get_fabric_tensix_config();
    if (fabric_tensix_config != tt::tt_fabric::FabricTensixConfig::DISABLED) {
        // Now it's safe to call get_active_fabric_eth_channels() because
        // configure_routing_tables_for_fabric_ethernet_channels() has already run
        tensix_config_ = std::make_unique<tt::tt_fabric::FabricTensixDatamoverConfig>();
    }
}

}  // namespace tt::tt_fabric<|MERGE_RESOLUTION|>--- conflicted
+++ resolved
@@ -65,21 +65,15 @@
 }
 
 size_t FabricContext::get_packet_header_size_bytes() const {
-<<<<<<< HEAD
-    if (this->is_2D_routing_enabled()) {
-        return sizeof(tt::tt_fabric::HybridMeshPacketHeader);
-=======
     bool udm_enabled =
         tt::tt_metal::MetalContext::instance().get_fabric_udm_mode() == tt::tt_fabric::FabricUDMMode::ENABLED;
     if (udm_enabled) {
         // UDM mode only supports 2D routing
         TT_FATAL(this->is_2D_routing_enabled(), "UDM mode only supports 2D routing");
         return sizeof(tt::tt_fabric::UDMHybridMeshPacketHeader);
->>>>>>> 525a64ed
     } else {
         if (this->is_2D_routing_enabled()) {
-            return (this->is_dynamic_routing_enabled()) ? sizeof(tt::tt_fabric::MeshPacketHeader)
-                                                        : sizeof(tt::tt_fabric::HybridMeshPacketHeader);
+            return sizeof(tt::tt_fabric::HybridMeshPacketHeader);
         } else {
             return sizeof(tt::tt_fabric::PacketHeader);
         }
