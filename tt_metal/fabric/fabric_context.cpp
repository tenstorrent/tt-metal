// SPDX-FileCopyrightText: © 2025 Tenstorrent AI ULC
//
// SPDX-License-Identifier: Apache-2.0

#include <unordered_map>
#include <vector>
#include <tt-metalium/experimental/fabric/control_plane.hpp>
#include <tt-metalium/experimental/fabric/fabric_edm_types.hpp>
#include <tt-metalium/experimental/fabric/fabric_types.hpp>
#include <tt_stl/assert.hpp>
#include <tt-metalium/host_api.hpp>
#include <enchantum/enchantum.hpp>
#include <tt_stl/reflection.hpp>
#include "erisc_datamover_builder.hpp"
#include <umd/device/types/cluster_descriptor_types.hpp>  // ChipId
#include "tt_metal/fabric/fabric_context.hpp"
#include "tt_metal/fabric/fabric_builder_context.hpp"
#include "tt_metal/fabric/fabric_tensix_builder.hpp"
#include "tt_metal/fabric/fabric_edm_packet_header.hpp"
#include "impl/context/metal_context.hpp"

namespace tt::tt_fabric {

std::unordered_map<MeshId, bool> FabricContext::check_for_wrap_around_mesh() const {
    std::unordered_map<MeshId, bool> wrap_around_mesh;

    auto& control_plane = tt::tt_metal::MetalContext::instance().get_control_plane();
    auto mesh_ids = control_plane.get_user_physical_mesh_ids();
    for (const auto& mesh_id : mesh_ids) {
        // We can wrap around mesh if the corner chip (logical chip 0) has exactly 2 connections
        const uint32_t corner_chip_id = 0;
        uint32_t corner_chip_connections = 0;
        for (const auto& direction : FabricContext::routing_directions) {
            if (!control_plane.get_intra_chip_neighbors(FabricNodeId(mesh_id, corner_chip_id), direction).empty()) {
                corner_chip_connections++;
            }
        }

        wrap_around_mesh[mesh_id] = (corner_chip_connections == 2);
    }
    return wrap_around_mesh;
}

tt::tt_fabric::Topology FabricContext::get_topology_from_config(tt::tt_fabric::FabricConfig fabric_config) {
    switch (fabric_config) {
        case tt::tt_fabric::FabricConfig::FABRIC_1D: return tt::tt_fabric::Topology::Linear;
        case tt::tt_fabric::FabricConfig::FABRIC_1D_RING: return tt::tt_fabric::Topology::Ring;
        case tt::tt_fabric::FabricConfig::FABRIC_1D_NEIGHBOR_EXCHANGE: return tt::tt_fabric::Topology::NeighborExchange;
        case tt::tt_fabric::FabricConfig::FABRIC_2D: return tt::tt_fabric::Topology::Mesh;
        case tt::tt_fabric::FabricConfig::FABRIC_2D_TORUS_X:
        case tt::tt_fabric::FabricConfig::FABRIC_2D_TORUS_Y:
        case tt::tt_fabric::FabricConfig::FABRIC_2D_TORUS_XY: return tt::tt_fabric::Topology::Torus;
        case tt::tt_fabric::FabricConfig::DISABLED:
        case tt::tt_fabric::FabricConfig::CUSTOM:
            TT_THROW("Unsupported fabric config: {}", enchantum::to_string(fabric_config));
    }
    return tt::tt_fabric::Topology::Linear;
}

bool FabricContext::is_2D_topology(tt::tt_fabric::Topology topology) {
    return topology == tt::tt_fabric::Topology::Mesh || topology == tt::tt_fabric::Topology::Torus;
}

<<<<<<< HEAD
std::ostream& operator<<(std::ostream& os, const tt::tt_fabric::Topology& topology) {
    tt::stl::reflection::operator<<(os, topology);
    return os;
}

size_t FabricContext::get_packet_header_size_bytes() const {
=======
size_t FabricContext::compute_packet_header_size_bytes() const {
>>>>>>> 80050bfb
    bool udm_enabled =
        tt::tt_metal::MetalContext::instance().get_fabric_udm_mode() == tt::tt_fabric::FabricUDMMode::ENABLED;
    if (udm_enabled) {
        // UDM mode only supports 2D routing
        TT_FATAL(this->is_2D_routing_enabled(), "UDM mode only supports 2D routing");
        return sizeof(tt::tt_fabric::UDMHybridMeshPacketHeader);
    } else {
        if (this->is_2D_routing_enabled()) {
            return sizeof(tt::tt_fabric::HybridMeshPacketHeader);
        } else {
            return sizeof(tt::tt_fabric::PacketHeader);
        }
    }
}

size_t FabricContext::compute_max_payload_size_bytes() const {
    if (this->is_2D_routing_enabled()) {
        return tt::tt_fabric::FabricEriscDatamoverBuilder::default_mesh_packet_payload_size_bytes;
    } else {
        return tt::tt_fabric::FabricEriscDatamoverBuilder::default_packet_payload_size_bytes;
    }
}

FabricContext::FabricContext(tt::tt_fabric::FabricConfig fabric_config) {
    TT_FATAL(
        fabric_config != tt::tt_fabric::FabricConfig::DISABLED,
        "Trying to initialize fabric context for disabled fabric config");
    this->fabric_config_ = fabric_config;

    this->wrap_around_mesh_ = this->check_for_wrap_around_mesh();
    this->topology_ = this->get_topology_from_config(fabric_config);

    this->is_2D_routing_enabled_ = this->is_2D_topology(this->topology_);
    this->bubble_flow_control_enabled_ = (this->topology_ == Topology::Ring || this->topology_ == Topology::Torus);

    this->packet_header_size_bytes_ = this->compute_packet_header_size_bytes();
    this->max_payload_size_bytes_ = this->compute_max_payload_size_bytes();
    this->channel_buffer_size_bytes_ = this->packet_header_size_bytes_ + this->max_payload_size_bytes_;

    // Query tensix config from MetalContext at init time
    auto fabric_tensix_config = tt::tt_metal::MetalContext::instance().get_fabric_tensix_config();
    this->tensix_enabled_ = (fabric_tensix_config != tt::tt_fabric::FabricTensixConfig::DISABLED);

    // Builder context will be lazy-initialized on first access
    builder_context_ = nullptr;

    set_routing_mode(this->topology_);
}

// Destructor needed because of unique_ptr with forward-declared FabricBuilderContext
FabricContext::~FabricContext() = default;

// Used to check whether a physical mesh has external torus connections, to enable Ring topology.
// Note: is_wrap_around_mesh is true if the mesh does NOT have external torus connections.
// Returning true tells the fabric code that it must fold the internal connections on the corner chips in order to form
// a "torus mesh"
bool FabricContext::is_wrap_around_mesh(MeshId mesh_id) const {
    auto it = this->wrap_around_mesh_.find(mesh_id);
    TT_FATAL(it != this->wrap_around_mesh_.end(), "Querying wrap around mesh for an unknown mesh id");
    return it->second;
}

bool FabricContext::is_switch_mesh(MeshId mesh_id) const {
    // Stub: returns false for now (all meshes are compute meshes)
    // TODO: Implement when switch mesh support lands - delegate to ControlPlane
    (void)mesh_id;  // Unused for now
    return false;
}

// ============ Builder Context Access ============

FabricBuilderContext& FabricContext::get_builder_context() {
    if (!builder_context_) {
        builder_context_ = std::make_unique<FabricBuilderContext>(*this);
    }
    return *builder_context_;
}

const FabricBuilderContext& FabricContext::get_builder_context() const {
    if (!builder_context_) {
        builder_context_ = std::make_unique<FabricBuilderContext>(*this);
    }
    return *builder_context_;
}

bool FabricContext::need_deadlock_avoidance_support(eth_chan_directions direction) const {
    if (topology_ == Topology::Ring) {
        return true;
    } else if (topology_ == Topology::Torus) {
        const auto fabric_type = get_fabric_type(fabric_config_);
        // if we are not torused along a dimension, we dont need deadlock avoidance for that direction
        const bool is_north_south =
            (direction == eth_chan_directions::NORTH || direction == eth_chan_directions::SOUTH);
        const bool is_east_west = (direction == eth_chan_directions::EAST || direction == eth_chan_directions::WEST);

        const bool torus_mismatch = (fabric_type == FabricType::TORUS_X && is_north_south) ||
                                    (fabric_type == FabricType::TORUS_Y && is_east_west);

        return !torus_mismatch;
    }

    return false;
}

}  // namespace tt::tt_fabric<|MERGE_RESOLUTION|>--- conflicted
+++ resolved
@@ -61,16 +61,12 @@
     return topology == tt::tt_fabric::Topology::Mesh || topology == tt::tt_fabric::Topology::Torus;
 }
 
-<<<<<<< HEAD
 std::ostream& operator<<(std::ostream& os, const tt::tt_fabric::Topology& topology) {
     tt::stl::reflection::operator<<(os, topology);
     return os;
 }
 
-size_t FabricContext::get_packet_header_size_bytes() const {
-=======
 size_t FabricContext::compute_packet_header_size_bytes() const {
->>>>>>> 80050bfb
     bool udm_enabled =
         tt::tt_metal::MetalContext::instance().get_fabric_udm_mode() == tt::tt_fabric::FabricUDMMode::ENABLED;
     if (udm_enabled) {
