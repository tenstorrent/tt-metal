--- conflicted
+++ resolved
@@ -77,11 +77,7 @@
 # --- Pinnings ---------------------------------------------------------------
 
 pinnings {
-<<<<<<< HEAD
-  fabric_node_id {
-=======
   logical_fabric_node_id {
->>>>>>> e8a3e111
     mesh_id: 0
     chip_id: 0
   }
