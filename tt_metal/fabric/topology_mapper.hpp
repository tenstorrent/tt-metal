// SPDX-FileCopyrightText: © 2025 Tenstorrent AI ULC
//
// SPDX-License-Identifier: Apache-2.0

#pragma once

#include <map>
#include <unordered_set>
#include <vector>

#include <tt-metalium/experimental/fabric/mesh_graph.hpp>
#include <tt-metalium/experimental/fabric/fabric_types.hpp>
#include <tt-metalium/experimental/fabric/routing_table_generator.hpp>

namespace tt::tt_metal {

class PhysicalSystemDescriptor;
}  // namespace tt::tt_metal

using HostName = std::string;

namespace tt::tt_fabric {

struct LocalMeshBinding;

// Concise alias for ASIC physical position (tray, location)
using AsicPosition = std::pair<tt::tt_metal::TrayID, tt::tt_metal::ASICLocation>;

/**
 * @brief TopologyMapper creates and manages mappings between fabric node IDs and physical ASIC IDs
 *
 * This class takes a mesh graph object and a physical system descriptor to create bidirectional
 * mappings between:
 * - FabricNodeId (mesh_id + chip_id from mesh graph)
 * - AsicID (physical ASIC IDs from physical system descriptor)
 *
 * The mapping is based on the mesh IDs and fabric chip IDs from the mesh_container and maps
 * them to the ASIC IDs of the physical descriptor.
 */

using HostMeshMapping = std::map<MeshId, std::unordered_set<HostName>>;
using LogicalAdjacencyMap = std::map<tt::tt_fabric::FabricNodeId, std::vector<tt::tt_fabric::FabricNodeId>>;
using PhysicalAdjacencyMap = std::map<tt::tt_metal::AsicID, std::vector<tt::tt_metal::AsicID>>;
<<<<<<< HEAD
=======

/**
 * @brief Centralized representation of chip topology information
 *
 * This struct contains all information about a chip's topology mapping.
 * Fields are filled incrementally during mapping construction.
 * Uninitialized fields remain in their default state until filled.
 */
struct MappedChipInfo {
    // Core mapping information
    FabricNodeId fabric_node_id{MeshId{0}, 0};
    tt::tt_metal::AsicID asic_id{0};
    ChipId physical_chip_id = 0;

    // Mesh coordinate information
    MeshCoordinate mesh_coord{0, 0};

    // Host information
    MeshHostRankId mesh_host_rank{0};
    HostName hostname;

    // Flag to track if this entry has been mapped (fabric_node_id is valid)
    bool is_mapped = false;
};
>>>>>>> 63bb00ab
class TopologyMapper {
public:
    /**
     * @brief Construct a new TopologyMapper object
     *
     * @param mesh_graph Reference to the mesh graph object containing fabric topology
     * @param physical_system_descriptor Reference to the physical system descriptor containing ASIC topology
     * @param local_mesh_binding Reference to the local mesh binding object containing mesh binding information
     */
    TopologyMapper(
        const MeshGraph& mesh_graph,
        const tt::tt_metal::PhysicalSystemDescriptor& physical_system_descriptor,
        const LocalMeshBinding& local_mesh_binding);

    // Construct a TopologyMapper with fixed ASIC-position pinnings (tray, location).
    // These pins must reference devices on the current host; if infeasible, construction will throw with details.
    TopologyMapper(
        const MeshGraph& mesh_graph,
        const tt::tt_metal::PhysicalSystemDescriptor& physical_system_descriptor,
        const LocalMeshBinding& local_mesh_binding,
        const std::vector<std::pair<AsicPosition, FabricNodeId>>& fixed_asic_position_pinnings);

    // Construct a TopologyMapper from a pre-provided logical mesh chip to physical chip mapping.
    // Skips discovery and builds fabric node id to asic id mapping directly from the provided mapping.
    TopologyMapper(
        const MeshGraph& mesh_graph,
        const tt::tt_metal::PhysicalSystemDescriptor& physical_system_descriptor,
        const LocalMeshBinding& local_mesh_binding,
        const std::map<FabricNodeId, ChipId>& logical_mesh_chip_id_to_physical_chip_id_mapping);

    /**
     * @brief Get logical mesh graph connectivity
     *
     * @return const MeshGraph&
     */
    const MeshGraph& get_mesh_graph() const { return mesh_graph_; }

    /**
     * @brief Get physical system descriptor
     *
     * @return const tt::tt_metal::PhysicalSystemDescriptor&
     */
    const tt::tt_metal::PhysicalSystemDescriptor& get_physical_system_descriptor() const {
        return physical_system_descriptor_;
    }

    /**
     * @brief Get local mesh ID to rank binding
     *
     * @return const LocalMeshBinding&
     */
    const LocalMeshBinding& get_local_mesh_binding() const { return local_mesh_binding_; }

    /**
     * @brief Get fabric node ID from ASIC ID mapped by the topology mapper
     *
     * @param asic_id
     * @return FabricNodeId
     */
    FabricNodeId get_fabric_node_id_from_asic_id(tt::tt_metal::AsicID asic_id) const;

    /**
     * @brief Get fabric node ID from physical chip ID mapped by the topology mapper
     *
     * @param physical_chip_id
     * @return FabricNodeId
     */
    FabricNodeId get_fabric_node_id_from_physical_chip_id(ChipId physical_chip_id) const;

    /**
     * @brief Get physical chip ID from fabric node ID mapped by the topology mapper
     *
     * @param fabric_node_id
     * @return chip_id_t
     */
    ChipId get_physical_chip_id_from_fabric_node_id(const FabricNodeId& fabric_node_id) const;

    /**
     * @brief Get ASIC ID from fabric node ID mapped by the topology mapper
     *
     * @param fabric_node_id
     * @return tt::tt_metal::AsicID
     */
    tt::tt_metal::AsicID get_asic_id_from_fabric_node_id(const FabricNodeId& fabric_node_id) const;

    /**
     * @brief Get physical chip ID from ASIC ID mapped by the topology mapper
     *
     * @param asic_id
     * @return chip_id_t
     */
    ChipId get_physical_chip_id_from_asic_id(tt::tt_metal::AsicID asic_id) const;

    /**
     * @brief Get local logical mesh chip ID to physical chip ID mapping
     *
     * @return std::map<FabricNodeId, chip_id_t>
     */
    std::map<FabricNodeId, ChipId> get_local_logical_mesh_chip_id_to_physical_chip_id_mapping() const;

    /**
     * @brief Return the host-rank layout for a mesh (independent of MeshGraph storage)
     *
     * Mirrors MeshGraph's host rank API but is derived from TopologyMapper's
     * fabric-node-to-ASIC mapping. The returned container enumerates host
     * ranks in a row-major grid describing how hosts tile the logical mesh.
     */
    const MeshContainer<MeshHostRankId>& get_host_ranks(MeshId mesh_id) const;

    /**
     * @brief Get the logical mesh shape or the per-host submesh shape
     *
     * When host_rank is not provided, returns the global mesh shape for mesh_id.
     * When host_rank is provided, returns the shape of the submesh owned by that host.
     * Shapes are derived from TopologyMapper's host-rank coordinate ranges.
     */
    MeshShape get_mesh_shape(MeshId mesh_id, std::optional<MeshHostRankId> host_rank = std::nullopt) const;

    /**
     * @brief Get hostname for a switch
     *
     * Maps switch_id to mesh_id internally and retrieves the hostname from the mesh mapping.
     *
     * @param switch_id The switch ID to get hostname for
     * @return HostName The hostname of the switch
     */
    HostName get_hostname_for_switch(SwitchId switch_id) const;

    /**
     * @brief Get hostname for a mesh
     *
     * @param mesh_id The mesh ID to get hostname for
     * @return HostName The hostname of the mesh
     */
    HostName get_hostname_for_mesh(MeshId mesh_id) const;

    /**
     * @brief Get hostname for a fabric node id
     *
     * @param fabric_node_id The fabric node id to get hostname for
     * @return HostName The hostname of the fabric node id
     */
    HostName get_hostname_for_fabric_node_id(FabricNodeId fabric_node_id) const;

    /**
     * @brief Get MPI rank for a mesh_id and host_rank pair
     *
     * Uses the topology mapper's fabric node to ASIC mapping to determine which hostname
     * owns the given (mesh_id, host_rank) pair, then returns the MPI rank for that hostname
     * from the physical system descriptor.
     *
     * @param mesh_id The mesh ID
     * @param host_rank The mesh host rank
     * @return int The MPI rank associated with this (mesh_id, host_rank) pair
     */
    int get_mpi_rank_for_mesh_host_rank(MeshId mesh_id, MeshHostRankId host_rank) const;

    /**
     * @brief Get the coordinate range for the global mesh or a host's submesh
     *
     * When host_rank is not provided, returns the full logical mesh coordinate range (0..N-1, 0..M-1).
     * When host_rank is provided, returns the coordinate range owned by that host rank.
     * Ranges are constructed from the fabric-node-to-ASIC mapping.
     */
    MeshCoordinateRange get_coord_range(MeshId mesh_id, std::optional<MeshHostRankId> host_rank = std::nullopt) const;

    /**
     * @brief Get the host rank that owns a logical chip in a mesh
     *
     * The chip_id parameter is the Fabric Node (logical) chip id for mesh_id.
     * The returned rank is derived from TopologyMapper's host-rank coordinate ranges.
     */
    std::optional<MeshHostRankId> get_host_rank_for_chip(MeshId mesh_id, ChipId chip_id) const;

    /**
     * @brief Get the host rank that owns a logical chip in a mesh
     *
     * The chip_id parameter is the Fabric Node (logical) chip id for mesh_id.
     * The returned rank is derived from TopologyMapper's host-rank coordinate ranges.
     */
    std::optional<MeshHostRankId> get_host_rank_for_coord(MeshId mesh_id, const MeshCoordinate& coord) const;

    /**
     * @brief Get the logical chip ids for a mesh or a host submesh
     *
     * When host_rank is not provided, returns a container of all logical chip
     * ids in the mesh in row-major order. When host_rank is provided, returns
     * the logical chip ids contained within that host's coordinate range,
     * preserving row-major order within the subrange. Logical chip ids are
     * derived from the global mesh shape via (i * width + j).
     */
    MeshContainer<ChipId> get_chip_ids(MeshId mesh_id, std::optional<MeshHostRankId> host_rank = std::nullopt) const;

private:
    /**
     * @brief Build the mapping between fabric node IDs and physical ASIC IDs
     *
     * This method iterates through all meshes in the mesh graph and creates mappings
     * based on the mesh IDs and fabric chip IDs from the mesh_container, mapping them
     * to the ASIC IDs of the physical descriptor.
     */
    void build_mapping();

    /**
     * @brief Build bidirectional mappings between ASIC IDs and physical chip IDs
     */
    void build_asic_physical_chip_id_mappings();

    /**
<<<<<<< HEAD
=======
     * @brief Initialize chip_topology_mapping_ map with all ASICs from physical system descriptor
     *
     * Creates MappedChipInfo entries for all ASICs in the system, indexed by ASIC ID.
     * Fills in available information (asic_id, hostname, physical_chip_id for local ASICs).
     * Other fields are left empty and filled incrementally during mapping.
     */
    void initialize_chip_topology_mapping_map();

    /**
>>>>>>> 63bb00ab
     * @brief Build the mapping between ASIC IDs and mesh host ranks
     *
     * This method iterates through all hosts in the physical system descriptor and creates mappings
     * based on the host names and fabric chip IDs from the mesh_container, mapping them
     * to the ASIC IDs of the physical descriptor. Uses MPI through distributed context
     * to gather the mappings from all ranks. The mesh host ranks come directly from the gathered
     * local bindings (TT_MESH_HOST_RANK environment variable).
     *
     * @return std::map<MeshId, std::map<tt::tt_metal::AsicID, MeshHostRankId>> Map from mesh ID to
     * ASIC ID to mesh host rank (ordered for deterministic iteration)
     */
    std::map<MeshId, std::map<tt::tt_metal::AsicID, MeshHostRankId>> build_asic_id_to_mesh_rank_mapping();

    /**
     * @brief Build the mapping between fabric node IDs and host ranks
     *
     * This method iterates through all fabric node IDs in the mesh graph and creates mappings
     * based on the fabric node IDs and host ranks from the local mesh binding, mapping them
     * to the host ranks of the physical descriptor.
     *
     * @return std::map<MeshId, std::map<FabricNodeId, MeshHostRankId>> Map from mesh ID to
     * fabric node ID to mesh host rank (ordered for deterministic iteration)
     */
    std::map<MeshId, std::map<FabricNodeId, MeshHostRankId>> build_fabric_node_id_to_mesh_rank_mapping() const;

    /**
     * @brief Build logical adjacency maps from mesh graph connectivity
     *
     * Creates adjacency maps for each mesh based on the logical connectivity defined in the mesh graph.
     * For each fabric node in a mesh, this function identifies its logical neighbors by examining
     * the intra-mesh connectivity from the mesh graph and creates a mapping of FabricNodeId to
     * its vector of adjacent FabricNodeIds.
     *
     * @return std::map<MeshId, LogicalAdjacencyMap> Map from mesh ID to logical adjacency map
     */
    std::map<MeshId, LogicalAdjacencyMap> build_adjacency_map_logical() const;

    /**
     * @brief Build physical adjacency maps from system descriptor connectivity
     *
     * Creates adjacency maps for each mesh based on the physical connectivity defined in the physical system
     * descriptor. For each ASIC in a mesh, this function identifies its physical neighbors by examining the ASIC
     * neighbors from the physical system descriptor and filters them to only include neighbors that are also part of
     * the same mesh. The resulting map contains ASIC IDs mapped to their vectors of adjacent ASIC IDs within the mesh.
     *
     * @param asic_id_to_mesh_rank Mapping of mesh IDs to ASIC IDs to mesh host ranks
     * @return std::map<MeshId, PhysicalAdjacencyMap> Map from mesh ID to physical adjacency map
     */
    std::map<MeshId, PhysicalAdjacencyMap> build_adjacency_map_physical(
        const std::map<MeshId, std::map<tt::tt_metal::AsicID, MeshHostRankId>>& asic_id_to_mesh_rank) const;

    /**
     * @brief Create bidirectional mappings between logical fabric nodes and physical ASIC IDs
     *
     * This function performs the core topology mapping by creating bidirectional mappings between logical fabric nodes
     * (from the mesh graph) and physical ASIC IDs (from the physical system descriptor). It uses a constraint
     * satisfaction algorithm to find valid mappings that preserve the logical connectivity structure in the physical
     * topology.
     *
     * The algorithm:
     * 1. Validates that the logical graph can fit within the physical topology
     * 2. Uses degree-based pruning and forward checking to efficiently search for valid mappings
     * 3. Maintains consistency by ensuring logical edges are present in the physical topology
     * 4. Updates chip_topology_mapping_ entries with mapping information (fabric_node_id, mesh_coord, etc.)
     *
     * @param mesh_id Mesh ID
     * @param adjacency_map_physical Physical adjacency maps for each mesh
     * @param adjacency_map_logical Logical adjacency maps for each mesh
     * @param host_name_to_mesh_rank Mapping of host names to mesh ranks
     */
    void populate_fabric_node_id_to_asic_id_mappings(
        MeshId mesh_id,
        const PhysicalAdjacencyMap& adjacency_map_physical,
        const LogicalAdjacencyMap& adjacency_map_logical,
        const std::map<tt::tt_metal::AsicID, MeshHostRankId>& asic_id_to_mesh_rank,
        const std::map<FabricNodeId, MeshHostRankId>& fabric_node_id_to_mesh_rank);

    /**
     * @brief Broadcast the mapping to all hosts
     *
     * Breaks the mapping of fabric node ids into a pairs of physical chip ids to
     * logical chip ids and sends pairs to all hosts from the controller rank.
     */
    void broadcast_mapping_to_all_hosts();

    /**
     * @brief Receive the mapping from the 1st host
     */
    void receive_mapping_from_host(int rank);

    const MeshGraph& mesh_graph_;
    const tt::tt_metal::PhysicalSystemDescriptor& physical_system_descriptor_;
    const LocalMeshBinding& local_mesh_binding_;
    const std::vector<std::pair<AsicPosition, FabricNodeId>> fixed_asic_position_pinnings_;
    bool generate_mapping_locally_ = false;

<<<<<<< HEAD
    // Bidirectional mapping between FabricNodeId and AsicID
    std::map<FabricNodeId, tt::tt_metal::AsicID> fabric_node_id_to_asic_id_;
    std::map<tt::tt_metal::AsicID, FabricNodeId> asic_id_to_fabric_node_id_;

    // Bidirectional mapping between AsicID and physical chip id for fast lookups
    std::map<tt::tt_metal::AsicID, ChipId> asic_id_to_physical_chip_id_;
    std::map<ChipId, tt::tt_metal::AsicID> physical_chip_id_to_asic_id_;

=======
>>>>>>> 63bb00ab
    // Host-rank metadata for fabric-node-based queries (independent of MeshGraph's storage)
    std::vector<MeshContainer<MeshHostRankId>> mesh_host_ranks_;
    std::map<std::pair<MeshId, MeshHostRankId>, MeshCoordinateRange> mesh_host_rank_coord_ranges_;

    // Mapping from (mesh_id, host_rank) to MPI rank for lookups when fabric node isn't in local mapping
    std::map<std::pair<MeshId, MeshHostRankId>, int> mesh_host_rank_to_mpi_rank_;
<<<<<<< HEAD
=======

    /**
     * @brief Centralized container for chip topology information
     *
     * Contains all MappedChipInfo entries, populated incrementally during mapping construction.
     */
    std::vector<MappedChipInfo> chip_topology_mapping_;

    /**
     * @brief Lookup maps with references/pointers to chip_topology_mapping_ for fast access
     */
    std::unordered_map<FabricNodeId, MappedChipInfo*> fabric_node_id_to_mapping_;
    std::unordered_map<tt::tt_metal::AsicID, MappedChipInfo*> asic_id_to_mapping_;
    std::unordered_map<ChipId, MappedChipInfo*> physical_chip_id_to_mapping_;

    /**
     * @brief Build lookup maps from chip_topology_mapping_ container
     */
    void rebuild_lookup_maps();
>>>>>>> 63bb00ab

    // Rebuild host-rank containers purely from chip_topology_mapping_ container
    // Uses asic_id_to_mesh_rank parameter for compatibility with algorithm improvements
    void rebuild_host_rank_structs_from_mapping(
        const std::map<MeshId, std::map<tt::tt_metal::AsicID, MeshHostRankId>>& asic_id_to_mesh_rank);

    void print_logical_adjacency_map(const std::map<MeshId, LogicalAdjacencyMap>& adj_map) const;

    void print_physical_adjacency_map(const std::map<MeshId, PhysicalAdjacencyMap>& adj_map) const;
};

}  // namespace tt::tt_fabric<|MERGE_RESOLUTION|>--- conflicted
+++ resolved
@@ -41,8 +41,6 @@
 using HostMeshMapping = std::map<MeshId, std::unordered_set<HostName>>;
 using LogicalAdjacencyMap = std::map<tt::tt_fabric::FabricNodeId, std::vector<tt::tt_fabric::FabricNodeId>>;
 using PhysicalAdjacencyMap = std::map<tt::tt_metal::AsicID, std::vector<tt::tt_metal::AsicID>>;
-<<<<<<< HEAD
-=======
 
 /**
  * @brief Centralized representation of chip topology information
@@ -67,7 +65,6 @@
     // Flag to track if this entry has been mapped (fabric_node_id is valid)
     bool is_mapped = false;
 };
->>>>>>> 63bb00ab
 class TopologyMapper {
 public:
     /**
@@ -277,8 +274,6 @@
     void build_asic_physical_chip_id_mappings();
 
     /**
-<<<<<<< HEAD
-=======
      * @brief Initialize chip_topology_mapping_ map with all ASICs from physical system descriptor
      *
      * Creates MappedChipInfo entries for all ASICs in the system, indexed by ASIC ID.
@@ -288,7 +283,6 @@
     void initialize_chip_topology_mapping_map();
 
     /**
->>>>>>> 63bb00ab
      * @brief Build the mapping between ASIC IDs and mesh host ranks
      *
      * This method iterates through all hosts in the physical system descriptor and creates mappings
@@ -385,25 +379,12 @@
     const std::vector<std::pair<AsicPosition, FabricNodeId>> fixed_asic_position_pinnings_;
     bool generate_mapping_locally_ = false;
 
-<<<<<<< HEAD
-    // Bidirectional mapping between FabricNodeId and AsicID
-    std::map<FabricNodeId, tt::tt_metal::AsicID> fabric_node_id_to_asic_id_;
-    std::map<tt::tt_metal::AsicID, FabricNodeId> asic_id_to_fabric_node_id_;
-
-    // Bidirectional mapping between AsicID and physical chip id for fast lookups
-    std::map<tt::tt_metal::AsicID, ChipId> asic_id_to_physical_chip_id_;
-    std::map<ChipId, tt::tt_metal::AsicID> physical_chip_id_to_asic_id_;
-
-=======
->>>>>>> 63bb00ab
     // Host-rank metadata for fabric-node-based queries (independent of MeshGraph's storage)
     std::vector<MeshContainer<MeshHostRankId>> mesh_host_ranks_;
     std::map<std::pair<MeshId, MeshHostRankId>, MeshCoordinateRange> mesh_host_rank_coord_ranges_;
 
     // Mapping from (mesh_id, host_rank) to MPI rank for lookups when fabric node isn't in local mapping
     std::map<std::pair<MeshId, MeshHostRankId>, int> mesh_host_rank_to_mpi_rank_;
-<<<<<<< HEAD
-=======
 
     /**
      * @brief Centralized container for chip topology information
@@ -423,7 +404,6 @@
      * @brief Build lookup maps from chip_topology_mapping_ container
      */
     void rebuild_lookup_maps();
->>>>>>> 63bb00ab
 
     // Rebuild host-rank containers purely from chip_topology_mapping_ container
     // Uses asic_id_to_mesh_rank parameter for compatibility with algorithm improvements
