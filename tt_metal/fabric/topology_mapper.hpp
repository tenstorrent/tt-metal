// SPDX-FileCopyrightText: © 2025 Tenstorrent AI ULC
//
// SPDX-License-Identifier: Apache-2.0

#pragma once

#include <map>
#include <unordered_set>
#include <vector>

#include <tt-metalium/mesh_graph.hpp>
#include <tt-metalium/fabric_types.hpp>
#include <tt-metalium/routing_table_generator.hpp>

namespace tt::tt_metal {

class PhysicalSystemDescriptor;
}  // namespace tt::tt_metal

using HostName = std::string;

namespace tt::tt_fabric {

struct LocalMeshBinding;

// Concise alias for ASIC physical position (tray, location)
using AsicPosition = std::pair<tt::tt_metal::TrayID, tt::tt_metal::ASICLocation>;

/**
 * @brief TopologyMapper creates and manages mappings between fabric node IDs and physical ASIC IDs
 *
 * This class takes a mesh graph object and a physical system descriptor to create bidirectional
 * mappings between:
 * - FabricNodeId (mesh_id + chip_id from mesh graph)
 * - AsicID (physical ASIC IDs from physical system descriptor)
 *
 * The mapping is based on the mesh IDs and fabric chip IDs from the mesh_container and maps
 * them to the ASIC IDs of the physical descriptor.
 */

<<<<<<< HEAD
using LogicalAdjacencyMap = std::unordered_map<tt::tt_fabric::FabricNodeId, std::vector<tt::tt_fabric::FabricNodeId>>;
using PhysicalAdjacencyMap = std::unordered_map<tt::tt_metal::AsicID, std::vector<tt::tt_metal::AsicID>>;

/**
 * @brief Centralized representation of chip topology information
 *
 * This struct contains all information about a chip's topology mapping.
 * Fields are filled incrementally during mapping construction.
 * Uninitialized fields remain in their default state until filled.
 */
struct MappedChipInfo {
    // Core mapping information
    FabricNodeId fabric_node_id{MeshId{0}, 0};
    tt::tt_metal::AsicID asic_id{0};
    ChipId physical_chip_id = 0;

    // Mesh coordinate information
    MeshCoordinate mesh_coord{0, 0};

    // Host information
    MeshHostRankId mesh_host_rank{0};
    HostName hostname;

    // Flag to track if this entry has been mapped (fabric_node_id is valid)
    bool is_mapped = false;
};

=======
using HostMeshMapping = std::map<MeshId, std::unordered_set<HostName>>;
using LogicalAdjacencyMap = std::map<tt::tt_fabric::FabricNodeId, std::vector<tt::tt_fabric::FabricNodeId>>;
using PhysicalAdjacencyMap = std::map<tt::tt_metal::AsicID, std::vector<tt::tt_metal::AsicID>>;
>>>>>>> ee085c40
class TopologyMapper {
public:
    /**
     * @brief Construct a new TopologyMapper object
     *
     * @param mesh_graph Reference to the mesh graph object containing fabric topology
     * @param physical_system_descriptor Reference to the physical system descriptor containing ASIC topology
     * @param local_mesh_binding Reference to the local mesh binding object containing mesh binding information
     */
    TopologyMapper(
        const MeshGraph& mesh_graph,
        const tt::tt_metal::PhysicalSystemDescriptor& physical_system_descriptor,
        const LocalMeshBinding& local_mesh_binding);

    // Construct a TopologyMapper with fixed ASIC-position pinnings (tray, location).
    // These pins must reference devices on the current host; if infeasible, construction will throw with details.
    TopologyMapper(
        const MeshGraph& mesh_graph,
        const tt::tt_metal::PhysicalSystemDescriptor& physical_system_descriptor,
        const LocalMeshBinding& local_mesh_binding,
        const std::vector<std::pair<AsicPosition, FabricNodeId>>& fixed_asic_position_pinnings);

    // Construct a TopologyMapper from a pre-provided logical mesh chip to physical chip mapping.
    // Skips discovery and builds fabric node id to asic id mapping directly from the provided mapping.
    TopologyMapper(
        const MeshGraph& mesh_graph,
        const tt::tt_metal::PhysicalSystemDescriptor& physical_system_descriptor,
        const LocalMeshBinding& local_mesh_binding,
        const std::map<FabricNodeId, ChipId>& logical_mesh_chip_id_to_physical_chip_id_mapping);

    /**
     * @brief Get logical mesh graph connectivity
     *
     * @return const MeshGraph&
     */
    const MeshGraph& get_mesh_graph() const { return mesh_graph_; }

    /**
     * @brief Get physical system descriptor
     *
     * @return const tt::tt_metal::PhysicalSystemDescriptor&
     */
    const tt::tt_metal::PhysicalSystemDescriptor& get_physical_system_descriptor() const {
        return physical_system_descriptor_;
    }

    /**
     * @brief Get local mesh ID to rank binding
     *
     * @return const LocalMeshBinding&
     */
    const LocalMeshBinding& get_local_mesh_binding() const { return local_mesh_binding_; }

    /**
     * @brief Get fabric node ID from ASIC ID mapped by the topology mapper
     *
     * @param asic_id
     * @return FabricNodeId
     */
    FabricNodeId get_fabric_node_id_from_asic_id(tt::tt_metal::AsicID asic_id) const;

    /**
     * @brief Get fabric node ID from physical chip ID mapped by the topology mapper
     *
     * @param physical_chip_id
     * @return FabricNodeId
     */
    FabricNodeId get_fabric_node_id_from_physical_chip_id(ChipId physical_chip_id) const;

    /**
     * @brief Get physical chip ID from fabric node ID mapped by the topology mapper
     *
     * @param fabric_node_id
     * @return chip_id_t
     */
    ChipId get_physical_chip_id_from_fabric_node_id(const FabricNodeId& fabric_node_id) const;

    /**
     * @brief Get ASIC ID from fabric node ID mapped by the topology mapper
     *
     * @param fabric_node_id
     * @return tt::tt_metal::AsicID
     */
    tt::tt_metal::AsicID get_asic_id_from_fabric_node_id(const FabricNodeId& fabric_node_id) const;

    /**
     * @brief Get physical chip ID from ASIC ID mapped by the topology mapper
     *
     * @param asic_id
     * @return chip_id_t
     */
    ChipId get_physical_chip_id_from_asic_id(tt::tt_metal::AsicID asic_id) const;

    /**
     * @brief Get local logical mesh chip ID to physical chip ID mapping
     *
     * @return std::map<FabricNodeId, chip_id_t>
     */
    std::map<FabricNodeId, ChipId> get_local_logical_mesh_chip_id_to_physical_chip_id_mapping() const;

    /**
     * @brief Return the host-rank layout for a mesh (independent of MeshGraph storage)
     *
     * Mirrors MeshGraph's host rank API but is derived from TopologyMapper's
     * fabric-node-to-ASIC mapping. The returned container enumerates host
     * ranks in a row-major grid describing how hosts tile the logical mesh.
     */
    const MeshContainer<MeshHostRankId>& get_host_ranks(MeshId mesh_id) const;

    /**
     * @brief Get the logical mesh shape or the per-host submesh shape
     *
     * When host_rank is not provided, returns the global mesh shape for mesh_id.
     * When host_rank is provided, returns the shape of the submesh owned by that host.
     * Shapes are derived from TopologyMapper's host-rank coordinate ranges.
     */
    MeshShape get_mesh_shape(MeshId mesh_id, std::optional<MeshHostRankId> host_rank = std::nullopt) const;

    /**
     * @brief Get hostname for a switch
     *
     * Maps switch_id to mesh_id internally and retrieves the hostname from the mesh mapping.
     *
     * @param switch_id The switch ID to get hostname for
     * @return HostName The hostname of the switch
     */
    HostName get_hostname_for_switch(SwitchId switch_id) const;

    /**
     * @brief Get hostname for a mesh
     *
     * @param mesh_id The mesh ID to get hostname for
     * @return HostName The hostname of the mesh
     */
    HostName get_hostname_for_mesh(MeshId mesh_id) const;

    /**
     * @brief Get hostname for a fabric node id
     *
     * @param fabric_node_id The fabric node id to get hostname for
     * @return HostName The hostname of the fabric node id
     */
    HostName get_hostname_for_fabric_node_id(FabricNodeId fabric_node_id) const;

    /**
     * @brief Get MPI rank for a mesh_id and host_rank pair
     *
     * Uses the topology mapper's fabric node to ASIC mapping to determine which hostname
     * owns the given (mesh_id, host_rank) pair, then returns the MPI rank for that hostname
     * from the physical system descriptor.
     *
     * @param mesh_id The mesh ID
     * @param host_rank The mesh host rank
     * @return int The MPI rank associated with this (mesh_id, host_rank) pair
     */
    int get_mpi_rank_for_mesh_host_rank(MeshId mesh_id, MeshHostRankId host_rank) const;

    /**
     * @brief Get the coordinate range for the global mesh or a host's submesh
     *
     * When host_rank is not provided, returns the full logical mesh coordinate range (0..N-1, 0..M-1).
     * When host_rank is provided, returns the coordinate range owned by that host rank.
     * Ranges are constructed from the fabric-node-to-ASIC mapping.
     */
    MeshCoordinateRange get_coord_range(MeshId mesh_id, std::optional<MeshHostRankId> host_rank = std::nullopt) const;

    /**
     * @brief Get the host rank that owns a logical chip in a mesh
     *
     * The chip_id parameter is the Fabric Node (logical) chip id for mesh_id.
     * The returned rank is derived from TopologyMapper's host-rank coordinate ranges.
     */
    std::optional<MeshHostRankId> get_host_rank_for_chip(MeshId mesh_id, ChipId chip_id) const;

    /**
     * @brief Get the host rank that owns a logical chip in a mesh
     *
     * The chip_id parameter is the Fabric Node (logical) chip id for mesh_id.
     * The returned rank is derived from TopologyMapper's host-rank coordinate ranges.
     */
    std::optional<MeshHostRankId> get_host_rank_for_coord(MeshId mesh_id, const MeshCoordinate& coord) const;

    /**
     * @brief Get the logical chip ids for a mesh or a host submesh
     *
     * When host_rank is not provided, returns a container of all logical chip
     * ids in the mesh in row-major order. When host_rank is provided, returns
     * the logical chip ids contained within that host's coordinate range,
     * preserving row-major order within the subrange. Logical chip ids are
     * derived from the global mesh shape via (i * width + j).
     */
    MeshContainer<ChipId> get_chip_ids(MeshId mesh_id, std::optional<MeshHostRankId> host_rank = std::nullopt) const;

private:
    /**
     * @brief Build the mapping between fabric node IDs and physical ASIC IDs
     *
     * This method iterates through all meshes in the mesh graph and creates mappings
     * based on the mesh IDs and fabric chip IDs from the mesh_container, mapping them
     * to the ASIC IDs of the physical descriptor.
     */
    void build_mapping();

    /**
     * @brief Build bidirectional mappings between ASIC IDs and physical chip IDs
     */
    void build_asic_physical_chip_id_mappings();

    /**
<<<<<<< HEAD
     * @brief Initialize chip_topology_mapping_ map with all ASICs from physical system descriptor
     *
     * Creates MappedChipInfo entries for all ASICs in the system, indexed by ASIC ID.
     * Fills in available information (asic_id, hostname, physical_chip_id for local ASICs).
     * Other fields are left empty and filled incrementally during mapping.
     */
    void initialize_chip_topology_mapping_map();

    /**
     * @brief Build the mapping between host ranks and host names
=======
     * @brief Build the mapping between ASIC IDs and mesh host ranks
>>>>>>> ee085c40
     *
     * This method iterates through all hosts in the physical system descriptor and creates mappings
     * based on the host names and fabric chip IDs from the mesh_container, mapping them
     * to the ASIC IDs of the physical descriptor. Uses MPI through distributed context
     * to gather the mappings from all ranks. The mesh host ranks come directly from the gathered
     * local bindings (TT_MESH_HOST_RANK environment variable).
     *
     * @return std::map<MeshId, std::map<tt::tt_metal::AsicID, MeshHostRankId>> Map from mesh ID to
     * ASIC ID to mesh host rank (ordered for deterministic iteration)
     */
    std::map<MeshId, std::map<tt::tt_metal::AsicID, MeshHostRankId>> build_asic_id_to_mesh_rank_mapping();

    /**
     * @brief Build the mapping between fabric node IDs and host ranks
     *
     * This method iterates through all fabric node IDs in the mesh graph and creates mappings
     * based on the fabric node IDs and host ranks from the local mesh binding, mapping them
     * to the host ranks of the physical descriptor.
     *
     * @return std::map<MeshId, std::map<FabricNodeId, MeshHostRankId>> Map from mesh ID to
     * fabric node ID to mesh host rank (ordered for deterministic iteration)
     */
    std::map<MeshId, std::map<FabricNodeId, MeshHostRankId>> build_fabric_node_id_to_mesh_rank_mapping() const;

    /**
     * @brief Build logical adjacency maps from mesh graph connectivity
     *
     * Creates adjacency maps for each mesh based on the logical connectivity defined in the mesh graph.
     * For each fabric node in a mesh, this function identifies its logical neighbors by examining
     * the intra-mesh connectivity from the mesh graph and creates a mapping of FabricNodeId to
     * its vector of adjacent FabricNodeIds.
     *
<<<<<<< HEAD
     * @return std::unordered_map<MeshId, LogicalAdjacencyMap> Map from mesh ID to logical adjacency map
     */
    std::unordered_map<MeshId, LogicalAdjacencyMap> build_adjacency_map_logical() const;
=======
     * @return std::map<MeshId, LogicalAdjacencyMap> Map from mesh ID to logical adjacency map
     */
    std::map<MeshId, LogicalAdjacencyMap> build_adjacency_map_logical() const;
>>>>>>> ee085c40

    /**
     * @brief Build physical adjacency maps from system descriptor connectivity
     *
     * Creates adjacency maps for each mesh based on the physical connectivity defined in the physical system
     * descriptor. For each ASIC in a mesh, this function identifies its physical neighbors by examining the ASIC
     * neighbors from the physical system descriptor and filters them to only include neighbors that are also part of
     * the same mesh. The resulting map contains ASIC IDs mapped to their vectors of adjacent ASIC IDs within the mesh.
     *
<<<<<<< HEAD
     * @param asic_id_to_mesh_rank Mapping of mesh IDs to ASIC IDs and their corresponding mesh host ranks
     * @return std::unordered_map<MeshId, PhysicalAdjacencyMap> Map from mesh ID to physical adjacency map
     */
    std::unordered_map<MeshId, PhysicalAdjacencyMap> build_adjacency_map_physical(
        const std::unordered_map<MeshId, std::unordered_map<tt::tt_metal::AsicID, MeshHostRankId>>&
            asic_id_to_mesh_rank) const;
=======
     * @param asic_id_to_mesh_rank Mapping of mesh IDs to ASIC IDs to mesh host ranks
     * @return std::map<MeshId, PhysicalAdjacencyMap> Map from mesh ID to physical adjacency map
     */
    std::map<MeshId, PhysicalAdjacencyMap> build_adjacency_map_physical(
        const std::map<MeshId, std::map<tt::tt_metal::AsicID, MeshHostRankId>>& asic_id_to_mesh_rank) const;
>>>>>>> ee085c40

    /**
     * @brief Create bidirectional mappings between logical fabric nodes and physical ASIC IDs
     *
     * This function performs the core topology mapping by creating bidirectional mappings between logical fabric nodes
     * (from the mesh graph) and physical ASIC IDs (from the physical system descriptor). It uses a constraint
     * satisfaction algorithm to find valid mappings that preserve the logical connectivity structure in the physical
     * topology.
     *
     * The algorithm:
     * 1. Validates that the logical graph can fit within the physical topology
     * 2. Uses degree-based pruning and forward checking to efficiently search for valid mappings
     * 3. Maintains consistency by ensuring logical edges are present in the physical topology
     * 4. Updates chip_topology_mapping_ entries with mapping information (fabric_node_id, mesh_coord, etc.)
     *
     * @param mesh_id Mesh ID
     * @param adjacency_map_physical Physical adjacency maps for each mesh
     * @param adjacency_map_logical Logical adjacency maps for each mesh
     * @param host_name_to_mesh_rank Mapping of host names to mesh ranks
     */
    void populate_fabric_node_id_to_asic_id_mappings(
        MeshId mesh_id,
        const PhysicalAdjacencyMap& adjacency_map_physical,
        const LogicalAdjacencyMap& adjacency_map_logical,
        const std::map<tt::tt_metal::AsicID, MeshHostRankId>& asic_id_to_mesh_rank,
        const std::map<FabricNodeId, MeshHostRankId>& fabric_node_id_to_mesh_rank);

    /**
     * @brief Broadcast the mapping to all hosts
     *
     * Breaks the mapping of fabric node ids into a pairs of physical chip ids to
     * logical chip ids and sends pairs to all hosts from the controller rank.
     */
    void broadcast_mapping_to_all_hosts();

    /**
     * @brief Receive the mapping from the 1st host
     */
    void receive_mapping_from_host(int rank);

    const MeshGraph& mesh_graph_;
    const tt::tt_metal::PhysicalSystemDescriptor& physical_system_descriptor_;
    const LocalMeshBinding& local_mesh_binding_;
    const std::vector<std::pair<AsicPosition, FabricNodeId>> fixed_asic_position_pinnings_;
    bool generate_mapping_locally_ = false;

<<<<<<< HEAD
=======
    // Bidirectional mapping between FabricNodeId and AsicID
    std::map<FabricNodeId, tt::tt_metal::AsicID> fabric_node_id_to_asic_id_;
    std::map<tt::tt_metal::AsicID, FabricNodeId> asic_id_to_fabric_node_id_;

    // Bidirectional mapping between AsicID and physical chip id for fast lookups
    std::map<tt::tt_metal::AsicID, ChipId> asic_id_to_physical_chip_id_;
    std::map<ChipId, tt::tt_metal::AsicID> physical_chip_id_to_asic_id_;

>>>>>>> ee085c40
    // Host-rank metadata for fabric-node-based queries (independent of MeshGraph's storage)
    std::vector<MeshContainer<MeshHostRankId>> mesh_host_ranks_;
    std::map<std::pair<MeshId, MeshHostRankId>, MeshCoordinateRange> mesh_host_rank_coord_ranges_;

    // Mapping from (mesh_id, host_rank) to MPI rank for lookups when fabric node isn't in local mapping
    std::map<std::pair<MeshId, MeshHostRankId>, int> mesh_host_rank_to_mpi_rank_;

<<<<<<< HEAD
    /**
     * @brief Centralized container for chip topology information
     *
     * Contains all MappedChipInfo entries, populated incrementally during mapping construction.
     */
    std::vector<MappedChipInfo> chip_topology_mapping_;

    /**
     * @brief Lookup maps with references/pointers to chip_topology_mapping_ for fast access
     */
    std::unordered_map<FabricNodeId, MappedChipInfo*> fabric_node_id_to_mapping_;
    std::unordered_map<tt::tt_metal::AsicID, MappedChipInfo*> asic_id_to_mapping_;
    std::unordered_map<ChipId, MappedChipInfo*> physical_chip_id_to_mapping_;

    /**
     * @brief Build lookup maps from chip_topology_mapping_ container
     */
    void rebuild_lookup_maps();

    // Rebuild host-rank containers purely from chip_topology_mapping_ container
    void rebuild_host_rank_structs_from_mapping();
=======
    // Rebuild host-rank containers purely from fabric_node_id_to_asic_id_ mapping
    void rebuild_host_rank_structs_from_mapping(
        const std::map<MeshId, std::map<tt::tt_metal::AsicID, MeshHostRankId>>& asic_id_to_mesh_rank);
>>>>>>> ee085c40

    void print_logical_adjacency_map(const std::map<MeshId, LogicalAdjacencyMap>& adj_map) const;

    void print_physical_adjacency_map(const std::map<MeshId, PhysicalAdjacencyMap>& adj_map) const;
};

}  // namespace tt::tt_fabric<|MERGE_RESOLUTION|>--- conflicted
+++ resolved
@@ -38,9 +38,9 @@
  * them to the ASIC IDs of the physical descriptor.
  */
 
-<<<<<<< HEAD
-using LogicalAdjacencyMap = std::unordered_map<tt::tt_fabric::FabricNodeId, std::vector<tt::tt_fabric::FabricNodeId>>;
-using PhysicalAdjacencyMap = std::unordered_map<tt::tt_metal::AsicID, std::vector<tt::tt_metal::AsicID>>;
+using HostMeshMapping = std::map<MeshId, std::unordered_set<HostName>>;
+using LogicalAdjacencyMap = std::map<tt::tt_fabric::FabricNodeId, std::vector<tt::tt_fabric::FabricNodeId>>;
+using PhysicalAdjacencyMap = std::map<tt::tt_metal::AsicID, std::vector<tt::tt_metal::AsicID>>;
 
 /**
  * @brief Centralized representation of chip topology information
@@ -65,12 +65,6 @@
     // Flag to track if this entry has been mapped (fabric_node_id is valid)
     bool is_mapped = false;
 };
-
-=======
-using HostMeshMapping = std::map<MeshId, std::unordered_set<HostName>>;
-using LogicalAdjacencyMap = std::map<tt::tt_fabric::FabricNodeId, std::vector<tt::tt_fabric::FabricNodeId>>;
-using PhysicalAdjacencyMap = std::map<tt::tt_metal::AsicID, std::vector<tt::tt_metal::AsicID>>;
->>>>>>> ee085c40
 class TopologyMapper {
 public:
     /**
@@ -280,7 +274,6 @@
     void build_asic_physical_chip_id_mappings();
 
     /**
-<<<<<<< HEAD
      * @brief Initialize chip_topology_mapping_ map with all ASICs from physical system descriptor
      *
      * Creates MappedChipInfo entries for all ASICs in the system, indexed by ASIC ID.
@@ -290,10 +283,7 @@
     void initialize_chip_topology_mapping_map();
 
     /**
-     * @brief Build the mapping between host ranks and host names
-=======
      * @brief Build the mapping between ASIC IDs and mesh host ranks
->>>>>>> ee085c40
      *
      * This method iterates through all hosts in the physical system descriptor and creates mappings
      * based on the host names and fabric chip IDs from the mesh_container, mapping them
@@ -326,15 +316,9 @@
      * the intra-mesh connectivity from the mesh graph and creates a mapping of FabricNodeId to
      * its vector of adjacent FabricNodeIds.
      *
-<<<<<<< HEAD
-     * @return std::unordered_map<MeshId, LogicalAdjacencyMap> Map from mesh ID to logical adjacency map
-     */
-    std::unordered_map<MeshId, LogicalAdjacencyMap> build_adjacency_map_logical() const;
-=======
      * @return std::map<MeshId, LogicalAdjacencyMap> Map from mesh ID to logical adjacency map
      */
     std::map<MeshId, LogicalAdjacencyMap> build_adjacency_map_logical() const;
->>>>>>> ee085c40
 
     /**
      * @brief Build physical adjacency maps from system descriptor connectivity
@@ -344,20 +328,11 @@
      * neighbors from the physical system descriptor and filters them to only include neighbors that are also part of
      * the same mesh. The resulting map contains ASIC IDs mapped to their vectors of adjacent ASIC IDs within the mesh.
      *
-<<<<<<< HEAD
-     * @param asic_id_to_mesh_rank Mapping of mesh IDs to ASIC IDs and their corresponding mesh host ranks
-     * @return std::unordered_map<MeshId, PhysicalAdjacencyMap> Map from mesh ID to physical adjacency map
-     */
-    std::unordered_map<MeshId, PhysicalAdjacencyMap> build_adjacency_map_physical(
-        const std::unordered_map<MeshId, std::unordered_map<tt::tt_metal::AsicID, MeshHostRankId>>&
-            asic_id_to_mesh_rank) const;
-=======
      * @param asic_id_to_mesh_rank Mapping of mesh IDs to ASIC IDs to mesh host ranks
      * @return std::map<MeshId, PhysicalAdjacencyMap> Map from mesh ID to physical adjacency map
      */
     std::map<MeshId, PhysicalAdjacencyMap> build_adjacency_map_physical(
         const std::map<MeshId, std::map<tt::tt_metal::AsicID, MeshHostRankId>>& asic_id_to_mesh_rank) const;
->>>>>>> ee085c40
 
     /**
      * @brief Create bidirectional mappings between logical fabric nodes and physical ASIC IDs
@@ -404,17 +379,6 @@
     const std::vector<std::pair<AsicPosition, FabricNodeId>> fixed_asic_position_pinnings_;
     bool generate_mapping_locally_ = false;
 
-<<<<<<< HEAD
-=======
-    // Bidirectional mapping between FabricNodeId and AsicID
-    std::map<FabricNodeId, tt::tt_metal::AsicID> fabric_node_id_to_asic_id_;
-    std::map<tt::tt_metal::AsicID, FabricNodeId> asic_id_to_fabric_node_id_;
-
-    // Bidirectional mapping between AsicID and physical chip id for fast lookups
-    std::map<tt::tt_metal::AsicID, ChipId> asic_id_to_physical_chip_id_;
-    std::map<ChipId, tt::tt_metal::AsicID> physical_chip_id_to_asic_id_;
-
->>>>>>> ee085c40
     // Host-rank metadata for fabric-node-based queries (independent of MeshGraph's storage)
     std::vector<MeshContainer<MeshHostRankId>> mesh_host_ranks_;
     std::map<std::pair<MeshId, MeshHostRankId>, MeshCoordinateRange> mesh_host_rank_coord_ranges_;
@@ -422,7 +386,6 @@
     // Mapping from (mesh_id, host_rank) to MPI rank for lookups when fabric node isn't in local mapping
     std::map<std::pair<MeshId, MeshHostRankId>, int> mesh_host_rank_to_mpi_rank_;
 
-<<<<<<< HEAD
     /**
      * @brief Centralized container for chip topology information
      *
@@ -443,12 +406,9 @@
     void rebuild_lookup_maps();
 
     // Rebuild host-rank containers purely from chip_topology_mapping_ container
-    void rebuild_host_rank_structs_from_mapping();
-=======
-    // Rebuild host-rank containers purely from fabric_node_id_to_asic_id_ mapping
+    // Uses asic_id_to_mesh_rank parameter for compatibility with algorithm improvements
     void rebuild_host_rank_structs_from_mapping(
         const std::map<MeshId, std::map<tt::tt_metal::AsicID, MeshHostRankId>>& asic_id_to_mesh_rank);
->>>>>>> ee085c40
 
     void print_logical_adjacency_map(const std::map<MeshId, LogicalAdjacencyMap>& adj_map) const;
 
