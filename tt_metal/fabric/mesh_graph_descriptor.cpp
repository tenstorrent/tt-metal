--- conflicted
+++ resolved
@@ -62,11 +62,7 @@
     return report.str();
 }
 
-<<<<<<< HEAD
 constexpr inline LocalNodeId get_device_id(const MeshCoordinate& mesh_coord, const MeshShape& mesh_shape) {
-=======
-inline LocalNodeId get_device_id(const MeshCoordinate& mesh_coord, const MeshShape& mesh_shape) {
->>>>>>> 449ce376
     // Check that mesh_coord is within mesh_shape
     TT_FATAL(mesh_coord[0] < mesh_shape[0] && mesh_coord[1] < mesh_shape[1], "Mesh coordinate {} is out of bounds for mesh shape {}", mesh_coord, mesh_shape);
     return mesh_coord[0] * mesh_shape[1] + mesh_coord[1];
@@ -232,31 +228,18 @@
 void MeshGraphDescriptor::populate() {
     populate_descriptors();
 
-<<<<<<< HEAD
-    populate_instances_from_top_level();
+    populate_top_level_instance();
 
     pre_populate_connections_lookups();
+
     populate_connections();
 }
 
-void MeshGraphDescriptor::populate_instances_from_top_level() {
-=======
-    populate_top_level_instance();
-
-    populate_connections();
-}
-
 void MeshGraphDescriptor::populate_top_level_instance() {
->>>>>>> 449ce376
     std::vector<GlobalNodeId> hierarchy;
     top_level_id_ = populate_instance(proto_->top_level_instance(), hierarchy);
 }
 
-<<<<<<< HEAD
-
-
-=======
->>>>>>> 449ce376
 void MeshGraphDescriptor::validate_basic_structure(const proto::MeshGraphDescriptor& proto, std::vector<std::string>& errors) {
     if (proto.mesh_descriptors_size() == 0) {
         errors.push_back("There must be at least one mesh descriptor");
@@ -604,7 +587,6 @@
         }
     }
 
-<<<<<<< HEAD
     // Check that there is only a FABRIC level graph
     if (proto.graph_descriptors_size() > 1) {
         error_messages.push_back(fmt::format(
@@ -616,18 +598,6 @@
         if (graph.type() != "FABRIC") {
             error_messages.push_back(fmt::format(
                 "MGD 1.0 Compatibility requirement: There can only be one FABRIC level graph (Graph: {})",
-=======
-    // Check that there is only a CLUSTER level graphs
-    if (proto.graph_descriptors_size() != 1) {
-        error_messages.push_back(fmt::format(
-            "MGD 1.0 Compatibility requirement: There can only be one CLUSTER level graph (Graph: {})",
-            proto.graph_descriptors(0).name()));
-    }
-    for (const auto& graph : proto.graph_descriptors()) {
-        if (graph.type() != "FABRIC") {
-            error_messages.push_back(fmt::format(
-                "MGD 1.0 Compatibility requirement: There can only be one CLUSTER level graph (Graph: {})",
->>>>>>> 449ce376
                 graph.name()));
         }
     }
@@ -701,12 +671,8 @@
     }
 }
 
-<<<<<<< HEAD
-const GlobalNodeId MeshGraphDescriptor::populate_instance(const proto::NodeRef& node_ref, std::vector<GlobalNodeId>& hierarchy) {
-=======
 GlobalNodeId MeshGraphDescriptor::populate_instance(
     const proto::NodeRef& node_ref, std::vector<GlobalNodeId>& hierarchy) {
->>>>>>> 449ce376
     GlobalNodeId global_id;
     if (node_ref.has_mesh()) {
         global_id = populate_mesh_instance(node_ref.mesh(), hierarchy);
@@ -719,11 +685,7 @@
 
     auto & instance = instances_.at(global_id);
 
-<<<<<<< HEAD
-    // Check that graph descriptor type is not alreadyt in the hierarchy
-=======
     // Check that graph descriptor type is not already in the hierarchy
->>>>>>> 449ce376
     for (const auto& id : hierarchy) {
         auto & instance_in_hierarchy = instances_.at(id);
         TT_FATAL(instance_in_hierarchy.type != instance.type, "Graph descriptor type {} already exists in hierarchy", instance.type);
@@ -732,12 +694,8 @@
     return global_id;
 }
 
-<<<<<<< HEAD
-const GlobalNodeId MeshGraphDescriptor::populate_mesh_instance(const proto::MeshRef& mesh_ref, std::vector<GlobalNodeId>& hierarchy) {
-=======
 GlobalNodeId MeshGraphDescriptor::populate_mesh_instance(
     const proto::MeshRef& mesh_ref, std::vector<GlobalNodeId>& hierarchy) {
->>>>>>> 449ce376
     const std::string & descriptor_name = mesh_ref.mesh_descriptor();
     const auto it = mesh_desc_by_name_.find(descriptor_name);
     TT_FATAL(it != mesh_desc_by_name_.end(), "Mesh descriptor {} not found in instance", descriptor_name);
@@ -779,11 +737,7 @@
     return instance.global_id;
 }
 
-<<<<<<< HEAD
-const GlobalNodeId MeshGraphDescriptor::populate_device_instance(const LocalNodeId local_id, std::vector<GlobalNodeId>& hierarchy) {
-=======
 GlobalNodeId MeshGraphDescriptor::populate_device_instance(LocalNodeId local_id, std::vector<GlobalNodeId>& hierarchy) {
->>>>>>> 449ce376
     const std::string name = "D" + std::to_string(local_id);
     InstanceData data{
         .local_id = local_id,
@@ -807,12 +761,8 @@
     return instance.global_id;
 }
 
-<<<<<<< HEAD
-const GlobalNodeId MeshGraphDescriptor::populate_graph_instance(const proto::GraphRef& graph_ref, std::vector<GlobalNodeId>& hierarchy) {
-=======
 GlobalNodeId MeshGraphDescriptor::populate_graph_instance(
     const proto::GraphRef& graph_ref, std::vector<GlobalNodeId>& hierarchy) {
->>>>>>> 449ce376
     const std::string & descriptor_name = graph_ref.graph_descriptor();
     const auto it = graph_desc_by_name_.find(descriptor_name);
     TT_FATAL(it != graph_desc_by_name_.end(), "Graph descriptor {} not found in instance", descriptor_name);
@@ -954,11 +904,7 @@
             for (const auto& connection_data : per_source_connections) {
                 const auto id = connection_data.connection_id;
                 add_connection_to_fast_lookups(connection_data, instance.type);
-<<<<<<< HEAD
-                connections_.emplace(id, std::move(connection_data));
-=======
                 connections_.emplace(id, connection_data);
->>>>>>> 449ce376
             }
         }
     }
@@ -992,21 +938,13 @@
             .routing_direction = proto::RoutingDirection::C,  // TODO: Remove after MGD 1.0 is deprecated
         };
 
-<<<<<<< HEAD
-        const auto id = data_reverse.connection_id;
-=======
->>>>>>> 449ce376
         add_connection_to_fast_lookups(data_reverse, instance.type);
         connections_.emplace(data_reverse.connection_id, std::move(data_reverse));
     }
 }
 
-<<<<<<< HEAD
-const GlobalNodeId MeshGraphDescriptor::find_instance_by_ref(GlobalNodeId parent_instance_id, const proto::NodeRef& node_ref) {
-=======
 GlobalNodeId MeshGraphDescriptor::find_instance_by_ref(
     GlobalNodeId parent_instance_id, const proto::NodeRef& node_ref) {
->>>>>>> 449ce376
     auto & parent_instance = instances_.at(parent_instance_id);
 
     if (node_ref.has_mesh()) {
@@ -1032,7 +970,6 @@
         }
 
         return global_instance_id;
-<<<<<<< HEAD
 
     } else if (node_ref.has_graph()) {
         const auto instance_id = node_ref.graph().graph_id();
@@ -1093,8 +1030,6 @@
 
         // Add the connection in every direction of the connection
         for (std::size_t i = 0; i < connection.nodes_size(); ++i) {
-            const auto src_device_id = nodes[i];
-
             // Create a copy of the nodes vector and swap the first and i-th elements so source is always first
             std::vector<GlobalNodeId> nodes_copy = nodes;
             std::swap(nodes_copy[0], nodes_copy[i]);
@@ -1113,7 +1048,6 @@
                 .routing_direction = routing_direction,
             };
 
-            const auto id = data.connection_id;
             add_connection_to_fast_lookups(data, instance.type);
             connections_.emplace(data.connection_id, std::move(data));
 
@@ -1227,199 +1161,6 @@
     ss << "=====================================" << std::endl;
     log_debug(tt::LogFabric, "{}", ss.str());
 
-=======
-
-    } else if (node_ref.has_graph()) {
-        const auto instance_id = node_ref.graph().graph_id();
-        const auto it = parent_instance.sub_instances_local_id_to_global_id.find(instance_id);
-        TT_FATAL(it != parent_instance.sub_instances_local_id_to_global_id.end(), "Graph instance id {} not found in parent instance", instance_id);
-
-        const auto global_instance_id = it->second;
-        auto & referenced_instance = instances_.at(global_instance_id);
-
-        const auto descriptor_name = node_ref.graph().graph_descriptor();
-        TT_FATAL(descriptor_name == referenced_instance.name, "Graph descriptor {} does not match referenced instance {}", descriptor_name, referenced_instance.name);
-
-        if (node_ref.graph().has_sub_ref()) {
-            return find_instance_by_ref(global_instance_id, node_ref.graph().sub_ref());
-        }
-
-        return global_instance_id;
-
-    }
-    TT_THROW("Invalid NodeRef: neither mesh nor graph set");
-    return -1;
-}
-
-void MeshGraphDescriptor::populate_inter_mesh_connections(GlobalNodeId graph_id) {
-    populate_inter_mesh_manual_connections(graph_id);
-    populate_inter_mesh_topology_connections(graph_id);
-}
-
-void MeshGraphDescriptor::populate_inter_mesh_manual_connections(GlobalNodeId graph_id) {
-    auto & instance = instances_.at(graph_id);
-
-    const auto graph_desc = std::get<const proto::GraphDescriptor*>(instance.desc);
-
-    TT_FATAL(graph_desc, "Graph descriptor not found for graph instance {}", graph_id);
-
-    for (const auto& connection : graph_desc->connections()) {
-
-        std::string_view type;
-
-        std::vector<GlobalNodeId> nodes;
-
-        for (const auto& node : connection.nodes()) {
-            // Find the referenced instance
-            GlobalNodeId ref_instance_id = find_instance_by_ref(graph_id, node);
-            auto & ref_instance = instances_.at(ref_instance_id);
-
-            // Check that the referenced instances have the same type
-            if (type.empty()) {
-                type = ref_instance.type;
-            } else {
-                TT_FATAL(type == ref_instance.type, "Graph descriptor {} connections must reference instances within same type", instance.name);
-            }
-
-            nodes.push_back(ref_instance_id);
-        }
-
-        TT_ASSERT(nodes.size() >= 2, "Graph descriptor connections must have at least two nodes");
-
-        // Add the connection in every direction of the connection
-        for (std::size_t i = 0; i < connection.nodes_size(); ++i) {
-            // Create a copy of the nodes vector and swap the first and i-th elements so source is always first
-            std::vector<GlobalNodeId> nodes_copy = nodes;
-            std::swap(nodes_copy[0], nodes_copy[i]);
-
-            proto::RoutingDirection routing_direction = proto::RoutingDirection::NONE;
-            if (connection.routing_direction_size() != 0) {
-                routing_direction = connection.routing_direction(i);
-            }
-
-            ConnectionData data{
-                .nodes = nodes_copy,
-                .count = connection.channels().count(),
-                .policy = connection.channels().policy(),
-                .directional = connection.directional(),
-                .parent_instance_id = graph_id,
-                .routing_direction = routing_direction,
-            };
-
-            add_connection_to_fast_lookups(data, instance.type);
-            connections_.emplace(data.connection_id, std::move(data));
-
-            if (connection.directional()) {
-                break;
-            }
-        }
-    }
-}
-
-void MeshGraphDescriptor::populate_inter_mesh_topology_connections(GlobalNodeId graph_id) {
-    // TODO: This is to be implemented in seperate PR
-}
-
-
-void MeshGraphDescriptor::print_node(GlobalNodeId id, int indent_level) {
-    std::string indent(indent_level * 2, ' ');
-    std::stringstream ss;
-
-    const auto it = instances_.find(id);
-    if (it == instances_.end()) {
-        ss << indent << "Unknown instance id: " << id << std::endl;
-        log_debug(tt::LogFabric, "{}", ss.str());
-        return;
-    }
-
-    const InstanceData & inst = it->second;
-    if (inst.kind == NodeKind::Mesh) {
-        ss << indent << "=== MESH INSTANCE ===" << std::endl;
-        ss << indent << "Global ID: " << id << std::endl;
-        ss << indent << "Local ID: " << inst.local_id << std::endl;
-        ss << indent << "Name: " << inst.name << std::endl;
-        const auto* mesh_desc = std::get<const proto::MeshDescriptor*>(inst.desc);
-        ss << indent << "Device Topology Dimensions: [";
-        for (int i = 0; i < mesh_desc->device_topology().dims_size(); ++i) {
-            if (i > 0) ss << ", ";
-            ss << mesh_desc->device_topology().dims(i);
-        }
-        ss << "]" << std::endl;
-        ss << indent << "Host Topology Dimensions: [";
-        for (int i = 0; i < mesh_desc->host_topology().dims_size(); ++i) {
-            if (i > 0) ss << ", ";
-            ss << mesh_desc->host_topology().dims(i);
-        }
-        ss << "]" << std::endl;
-        ss << indent << "Channel Count: " << mesh_desc->channels().count() << std::endl;
-        ss << indent << "Express Connections: " << mesh_desc->express_connections_size() << std::endl;
-        if (!inst.sub_instances.empty()) {
-            ss << indent << "Devices:" << std::endl;
-            log_debug(tt::LogFabric, "{}", ss.str());
-            ss.str(std::string());
-            // Print devices in ascending local_id order
-            std::vector<std::pair<LocalNodeId, GlobalNodeId>> ordered;
-            ordered.reserve(inst.sub_instances_local_id_to_global_id.size());
-            for (const auto & kv : inst.sub_instances_local_id_to_global_id) {
-                ordered.emplace_back(kv.first, kv.second);
-            }
-            std::sort(ordered.begin(), ordered.end(), [](const auto & a, const auto & b){ return a.first < b.first; });
-            for (const auto & kv : ordered) {
-                print_node(kv.second, indent_level + 1);
-            }
-            return; // children already printed with their own trailing separators
-        }
-    } else if (inst.kind == NodeKind::Graph) {
-        ss << indent << "=== GRAPH INSTANCE ===" << std::endl;
-        ss << indent << "Global ID: " << id << std::endl;
-        ss << indent << "Local ID: " << inst.local_id << std::endl;
-        ss << indent << "Name: " << inst.name << std::endl;
-        ss << indent << "Type: " << inst.type << std::endl;
-        const auto* graph_desc = std::get<const proto::GraphDescriptor*>(inst.desc);
-        ss << indent << "Total Instances in Descriptor: " << graph_desc->instances_size() << std::endl;
-        ss << indent << "Connections: " << graph_desc->connections_size() << std::endl;
-        if (graph_desc->has_graph_topology()) {
-            ss << indent << "Has Graph Topology: Yes" << std::endl;
-        }
-        if (!inst.sub_instances.empty()) {
-            ss << indent << "Sub-instances:" << std::endl;
-            log_debug(tt::LogFabric, "{}", ss.str());
-            ss.str(std::string());
-            // Print children in ascending local_id order
-            std::vector<std::pair<LocalNodeId, GlobalNodeId>> ordered;
-            ordered.reserve(inst.sub_instances_local_id_to_global_id.size());
-            for (const auto & kv : inst.sub_instances_local_id_to_global_id) {
-                ordered.emplace_back(kv.first, kv.second);
-            }
-            std::sort(ordered.begin(), ordered.end(), [](const auto & a, const auto & b){ return a.first < b.first; });
-            for (const auto & kv : ordered) {
-                print_node(kv.second, indent_level + 1);
-            }
-            return; // children already printed with their own trailing separators
-        }
-    } else if (inst.kind == NodeKind::Device) {
-        ss << indent << "=== DEVICE INSTANCE ===" << std::endl;
-        ss << indent << "Global ID: " << id << std::endl;
-        ss << indent << "Local ID: " << inst.local_id << std::endl;
-        ss << indent << "Name: " << inst.name << std::endl;
-        ss << indent << "Hierarchy Depth: " << inst.hierarchy.size() << std::endl;
-    } else {
-        ss << indent << "=== UNKNOWN NODE TYPE ===" << std::endl;
-        ss << indent << "Global ID: " << id << std::endl;
-    }
-
-    ss << indent << "---" << std::endl;
-    log_debug(tt::LogFabric, "{}", ss.str());
-}
-
-void MeshGraphDescriptor::print_all_nodes() {
-    std::stringstream ss;
-    ss << "\n=== PRINTING ALL NODE INSTANCES (recursive from top-level) ===" << std::endl;
-    ss << "Total instances: " << instances_.size() << std::endl;
-    ss << "=====================================" << std::endl;
-    log_debug(tt::LogFabric, "{}", ss.str());
-
->>>>>>> 449ce376
     // Start from top-level and recursively print in local-id order
     print_node(top_level_id_, 0);
 }
