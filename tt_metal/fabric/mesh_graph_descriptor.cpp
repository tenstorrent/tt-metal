// SPDX-FileCopyrightText: © 2024 Tenstorrent Inc.
//
// SPDX-License-Identifier: Apache-2.0

#include <stdexcept>
#include <fstream>
#include <sstream>
#include <filesystem>
#include <algorithm>
#include <unordered_map>
#include <unordered_set>
#include <memory>
#include <assert.hpp>

#include "protobuf/mesh_graph_descriptor.pb.h"
#include "tt-metalium/mesh_graph_descriptor.hpp"
#include "tt-metalium/mesh_coord.hpp"
#include <tt-logger/tt-logger.hpp>

#include <google/protobuf/text_format.h>
#include <google/protobuf/io/zero_copy_stream_impl.h>
#include <unistd.h>

using namespace tt::tt_metal::distributed;

namespace tt::tt_fabric {

namespace {

std::string read_file_to_string(const std::filesystem::path &file_path) {
    std::ifstream input(file_path);
    if (!input.is_open()) {
        throw std::runtime_error("Failed to open file: " + file_path.string());
    }
    std::ostringstream buffer;
    buffer << input.rdbuf();
    return buffer.str();
}

uint32_t get_max_dimensions_for_architecture(proto::Architecture arch) {
    switch (arch) {
        case proto::Architecture::WORMHOLE_B0: return 2;
        case proto::Architecture::BLACKHOLE: return 3;
        case proto::Architecture::INVALID_ARCHITECTURE: return 0;
        default: return 0;
    }
}

std::string get_validation_report(const std::vector<std::string>& error_messages) {
    if (error_messages.empty()) {
        return "No validation errors found.\n";
    }

    std::ostringstream report;
    report << "=== MeshGraphDescriptor Validation Report ===\n\n";
    report << "Errors:\n";
    for (const auto& error : error_messages) {
        report << "  - " << error << "\n";
    }
    report << "\n";

    return report.str();
}

inline LocalNodeId get_device_id(const MeshCoordinate& mesh_coord, const MeshShape& mesh_shape) {
    // Check that mesh_coord is within mesh_shape
    TT_FATAL(mesh_coord[0] < mesh_shape[0] && mesh_coord[1] < mesh_shape[1], "Mesh coordinate {} is out of bounds for mesh shape {}", mesh_coord, mesh_shape);
    return mesh_coord[0] * mesh_shape[1] + mesh_coord[1];
}

std::unordered_map<GlobalNodeId, std::vector<ConnectionData>> get_valid_connections(
        const MeshCoordinate& src_mesh_coord,
        const MeshCoordinateRange& mesh_coord_range,
        const InstanceData& instance) {

    std::unordered_map<GlobalNodeId, std::vector<ConnectionData>> connections;

    const auto* mesh_desc = std::get<const proto::MeshDescriptor*>(instance.desc);
    const auto& topology_types = mesh_desc->device_topology().dim_types();
    const auto& channels_count = mesh_desc->channels().count();
    const auto& policy = mesh_desc->channels().policy();

    MeshShape mesh_shape = mesh_coord_range.shape();
    MeshCoordinate N(src_mesh_coord[0] - 1, src_mesh_coord[1]);
    MeshCoordinate E(src_mesh_coord[0], src_mesh_coord[1] + 1);
    MeshCoordinate S(src_mesh_coord[0] + 1, src_mesh_coord[1]);
    MeshCoordinate W(src_mesh_coord[0], src_mesh_coord[1] - 1);

    if (topology_types[0] == proto::TorusTopology::RING) {
        N = MeshCoordinate((src_mesh_coord[0] - 1 + mesh_shape[0]) % mesh_shape[0], src_mesh_coord[1]);
        S = MeshCoordinate((src_mesh_coord[0] + 1) % mesh_shape[0], src_mesh_coord[1]);
    }
    if (topology_types[1] == proto::TorusTopology::RING) {
        E = MeshCoordinate(src_mesh_coord[0], (src_mesh_coord[1] + 1) % mesh_shape[1]);
        W = MeshCoordinate(src_mesh_coord[0], (src_mesh_coord[1] - 1 + mesh_shape[1]) % mesh_shape[1]);
    }

    for (const auto& [coord, direction] :
         {std::pair{N, proto::RoutingDirection::N},
          std::pair{E, proto::RoutingDirection::E},
          std::pair{S, proto::RoutingDirection::S},
          std::pair{W, proto::RoutingDirection::W}}) {
        if (mesh_coord_range.contains(coord)) {
            const auto src_device_id = instance.sub_instances_local_id_to_global_id.at(get_device_id(src_mesh_coord, mesh_shape));
            const auto dst_device_id = instance.sub_instances_local_id_to_global_id.at(get_device_id(coord, mesh_shape));

            ConnectionData data{
                .nodes = {src_device_id, dst_device_id},
                .count = channels_count,
                .policy = policy,
                .directional = false,
                .parent_instance_id = instance.global_id,
                .routing_direction = direction, // TODO: Remove after MGD 1.0 is deprecated
            };

            connections[src_device_id].push_back(data);
        }
    }

    return connections;
}

}  // namespace

MeshGraphDescriptor::MeshGraphDescriptor(const std::string& text_proto, const bool backwards_compatible) : top_level_id_(static_cast<GlobalNodeId>(-1)), backwards_compatible_(backwards_compatible) {
    proto::MeshGraphDescriptor temp_proto;
    google::protobuf::TextFormat::Parser parser;

    // Allowing for back and forward compatibility for fields not currently in the proto file
    parser.AllowUnknownField(true);
    parser.AllowUnknownExtension(true);

    TT_FATAL(parser.ParseFromString(text_proto, &temp_proto), "Failed to parse MeshGraphDescriptor textproto");

    // Set defaults for missing fields
    set_defaults(temp_proto);

    // Validate the proto
    const auto errors = static_validate(temp_proto, backwards_compatible);
    TT_FATAL(errors.empty(), "Failed to validate MeshGraphDescriptor textproto: \n{}", get_validation_report(errors));

    proto_ = std::make_unique<proto::MeshGraphDescriptor>(temp_proto);

    populate();
}

MeshGraphDescriptor::MeshGraphDescriptor(const std::filesystem::path& text_proto_file_path, const bool backwards_compatible) :
    MeshGraphDescriptor(read_file_to_string(text_proto_file_path.string()), backwards_compatible) {}

MeshGraphDescriptor::~MeshGraphDescriptor() = default;

proto::Architecture MeshGraphDescriptor::get_arch() const {
    // All meshes must have the same arch
    return proto_->mesh_descriptors(0).arch();
}

uint32_t MeshGraphDescriptor::get_num_eth_ports_per_direction() const {
    return proto_->mesh_descriptors(0).channels().count();
}

void MeshGraphDescriptor::set_defaults(proto::MeshGraphDescriptor& proto) {
    // Set the default for channel policy to strict if not specified
    for (auto& mesh : *proto.mutable_mesh_descriptors()) {
        if (mesh.has_channels() && !mesh.channels().has_policy()) {
            mesh.mutable_channels()->set_policy(proto::Policy::STRICT);
        }
    }

    for (auto& graph : *proto.mutable_graph_descriptors()) {
        // Set default policy for graph topology channels
        if (graph.has_graph_topology() && graph.graph_topology().has_channels() &&
            !graph.graph_topology().channels().has_policy()) {
            graph.mutable_graph_topology()->mutable_channels()->set_policy(proto::Policy::STRICT);
        }

        // Set default policy for connection channels
        for (auto& connection : *graph.mutable_connections()) {
            if (connection.has_channels() && !connection.channels().has_policy()) {
                connection.mutable_channels()->set_policy(proto::Policy::STRICT);
            }
        }
    }

    // Set dim_types to LINE if not specified for each dimension
    for (auto& mesh : *proto.mutable_mesh_descriptors()) {
        if (mesh.device_topology().dim_types_size() < mesh.device_topology().dims_size()) {
            for (int i = mesh.device_topology().dim_types_size(); i < mesh.device_topology().dims_size(); i++) {
                mesh.mutable_device_topology()->mutable_dim_types()->Add(proto::TorusTopology::LINE);
            }
        }
    }
}

std::vector<std::string> MeshGraphDescriptor::static_validate(const proto::MeshGraphDescriptor& proto, const bool backwards_compatible) {
    std::vector<std::string> all_errors;

    // Run validation groups with early exit checkpoints
    {
        validate_basic_structure(proto, all_errors);
        if (!all_errors.empty()) return all_errors;
    }

    {
        validate_names(proto, all_errors);
        validate_channels(proto, all_errors);
        validate_architecture_consistency(proto, all_errors);
        if (!all_errors.empty()) return all_errors;
    }

    {
        validate_mesh_topology(proto, all_errors);
        validate_express_connections(proto, all_errors);
        validate_graph_descriptors(proto, all_errors);
        validate_graph_topology_and_connections(proto, all_errors);
        if (!all_errors.empty()) return all_errors;
    }

    {
        if (backwards_compatible) {
            validate_legacy_requirements(proto, all_errors);
        }
        if (!all_errors.empty()) return all_errors;
    }

    return all_errors;
}

void MeshGraphDescriptor::populate() {
    populate_descriptors();

    populate_top_level_instance();

    populate_connections();
}

void MeshGraphDescriptor::populate_top_level_instance() {
    std::vector<GlobalNodeId> hierarchy;
    top_level_id_ = populate_instance(proto_->top_level_instance(), hierarchy);
}

void MeshGraphDescriptor::validate_basic_structure(const proto::MeshGraphDescriptor& proto, std::vector<std::string>& errors) {
    if (proto.mesh_descriptors_size() == 0) {
        errors.push_back("There must be at least one mesh descriptor");
    }
    if (!proto.has_top_level_instance()) {
        errors.push_back("Top level instance is required");
    }
}



void MeshGraphDescriptor::validate_names(const proto::MeshGraphDescriptor& proto, std::vector<std::string>& error_messages) {

    unsigned int mesh_counter = 0;

    // Check that all mesh descriptors have a unique name
    std::unordered_set<std::string> mesh_names;
    for (const auto& mesh : proto.mesh_descriptors()) {
        mesh_counter++;
        if (mesh.name().empty()) {
            error_messages.push_back(
                fmt::format(
                    "Mesh descriptor {} has no name",
                    mesh_counter
                )
            );
            continue;
        }
        auto [it, inserted] = mesh_names.insert(mesh.name());
        if (!inserted) {
            error_messages.push_back(
                fmt::format(
                    "Mesh descriptor name is not unique (Mesh: {})",
                    mesh.name()
                )
            );
        }
    }

    unsigned int graph_counter = 0;

    // Check that all graph descriptors have a unique name
    std::unordered_set<std::string> graph_names;
    for (const auto& graph : proto.graph_descriptors()) {
        graph_counter++;
        if (graph.name().empty()) {
            error_messages.push_back(
                fmt::format(
                    "Graph descriptor {} has no name",
                    graph_counter
                )
            );
            continue;
        }
        auto [it, inserted] = graph_names.insert(graph.name());
        if (!inserted) {
            error_messages.push_back(
                fmt::format(
                    "Graph descriptor name is not unique (Graph: {})",
                    graph.name()
                )
            );
        }

        // TYPE name cannot be DEVICE or MESH
        const auto& type = graph.type();
        if (type == "DEVICE" || type == "MESH") {
            error_messages.push_back(
                fmt::format(
                    "Graph descriptor type cannot be DEVICE or MESH (Graph: {})",
                    graph.name()
                )
            );
        }
    }

}


void MeshGraphDescriptor::validate_mesh_topology(const proto::MeshGraphDescriptor& proto, std::vector<std::string>& error_messages) {

    // Validate basic mesh properties (names and dimensions)
    for (const auto& mesh : proto.mesh_descriptors()) {
        // Check that all dims are positive
        for (const auto& dim : mesh.device_topology().dims()) {
            if (dim <= 0) {
                error_messages.push_back(
                    fmt::format(
                        "Device topology dimensions must be positive (Mesh: {})",
                        mesh.name()
                    )
                );
                continue;
            }
        }

        // Check that device topology dimensions and types are the same size
        if (mesh.device_topology().dim_types_size() > 0) {
            if (mesh.device_topology().dims_size() != mesh.device_topology().dim_types_size()) {
                error_messages.push_back(
                    fmt::format(
                        "Device topology dimensions and types must be the same size (Mesh: {})",
                        mesh.name()
                    )
                );
                continue;
            }
        }

        // Check that the device and host topology dimensions are the same size
        if (mesh.device_topology().dims_size() != mesh.host_topology().dims_size()) {
            error_messages.push_back(
                fmt::format(
                    "Device and host topology dimensions must be the same size (Mesh: {})",
                    mesh.name()
                )
            );
            continue;
        }

        // Check that the device topology dimensions are divisible by the host topology dimensions
        if (mesh.device_topology().dims_size() > 0) {
            for (int i = 0; i < mesh.device_topology().dims_size(); i++) {
                if (mesh.device_topology().dims(i) % mesh.host_topology().dims(i) != 0) {
                    error_messages.push_back(
                        fmt::format(
                            "Device topology dimensions must be divisible by host topology dimensions (Mesh: {})",
                            mesh.name()
                        )
                    );
                    continue;
                }
            }
        }
    }

}

void MeshGraphDescriptor::validate_architecture_consistency(const proto::MeshGraphDescriptor& proto, std::vector<std::string>& error_messages) {

    // Check all architectures are the same
    if (proto.mesh_descriptors_size() > 0) {
        proto::Architecture first_arch = proto.mesh_descriptors(0).arch();
        if (!std::all_of(proto.mesh_descriptors().begin(), proto.mesh_descriptors().end(),
                        [first_arch](const auto& mesh) { return mesh.arch() == first_arch; })) {
            error_messages.push_back("All mesh descriptors must have the same architecture");
            return;
        }
    }

// Verify that arch, device and host topology must exist in mesh descriptors
    for (const auto& mesh : proto.mesh_descriptors()) {
        if (mesh.arch() == proto::Architecture::INVALID_ARCHITECTURE) {
            error_messages.push_back(
                fmt::format(
                    "Mesh descriptor must have a valid architecture (Mesh: {})",
                    mesh.name()
                )
            );
            continue;
        }

        // Validate architecture and dimension limits
        const uint32_t max_num_dims = get_max_dimensions_for_architecture(mesh.arch());
        if (max_num_dims == 0) {
            error_messages.push_back(
                fmt::format(
                    "Invalid architecture (Mesh: {})",
                    mesh.name()
                )
            );
            continue;
        }

        // Check that the number of dimensions is not greater than the maximum allowed for the architecture
        if (mesh.device_topology().dims_size() > max_num_dims) {
            error_messages.push_back(
                fmt::format(
                    "Architecture devices allow a maximum of {} dimensions, but {} were provided (Mesh: {})",
                    max_num_dims,
                    mesh.device_topology().dims_size(),
                    mesh.name()
                )
            );
            continue;
        }
    }

}

void MeshGraphDescriptor::validate_channels(const proto::MeshGraphDescriptor& proto, std::vector<std::string>& error_messages) {

    // Check all channel counts > 0
    for (const auto& mesh : proto.mesh_descriptors()) {
        if (mesh.channels().count() <= 0) {
            error_messages.push_back(
                fmt::format(
                    "Channel count must be positive (Mesh: {})",
                    mesh.name()
                )
            );
        }
    }

    // Check that channels in graph topology are positive
    for (const auto& graph : proto.graph_descriptors()) {
        if (graph.has_graph_topology() && graph.graph_topology().channels().count() <= 0) {
            error_messages.push_back(
                fmt::format(
                    "Graph topology channel count must be positive (Graph: {})",
                    graph.name()
                )
            );
        }
    }

    // Check all channel counts > 0 in graph descriptors and connections
    for (const auto& graph : proto.graph_descriptors()) {
        // Check connection-level channels and validate connection nodes
        for (const auto& connection : graph.connections()) {
            if (connection.channels().count() <= 0) {
                error_messages.push_back(
                    fmt::format(
                        "Connection channel count must be positive (Graph: {})",
                        graph.name()
                    )
                );
            }
        }
    }

}

void MeshGraphDescriptor::validate_express_connections(const proto::MeshGraphDescriptor& proto, std::vector<std::string>& error_messages) {

    // Validate express connections
    for (const auto& mesh : proto.mesh_descriptors()) {
        const uint32_t num_dims = mesh.device_topology().dims_size();

        // Calculate the number of devices in the mesh
        uint32_t num_devices = 1;
        for (uint32_t i = 0; i < num_dims; i++) {
            num_devices *= mesh.device_topology().dims(i);
        }

        // Check that express connections are valid and have the right number of devices
        for (const auto& express_connection : mesh.express_connections()) {
            if (express_connection.src() < 0 || express_connection.src() >= num_devices) {
                error_messages.push_back(
                    fmt::format(
                        "Express connection source is out of bounds (Mesh: {})",
                        mesh.name()
                    )
                );
            }
            if (express_connection.dst() < 0 || express_connection.dst() >= num_devices) {
                error_messages.push_back(
                    fmt::format(
                        "Express connection destination is out of bounds (Mesh: {})",
                        mesh.name()
                    )
                );
            }
        }
    }

}

void MeshGraphDescriptor::validate_graph_descriptors(const proto::MeshGraphDescriptor& proto, std::vector<std::string>& error_messages) {

    // Check that there is at least one instance in the graph and validate references
    for (const auto& graph : proto.graph_descriptors()) {
        if (graph.instances_size() == 0) {
            error_messages.push_back(
                fmt::format(
                    "Graph descriptor must have at least one instance (Graph: {})",
                    graph.name()
                )
            );
        }
    }

    // Verify that type is set in graph descriptors
    for (const auto& graph : proto.graph_descriptors()) {
        if (graph.type().empty()) {
            error_messages.push_back(
                fmt::format(
                    "Graph descriptor must have a type specified (Graph: {})",
                    graph.name()
                )
            );
        }
    }

}

void MeshGraphDescriptor::validate_graph_topology_and_connections(const proto::MeshGraphDescriptor& proto, std::vector<std::string>& error_messages) {

    // Combine all checks into a single loop over graph_descriptors
    for (const auto& graph : proto.graph_descriptors()) {
        // Check that both graph_topology and connections are not defined at the same time
        if (graph.has_graph_topology() && graph.connections_size() > 0) {
            error_messages.push_back(
                fmt::format(
                    "Graph descriptor cannot have both graph_topology and connections defined (Graph: {})",
                    graph.name()
                )
            );
            continue;
        }

        // Check connections have at least 2 nodes
        for (const auto& connection : graph.connections()) {
            if (connection.nodes_size() < 2) {
                error_messages.push_back(
                    fmt::format(
                        "Connection must have at least two nodes (Graph: {})",
                        graph.name()
                    )
                );
            }
        }
    }

}

void MeshGraphDescriptor::validate_legacy_requirements(const proto::MeshGraphDescriptor& proto, std::vector<std::string>& error_messages) {
    // Validate that channels count must all be exactly the same
    const uint32_t first_channels_count = proto.mesh_descriptors(0).channels().count();
    for (const auto& mesh : proto.mesh_descriptors()) {
        if (mesh.channels().count() != first_channels_count) {
            error_messages.push_back(
                fmt::format( "MGD 1.0 Compatibility requirement: Channel count must all be exactly the same (Mesh: {})", mesh.name()
            ));
        }
    }

    // Check that there are only 2 dimensions in the device topology and host topology
    for (const auto& mesh : proto.mesh_descriptors()) {
        if (mesh.device_topology().dims_size() != 2 || mesh.host_topology().dims_size() != 2) {
            error_messages.push_back(fmt::format(
                "MGD 1.0 Compatibility requirement: There can only be 2 dimensions in the device topology and host "
                "topology (Mesh: {})",
                mesh.name()));
        }
    }

    // Check that there is only a CLUSTER level graphs
    if (proto.graph_descriptors_size() != 1) {
        error_messages.push_back(fmt::format(
            "MGD 1.0 Compatibility requirement: There can only be one CLUSTER level graph (Graph: {})",
            proto.graph_descriptors(0).name()));
    }
    for (const auto& graph : proto.graph_descriptors()) {
        if (graph.type() != "FABRIC") {
            error_messages.push_back(fmt::format(
                "MGD 1.0 Compatibility requirement: There can only be one CLUSTER level graph (Graph: {})",
                graph.name()));
        }
    }

    // Connections have to be specific down to the device level
    for (const auto& graph : proto.graph_descriptors()) {
        for (const auto& connection : graph.connections()) {
            for (const auto& node : connection.nodes()) {
                if (!node.mesh().has_device_id()) {
                    error_messages.push_back(
                        fmt::format( "MGD 1.0 Compatibility requirement: Connections have to be specific down to the device level (Graph: {})", graph.name())
                    );
                }
            }
        }
    }

    // Disable graph layout topologies for now
    for (const auto& graph : proto.graph_descriptors()) {
        if (graph.has_graph_topology()) {
            error_messages.push_back(
                fmt::format( "MGD 1.0 Compatibility requirement: Graph layout topologies are not supported (Graph: {})", graph.name())
            );
        }
    }

    // Check that the directions are set properly
    for (const auto& graph : proto.graph_descriptors()) {
        for (const auto& connection : graph.connections()) {
            if (connection.routing_direction_size() != connection.nodes_size()) {
                error_messages.push_back(fmt::format(
                    "MGD 1.0 Compatibility requirement: Routing direction must have the same number of nodes (Graph: "
                    "{})",
                    graph.name()));
            }
            for (const auto& direction : connection.routing_direction()) {
                if (direction == proto::RoutingDirection::INVALID) {
                    error_messages.push_back(fmt::format(
                        "MGD 1.0 Compatibility requirement: Routing direction must be valid (Graph: {})",
                        graph.name()));
                }
            }
        }
    }

    // Check that connections only have 2 nodes
    for (const auto& graph : proto.graph_descriptors()) {
        for (const auto& connection : graph.connections()) {
            if (connection.nodes_size() != 2) {
                error_messages.push_back(fmt::format(
                    "MGD 1.0 Compatibility requirement: Connections must have exactly 2 nodes (Graph: {})",
                    graph.name()));
            }
        }
    }
}

void MeshGraphDescriptor::populate_descriptors() {
    mesh_desc_by_name_.clear();
    graph_desc_by_name_.clear();
    mesh_desc_by_name_.reserve(proto_->mesh_descriptors_size());
    graph_desc_by_name_.reserve(proto_->graph_descriptors_size());
    // Use string_view into proto_ storage; safe as long as proto_ outlives maps
    for (int i = 0; i < proto_->mesh_descriptors_size(); ++i) {
        const auto& mesh = proto_->mesh_descriptors(i);
        mesh_desc_by_name_.emplace(mesh.name(), &mesh);
    }
    for (int i = 0; i < proto_->graph_descriptors_size(); ++i) {
        const auto& graph = proto_->graph_descriptors(i);
        graph_desc_by_name_.emplace(graph.name(), &graph);
    }
}

GlobalNodeId MeshGraphDescriptor::populate_instance(
    const proto::NodeRef& node_ref, std::vector<GlobalNodeId>& hierarchy) {
    GlobalNodeId global_id;
    if (node_ref.has_mesh()) {
        global_id = populate_mesh_instance(node_ref.mesh(), hierarchy);
    } else if (node_ref.has_graph()) {
        global_id = populate_graph_instance(node_ref.graph(), hierarchy);
    } else {
        TT_THROW("Invalid NodeRef: neither mesh nor graph set");
        return -1;
    }

    auto & instance = instances_.at(global_id);

    // Check that graph descriptor type is not already in the hierarchy
    for (const auto& id : hierarchy) {
        auto & instance_in_hierarchy = instances_.at(id);
        TT_FATAL(instance_in_hierarchy.type != instance.type, "Graph descriptor type {} already exists in hierarchy", instance.type);
    }

    return global_id;
}

GlobalNodeId MeshGraphDescriptor::populate_mesh_instance(
    const proto::MeshRef& mesh_ref, std::vector<GlobalNodeId>& hierarchy) {
    const std::string & descriptor_name = mesh_ref.mesh_descriptor();
    const auto it = mesh_desc_by_name_.find(descriptor_name);
    TT_FATAL(it != mesh_desc_by_name_.end(), "Mesh descriptor {} not found in instance", descriptor_name);
    const auto* mesh_desc = it->second;

    InstanceData data{
        .local_id = mesh_ref.mesh_id(),
        .name = mesh_desc->name(),
        .type = "MESH",
        .kind = NodeKind::Mesh,
        .desc = mesh_desc,
    };

    const auto & [instance_it, _] = instances_.emplace(data.global_id, std::move(data));
    auto & instance = instance_it->second;

    instance.hierarchy = hierarchy;

    // Populate devices in the mesh
    uint32_t num_devices = 1;
    for (const auto& dim : mesh_desc->device_topology().dims()) {
        num_devices *= dim;
    }

    instance.sub_instances.reserve(num_devices);
    instance.sub_instances_local_id_to_global_id.reserve(num_devices);

    hierarchy.push_back(instance.global_id);
    for (LocalNodeId i = 0; i < num_devices; ++i) {
        const auto device_id = populate_device_instance(i, hierarchy);

        instance.sub_instances.insert(device_id);
        instance.sub_instances_local_id_to_global_id.emplace(i, device_id);
    }
    hierarchy.pop_back();

    add_to_fast_lookups(instance);

    return instance.global_id;
}

GlobalNodeId MeshGraphDescriptor::populate_device_instance(LocalNodeId local_id, std::vector<GlobalNodeId>& hierarchy) {
    const std::string name = "D" + std::to_string(local_id);
    InstanceData data{
        .local_id = local_id,
        .name = name,
        .type = "DEVICE",
        .kind = NodeKind::Device,
    };
    const auto global_id = data.global_id;
    instances_.emplace(global_id, std::move(data));
    const auto it_instance = instances_.find(global_id);
    TT_FATAL(it_instance != instances_.end(), "Failed to create device instance for global id {}", global_id);
    auto & instance = it_instance->second;

    instance.hierarchy = hierarchy;

    device_instances_.push_back(instance.global_id);
    instances_by_type_["DEVICE"].push_back(instance.global_id);
    // Use stable storage for key to avoid dangling string_view
    instances_by_name_[instance.name].push_back(instance.global_id);

    return instance.global_id;
}

GlobalNodeId MeshGraphDescriptor::populate_graph_instance(
    const proto::GraphRef& graph_ref, std::vector<GlobalNodeId>& hierarchy) {
    const std::string & descriptor_name = graph_ref.graph_descriptor();
    const auto it = graph_desc_by_name_.find(descriptor_name);
    TT_FATAL(it != graph_desc_by_name_.end(), "Graph descriptor {} not found in instance", descriptor_name);
    const auto* graph_desc = it->second;

    InstanceData data{
        .local_id = static_cast<LocalNodeId>(graph_ref.graph_id()),
        .name = graph_desc->name(),
        .type = graph_desc->type(),
        .kind = NodeKind::Graph,
        .desc = graph_desc,
    };

    const auto emplace_result = instances_.emplace(data.global_id, std::move(data));
    auto & instance = emplace_result.first->second;

    instance.hierarchy = hierarchy;

    // Populate sub-instances from the graph descriptor
    std::unordered_set<GlobalNodeId> children_global_ids;
    children_global_ids.reserve(graph_desc->instances_size());
    instance.sub_instances_local_id_to_global_id.reserve(graph_desc->instances_size());

    hierarchy.push_back(instance.global_id);
    std::string_view child_graph_type;
    for (const auto& sub_ref : graph_desc->instances()) {
        GlobalNodeId child = populate_instance(sub_ref, hierarchy);

        const auto it_child = instances_.find(child);
        TT_FATAL(it_child != instances_.end(), "Child instance id {} not found while populating graph instance", child);
        const auto & child_instance = it_child->second;

        // Check that the child instance created has the same type as rest of the graph descriptor
        if (child_instance.kind == NodeKind::Graph) {
            if (child_graph_type.empty()) {
                child_graph_type = child_instance.type.c_str();
            } else {
                TT_FATAL(child_graph_type == child_instance.type, "Graph instance type {} does not match graph descriptor child type {}", std::string(child_graph_type), std::string(child_instance.type));
            }
        }

        TT_FATAL(!instance.sub_instances_local_id_to_global_id.contains(child_instance.local_id), "Graph instance id {} already exists in this graph", child_instance.local_id);

        children_global_ids.insert(child_instance.global_id);
        instance.sub_instances_local_id_to_global_id.emplace(child_instance.local_id, child_instance.global_id);
    }
    hierarchy.pop_back();

    instance.sub_instances = std::move(children_global_ids);

    graph_instances_.push_back(instance.global_id);
    instances_by_type_[graph_desc->type()].push_back(instance.global_id);
    instances_by_name_[graph_desc->name()].push_back(instance.global_id);

    return instance.global_id;
}

void MeshGraphDescriptor::populate_connections() {
    for (const auto & mesh_id : mesh_instances_) {
        populate_intra_mesh_connections(mesh_id);
        populate_intra_mesh_express_connections(mesh_id);
    }
    for (const auto & graph_id : graph_instances_) {
        populate_inter_mesh_connections(graph_id);
    }
}

void MeshGraphDescriptor::add_to_fast_lookups(const InstanceData& instance) {
    // Add to type-based lookup
    instances_by_type_[instance.type].push_back(instance.global_id);

    // Add to name-based lookup
    instances_by_name_[instance.name].push_back(instance.global_id);

    // Add to kind-specific lookups
    switch (instance.kind) {
        case NodeKind::Mesh:
            mesh_instances_.push_back(instance.global_id);
            break;
        case NodeKind::Graph:
            graph_instances_.push_back(instance.global_id);
            break;
        case NodeKind::Device:
            device_instances_.push_back(instance.global_id);
            break;
    }
}

void MeshGraphDescriptor::pre_populate_connections_lookups() {
    for (const auto& [instance_id, instance] : instances_) {
    // Add empty vectors for the instance's type, instance id, and source device id
    if (connections_by_type_.find(instance.type) == connections_by_type_.end()) {
            connections_by_type_.emplace(instance.type, std::vector<ConnectionId>());
        }
        if (connections_by_instance_id_.find(instance_id) == connections_by_instance_id_.end()) {
            connections_by_instance_id_.emplace(instance.global_id, std::vector<ConnectionId>());
        }
        if (connections_by_source_device_id_.find(instance_id) == connections_by_source_device_id_.end()) {
            connections_by_source_device_id_.emplace(instance.global_id, std::vector<ConnectionId>());
        }
    }

    // TODO: Remove this after MGD 1.0 is deprecated
    if (connections_by_type_.find("FABRIC") == connections_by_type_.end()) {
        connections_by_type_.emplace("FABRIC", std::vector<ConnectionId>());
    }
}

void MeshGraphDescriptor::add_connection_to_fast_lookups(const ConnectionData& connection, const std::string& type) {
    // Add to instance-based lookup
    connections_by_instance_id_[connection.parent_instance_id].push_back(connection.connection_id);

    // Add to type-based lookup
    connections_by_type_[type].push_back(connection.connection_id);

    // Add to source device lookup
    if (!connection.nodes.empty()) {
        connections_by_source_device_id_[connection.nodes[0]].push_back(connection.connection_id);
    }
}

void MeshGraphDescriptor::populate_intra_mesh_connections(GlobalNodeId mesh_id) {

    auto & instance = instances_.at(mesh_id);

    const auto mesh_desc = std::get<const proto::MeshDescriptor*>(instance.desc);

    TT_FATAL(mesh_desc->device_topology().dims_size() == 2, "MGD currently only supports 2D meshes");

    // TODO: Expand this for 2+ dimensional meshes
    const std::uint32_t mesh_ns_size = mesh_desc->device_topology().dims(0);
    const std::uint32_t mesh_ew_size = mesh_desc->device_topology().dims(1);
    const auto mesh_shape = MeshShape(mesh_ns_size, mesh_ew_size);

    for (const auto& src_mesh_coord : MeshCoordinateRange(mesh_shape)) {
        const auto connections = get_valid_connections(src_mesh_coord, MeshCoordinateRange(mesh_shape), instance);

        for (const auto& [src_device_id, per_source_connections] : connections) {
            for (const auto& connection_data : per_source_connections) {
                const auto id = connection_data.connection_id;
                add_connection_to_fast_lookups(connection_data, instance.type);
                connections_.emplace(id, connection_data);
            }
        }
    }
}

void MeshGraphDescriptor::populate_intra_mesh_express_connections(GlobalNodeId mesh_id) {
    auto & instance = instances_.at(mesh_id);
    const auto mesh_desc = std::get<const proto::MeshDescriptor*>(instance.desc);
    for (const auto& express_connection : mesh_desc->express_connections()) {
        const auto src_device_id = instance.sub_instances_local_id_to_global_id.at(express_connection.src());
        const auto dst_device_id = instance.sub_instances_local_id_to_global_id.at(express_connection.dst());

        ConnectionData data{
            .nodes = {src_device_id, dst_device_id},
            .count = mesh_desc->channels().count(),
            .policy = mesh_desc->channels().policy(),
            .directional = false,
            .parent_instance_id = mesh_id,
            .routing_direction = proto::RoutingDirection::C,  // TODO: Remove after MGD 1.0 is deprecated
        };

        add_connection_to_fast_lookups(data, instance.type);
        connections_.emplace(data.connection_id, std::move(data));

        ConnectionData data_reverse{
            .nodes = {dst_device_id, src_device_id},
            .count = mesh_desc->channels().count(),
            .policy = mesh_desc->channels().policy(),
            .directional = false,
            .parent_instance_id = mesh_id,
            .routing_direction = proto::RoutingDirection::C,  // TODO: Remove after MGD 1.0 is deprecated
        };

        add_connection_to_fast_lookups(data_reverse, instance.type);
        connections_.emplace(data_reverse.connection_id, std::move(data_reverse));
    }
}

GlobalNodeId MeshGraphDescriptor::find_instance_by_ref(
    GlobalNodeId parent_instance_id, const proto::NodeRef& node_ref) {
    auto & parent_instance = instances_.at(parent_instance_id);

    if (node_ref.has_mesh()) {
        // Check the instance id exists References are indexed by local id
        const auto local_instance_id = node_ref.mesh().mesh_id();
        const auto it2 = parent_instance.sub_instances_local_id_to_global_id.find(local_instance_id);
        TT_FATAL(it2 != parent_instance.sub_instances_local_id_to_global_id.end(), "Mesh instance id {} not found in parent instance", local_instance_id);

        const auto global_instance_id = it2->second;
        auto & referenced_instance = instances_.at(global_instance_id);

        // Check if the mesh descriptor already exists
        const auto descriptor_name = node_ref.mesh().mesh_descriptor();
        TT_FATAL(descriptor_name == referenced_instance.name, "Mesh descriptor {} does not match referenced instance {}", descriptor_name, referenced_instance.name);

        // Check sub instance exists
        if (node_ref.mesh().has_device_id()) {
            const auto device_id = node_ref.mesh().device_id();
            auto & mesh_instance = instances_.at(global_instance_id);
            const auto it = mesh_instance.sub_instances_local_id_to_global_id.find(device_id);
            TT_FATAL(it != mesh_instance.sub_instances_local_id_to_global_id.end(), "Device id {} not found in mesh instance", device_id);
            return it->second;
        }

        return global_instance_id;

    } else if (node_ref.has_graph()) {
        const auto instance_id = node_ref.graph().graph_id();
        const auto it = parent_instance.sub_instances_local_id_to_global_id.find(instance_id);
        TT_FATAL(it != parent_instance.sub_instances_local_id_to_global_id.end(), "Graph instance id {} not found in parent instance", instance_id);

        const auto global_instance_id = it->second;
        auto & referenced_instance = instances_.at(global_instance_id);

        const auto descriptor_name = node_ref.graph().graph_descriptor();
        TT_FATAL(descriptor_name == referenced_instance.name, "Graph descriptor {} does not match referenced instance {}", descriptor_name, referenced_instance.name);

        if (node_ref.graph().has_sub_ref()) {
            return find_instance_by_ref(global_instance_id, node_ref.graph().sub_ref());
        }

        return global_instance_id;

    }
    TT_THROW("Invalid NodeRef: neither mesh nor graph set");
    return -1;
}

void MeshGraphDescriptor::populate_inter_mesh_connections(GlobalNodeId graph_id) {
    populate_inter_mesh_manual_connections(graph_id);
    populate_inter_mesh_topology_connections(graph_id);
}

void MeshGraphDescriptor::populate_inter_mesh_manual_connections(GlobalNodeId graph_id) {
    auto & instance = instances_.at(graph_id);

    const auto graph_desc = std::get<const proto::GraphDescriptor*>(instance.desc);

    TT_FATAL(graph_desc, "Graph descriptor not found for graph instance {}", graph_id);

    for (const auto& connection : graph_desc->connections()) {

        std::string_view type;

        std::vector<GlobalNodeId> nodes;

        for (const auto& node : connection.nodes()) {
            // Find the referenced instance
            GlobalNodeId ref_instance_id = find_instance_by_ref(graph_id, node);
            auto & ref_instance = instances_.at(ref_instance_id);

            // Check that the referenced instances have the same type
            if (type.empty()) {
                type = ref_instance.type;
            } else {
                TT_FATAL(type == ref_instance.type, "Graph descriptor {} connections must reference instances within same type", instance.name);
            }

            nodes.push_back(ref_instance_id);
        }

        TT_ASSERT(nodes.size() >= 2, "Graph descriptor connections must have at least two nodes");

        // Add the connection in every direction of the connection
<<<<<<< HEAD
        for (std::size_t i = 0; i < connection.nodes_size(); ++i) {
            const auto src_device_id = nodes[i];

            // Create a copy of the nodes vector and swap the first and i-th elements so source is always first
            std::vector<GlobalNodeId> nodes_copy = nodes;
            std::swap(nodes_copy[0], nodes_copy[i]);

            proto::RoutingDirection routing_direction = proto::RoutingDirection::NONE;
            if (connection.routing_direction_size() != 0) {
                routing_direction = connection.routing_direction(i);
            }

=======
        for ([[maybe_unused]] const auto& node : nodes) {
>>>>>>> 2d12169e
            ConnectionData data{
                .nodes = nodes_copy,
                .count = connection.channels().count(),
                .policy = connection.channels().policy(),
                .directional = connection.directional(),
                .parent_instance_id = graph_id,
                .routing_direction = routing_direction,
            };

            add_connection_to_fast_lookups(data, instance.type);
            connections_.emplace(data.connection_id, std::move(data));

            if (connection.directional()) {
                break;
            }
        }
    }
}

void MeshGraphDescriptor::populate_inter_mesh_topology_connections(GlobalNodeId graph_id) {
    // TODO: This is to be implemented in seperate PR
}


void MeshGraphDescriptor::print_node(GlobalNodeId id, int indent_level) {
    std::string indent(indent_level * 2, ' ');
    std::stringstream ss;

    const auto it = instances_.find(id);
    if (it == instances_.end()) {
        ss << indent << "Unknown instance id: " << id << std::endl;
        log_debug(tt::LogFabric, "{}", ss.str());
        return;
    }

    const InstanceData & inst = it->second;
    if (inst.kind == NodeKind::Mesh) {
        ss << indent << "=== MESH INSTANCE ===" << std::endl;
        ss << indent << "Global ID: " << id << std::endl;
        ss << indent << "Local ID: " << inst.local_id << std::endl;
        ss << indent << "Name: " << inst.name << std::endl;
        const auto* mesh_desc = std::get<const proto::MeshDescriptor*>(inst.desc);
        ss << indent << "Device Topology Dimensions: [";
        for (int i = 0; i < mesh_desc->device_topology().dims_size(); ++i) {
            if (i > 0) ss << ", ";
            ss << mesh_desc->device_topology().dims(i);
        }
        ss << "]" << std::endl;
        ss << indent << "Host Topology Dimensions: [";
        for (int i = 0; i < mesh_desc->host_topology().dims_size(); ++i) {
            if (i > 0) ss << ", ";
            ss << mesh_desc->host_topology().dims(i);
        }
        ss << "]" << std::endl;
        ss << indent << "Channel Count: " << mesh_desc->channels().count() << std::endl;
        ss << indent << "Express Connections: " << mesh_desc->express_connections_size() << std::endl;
        if (!inst.sub_instances.empty()) {
            ss << indent << "Devices:" << std::endl;
            log_debug(tt::LogFabric, "{}", ss.str());
            ss.str(std::string());
            // Print devices in ascending local_id order
            std::vector<std::pair<LocalNodeId, GlobalNodeId>> ordered;
            ordered.reserve(inst.sub_instances_local_id_to_global_id.size());
            for (const auto & kv : inst.sub_instances_local_id_to_global_id) {
                ordered.emplace_back(kv.first, kv.second);
            }
            std::sort(ordered.begin(), ordered.end(), [](const auto & a, const auto & b){ return a.first < b.first; });
            for (const auto & kv : ordered) {
                print_node(kv.second, indent_level + 1);
            }
            return; // children already printed with their own trailing separators
        }
    } else if (inst.kind == NodeKind::Graph) {
        ss << indent << "=== GRAPH INSTANCE ===" << std::endl;
        ss << indent << "Global ID: " << id << std::endl;
        ss << indent << "Local ID: " << inst.local_id << std::endl;
        ss << indent << "Name: " << inst.name << std::endl;
        ss << indent << "Type: " << inst.type << std::endl;
        const auto* graph_desc = std::get<const proto::GraphDescriptor*>(inst.desc);
        ss << indent << "Total Instances in Descriptor: " << graph_desc->instances_size() << std::endl;
        ss << indent << "Connections: " << graph_desc->connections_size() << std::endl;
        if (graph_desc->has_graph_topology()) {
            ss << indent << "Has Graph Topology: Yes" << std::endl;
        }
        if (!inst.sub_instances.empty()) {
            ss << indent << "Sub-instances:" << std::endl;
            log_debug(tt::LogFabric, "{}", ss.str());
            ss.str(std::string());
            // Print children in ascending local_id order
            std::vector<std::pair<LocalNodeId, GlobalNodeId>> ordered;
            ordered.reserve(inst.sub_instances_local_id_to_global_id.size());
            for (const auto & kv : inst.sub_instances_local_id_to_global_id) {
                ordered.emplace_back(kv.first, kv.second);
            }
            std::sort(ordered.begin(), ordered.end(), [](const auto & a, const auto & b){ return a.first < b.first; });
            for (const auto & kv : ordered) {
                print_node(kv.second, indent_level + 1);
            }
            return; // children already printed with their own trailing separators
        }
    } else if (inst.kind == NodeKind::Device) {
        ss << indent << "=== DEVICE INSTANCE ===" << std::endl;
        ss << indent << "Global ID: " << id << std::endl;
        ss << indent << "Local ID: " << inst.local_id << std::endl;
        ss << indent << "Name: " << inst.name << std::endl;
        ss << indent << "Hierarchy Depth: " << inst.hierarchy.size() << std::endl;
    } else {
        ss << indent << "=== UNKNOWN NODE TYPE ===" << std::endl;
        ss << indent << "Global ID: " << id << std::endl;
    }

    ss << indent << "---" << std::endl;
    log_debug(tt::LogFabric, "{}", ss.str());
}

void MeshGraphDescriptor::print_all_nodes() {
    std::stringstream ss;
    ss << "\n=== PRINTING ALL NODE INSTANCES (recursive from top-level) ===" << std::endl;
    ss << "Total instances: " << instances_.size() << std::endl;
    ss << "=====================================" << std::endl;
    log_debug(tt::LogFabric, "{}", ss.str());

    // Start from top-level and recursively print in local-id order
    print_node(top_level_id_, 0);
}
}  // namespace tt::tt_fabric<|MERGE_RESOLUTION|>--- conflicted
+++ resolved
@@ -1026,10 +1026,7 @@
         TT_ASSERT(nodes.size() >= 2, "Graph descriptor connections must have at least two nodes");
 
         // Add the connection in every direction of the connection
-<<<<<<< HEAD
         for (std::size_t i = 0; i < connection.nodes_size(); ++i) {
-            const auto src_device_id = nodes[i];
-
             // Create a copy of the nodes vector and swap the first and i-th elements so source is always first
             std::vector<GlobalNodeId> nodes_copy = nodes;
             std::swap(nodes_copy[0], nodes_copy[i]);
@@ -1039,9 +1036,6 @@
                 routing_direction = connection.routing_direction(i);
             }
 
-=======
-        for ([[maybe_unused]] const auto& node : nodes) {
->>>>>>> 2d12169e
             ConnectionData data{
                 .nodes = nodes_copy,
                 .count = connection.channels().count(),
