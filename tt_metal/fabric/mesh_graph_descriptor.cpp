--- conflicted
+++ resolved
@@ -164,26 +164,6 @@
 MeshGraphDescriptor::MeshGraphDescriptor(const std::filesystem::path& text_proto_file_path, const bool backwards_compatible) :
     MeshGraphDescriptor(read_file_to_string(text_proto_file_path.string()), backwards_compatible) {}
 
-<<<<<<< HEAD
-MeshGraphDescriptor::MeshGraphDescriptor(const MeshGraphDescriptor& other) : top_level_id_(other.top_level_id_) {
-    // Deep copy the protobuf object
-    proto_ = std::make_unique<proto::MeshGraphDescriptor>(*other.proto_);
-
-    // Copy all member data structures
-    instances_ = other.instances_;
-    connections_ = other.connections_;
-    instances_by_name_ = other.instances_by_name_;
-    instances_by_type_ = other.instances_by_type_;
-    device_instances_ = other.device_instances_;
-    mesh_instances_ = other.mesh_instances_;
-    graph_instances_ = other.graph_instances_;
-    switch_instances_ = other.switch_instances_;
-    connections_by_instance_id_ = other.connections_by_instance_id_;
-    connections_by_type_ = other.connections_by_type_;
-    connections_by_source_device_id_ = other.connections_by_source_device_id_;
-    pinnings_ = other.pinnings_;
-
-=======
 MeshGraphDescriptor::MeshGraphDescriptor(const MeshGraphDescriptor& other) :
     proto_(std::make_unique<proto::MeshGraphDescriptor>(*other.proto_)),
     instances_(other.instances_),
@@ -199,7 +179,6 @@
     connections_by_type_(other.connections_by_type_),
     connections_by_source_device_id_(other.connections_by_source_device_id_),
     pinnings_(other.pinnings_) {
->>>>>>> e8a3e111
     // Update descriptor maps and pointers to point to the new proto_ object
     update_descriptor_pointers();
 }
