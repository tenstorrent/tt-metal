--- conflicted
+++ resolved
@@ -446,11 +446,7 @@
 struct visit_object_of_type_t;
 
 template <typename object_t, typename T>
-<<<<<<< HEAD
-void visit_object_of_type(auto&& callback, T&& object) { return visit_object_of_type_t<std::decay_t<T>>{}.template operator()<object_t>(callback, object); }
-=======
 void visit_object_of_type(auto&& callback, T&& object) { visit_object_of_type_t<std::decay_t<T>>{}.template operator()<object_t>(callback, object); }
->>>>>>> cb5d74d6
 
 template<typename T>
 requires (not tt::stl::concepts::Reflectable<std::decay_t<T>>) and (not  requires { std::decay_t<T>::attribute_names; })
@@ -565,14 +561,6 @@
     void operator()(auto&& callback, T&& value) const {
         callback(value);
     }
-<<<<<<< HEAD
-
-    template<typename object_t>
-    requires(not std::same_as<std::decay_t<T>, object_t>)
-    void operator()(auto&& callback, T&& object) const {
-        reflect::for_each(
-            [&callback, &object](auto I) { visit_object_of_type<object_t>(callback, reflect::get<I>(object)); }, object);
-=======
 
     template<typename object_t>
     requires(not std::same_as<std::decay_t<T>, object_t>)
@@ -728,34 +716,22 @@
                 return T{transform_object_of_type<object_t>(callback, std::forward<decltype(args)>(args))...};
             },
             reflect::to<std::tuple>(object));
->>>>>>> cb5d74d6
     }
 
     template<typename object_t>
     requires std::same_as<std::decay_t<T>, object_t>
-<<<<<<< HEAD
-    void operator()(auto&& callback, const T& value) const {
-        callback(value);
-=======
     T operator()(auto&& callback, const T& value) const {
         return callback(value);
->>>>>>> cb5d74d6
     }
 
     template<typename object_t>
     requires(not std::same_as<std::decay_t<T>, object_t>)
-<<<<<<< HEAD
-    void operator()(auto&& callback, const T& object) const {
-        reflect::for_each(
-            [&callback, &object](auto I) { visit_object_of_type<object_t>(callback, reflect::get<I>(object)); }, object);
-=======
     T operator()(auto&& callback, const T& object) const {
         return std::apply(
             [&callback](auto&&... args) {
                 return T{transform_object_of_type<object_t>(callback, std::forward<decltype(args)>(args))...};
             },
             reflect::to<std::tuple>(object));
->>>>>>> cb5d74d6
     }
 };
 
