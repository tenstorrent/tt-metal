// SPDX-FileCopyrightText: © 2024 Tenstorrent Inc.
//
// SPDX-License-Identifier: Apache-2.0

#pragma once

// This file contains the TT Hardware Abstraction Layer interface
// This layer abstracts which TT chip is running from the higher
// level APIs
//

#include <tt-metalium/assert.hpp>
#include <tt-metalium/hal_types.hpp>
#include <tt-metalium/utils.hpp>
#include <cstdint>
#include <functional>
#include <memory>
#include <type_traits>
#include <unordered_set>
#include <variant>
#include <vector>

#include "tt_memory.h"

#include <tt_stl/overloaded.hpp>

enum class CoreType;
enum class AddressableCoreType : uint8_t;

namespace tt {

enum class ARCH;

namespace tt_metal {

// Note: nsidwell will be removing need for fw_base_addr and local_init_addr
// fw_launch_addr is programmed with fw_launch_addr_value on the master risc
// of a given progammable core to start FW.
// fw_launch_addr_value will be a jump instruction to FW or the address of FW
struct HalJitBuildConfig {
    DeviceAddr fw_base_addr;
    DeviceAddr local_init_addr;
    DeviceAddr fw_launch_addr;
    uint32_t fw_launch_addr_value;
    ll_api::memory::Loading memory_load;
};

// Ethernet Firmware mailbox messages
enum class FWMailboxMsg : uint8_t {
    // Message status mask.
    // msg & ETH_MSG_STATUS_MASK != ETH_MSG_CALL means the mailbox is free
    ETH_MSG_STATUS_MASK,
    // Execute message
    ETH_MSG_CALL,
    // Indicates message processed
    ETH_MSG_DONE,
    // Run link status check
    // arg0: copy_addr, arg1: unused, arg2: unused
    ETH_MSG_LINK_STATUS_CHECK,
    // Execute function from the core
    // arg0: L1 addr of function, arg1: unused, arg2: unused
    ETH_MSG_RELEASE_CORE,
    // Number of mailbox message types
    COUNT,
};

class Hal;

// Core information instanced once per core type
class HalCoreInfoType {
    friend class Hal;

private:
    HalProgrammableCoreType programmable_core_type_;
    CoreType core_type_;
    // indices represents processor class and type positions, value is build configuration params
    std::vector<std::vector<HalJitBuildConfig>> processor_classes_;
    std::vector<DeviceAddr> mem_map_bases_;
    std::vector<uint32_t> mem_map_sizes_;
    std::vector<uint32_t> eth_fw_mailbox_msgs_;
    bool supports_cbs_ = false;
    bool supports_receiving_multicast_cmds_ = false;

public:
    HalCoreInfoType(
        HalProgrammableCoreType programmable_core_type,
        CoreType core_type,
        const std::vector<std::vector<HalJitBuildConfig>>& processor_classes,
        const std::vector<DeviceAddr>& mem_map_bases,
        const std::vector<uint32_t>& mem_map_sizes,
        const std::vector<uint32_t>& eth_fw_mailbox_msgs,
        bool supports_cbs,
        bool supports_receiving_multicast_cmds);

    template <typename T = DeviceAddr>
    T get_dev_addr(HalL1MemAddrType addr_type) const;
    uint32_t get_dev_size(HalL1MemAddrType addr_type) const;
    uint32_t get_processor_classes_count() const;
    uint32_t get_processor_types_count(uint32_t processor_class_idx) const;
    const HalJitBuildConfig& get_jit_build_config(uint32_t processor_class_idx, uint32_t processor_type_idx) const;
};

template <typename T>
inline T HalCoreInfoType::get_dev_addr(HalL1MemAddrType addr_type) const {
    uint32_t index = utils::underlying_type<HalL1MemAddrType>(addr_type);
    TT_ASSERT(index < this->mem_map_bases_.size());
    return reinterpret_cast<T>(this->mem_map_bases_[index]);
}

inline uint32_t HalCoreInfoType::get_dev_size(HalL1MemAddrType addr_type) const {
    uint32_t index = utils::underlying_type<HalL1MemAddrType>(addr_type);
    TT_ASSERT(index < this->mem_map_sizes_.size());
    return this->mem_map_sizes_[index];
}

inline uint32_t HalCoreInfoType::get_processor_classes_count() const { return this->processor_classes_.size(); }

inline uint32_t HalCoreInfoType::get_processor_types_count(uint32_t processor_class_idx) const {
    TT_ASSERT(processor_class_idx < this->processor_classes_.size());
    return this->processor_classes_[processor_class_idx].size();
}

inline const HalJitBuildConfig& HalCoreInfoType::get_jit_build_config(
    uint32_t processor_class_idx, uint32_t processor_type_idx) const {
    TT_ASSERT(processor_class_idx < this->processor_classes_.size());
    TT_ASSERT(processor_type_idx < this->processor_classes_[processor_class_idx].size());
    return this->processor_classes_[processor_class_idx][processor_type_idx];
}

class Hal {
public:
    using RelocateFunc = std::function<uint64_t(uint64_t, uint64_t)>;
    using IramRelocateFunc = std::function<uint64_t(uint64_t)>;
    using ValidRegAddrFunc = std::function<bool(uint32_t)>;
    using NOCXYEncodingFunc = std::function<uint32_t(uint32_t, uint32_t)>;
    using NOCMulticastEncodingFunc = std::function<uint32_t(uint32_t, uint32_t, uint32_t, uint32_t)>;
    using NOCAddrFunc = std::function<uint64_t(uint64_t)>;
    using StackSizeFunc = std::function<uint32_t(uint32_t)>;
    using EthFwArgAddrFunc = std::function<uint32_t(uint32_t)>;

private:
    tt::ARCH arch_;
    std::vector<HalCoreInfoType> core_info_;
    std::vector<DeviceAddr> dram_bases_;
    std::vector<uint32_t> dram_sizes_;
    std::vector<uint32_t> mem_alignments_;
    std::vector<uint32_t> mem_read_alignments_;
    std::vector<uint32_t> mem_write_alignments_;
    std::vector<uint32_t> mem_alignments_with_pcie_;
    uint32_t num_nocs_{};
    uint32_t noc_addr_node_id_bits_{};
    uint32_t noc_node_id_ = 0;
    uint32_t noc_node_id_mask_ = 0;
    uint32_t noc_encoding_reg_ = 0;
    uint32_t noc_coord_reg_offset_{};
    uint32_t noc_overlay_start_addr_{};
    uint32_t noc_stream_reg_space_size_{};
    uint32_t noc_stream_remote_dest_buf_size_reg_index_{};
    uint32_t noc_stream_remote_dest_buf_start_reg_index_{};
    uint32_t noc_stream_remote_dest_buf_space_available_reg_index_{};
    uint32_t noc_stream_remote_dest_buf_space_available_update_reg_index_{};
    std::vector<uint32_t> noc_x_id_translate_table_;
    std::vector<uint32_t> noc_y_id_translate_table_;
<<<<<<< HEAD
    bool coordinate_virtualization_enabled_{};
    uint32_t virtual_worker_start_x_{};
    uint32_t virtual_worker_start_y_{};
    bool eth_fw_is_cooperative_ = false;  // set when eth riscs have to context switch
=======
    bool coordinate_virtualization_enabled_;
    uint32_t virtual_worker_start_x_;
    uint32_t virtual_worker_start_y_;
    bool eth_fw_is_cooperative_ = false;        // set when eth riscs have to context switch
>>>>>>> ca676150
    bool intermesh_eth_links_enabled_ = false;  // set when an architecture enable intermesh routing
    std::unordered_set<AddressableCoreType> virtualized_core_types_;
    HalTensixHarvestAxis tensix_harvest_axis_{HalTensixHarvestAxis::ROW};

    float eps_ = 0.0f;
    float nan_ = 0.0f;
    float inf_ = 0.0f;

    void initialize_wh(bool is_base_routing_fw_enabled);
    void initialize_bh();

    // Functions where implementation varies by architecture
    RelocateFunc relocate_func_;
    IramRelocateFunc erisc_iram_relocate_func_;
    ValidRegAddrFunc valid_reg_addr_func_;
    NOCXYEncodingFunc noc_xy_encoding_func_;
    NOCMulticastEncodingFunc noc_multicast_encoding_func_;
    NOCAddrFunc noc_mcast_addr_start_x_func_;
    NOCAddrFunc noc_mcast_addr_start_y_func_;
    NOCAddrFunc noc_mcast_addr_end_x_func_;
    NOCAddrFunc noc_mcast_addr_end_y_func_;
    NOCAddrFunc noc_ucast_addr_x_func_;
    NOCAddrFunc noc_ucast_addr_y_func_;
    NOCAddrFunc noc_local_addr_func_;
    EthFwArgAddrFunc eth_fw_arg_addr_func_;

public:
    Hal(tt::ARCH arch, bool is_base_routing_fw_enabled);

    tt::ARCH get_arch() const { return arch_; }

    uint32_t get_num_nocs() const { return num_nocs_; }
    uint32_t get_noc_node_id() const { return noc_node_id_; }
    uint32_t get_noc_node_id_mask() const { return noc_node_id_mask_; }
    uint32_t get_noc_addr_node_id_bits() const { return noc_addr_node_id_bits_; }
    uint32_t get_noc_coord_reg_offset() const { return noc_coord_reg_offset_; }
    uint32_t get_noc_encoding_reg() const { return noc_encoding_reg_; }
    uint32_t get_noc_overlay_start_addr() const { return noc_overlay_start_addr_; }
    uint32_t get_noc_stream_reg_space_size() const { return noc_stream_reg_space_size_; }
    uint32_t get_noc_stream_remote_dest_buf_size_reg_index() const {
        return noc_stream_remote_dest_buf_size_reg_index_;
    }
    uint32_t get_noc_stream_remote_dest_buf_start_reg_index() const {
        return noc_stream_remote_dest_buf_start_reg_index_;
    }
    uint32_t get_noc_stream_remote_dest_buf_space_available_reg_index() const {
        return noc_stream_remote_dest_buf_space_available_reg_index_;
    }
    uint32_t get_noc_stream_remote_dest_buf_space_available_update_reg_index() const {
        return noc_stream_remote_dest_buf_space_available_update_reg_index_;
    }

    float get_eps() const { return eps_; }
    float get_nan() const { return nan_; }
    float get_inf() const { return inf_; }

    template <typename IndexType, typename SizeType, typename CoordType>
    auto noc_coordinate(IndexType noc_index, SizeType noc_size, CoordType coord) const
        -> decltype(noc_size - 1 - coord) {
        return noc_index == 0 ? coord : (noc_size - 1 - coord);
    }

    uint32_t noc_xy_encoding(uint32_t x, uint32_t y) const { return noc_xy_encoding_func_(x, y); }
    uint32_t noc_multicast_encoding(uint32_t x_start, uint32_t y_start, uint32_t x_end, uint32_t y_end) const {
        return noc_multicast_encoding_func_(x_start, y_start, x_end, y_end);
    }

    uint64_t get_noc_mcast_addr_start_x(uint64_t addr) const { return noc_mcast_addr_start_x_func_(addr); }
    uint64_t get_noc_mcast_addr_start_y(uint64_t addr) const { return noc_mcast_addr_start_y_func_(addr); }
    uint64_t get_noc_mcast_addr_end_x(uint64_t addr) const { return noc_mcast_addr_end_x_func_(addr); }
    uint64_t get_noc_mcast_addr_end_y(uint64_t addr) const { return noc_mcast_addr_end_y_func_(addr); }
    uint64_t get_noc_ucast_addr_x(uint64_t addr) const { return noc_ucast_addr_x_func_(addr); }
    uint64_t get_noc_ucast_addr_y(uint64_t addr) const { return noc_ucast_addr_y_func_(addr); }
    uint64_t get_noc_local_addr(uint64_t addr) const { return noc_local_addr_func_(addr); }

    bool is_coordinate_virtualization_enabled() const { return this->coordinate_virtualization_enabled_; };
    std::uint32_t get_virtual_worker_start_x() const { return this->virtual_worker_start_x_; }
    std::uint32_t get_virtual_worker_start_y() const { return this->virtual_worker_start_y_; }
    bool get_eth_fw_is_cooperative() const { return this->eth_fw_is_cooperative_; }
    bool intermesh_eth_links_enabled() const { return this->intermesh_eth_links_enabled_; }
    const std::unordered_set<AddressableCoreType>& get_virtualized_core_types() const {
        return this->virtualized_core_types_;
    }
    uint32_t get_eth_fw_mailbox_val(FWMailboxMsg msg) const;
    uint32_t get_eth_fw_mailbox_arg_addr(uint32_t arg_index) const;
    uint32_t get_eth_fw_mailbox_arg_count() const;
    HalTensixHarvestAxis get_tensix_harvest_axis() const { return tensix_harvest_axis_; }
    uint32_t get_programmable_core_type_count() const;
    HalProgrammableCoreType get_programmable_core_type(uint32_t core_type_index) const;
    uint32_t get_programmable_core_type_index(HalProgrammableCoreType programmable_core_type_index) const;
    CoreType get_core_type(uint32_t programmable_core_type_index) const;
    uint32_t get_processor_classes_count(std::variant<HalProgrammableCoreType, uint32_t> programmable_core_type) const;
    uint32_t get_processor_types_count(
        std::variant<HalProgrammableCoreType, uint32_t> programmable_core_type, uint32_t processor_class_idx) const;

    template <typename T = DeviceAddr>
    T get_dev_addr(HalProgrammableCoreType programmable_core_type, HalL1MemAddrType addr_type) const;
    template <typename T = DeviceAddr>
    T get_dev_addr(uint32_t programmable_core_type_index, HalL1MemAddrType addr_type) const;
    uint32_t get_dev_size(HalProgrammableCoreType programmable_core_type, HalL1MemAddrType addr_type) const;

    // Overloads for Dram Params
    template <typename T = DeviceAddr>
    T get_dev_addr(HalDramMemAddrType addr_type) const;
    uint32_t get_dev_size(HalDramMemAddrType addr_type) const;

    uint32_t get_alignment(HalMemType memory_type) const;
    uint32_t get_read_alignment(HalMemType memory_type) const;
    uint32_t get_write_alignment(HalMemType memory_type) const;

    // Returns an alignment that is aligned with PCIE and the given memory type
    uint32_t get_common_alignment_with_pcie(HalMemType memory_type) const;

    bool get_supports_cbs(uint32_t programmable_core_type_index) const;

    bool get_supports_receiving_multicasts(uint32_t programmable_core_type_index) const;

    uint32_t get_num_risc_processors(HalProgrammableCoreType programmable_core_type) const;

    uint32_t get_total_num_risc_processors() const;

    const HalJitBuildConfig& get_jit_build_config(
        uint32_t programmable_core_type_index, uint32_t processor_class_idx, uint32_t processor_type_idx) const;

    uint64_t relocate_dev_addr(uint64_t addr, uint64_t local_init_addr = 0) const {
        return relocate_func_(addr, local_init_addr);
    }

    uint64_t erisc_iram_relocate_dev_addr(uint64_t addr) const { return erisc_iram_relocate_func_(addr); }

    uint32_t valid_reg_addr(uint32_t addr) const { return valid_reg_addr_func_(addr); }

    const std::vector<uint32_t>& get_noc_x_id_translate_table() const { return noc_x_id_translate_table_; }
    const std::vector<uint32_t>& get_noc_y_id_translate_table() const { return noc_y_id_translate_table_; }
};

inline uint32_t Hal::get_programmable_core_type_count() const { return core_info_.size(); }

inline uint32_t Hal::get_processor_classes_count(
    std::variant<HalProgrammableCoreType, uint32_t> programmable_core_type) const {
    // TODO extract as reusable function like `to_index(programmable_core_type)`
    uint32_t index = std::visit(
        ttsl::overloaded{
            [](HalProgrammableCoreType core_type_specifier) -> uint32_t {
                return utils::underlying_type(core_type_specifier);
            },
            [](uint32_t core_type_specifier) { return core_type_specifier; },
        },
        programmable_core_type);
    TT_ASSERT(index < this->core_info_.size());
    return this->core_info_[index].get_processor_classes_count();
}

inline uint32_t Hal::get_processor_types_count(
    std::variant<HalProgrammableCoreType, uint32_t> programmable_core_type, uint32_t processor_class_idx) const {
    uint32_t index = std::visit(
        ttsl::overloaded{
            [](HalProgrammableCoreType core_type_specifier) -> uint32_t {
                return utils::underlying_type(core_type_specifier);
            },
            [](uint32_t core_type_specifier) { return core_type_specifier; },
        },
        programmable_core_type);
    TT_ASSERT(index < this->core_info_.size());
    return this->core_info_[index].get_processor_types_count(processor_class_idx);
}

inline HalProgrammableCoreType Hal::get_programmable_core_type(uint32_t core_type_index) const {
    return core_info_[core_type_index].programmable_core_type_;
}

inline CoreType Hal::get_core_type(uint32_t core_type_index) const { return core_info_[core_type_index].core_type_; }

template <typename T>
inline T Hal::get_dev_addr(HalProgrammableCoreType programmable_core_type, HalL1MemAddrType addr_type) const {
    uint32_t index = utils::underlying_type<HalProgrammableCoreType>(programmable_core_type);
    TT_ASSERT(index < this->core_info_.size());
    TT_FATAL(
        !(programmable_core_type == HalProgrammableCoreType::TENSIX && addr_type == HalL1MemAddrType::UNRESERVED),
        "Attempting to read addr of unreserved memory");
    return this->core_info_[index].get_dev_addr<T>(addr_type);
}

template <typename T>
inline T Hal::get_dev_addr(uint32_t programmable_core_type_index, HalL1MemAddrType addr_type) const {
    TT_ASSERT(programmable_core_type_index < this->core_info_.size());
    TT_FATAL(
        !(get_programmable_core_type(programmable_core_type_index) == HalProgrammableCoreType::TENSIX &&
          addr_type == HalL1MemAddrType::UNRESERVED),
        "Attempting to read addr of unreserved memory");
    return this->core_info_[programmable_core_type_index].get_dev_addr<T>(addr_type);
}

inline uint32_t Hal::get_dev_size(HalProgrammableCoreType programmable_core_type, HalL1MemAddrType addr_type) const {
    uint32_t index = utils::underlying_type<HalProgrammableCoreType>(programmable_core_type);
    TT_ASSERT(index < this->core_info_.size());
    TT_FATAL(
        !(programmable_core_type == HalProgrammableCoreType::TENSIX && addr_type == HalL1MemAddrType::UNRESERVED),
        "Attempting to read size of unreserved memory");
    TT_FATAL(
        !(programmable_core_type == HalProgrammableCoreType::TENSIX && addr_type == HalL1MemAddrType::KERNEL_CONFIG),
        "Attempting to read size of kernel config memory");
    return this->core_info_[index].get_dev_size(addr_type);
}

template <typename T>
inline T Hal::get_dev_addr(HalDramMemAddrType addr_type) const {
    uint32_t index = utils::underlying_type<HalDramMemAddrType>(addr_type);
    TT_ASSERT(index < this->dram_bases_.size());
    return reinterpret_cast<T>(this->dram_bases_[index]);
}

inline uint32_t Hal::get_dev_size(HalDramMemAddrType addr_type) const {
    uint32_t index = utils::underlying_type<HalDramMemAddrType>(addr_type);
    TT_ASSERT(index < this->dram_sizes_.size());
    return this->dram_sizes_[index];
}

inline uint32_t Hal::get_alignment(HalMemType memory_type) const {
    uint32_t index = utils::underlying_type<HalMemType>(memory_type);
    TT_ASSERT(index < this->mem_alignments_.size());
    return this->mem_alignments_[index];
}

inline uint32_t Hal::get_read_alignment(HalMemType memory_type) const {
    uint32_t index = utils::underlying_type<HalMemType>(memory_type);
    TT_ASSERT(index < this->mem_read_alignments_.size());
    return this->mem_read_alignments_[index];
}

inline uint32_t Hal::get_write_alignment(HalMemType memory_type) const {
    uint32_t index = utils::underlying_type<HalMemType>(memory_type);
    TT_ASSERT(index < this->mem_write_alignments_.size());
    return this->mem_write_alignments_[index];
}

inline uint32_t Hal::get_common_alignment_with_pcie(HalMemType memory_type) const {
    uint32_t index = utils::underlying_type<HalMemType>(memory_type);
    TT_ASSERT(index < this->mem_alignments_with_pcie_.size());
    return this->mem_alignments_with_pcie_[index];
}

inline bool Hal::get_supports_cbs(uint32_t programmable_core_type_index) const {
    return this->core_info_[programmable_core_type_index].supports_cbs_;
}

inline bool Hal::get_supports_receiving_multicasts(uint32_t programmable_core_type_index) const {
    return this->core_info_[programmable_core_type_index].supports_receiving_multicast_cmds_;
}

inline uint32_t Hal::get_num_risc_processors(HalProgrammableCoreType programmable_core_type) const {
    const uint32_t num_processor_classes =
        this->core_info_[utils::underlying_type<HalProgrammableCoreType>(programmable_core_type)]
            .get_processor_classes_count();
    uint32_t num_riscs = 0;
    for (uint32_t processor_class_idx = 0; processor_class_idx < num_processor_classes; processor_class_idx++) {
        num_riscs += this->core_info_[utils::underlying_type<HalProgrammableCoreType>(programmable_core_type)]
                         .get_processor_types_count(processor_class_idx);
    }
    return num_riscs;
}

inline const HalJitBuildConfig& Hal::get_jit_build_config(
    uint32_t programmable_core_type_index, uint32_t processor_class_idx, uint32_t processor_type_idx) const {
    TT_ASSERT(programmable_core_type_index < this->core_info_.size());
    return this->core_info_[programmable_core_type_index].get_jit_build_config(processor_class_idx, processor_type_idx);
}

uint32_t generate_risc_startup_addr(uint32_t firmware_base);  // used by Tensix initializers to build HalJitBuildConfig

inline uint32_t Hal::get_eth_fw_mailbox_val(FWMailboxMsg msg) const {
    const auto index = utils::underlying_type<HalProgrammableCoreType>(HalProgrammableCoreType::ACTIVE_ETH);
    TT_ASSERT(index < this->core_info_.size());
    return this->core_info_[index].eth_fw_mailbox_msgs_[utils::underlying_type<FWMailboxMsg>(msg)];
}

inline uint32_t Hal::get_eth_fw_mailbox_arg_addr(uint32_t arg_index) const {
    return this->eth_fw_arg_addr_func_(arg_index);
}

inline uint32_t Hal::get_eth_fw_mailbox_arg_count() const {
    const auto index = utils::underlying_type<HalProgrammableCoreType>(HalProgrammableCoreType::ACTIVE_ETH);
    TT_ASSERT(index < this->core_info_.size());
    // -1 for the message
    return (this->core_info_[index].get_dev_size(HalL1MemAddrType::ETH_FW_MAILBOX) / sizeof(uint32_t)) - 1;
}

}  // namespace tt_metal
}  // namespace tt

#define HAL_MEM_L1_BASE                                          \
    ::tt::tt_metal::MetalContext::instance().hal().get_dev_addr( \
        ::tt::tt_metal::HalProgrammableCoreType::TENSIX, ::tt::tt_metal::HalL1MemAddrType::BASE)
#define HAL_MEM_L1_SIZE                                          \
    ::tt::tt_metal::MetalContext::instance().hal().get_dev_size( \
        ::tt::tt_metal::HalProgrammableCoreType::TENSIX, ::tt::tt_metal::HalL1MemAddrType::BASE)

#define HAL_MEM_ETH_BASE                                         \
    ::tt::tt_metal::MetalContext::instance().hal().get_dev_addr( \
        ::tt::tt_metal::HalProgrammableCoreType::IDLE_ETH, ::tt::tt_metal::HalL1MemAddrType::BASE)
#define HAL_MEM_ETH_SIZE                                         \
    ::tt::tt_metal::MetalContext::instance().hal().get_dev_size( \
        ::tt::tt_metal::HalProgrammableCoreType::IDLE_ETH, ::tt::tt_metal::HalL1MemAddrType::BASE)<|MERGE_RESOLUTION|>--- conflicted
+++ resolved
@@ -161,17 +161,10 @@
     uint32_t noc_stream_remote_dest_buf_space_available_update_reg_index_{};
     std::vector<uint32_t> noc_x_id_translate_table_;
     std::vector<uint32_t> noc_y_id_translate_table_;
-<<<<<<< HEAD
     bool coordinate_virtualization_enabled_{};
     uint32_t virtual_worker_start_x_{};
     uint32_t virtual_worker_start_y_{};
     bool eth_fw_is_cooperative_ = false;  // set when eth riscs have to context switch
-=======
-    bool coordinate_virtualization_enabled_;
-    uint32_t virtual_worker_start_x_;
-    uint32_t virtual_worker_start_y_;
-    bool eth_fw_is_cooperative_ = false;        // set when eth riscs have to context switch
->>>>>>> ca676150
     bool intermesh_eth_links_enabled_ = false;  // set when an architecture enable intermesh routing
     std::unordered_set<AddressableCoreType> virtualized_core_types_;
     HalTensixHarvestAxis tensix_harvest_axis_{HalTensixHarvestAxis::ROW};
@@ -255,6 +248,9 @@
     const std::unordered_set<AddressableCoreType>& get_virtualized_core_types() const {
         return this->virtualized_core_types_;
     }
+
+    const std::vector<uint32_t>& get_noc_x_id_translate_table() const { return noc_x_id_translate_table_; }
+    const std::vector<uint32_t>& get_noc_y_id_translate_table() const { return noc_y_id_translate_table_; }
     uint32_t get_eth_fw_mailbox_val(FWMailboxMsg msg) const;
     uint32_t get_eth_fw_mailbox_arg_addr(uint32_t arg_index) const;
     uint32_t get_eth_fw_mailbox_arg_count() const;
@@ -303,9 +299,6 @@
     uint64_t erisc_iram_relocate_dev_addr(uint64_t addr) const { return erisc_iram_relocate_func_(addr); }
 
     uint32_t valid_reg_addr(uint32_t addr) const { return valid_reg_addr_func_(addr); }
-
-    const std::vector<uint32_t>& get_noc_x_id_translate_table() const { return noc_x_id_translate_table_; }
-    const std::vector<uint32_t>& get_noc_y_id_translate_table() const { return noc_y_id_translate_table_; }
 };
 
 inline uint32_t Hal::get_programmable_core_type_count() const { return core_info_.size(); }
