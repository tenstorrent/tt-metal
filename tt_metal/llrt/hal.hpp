// SPDX-FileCopyrightText: © 2024 Tenstorrent Inc.
//
// SPDX-License-Identifier: Apache-2.0

#pragma once

// This file contains the TT Hardware Abstraction Layer interface
// This layer abstracts which TT chip is running from the higher
// level APIs
//

#include <cstdint>
#include <functional>
#include <variant>
#include <vector>
#include <memory>
#include "tt_metal/common/assert.hpp"
#include "tt_metal/common/utils.hpp"

enum class CoreType;

namespace tt {

enum class ARCH;

namespace tt_metal {

enum class HalProgrammableCoreType { TENSIX = 0, ACTIVE_ETH = 1, IDLE_ETH = 2, COUNT = 3 };

static constexpr uint32_t NumHalProgrammableCoreTypes = static_cast<uint32_t>(HalProgrammableCoreType::COUNT);

enum class HalProcessorClassType : uint8_t {
    DM = 0,
    // Setting this to 2 because we currently treat brisc and ncrisc as two unique processor classes on Tensix
    // TODO: Uplift view of Tensix processor classes to be 1 DM class with 2 processor types
    COMPUTE = 2
};

enum class HalL1MemAddrType : uint8_t {
    BASE,
    BARRIER,
    MAILBOX,
    LAUNCH,
    WATCHER,
    DPRINT,
    PROFILER,
    KERNEL_CONFIG,
    UNRESERVED,
    CORE_INFO,
    GO_MSG,
    LAUNCH_MSG_BUFFER_RD_PTR,
    LOCAL,
    BANK_TO_NOC_SCRATCH,
    APP_SYNC_INFO,
    TILE_HEADER_BUFFER,
    APP_ROUTING_INFO,
    RETRAIN_COUNT,
    COUNT  // Keep this last so it always indicates number of enum options
};

enum class HalDramMemAddrType : uint8_t { DRAM_BARRIER = 0, COUNT = 1 };

enum class HalMemType : uint8_t { L1 = 0, DRAM = 1, HOST = 2, COUNT = 3 };

using DeviceAddr = std::uint64_t;

struct HalJitBuildConfig {
    DeviceAddr fw_base_addr;
    DeviceAddr local_init_addr;
};

class Hal;

// Core information instanced once per core type
class HalCoreInfoType {
    friend class Hal;

private:
    HalProgrammableCoreType programmable_core_type_;
    CoreType core_type_;
    // indices represents processor class and type positions, value is build configuration params
    std::vector<std::vector<HalJitBuildConfig>> processor_classes_;
    std::vector<DeviceAddr> mem_map_bases_;
    std::vector<uint32_t> mem_map_sizes_;
    bool supports_cbs_;

public:
    HalCoreInfoType(
        HalProgrammableCoreType programmable_core_type,
        CoreType core_type,
        const std::vector<std::vector<HalJitBuildConfig>>& processor_classes,
        const std::vector<DeviceAddr>& mem_map_bases,
        const std::vector<uint32_t>& mem_map_sizes,
        bool supports_cbs);

    template <typename T = DeviceAddr>
    T get_dev_addr(HalL1MemAddrType addr_type) const;
    uint32_t get_dev_size(HalL1MemAddrType addr_type) const;
    uint32_t get_processor_classes_count() const;
    uint32_t get_processor_types_count(uint32_t processor_class_idx) const;
    template <typename T = DeviceAddr>
    T get_base_firmware_addr(uint32_t processor_class_idx, uint32_t processor_type_idx) const;
    template <typename T = DeviceAddr>
    T get_binary_local_init_addr(uint32_t processor_class_idx, uint32_t processor_type_idx) const;
};

template <typename T>
inline T HalCoreInfoType::get_dev_addr(HalL1MemAddrType addr_type) const {
    uint32_t index = utils::underlying_type<HalL1MemAddrType>(addr_type);
    TT_ASSERT(index < this->mem_map_bases_.size());
    return reinterpret_cast<T>(this->mem_map_bases_[index]);
}

inline uint32_t HalCoreInfoType::get_dev_size(HalL1MemAddrType addr_type) const {
    uint32_t index = utils::underlying_type<HalL1MemAddrType>(addr_type);
    TT_ASSERT(index < this->mem_map_sizes_.size());
    return this->mem_map_sizes_[index];
}

inline uint32_t HalCoreInfoType::get_processor_classes_count() const { return this->processor_classes_.size(); }

inline uint32_t HalCoreInfoType::get_processor_types_count(uint32_t processor_class_idx) const {
    TT_ASSERT(processor_class_idx < this->processor_classes_.size());
    return this->processor_classes_[processor_class_idx].size();
}

template <typename T>
inline T HalCoreInfoType::get_base_firmware_addr(uint32_t processor_class_idx, uint32_t processor_type_idx) const {
    TT_ASSERT(processor_class_idx < this->processor_classes_.size());
    TT_ASSERT(processor_type_idx < this->processor_classes_[processor_class_idx].size());
    return this->processor_classes_[processor_class_idx][processor_type_idx].fw_base_addr;
}

template <typename T>
inline T HalCoreInfoType::get_binary_local_init_addr(uint32_t processor_class_idx, uint32_t processor_type_idx) const {
    TT_ASSERT(processor_class_idx < this->processor_classes_.size());
    TT_ASSERT(processor_type_idx < this->processor_classes_[processor_class_idx].size());
    return this->processor_classes_[processor_class_idx][processor_type_idx].local_init_addr;
}

class Hal {
public:
    using RelocateFunc = std::function<uint64_t(uint64_t, uint64_t)>;
    using ValidRegAddrFunc = std::function<bool(uint32_t)>;
    using NOCXYEncodingFunc = std::function<uint32_t(uint32_t, uint32_t)>;
    using NOCMulticastEncodingFunc = std::function<uint32_t(uint32_t, uint32_t, uint32_t, uint32_t)>;
    using NOCAddrFunc = std::function<uint64_t(uint64_t)>;
    using StackSizeFunc = std::function<uint32_t(uint32_t)>;

private:
    tt::ARCH arch_;
    std::vector<HalCoreInfoType> core_info_;
    std::vector<DeviceAddr> dram_bases_;
    std::vector<uint32_t> dram_sizes_;
    std::vector<uint32_t> mem_alignments_;
    uint32_t num_nocs_;
<<<<<<< HEAD
    uint32_t noc_overlay_start_addr_;
    uint32_t noc_stream_reg_space_size_;
    uint32_t noc_stream_remote_dest_buf_size_reg_index_;
    uint32_t noc_stream_remote_dest_buf_start_reg_index_;
=======
    uint32_t noc_addr_node_id_bits_;
    uint32_t noc_coord_reg_offset_;
>>>>>>> 5cdf0fa9
    bool coordinate_virtualization_enabled_;
    uint32_t virtual_worker_start_x_;
    uint32_t virtual_worker_start_y_;

    void initialize_gs();
    void initialize_wh();
    void initialize_bh();

    // Functions where implementation varies by architecture
    RelocateFunc relocate_func_;
    ValidRegAddrFunc valid_reg_addr_func_;
    NOCXYEncodingFunc noc_xy_encoding_func_;
    NOCMulticastEncodingFunc noc_multicast_encoding_func_;
    NOCAddrFunc noc_mcast_addr_start_x_func_;
    NOCAddrFunc noc_mcast_addr_start_y_func_;
    NOCAddrFunc noc_mcast_addr_end_x_func_;
    NOCAddrFunc noc_mcast_addr_end_y_func_;
    NOCAddrFunc noc_ucast_addr_x_func_;
    NOCAddrFunc noc_ucast_addr_y_func_;
    NOCAddrFunc noc_local_addr_func_;
    StackSizeFunc stack_size_func_;

public:
    Hal();

    tt::ARCH get_arch() const { return arch_; }

    uint32_t get_num_nocs() const { return num_nocs_; }
    uint32_t get_noc_addr_node_id_bits() const { return noc_addr_node_id_bits_; }
    uint32_t get_noc_coord_reg_offset() const { return noc_coord_reg_offset_; }

    uint32_t get_noc_overlay_start_addr() const { return noc_overlay_start_addr_; }
    uint32_t get_noc_stream_reg_space_size() const { return noc_stream_reg_space_size_; }
    uint32_t get_noc_stream_remote_dest_buf_size_reg_index() const {
        return noc_stream_remote_dest_buf_size_reg_index_;
    }
    uint32_t get_noc_stream_remote_dest_buf_start_reg_index() const {
        return noc_stream_remote_dest_buf_start_reg_index_;
    }

    template <typename IndexType, typename SizeType, typename CoordType>
    auto noc_coordinate(IndexType noc_index, SizeType noc_size, CoordType coord) const
        -> decltype(noc_size - 1 - coord) {
        return noc_index == 0 ? coord : (noc_size - 1 - coord);
    }

    uint32_t noc_xy_encoding(uint32_t x, uint32_t y) const { return noc_xy_encoding_func_(x, y); }
    uint32_t noc_multicast_encoding(uint32_t x_start, uint32_t y_start, uint32_t x_end, uint32_t y_end) const {
        return noc_multicast_encoding_func_(x_start, y_start, x_end, y_end);
    }

    uint64_t get_noc_mcast_addr_start_x(uint64_t addr) const { return noc_mcast_addr_start_x_func_(addr); }
    uint64_t get_noc_mcast_addr_start_y(uint64_t addr) const { return noc_mcast_addr_start_y_func_(addr); }
    uint64_t get_noc_mcast_addr_end_x(uint64_t addr) const { return noc_mcast_addr_end_x_func_(addr); }
    uint64_t get_noc_mcast_addr_end_y(uint64_t addr) const { return noc_mcast_addr_end_y_func_(addr); }
    uint64_t get_noc_ucast_addr_x(uint64_t addr) const { return noc_ucast_addr_x_func_(addr); }
    uint64_t get_noc_ucast_addr_y(uint64_t addr) const { return noc_ucast_addr_y_func_(addr); }
    uint64_t get_noc_local_addr(uint64_t addr) const { return noc_local_addr_func_(addr); }

    bool is_coordinate_virtualization_enabled() const { return this->coordinate_virtualization_enabled_; };
    std::uint32_t get_virtual_worker_start_x() const { return this->virtual_worker_start_x_; }
    std::uint32_t get_virtual_worker_start_y() const { return this->virtual_worker_start_y_; }
    uint32_t get_programmable_core_type_count() const;
    HalProgrammableCoreType get_programmable_core_type(uint32_t core_type_index) const;
    uint32_t get_programmable_core_type_index(HalProgrammableCoreType programmable_core_type_index) const;
    CoreType get_core_type(uint32_t programmable_core_type_index) const;
    uint32_t get_processor_classes_count(std::variant<HalProgrammableCoreType, uint32_t> programmable_core_type) const;
    uint32_t get_processor_class_type_index(HalProcessorClassType processor_class);
    uint32_t get_processor_types_count(
        std::variant<HalProgrammableCoreType, uint32_t> programmable_core_type, uint32_t processor_class_idx) const;

    template <typename T = DeviceAddr>
    T get_dev_addr(HalProgrammableCoreType programmable_core_type, HalL1MemAddrType addr_type) const;
    template <typename T = DeviceAddr>
    T get_dev_addr(uint32_t programmable_core_type_index, HalL1MemAddrType addr_type) const;
    uint32_t get_dev_size(HalProgrammableCoreType programmable_core_type, HalL1MemAddrType addr_type) const;

    // Overloads for Dram Params
    template <typename T = DeviceAddr>
    T get_dev_addr(HalDramMemAddrType addr_type) const;
    uint32_t get_dev_size(HalDramMemAddrType addr_type) const;

    uint32_t get_alignment(HalMemType memory_type) const;

    bool get_supports_cbs(uint32_t programmable_core_type_index) const;

    uint32_t get_num_risc_processors() const;

    template <typename T = DeviceAddr>
    T get_base_firmware_addr(
        uint32_t programmable_core_type_index, uint32_t processor_class_idx, uint32_t processor_type_idx) const;
    template <typename T = DeviceAddr>
    T get_binary_local_init_addr(
        uint32_t programmable_core_type_index, uint32_t processor_class_idx, uint32_t processor_type_idx) const;

    uint64_t relocate_dev_addr(uint64_t addr, uint64_t local_init_addr = 0) {
        return relocate_func_(addr, local_init_addr);
    }

    uint32_t valid_reg_addr(uint32_t addr) { return valid_reg_addr_func_(addr); }

    uint32_t get_stack_size(uint32_t type) { return stack_size_func_(type); }
};

inline uint32_t Hal::get_programmable_core_type_count() const { return core_info_.size(); }

inline uint32_t Hal::get_processor_classes_count(
    std::variant<HalProgrammableCoreType, uint32_t> programmable_core_type) const {
    return std::visit(
        [&](auto&& core_type_specifier) -> uint32_t {
            using T = std::decay_t<decltype(core_type_specifier)>;
            uint32_t index = this->core_info_.size();
            if constexpr (std::is_same_v<T, HalProgrammableCoreType>) {
                index = utils::underlying_type<HalProgrammableCoreType>(core_type_specifier);
            } else if constexpr (std::is_same_v<T, uint32_t>) {
                index = core_type_specifier;
            }
            TT_ASSERT(index < this->core_info_.size());
            return this->core_info_[index].get_processor_classes_count();
        },
        programmable_core_type);
}

inline uint32_t Hal::get_processor_types_count(
    std::variant<HalProgrammableCoreType, uint32_t> programmable_core_type, uint32_t processor_class_idx) const {
    return std::visit(
        [&](auto&& core_type_specifier) -> uint32_t {
            using T = std::decay_t<decltype(core_type_specifier)>;
            uint32_t index = this->core_info_.size();
            if constexpr (std::is_same_v<T, HalProgrammableCoreType>) {
                index = utils::underlying_type<HalProgrammableCoreType>(core_type_specifier);
            } else if constexpr (std::is_same_v<T, uint32_t>) {
                index = core_type_specifier;
            }
            TT_ASSERT(index < this->core_info_.size());
            return this->core_info_[index].get_processor_types_count(processor_class_idx);
        },
        programmable_core_type);
}

inline HalProgrammableCoreType Hal::get_programmable_core_type(uint32_t core_type_index) const {
    return core_info_[core_type_index].programmable_core_type_;
}

inline CoreType Hal::get_core_type(uint32_t core_type_index) const { return core_info_[core_type_index].core_type_; }

template <typename T>
inline T Hal::get_dev_addr(HalProgrammableCoreType programmable_core_type, HalL1MemAddrType addr_type) const {
    uint32_t index = utils::underlying_type<HalProgrammableCoreType>(programmable_core_type);
    TT_ASSERT(index < this->core_info_.size());
    return this->core_info_[index].get_dev_addr<T>(addr_type);
}

template <typename T>
inline T Hal::get_dev_addr(uint32_t programmable_core_type_index, HalL1MemAddrType addr_type) const {
    TT_ASSERT(programmable_core_type_index < this->core_info_.size());
    return this->core_info_[programmable_core_type_index].get_dev_addr<T>(addr_type);
}

inline uint32_t Hal::get_dev_size(HalProgrammableCoreType programmable_core_type, HalL1MemAddrType addr_type) const {
    uint32_t index = utils::underlying_type<HalProgrammableCoreType>(programmable_core_type);
    TT_ASSERT(index < this->core_info_.size());
    return this->core_info_[index].get_dev_size(addr_type);
}

template <typename T>
inline T Hal::get_dev_addr(HalDramMemAddrType addr_type) const {
    uint32_t index = utils::underlying_type<HalDramMemAddrType>(addr_type);
    TT_ASSERT(index < this->dram_bases_.size());
    return reinterpret_cast<T>(this->dram_bases_[index]);
}

inline uint32_t Hal::get_dev_size(HalDramMemAddrType addr_type) const {
    uint32_t index = utils::underlying_type<HalDramMemAddrType>(addr_type);
    TT_ASSERT(index < this->dram_sizes_.size());
    return this->dram_sizes_[index];
}

inline uint32_t Hal::get_alignment(HalMemType memory_type) const {
    uint32_t index = utils::underlying_type<HalMemType>(memory_type);
    TT_ASSERT(index < this->mem_alignments_.size());
    return this->mem_alignments_[index];
}

inline bool Hal::get_supports_cbs(uint32_t programmable_core_type_index) const {
    return this->core_info_[programmable_core_type_index].supports_cbs_;
}

template <typename T>
inline T Hal::get_base_firmware_addr(
    uint32_t programmable_core_type_index, uint32_t processor_class_idx, uint32_t processor_type_idx) const {
    TT_ASSERT(programmable_core_type_index < this->core_info_.size());
    return this->core_info_[programmable_core_type_index].get_base_firmware_addr(
        processor_class_idx, processor_type_idx);
}

template <typename T>
inline T Hal::get_binary_local_init_addr(
    uint32_t programmable_core_type_index, uint32_t processor_class_idx, uint32_t processor_type_idx) const {
    TT_ASSERT(programmable_core_type_index < this->core_info_.size());
    return this->core_info_[programmable_core_type_index].get_binary_local_init_addr(
        processor_class_idx, processor_type_idx);
}

class HalSingleton : public Hal {
private:
    HalSingleton() = default;
    HalSingleton(const HalSingleton&) = delete;
    HalSingleton(HalSingleton&&) = delete;
    ~HalSingleton() = default;

    HalSingleton& operator=(const HalSingleton&) = delete;
    HalSingleton& operator=(HalSingleton&&) = delete;

public:
    static inline HalSingleton& getInstance() {
        static HalSingleton instance;
        return instance;
    }
};

inline auto& hal = HalSingleton::getInstance();  // inline variable requires C++17

}  // namespace tt_metal
}  // namespace tt

#define HAL_MEM_L1_BASE \
    tt::tt_metal::hal.get_dev_addr(tt::tt_metal::HalProgrammableCoreType::TENSIX, tt::tt_metal::HalL1MemAddrType::BASE)
#define HAL_MEM_L1_SIZE \
    tt::tt_metal::hal.get_dev_size(tt::tt_metal::HalProgrammableCoreType::TENSIX, tt::tt_metal::HalL1MemAddrType::BASE)

#define HAL_MEM_ETH_BASE                                   \
    ((tt::tt_metal::hal.get_arch() == tt::ARCH::GRAYSKULL) \
         ? 0                                               \
         : tt::tt_metal::hal.get_dev_addr(                 \
               tt::tt_metal::HalProgrammableCoreType::IDLE_ETH, tt::tt_metal::HalL1MemAddrType::BASE))
#define HAL_MEM_ETH_SIZE                                   \
    ((tt::tt_metal::hal.get_arch() == tt::ARCH::GRAYSKULL) \
         ? 0                                               \
         : tt::tt_metal::hal.get_dev_size(                 \
               tt::tt_metal::HalProgrammableCoreType::IDLE_ETH, tt::tt_metal::HalL1MemAddrType::BASE))<|MERGE_RESOLUTION|>--- conflicted
+++ resolved
@@ -154,15 +154,12 @@
     std::vector<uint32_t> dram_sizes_;
     std::vector<uint32_t> mem_alignments_;
     uint32_t num_nocs_;
-<<<<<<< HEAD
+    uint32_t noc_addr_node_id_bits_;
+    uint32_t noc_coord_reg_offset_;
     uint32_t noc_overlay_start_addr_;
     uint32_t noc_stream_reg_space_size_;
     uint32_t noc_stream_remote_dest_buf_size_reg_index_;
     uint32_t noc_stream_remote_dest_buf_start_reg_index_;
-=======
-    uint32_t noc_addr_node_id_bits_;
-    uint32_t noc_coord_reg_offset_;
->>>>>>> 5cdf0fa9
     bool coordinate_virtualization_enabled_;
     uint32_t virtual_worker_start_x_;
     uint32_t virtual_worker_start_y_;
