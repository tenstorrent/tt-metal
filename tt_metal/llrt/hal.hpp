// SPDX-FileCopyrightText: © 2024 Tenstorrent Inc.
//
// SPDX-License-Identifier: Apache-2.0

#pragma once

// This file contains the TT Hardware Abstraction Layer interface
// This layer abstracts which TT chip is running from the higher
// level APIs
//

#include <cstdint>
#include <functional>
#include <variant>
#include <vector>
#include <memory>
#include "tt_metal/common/assert.hpp"
#include "tt_metal/common/utils.hpp"

enum class CoreType;

namespace tt {

enum class ARCH;

namespace tt_metal {

enum class HalProgrammableCoreType { TENSIX = 0, ACTIVE_ETH = 1, IDLE_ETH = 2, COUNT = 3 };

static constexpr uint32_t NumHalProgrammableCoreTypes = static_cast<uint32_t>(HalProgrammableCoreType::COUNT);

enum class HalProcessorClassType : uint8_t {
    DM = 0,
    // Setting this to 2 because we currently treat brisc and ncrisc as two unique processor classes on Tensix
    // TODO: Uplift view of Tensix processor classes to be 1 DM class with 2 processor types
    COMPUTE = 2
};

enum class HalL1MemAddrType : uint8_t {
    BASE,
    BARRIER,
    MAILBOX,
    LAUNCH,
    WATCHER,
    DPRINT,
    PROFILER,
    KERNEL_CONFIG,
    UNRESERVED,
    CORE_INFO,
    GO_MSG,
    LAUNCH_MSG_BUFFER_RD_PTR,
<<<<<<< HEAD
    FW_VERSION_ADDR, // Really only applicable to active eth core right now
    LOCAL,
    COUNT // Keep this last so it always indicates number of enum options
=======
    FW_VERSION_ADDR,  // Really only applicable to active eth core right now
    COUNT             // Keep this last so it always indicates number of enum options
>>>>>>> d53c0711
};

enum class HalDramMemAddrType : uint8_t { DRAM_BARRIER = 0, COUNT = 1 };

enum class HalMemType : uint8_t { L1 = 0, DRAM = 1, HOST = 2, COUNT = 3 };

using DeviceAddr = std::uint64_t;

struct HalJitBuildConfig {
    DeviceAddr fw_base_addr;
    DeviceAddr local_init_addr;
};

class Hal;

// Core information instanced once per core type
class HalCoreInfoType {
    friend class Hal;

private:
    HalProgrammableCoreType programmable_core_type_;
    CoreType core_type_;
    // indices represents processor class and type positions, value is build configuration params
    std::vector<std::vector<HalJitBuildConfig>> processor_classes_;
    std::vector<DeviceAddr> mem_map_bases_;
    std::vector<uint32_t> mem_map_sizes_;
    bool supports_cbs_;

public:
    HalCoreInfoType(
        HalProgrammableCoreType programmable_core_type,
        CoreType core_type,
        const std::vector<std::vector<HalJitBuildConfig>>& processor_classes,
        const std::vector<DeviceAddr>& mem_map_bases,
        const std::vector<uint32_t>& mem_map_sizes,
        bool supports_cbs);

    template <typename T = DeviceAddr>
    T get_dev_addr(HalL1MemAddrType addr_type) const;
    uint32_t get_dev_size(HalL1MemAddrType addr_type) const;
    uint32_t get_processor_classes_count() const;
    uint32_t get_processor_types_count(uint32_t processor_class_idx) const;
    template <typename T = DeviceAddr>
    T get_base_firmware_addr(uint32_t processor_class_idx, uint32_t processor_type_idx) const;
    template <typename T = DeviceAddr>
    T get_binary_local_init_addr(uint32_t processor_class_idx, uint32_t processor_type_idx) const;
};

template <typename T>
inline T HalCoreInfoType::get_dev_addr(HalL1MemAddrType addr_type) const {
    uint32_t index = utils::underlying_type<HalL1MemAddrType>(addr_type);
    TT_ASSERT(index < this->mem_map_bases_.size());
    return reinterpret_cast<T>(this->mem_map_bases_[index]);
}

inline uint32_t HalCoreInfoType::get_dev_size(HalL1MemAddrType addr_type) const {
    uint32_t index = utils::underlying_type<HalL1MemAddrType>(addr_type);
    TT_ASSERT(index < this->mem_map_sizes_.size());
    return this->mem_map_sizes_[index];
}

inline uint32_t HalCoreInfoType::get_processor_classes_count() const { return this->processor_classes_.size(); }

inline uint32_t HalCoreInfoType::get_processor_types_count(uint32_t processor_class_idx) const {
    TT_ASSERT(processor_class_idx < this->processor_classes_.size());
    return this->processor_classes_[processor_class_idx].size();
}

template <typename T>
inline T HalCoreInfoType::get_base_firmware_addr(uint32_t processor_class_idx, uint32_t processor_type_idx) const {
    TT_ASSERT(processor_class_idx < this->processor_classes_.size());
    TT_ASSERT(processor_type_idx < this->processor_classes_[processor_class_idx].size());
    return this->processor_classes_[processor_class_idx][processor_type_idx].fw_base_addr;
}

template <typename T>
inline T HalCoreInfoType::get_binary_local_init_addr(uint32_t processor_class_idx, uint32_t processor_type_idx) const {
    TT_ASSERT(processor_class_idx < this->processor_classes_.size());
    TT_ASSERT(processor_type_idx < this->processor_classes_[processor_class_idx].size());
    return this->processor_classes_[processor_class_idx][processor_type_idx].local_init_addr;
}

class Hal {
public:
    using RelocateFunc = std::function<uint64_t(uint64_t, uint64_t)>;

private:
    tt::ARCH arch_;
    std::vector<HalCoreInfoType> core_info_;
    std::vector<DeviceAddr> dram_bases_;
    std::vector<uint32_t> dram_sizes_;
    std::vector<uint32_t> mem_alignments_;

    void initialize_gs();
    void initialize_wh();
    void initialize_bh();

    // Functions where implementation varies by architecture
    RelocateFunc relocate_func_;

public:
    Hal();

    tt::ARCH get_arch() const { return arch_; }

    template <typename IndexType, typename SizeType, typename CoordType>
    auto noc_coordinate(IndexType noc_index, SizeType noc_size, CoordType coord) const
        -> decltype(noc_size - 1 - coord) {
        return noc_index == 0 ? coord : (noc_size - 1 - coord);
    }

    uint32_t get_programmable_core_type_count() const;
    HalProgrammableCoreType get_programmable_core_type(uint32_t core_type_index) const;
    uint32_t get_programmable_core_type_index(HalProgrammableCoreType programmable_core_type_index) const;
    CoreType get_core_type(uint32_t programmable_core_type_index) const;
    uint32_t get_processor_classes_count(std::variant<HalProgrammableCoreType, uint32_t> programmable_core_type) const;
    uint32_t get_processor_class_type_index(HalProcessorClassType processor_class);
    uint32_t get_processor_types_count(
        std::variant<HalProgrammableCoreType, uint32_t> programmable_core_type, uint32_t processor_class_idx) const;

    template <typename T = DeviceAddr>
    T get_dev_addr(HalProgrammableCoreType programmable_core_type, HalL1MemAddrType addr_type) const;
    template <typename T = DeviceAddr>
    T get_dev_addr(uint32_t programmable_core_type_index, HalL1MemAddrType addr_type) const;
    uint32_t get_dev_size(HalProgrammableCoreType programmable_core_type, HalL1MemAddrType addr_type) const;

    // Overloads for Dram Params
    template <typename T = DeviceAddr>
    T get_dev_addr(HalDramMemAddrType addr_type) const;
    uint32_t get_dev_size(HalDramMemAddrType addr_type) const;

    uint32_t get_alignment(HalMemType memory_type) const;

    bool get_supports_cbs(uint32_t programmable_core_type_index) const;

    uint32_t get_num_risc_processors() const;

    template <typename T = DeviceAddr>
    T get_base_firmware_addr(
        uint32_t programmable_core_type_index, uint32_t processor_class_idx, uint32_t processor_type_idx) const;
    template <typename T = DeviceAddr>
    T get_binary_local_init_addr(
        uint32_t programmable_core_type_index, uint32_t processor_class_idx, uint32_t processor_type_idx) const;

    uint64_t relocate_dev_addr(uint64_t addr, uint64_t local_init_addr = 0) {
        return relocate_func_(addr, local_init_addr);
    }
};

inline uint32_t Hal::get_programmable_core_type_count() const { return core_info_.size(); }

inline uint32_t Hal::get_processor_classes_count(
    std::variant<HalProgrammableCoreType, uint32_t> programmable_core_type) const {
    return std::visit(
        [&](auto&& core_type_specifier) -> uint32_t {
            using T = std::decay_t<decltype(core_type_specifier)>;
            uint32_t index = this->core_info_.size();
            if constexpr (std::is_same_v<T, HalProgrammableCoreType>) {
                index = utils::underlying_type<HalProgrammableCoreType>(core_type_specifier);
            } else if constexpr (std::is_same_v<T, uint32_t>) {
                index = core_type_specifier;
            }
            TT_ASSERT(index < this->core_info_.size());
            return this->core_info_[index].get_processor_classes_count();
        },
        programmable_core_type);
}

inline uint32_t Hal::get_processor_types_count(
    std::variant<HalProgrammableCoreType, uint32_t> programmable_core_type, uint32_t processor_class_idx) const {
    return std::visit(
        [&](auto&& core_type_specifier) -> uint32_t {
            using T = std::decay_t<decltype(core_type_specifier)>;
            uint32_t index = this->core_info_.size();
            if constexpr (std::is_same_v<T, HalProgrammableCoreType>) {
                index = utils::underlying_type<HalProgrammableCoreType>(core_type_specifier);
            } else if constexpr (std::is_same_v<T, uint32_t>) {
                index = core_type_specifier;
            }
            TT_ASSERT(index < this->core_info_.size());
            return this->core_info_[index].get_processor_types_count(processor_class_idx);
        },
        programmable_core_type);
}

inline HalProgrammableCoreType Hal::get_programmable_core_type(uint32_t core_type_index) const {
    return core_info_[core_type_index].programmable_core_type_;
}

inline CoreType Hal::get_core_type(uint32_t core_type_index) const { return core_info_[core_type_index].core_type_; }

template <typename T>
inline T Hal::get_dev_addr(HalProgrammableCoreType programmable_core_type, HalL1MemAddrType addr_type) const {
    uint32_t index = utils::underlying_type<HalProgrammableCoreType>(programmable_core_type);
    TT_ASSERT(index < this->core_info_.size());
    return this->core_info_[index].get_dev_addr<T>(addr_type);
}

template <typename T>
inline T Hal::get_dev_addr(uint32_t programmable_core_type_index, HalL1MemAddrType addr_type) const {
    TT_ASSERT(programmable_core_type_index < this->core_info_.size());
    return this->core_info_[programmable_core_type_index].get_dev_addr<T>(addr_type);
}

inline uint32_t Hal::get_dev_size(HalProgrammableCoreType programmable_core_type, HalL1MemAddrType addr_type) const {
    uint32_t index = utils::underlying_type<HalProgrammableCoreType>(programmable_core_type);
    TT_ASSERT(index < this->core_info_.size());
    return this->core_info_[index].get_dev_size(addr_type);
}

template <typename T>
inline T Hal::get_dev_addr(HalDramMemAddrType addr_type) const {
    uint32_t index = utils::underlying_type<HalDramMemAddrType>(addr_type);
    TT_ASSERT(index < this->dram_bases_.size());
    return reinterpret_cast<T>(this->dram_bases_[index]);
}

inline uint32_t Hal::get_dev_size(HalDramMemAddrType addr_type) const {
    uint32_t index = utils::underlying_type<HalDramMemAddrType>(addr_type);
    TT_ASSERT(index < this->dram_sizes_.size());
    return this->dram_sizes_[index];
}

inline uint32_t Hal::get_alignment(HalMemType memory_type) const {
    uint32_t index = utils::underlying_type<HalMemType>(memory_type);
    TT_ASSERT(index < this->mem_alignments_.size());
    return this->mem_alignments_[index];
}

inline bool Hal::get_supports_cbs(uint32_t programmable_core_type_index) const {
    return this->core_info_[programmable_core_type_index].supports_cbs_;
}

template <typename T>
inline T Hal::get_base_firmware_addr(
    uint32_t programmable_core_type_index, uint32_t processor_class_idx, uint32_t processor_type_idx) const {
    TT_ASSERT(programmable_core_type_index < this->core_info_.size());
    return this->core_info_[programmable_core_type_index].get_base_firmware_addr(
        processor_class_idx, processor_type_idx);
}

template <typename T>
inline T Hal::get_binary_local_init_addr(
    uint32_t programmable_core_type_index, uint32_t processor_class_idx, uint32_t processor_type_idx) const {
    TT_ASSERT(programmable_core_type_index < this->core_info_.size());
    return this->core_info_[programmable_core_type_index].get_binary_local_init_addr(
        processor_class_idx, processor_type_idx);
}

class HalSingleton : public Hal {
private:
    HalSingleton() = default;
    HalSingleton(const HalSingleton&) = delete;
    HalSingleton(HalSingleton&&) = delete;
    ~HalSingleton() = default;

    HalSingleton& operator=(const HalSingleton&) = delete;
    HalSingleton& operator=(HalSingleton&&) = delete;

public:
    static inline HalSingleton& getInstance() {
        static HalSingleton instance;
        return instance;
    }
};

inline auto& hal = HalSingleton::getInstance();  // inline variable requires C++17

}  // namespace tt_metal
}  // namespace tt

#define HAL_MEM_L1_BASE \
    tt::tt_metal::hal.get_dev_addr(tt::tt_metal::HalProgrammableCoreType::TENSIX, tt::tt_metal::HalL1MemAddrType::BASE)
#define HAL_MEM_L1_SIZE \
    tt::tt_metal::hal.get_dev_size(tt::tt_metal::HalProgrammableCoreType::TENSIX, tt::tt_metal::HalL1MemAddrType::BASE)

#define HAL_MEM_ETH_BASE                                   \
    ((tt::tt_metal::hal.get_arch() == tt::ARCH::GRAYSKULL) \
         ? 0                                               \
         : tt::tt_metal::hal.get_dev_addr(                 \
               tt::tt_metal::HalProgrammableCoreType::IDLE_ETH, tt::tt_metal::HalL1MemAddrType::BASE))
#define HAL_MEM_ETH_SIZE                                   \
    ((tt::tt_metal::hal.get_arch() == tt::ARCH::GRAYSKULL) \
         ? 0                                               \
         : tt::tt_metal::hal.get_dev_size(                 \
               tt::tt_metal::HalProgrammableCoreType::IDLE_ETH, tt::tt_metal::HalL1MemAddrType::BASE))<|MERGE_RESOLUTION|>--- conflicted
+++ resolved
@@ -49,14 +49,9 @@
     CORE_INFO,
     GO_MSG,
     LAUNCH_MSG_BUFFER_RD_PTR,
-<<<<<<< HEAD
-    FW_VERSION_ADDR, // Really only applicable to active eth core right now
+    FW_VERSION_ADDR,  // Really only applicable to active eth core right now
     LOCAL,
-    COUNT // Keep this last so it always indicates number of enum options
-=======
-    FW_VERSION_ADDR,  // Really only applicable to active eth core right now
     COUNT             // Keep this last so it always indicates number of enum options
->>>>>>> d53c0711
 };
 
 enum class HalDramMemAddrType : uint8_t { DRAM_BARRIER = 0, COUNT = 1 };
