--- conflicted
+++ resolved
@@ -332,8 +332,6 @@
     uint64_t erisc_iram_relocate_dev_addr(uint64_t addr) const { return erisc_iram_relocate_func_(addr); }
 
     uint32_t valid_reg_addr(uint32_t addr) const { return valid_reg_addr_func_(addr); }
-<<<<<<< HEAD
-=======
 
     const std::vector<uint32_t>& get_noc_x_id_translate_table() const { return noc_x_id_translate_table_; }
     const std::vector<uint32_t>& get_noc_y_id_translate_table() const { return noc_y_id_translate_table_; }
@@ -342,7 +340,6 @@
         TT_ASSERT(jit_build_query_ != nullptr);
         return *jit_build_query_;
     }
->>>>>>> 870e32b8
 };
 
 inline uint32_t Hal::get_programmable_core_type_count() const { return core_info_.size(); }
