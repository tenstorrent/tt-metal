// SPDX-FileCopyrightText: © 2024 Tenstorrent Inc.
//
// SPDX-License-Identifier: Apache-2.0

#define HAL_BUILD tt::tt_metal::blackhole::active_eth
#define COMPILE_FOR_ERISC

#include "tt_align.hpp"
#include "dev_msgs.h"
using namespace tt::tt_metal::blackhole::active_eth;

#include <cstdint>

#include "blackhole/bh_hal.hpp"
#include "blackhole/bh_hal_eth_asserts.hpp"
#include "dev_mem_map.h"
#include "eth_l1_address_map.h"
#include "eth_fw_api.h"
#include "hal_types.hpp"
#include "llrt/hal.hpp"
#include <umd/device/types/core_coordinates.hpp>
#include "noc/noc_parameters.h"

#define GET_ETH_MAILBOX_ADDRESS_HOST(x) ((std::uint64_t)&(((mailboxes_t*)MEM_AERISC_MAILBOX_BASE)->x))

namespace tt::tt_metal::blackhole {

// This file is intended to be wrapped inside arch/core-specific namespace.
namespace active_eth_dev_msgs {
#include "hal/generated/dev_msgs_impl.hpp"
}

std::vector<std::vector<HalJitBuildConfig>> configure_for_1erisc() {
    return {
        // DM
        {
            // ERISC0
            {.fw_base_addr = MEM_AERISC_FIRMWARE_BASE,
             .local_init_addr = MEM_AERISC_INIT_LOCAL_L1_BASE_SCRATCH,
             .fw_launch_addr = SUBORDINATE_AERISC_RESET_PC,
             .fw_launch_addr_value = MEM_AERISC_FIRMWARE_BASE,
             .memory_load = ll_api::memory::Loading::CONTIGUOUS_XIP},
        },
    };
}

std::vector<std::vector<HalJitBuildConfig>> configure_for_2erisc() {
    return {
        // DM
        {
            // ERISC0
            {.fw_base_addr = MEM_AERISC_FIRMWARE_BASE,
             .local_init_addr = MEM_AERISC_INIT_LOCAL_L1_BASE_SCRATCH,
             .fw_launch_addr = MEM_AERISC_VOID_LAUNCH_FLAG,
             .fw_launch_addr_value = MEM_AERISC_FIRMWARE_BASE,
             .memory_load = ll_api::memory::Loading::CONTIGUOUS_XIP},
            // ERISC1
            {.fw_base_addr = MEM_SUBORDINATE_AERISC_FIRMWARE_BASE,
             .local_init_addr = MEM_SUBORDINATE_AERISC_INIT_LOCAL_L1_BASE_SCRATCH,
             .fw_launch_addr = SUBORDINATE_AERISC_RESET_PC,
             .fw_launch_addr_value = MEM_SUBORDINATE_AERISC_FIRMWARE_BASE,
             .memory_load = ll_api::memory::Loading::CONTIGUOUS_XIP},
        },
    };
}

HalCoreInfoType create_active_eth_mem_map(bool enable_2_erisc_mode) {
    std::uint32_t max_alignment = std::max(DRAM_ALIGNMENT, L1_ALIGNMENT);

    static_assert(MEM_IERISC_MAP_END % L1_ALIGNMENT == 0);

    std::vector<DeviceAddr> mem_map_bases;
    mem_map_bases.resize(static_cast<std::size_t>(HalL1MemAddrType::COUNT), 0);
    mem_map_bases[static_cast<std::size_t>(HalL1MemAddrType::BASE)] = MEM_ERISC_BASE;
    mem_map_bases[static_cast<std::size_t>(HalL1MemAddrType::BARRIER)] = MEM_L1_BARRIER;
    mem_map_bases[static_cast<std::size_t>(HalL1MemAddrType::MAILBOX)] = MEM_AERISC_MAILBOX_BASE;
    mem_map_bases[static_cast<std::size_t>(HalL1MemAddrType::LAUNCH)] = GET_ETH_MAILBOX_ADDRESS_HOST(launch);
    mem_map_bases[static_cast<std::size_t>(HalL1MemAddrType::WATCHER)] = GET_ETH_MAILBOX_ADDRESS_HOST(watcher);
    mem_map_bases[static_cast<std::size_t>(HalL1MemAddrType::DPRINT_BUFFERS)] =
        GET_ETH_MAILBOX_ADDRESS_HOST(dprint_buf);
    mem_map_bases[static_cast<std::size_t>(HalL1MemAddrType::PROFILER)] = GET_ETH_MAILBOX_ADDRESS_HOST(profiler);
    mem_map_bases[static_cast<std::size_t>(HalL1MemAddrType::KERNEL_CONFIG)] = MEM_AERISC_MAP_END;
    mem_map_bases[static_cast<std::size_t>(HalL1MemAddrType::UNRESERVED)] =
        tt::align(MEM_AERISC_MAP_END + MEM_ERISC_KERNEL_CONFIG_SIZE, max_alignment);
    mem_map_bases[static_cast<std::size_t>(HalL1MemAddrType::CORE_INFO)] = GET_ETH_MAILBOX_ADDRESS_HOST(core_info);
    mem_map_bases[static_cast<std::size_t>(HalL1MemAddrType::GO_MSG)] = GET_ETH_MAILBOX_ADDRESS_HOST(go_messages);
    mem_map_bases[static_cast<std::size_t>(HalL1MemAddrType::GO_MSG_INDEX)] =
        GET_ETH_MAILBOX_ADDRESS_HOST(go_message_index);
    mem_map_bases[static_cast<std::size_t>(HalL1MemAddrType::LAUNCH_MSG_BUFFER_RD_PTR)] =
        GET_ETH_MAILBOX_ADDRESS_HOST(launch_msg_rd_ptr);
    mem_map_bases[static_cast<std::size_t>(HalL1MemAddrType::BANK_TO_NOC_SCRATCH)] = MEM_AERISC_BANK_TO_NOC_SCRATCH;
    mem_map_bases[static_cast<std::size_t>(HalL1MemAddrType::APP_SYNC_INFO)] = MEM_ERISC_APP_SYNC_INFO_BASE;
    mem_map_bases[static_cast<std::size_t>(HalL1MemAddrType::APP_ROUTING_INFO)] = MEM_ERISC_APP_ROUTING_INFO_BASE;
    mem_map_bases[static_cast<std::size_t>(HalL1MemAddrType::RETRAIN_COUNT)] = MEM_RETRAIN_COUNT_ADDR;
    mem_map_bases[static_cast<std::size_t>(HalL1MemAddrType::RETRAIN_FORCE)] = MEM_RETRAIN_FORCE_ADDR;
<<<<<<< HEAD
    mem_map_bases[static_cast<std::size_t>(HalL1MemAddrType::ROUTING_TABLE)] = MEM_AERISC_ROUTING_TABLE_BASE;
    mem_map_bases[static_cast<std::size_t>(HalL1MemAddrType::FABRIC_ROUTER_CONFIG)] =
        MEM_ERISC_FABRIC_ROUTER_CONFIG_BASE;
=======
    mem_map_bases[static_cast<std::size_t>(HalL1MemAddrType::FABRIC_ROUTING_TABLE)] = MEM_AERISC_ROUTING_TABLE_BASE;
    mem_map_bases[static_cast<std::size_t>(HalL1MemAddrType::FABRIC_ROUTING_PATH_1D)] =
        MEM_AERISC_FABRIC_ROUTING_PATH_BASE_1D;
    mem_map_bases[static_cast<std::size_t>(HalL1MemAddrType::FABRIC_ROUTING_PATH_2D)] =
        MEM_AERISC_FABRIC_ROUTING_PATH_BASE_2D;
>>>>>>> 6ccd4deb
    mem_map_bases[static_cast<std::size_t>(HalL1MemAddrType::ETH_FW_MAILBOX)] = MEM_SYSENG_ETH_MAILBOX_ADDR;
    mem_map_bases[static_cast<std::size_t>(HalL1MemAddrType::LINK_UP)] = MEM_SYSENG_BOOT_RESULTS_BASE +
                                                                         offsetof(boot_results_t, eth_live_status) +
                                                                         offsetof(eth_live_status_t, rx_link_up);

    std::vector<std::uint32_t> mem_map_sizes;
    mem_map_sizes.resize(static_cast<std::size_t>(HalL1MemAddrType::COUNT), 0);
    mem_map_sizes[static_cast<std::size_t>(HalL1MemAddrType::BASE)] = MEM_ETH_SIZE;
    mem_map_sizes[static_cast<std::size_t>(HalL1MemAddrType::BARRIER)] = sizeof(std::uint32_t);
    mem_map_sizes[static_cast<std::size_t>(HalL1MemAddrType::MAILBOX)] = MEM_ERISC_MAILBOX_SIZE;
    mem_map_sizes[static_cast<std::size_t>(HalL1MemAddrType::LAUNCH)] = sizeof(launch_msg_t);
    mem_map_sizes[static_cast<std::size_t>(HalL1MemAddrType::WATCHER)] = sizeof(watcher_msg_t);
    mem_map_sizes[static_cast<std::size_t>(HalL1MemAddrType::DPRINT_BUFFERS)] = sizeof(dprint_buf_msg_t);
    mem_map_sizes[static_cast<std::size_t>(HalL1MemAddrType::PROFILER)] = sizeof(profiler_msg_t);
    // TODO: this is wrong, need eth specific value. For now use same value as idle
    mem_map_sizes[static_cast<std::size_t>(HalL1MemAddrType::KERNEL_CONFIG)] = MEM_ERISC_KERNEL_CONFIG_SIZE;
    mem_map_sizes[static_cast<std::size_t>(HalL1MemAddrType::UNRESERVED)] =
        MEM_ERISC_MAX_SIZE - mem_map_bases[static_cast<std::size_t>(HalL1MemAddrType::UNRESERVED)];
    mem_map_sizes[static_cast<std::size_t>(HalL1MemAddrType::GO_MSG)] = sizeof(go_msg_t) * go_message_num_entries;
    mem_map_sizes[static_cast<std::size_t>(HalL1MemAddrType::GO_MSG_INDEX)] = sizeof(std::uint32_t);
    mem_map_sizes[static_cast<std::size_t>(HalL1MemAddrType::LAUNCH_MSG_BUFFER_RD_PTR)] = sizeof(std::uint32_t);
    mem_map_sizes[static_cast<std::size_t>(HalL1MemAddrType::BANK_TO_NOC_SCRATCH)] = MEM_AERISC_BANK_TO_NOC_SIZE;
    mem_map_sizes[static_cast<std::size_t>(HalL1MemAddrType::APP_SYNC_INFO)] = MEM_ERISC_SYNC_INFO_SIZE;
    mem_map_sizes[static_cast<std::size_t>(HalL1MemAddrType::APP_ROUTING_INFO)] = MEM_ERISC_APP_ROUTING_INFO_SIZE;
    mem_map_sizes[static_cast<std::size_t>(HalL1MemAddrType::RETRAIN_COUNT)] = sizeof(uint32_t);
    mem_map_sizes[static_cast<std::size_t>(HalL1MemAddrType::RETRAIN_FORCE)] = sizeof(uint32_t);
<<<<<<< HEAD
    mem_map_sizes[static_cast<std::size_t>(HalL1MemAddrType::ROUTING_TABLE)] = MEM_AERISC_ROUTING_TABLE_SIZE;
    mem_map_sizes[static_cast<std::size_t>(HalL1MemAddrType::FABRIC_ROUTER_CONFIG)] =
        MEM_ERISC_FABRIC_ROUTER_CONFIG_SIZE;
=======
    mem_map_sizes[static_cast<std::size_t>(HalL1MemAddrType::FABRIC_ROUTING_TABLE)] = MEM_AERISC_ROUTING_TABLE_SIZE;
    mem_map_sizes[static_cast<std::size_t>(HalL1MemAddrType::FABRIC_ROUTING_PATH_1D)] =
        MEM_ERISC_FABRIC_ROUTING_PATH_SIZE_1D;
    mem_map_sizes[static_cast<std::size_t>(HalL1MemAddrType::FABRIC_ROUTING_PATH_2D)] =
        MEM_ERISC_FABRIC_ROUTING_PATH_SIZE_2D;
>>>>>>> 6ccd4deb
    mem_map_sizes[static_cast<std::size_t>(HalL1MemAddrType::ETH_FW_MAILBOX)] =
        sizeof(uint32_t) + (sizeof(uint32_t) * MEM_SYSENG_ETH_MAILBOX_NUM_ARGS);
    mem_map_sizes[static_cast<std::size_t>(HalL1MemAddrType::LINK_UP)] = sizeof(uint32_t);

    std::vector<uint32_t> fw_mailbox_addr(static_cast<std::size_t>(FWMailboxMsg::COUNT), 0);
    fw_mailbox_addr[ttsl::as_underlying_type<FWMailboxMsg>(FWMailboxMsg::ETH_MSG_STATUS_MASK)] =
        MEM_SYSENG_ETH_MSG_STATUS_MASK;
    fw_mailbox_addr[ttsl::as_underlying_type<FWMailboxMsg>(FWMailboxMsg::ETH_MSG_CALL)] = MEM_SYSENG_ETH_MSG_CALL;
    fw_mailbox_addr[ttsl::as_underlying_type<FWMailboxMsg>(FWMailboxMsg::ETH_MSG_DONE)] = MEM_SYSENG_ETH_MSG_DONE;
    fw_mailbox_addr[ttsl::as_underlying_type<FWMailboxMsg>(FWMailboxMsg::ETH_MSG_LINK_STATUS_CHECK)] =
        MEM_SYSENG_ETH_MSG_LINK_STATUS_CHECK;
    fw_mailbox_addr[ttsl::as_underlying_type<FWMailboxMsg>(FWMailboxMsg::ETH_MSG_RELEASE_CORE)] =
        MEM_SYSENG_ETH_MSG_RELEASE_CORE;
    fw_mailbox_addr[ttsl::as_underlying_type<FWMailboxMsg>(FWMailboxMsg::HEARTBEAT)] = MEM_SYSENG_ETH_HEARTBEAT;
    fw_mailbox_addr[ttsl::as_underlying_type<FWMailboxMsg>(FWMailboxMsg::RETRAIN_COUNT)] =
        (uint64_t)&((eth_live_status_t*)MEM_SYSENG_ETH_LIVE_STATUS)->retrain_count;
    fw_mailbox_addr[ttsl::as_underlying_type<FWMailboxMsg>(FWMailboxMsg::RX_LINK_UP)] =
        (uint64_t)&((eth_live_status_t*)MEM_SYSENG_ETH_LIVE_STATUS)->rx_link_up;
    fw_mailbox_addr[ttsl::as_underlying_type<FWMailboxMsg>(FWMailboxMsg::PORT_STATUS)] =
        (uint64_t)&((eth_status_t*)MEM_SYSENG_ETH_STATUS)->port_status;

    std::vector<std::vector<HalJitBuildConfig>> processor_classes;
    std::vector<std::vector<std::pair<std::string, std::string>>> processor_classes_names;
    if (enable_2_erisc_mode) {
        processor_classes = configure_for_2erisc();
        processor_classes_names = {{{"ER0", "ERISC0"}, {"ER1", "ERISC1"}}};
    } else {
        processor_classes = configure_for_1erisc();
        processor_classes_names = {{{"ER", "ERISC"}}};
    }

    static_assert(sizeof(mailboxes_t) <= MEM_AERISC_MAILBOX_SIZE);
    return {
        HalProgrammableCoreType::ACTIVE_ETH,
        CoreType::ETH,
        std::move(processor_classes),
        std::move(mem_map_bases),
        std::move(mem_map_sizes),
        std::move(fw_mailbox_addr),
        std::move(processor_classes_names),
        false /*supports_cbs*/,
        false /*supports_receiving_multicast_cmds*/,
        active_eth_dev_msgs::create_factory()};
}

}  // namespace tt::tt_metal::blackhole<|MERGE_RESOLUTION|>--- conflicted
+++ resolved
@@ -93,17 +93,7 @@
     mem_map_bases[static_cast<std::size_t>(HalL1MemAddrType::APP_ROUTING_INFO)] = MEM_ERISC_APP_ROUTING_INFO_BASE;
     mem_map_bases[static_cast<std::size_t>(HalL1MemAddrType::RETRAIN_COUNT)] = MEM_RETRAIN_COUNT_ADDR;
     mem_map_bases[static_cast<std::size_t>(HalL1MemAddrType::RETRAIN_FORCE)] = MEM_RETRAIN_FORCE_ADDR;
-<<<<<<< HEAD
     mem_map_bases[static_cast<std::size_t>(HalL1MemAddrType::ROUTING_TABLE)] = MEM_AERISC_ROUTING_TABLE_BASE;
-    mem_map_bases[static_cast<std::size_t>(HalL1MemAddrType::FABRIC_ROUTER_CONFIG)] =
-        MEM_ERISC_FABRIC_ROUTER_CONFIG_BASE;
-=======
-    mem_map_bases[static_cast<std::size_t>(HalL1MemAddrType::FABRIC_ROUTING_TABLE)] = MEM_AERISC_ROUTING_TABLE_BASE;
-    mem_map_bases[static_cast<std::size_t>(HalL1MemAddrType::FABRIC_ROUTING_PATH_1D)] =
-        MEM_AERISC_FABRIC_ROUTING_PATH_BASE_1D;
-    mem_map_bases[static_cast<std::size_t>(HalL1MemAddrType::FABRIC_ROUTING_PATH_2D)] =
-        MEM_AERISC_FABRIC_ROUTING_PATH_BASE_2D;
->>>>>>> 6ccd4deb
     mem_map_bases[static_cast<std::size_t>(HalL1MemAddrType::ETH_FW_MAILBOX)] = MEM_SYSENG_ETH_MAILBOX_ADDR;
     mem_map_bases[static_cast<std::size_t>(HalL1MemAddrType::LINK_UP)] = MEM_SYSENG_BOOT_RESULTS_BASE +
                                                                          offsetof(boot_results_t, eth_live_status) +
@@ -130,17 +120,7 @@
     mem_map_sizes[static_cast<std::size_t>(HalL1MemAddrType::APP_ROUTING_INFO)] = MEM_ERISC_APP_ROUTING_INFO_SIZE;
     mem_map_sizes[static_cast<std::size_t>(HalL1MemAddrType::RETRAIN_COUNT)] = sizeof(uint32_t);
     mem_map_sizes[static_cast<std::size_t>(HalL1MemAddrType::RETRAIN_FORCE)] = sizeof(uint32_t);
-<<<<<<< HEAD
     mem_map_sizes[static_cast<std::size_t>(HalL1MemAddrType::ROUTING_TABLE)] = MEM_AERISC_ROUTING_TABLE_SIZE;
-    mem_map_sizes[static_cast<std::size_t>(HalL1MemAddrType::FABRIC_ROUTER_CONFIG)] =
-        MEM_ERISC_FABRIC_ROUTER_CONFIG_SIZE;
-=======
-    mem_map_sizes[static_cast<std::size_t>(HalL1MemAddrType::FABRIC_ROUTING_TABLE)] = MEM_AERISC_ROUTING_TABLE_SIZE;
-    mem_map_sizes[static_cast<std::size_t>(HalL1MemAddrType::FABRIC_ROUTING_PATH_1D)] =
-        MEM_ERISC_FABRIC_ROUTING_PATH_SIZE_1D;
-    mem_map_sizes[static_cast<std::size_t>(HalL1MemAddrType::FABRIC_ROUTING_PATH_2D)] =
-        MEM_ERISC_FABRIC_ROUTING_PATH_SIZE_2D;
->>>>>>> 6ccd4deb
     mem_map_sizes[static_cast<std::size_t>(HalL1MemAddrType::ETH_FW_MAILBOX)] =
         sizeof(uint32_t) + (sizeof(uint32_t) * MEM_SYSENG_ETH_MAILBOX_NUM_ARGS);
     mem_map_sizes[static_cast<std::size_t>(HalL1MemAddrType::LINK_UP)] = sizeof(uint32_t);
