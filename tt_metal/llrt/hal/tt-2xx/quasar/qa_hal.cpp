--- conflicted
+++ resolved
@@ -66,29 +66,6 @@
 class HalJitBuildQueryQuasar : public hal_2xx::HalJitBuildQueryBase {
 public:
     std::string linker_flags(const Params& params) const override {
-<<<<<<< HEAD
-        std::string flags = "";
-        if (params.is_fw) {
-            flags += fmt::format("-Wl,--defsym=__fw_text={} ", MEM_DM_FIRMWARE_BASE);
-            flags += fmt::format(" -Wl,--defsym=__text_size={} ", MEM_DM_FIRMWARE_SIZE);
-            flags += fmt::format(" -Wl,--defsym=__fw_data={} ", MEM_DM_GLOBAL_BASE);
-            flags += fmt::format(" -Wl,--defsym=__data_size={} ", MEM_DM_GLOBAL_SIZE);
-            flags += fmt::format(" -Wl,--defsym=__fw_tls={} ", MEM_DM_LOCAL_BASE);
-            flags += fmt::format(" -Wl,--defsym=__tls_size={} ", MEM_DM_LOCAL_SIZE);
-            flags += fmt::format(" -Wl,--defsym=__min_stack={} ", MEM_DM_STACK_MIN_SIZE);
-            flags += fmt::format(" -Wl,--defsym=__local_base={} ", MEM_DM_LOCAL_BASE);
-            flags += fmt::format(" -Wl,--defsym=__local_stride={} ", MEM_DM_LOCAL_SIZE);
-        } else {
-            flags += fmt::format(
-                "-Wl,--defsym=__kn_text={} ",
-                MEM_DM_LOCAL_BASE + MEM_DM_LOCAL_SIZE * NUM_DM_CORES);  // this needs to include offset per kernel
-            flags += fmt::format(" -Wl,--defsym=__text_size={} ", MEM_DM_KERNEL_SIZE);
-            flags += fmt::format(" -Wl,--defsym=__fw_data={} ", MEM_DM_GLOBAL_BASE);
-            flags += fmt::format(" -Wl,--defsym=__data_size={} ", MEM_DM_GLOBAL_SIZE);
-            flags += fmt::format(" -Wl,--defsym=__fw_tls={} ", MEM_DM_LOCAL_BASE);
-            flags += fmt::format(" -Wl,--defsym=__tls_size={} ", MEM_DM_LOCAL_SIZE);
-            flags += fmt::format(" -Wl,--defsym=__min_stack={} ", MEM_DM_STACK_MIN_SIZE);
-=======
         std::string flags;
         if (params.is_fw) {
             flags += fmt::format("-Wl,--defsym=__fw_text={} ", MEM_DM_FIRMWARE_BASE);
@@ -110,7 +87,6 @@
             flags += fmt::format("-Wl,--defsym=__fw_tls={} ", MEM_DM_LOCAL_BASE);
             flags += fmt::format("-Wl,--defsym=__tls_size={} ", MEM_DM_LOCAL_SIZE);
             flags += fmt::format("-Wl,--defsym=__min_stack={} ", MEM_DM_STACK_MIN_SIZE);
->>>>>>> 0f578381
         }
         return flags;
     }
