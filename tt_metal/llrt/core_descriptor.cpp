--- conflicted
+++ resolved
@@ -86,13 +86,6 @@
                     return core_desc_dir + "wormhole_b0_80_arch.yaml";
                 }
             case tt::ARCH::BLACKHOLE:
-<<<<<<< HEAD
-                return core_desc_dir + (dispatch_core_config.get_core_type() == CoreType::ETH
-                                            ? "blackhole_140_arch_eth_dispatch.yaml"
-                                            : "blackhole_140_arch.yaml");
-            case tt::ARCH::QUASAR:
-                return core_desc_dir + "quasar_simulation_1x3_arch.yaml";  // TODO use quasar core desc
-=======
                 if (dispatch_core_config.get_core_type() == CoreType::ETH) {
                     return core_desc_dir + "blackhole_140_arch_eth_dispatch.yaml";
                 } else if (use_fabric_tensix) {
@@ -100,8 +93,7 @@
                 } else {
                     return core_desc_dir + "blackhole_140_arch.yaml";
                 }
-            case tt::ARCH::QUASAR: TT_THROW("No core descriptor for Quasar"); break;
->>>>>>> cc572228
+            case tt::ARCH::QUASAR: return core_desc_dir + "quasar_simulation_1x3_arch.yaml";
         };
     }
     return "";
