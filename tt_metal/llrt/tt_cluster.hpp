// SPDX-FileCopyrightText: © 2023 Tenstorrent Inc.
//
// SPDX-License-Identifier: Apache-2.0

#pragma once

#include <chrono>
#include <functional>

#include "common/base.hpp"
#include "common/metal_soc_descriptor.h"
#include "common/test_common.hpp"
#include "common/tt_backend_api_types.hpp"
#include "third_party/umd/device/device_api_metal.h"
#include "tt_metal/third_party/umd/device/tt_cluster_descriptor.h"
#include "tt_metal/third_party/umd/device/tt_xy_pair.h"

// clang-format off
#include "noc/noc_parameters.h"
#include "eth_l1_address_map.h"
#include "dev_msgs.h"
// clang-format on

#include "llrt/hal.hpp"

static constexpr std::uint32_t SW_VERSION = 0x00020000;

using tt_target_dram = std::tuple<int, int, int>;

enum EthRouterMode : uint32_t {
    IDLE = 0,
    BI_DIR_TUNNELING = 1,
};

namespace tt {

class Cluster {
   public:
    Cluster &operator=(const Cluster &) = delete;
    Cluster &operator=(Cluster &&other) noexcept = delete;
    Cluster(const Cluster &) = delete;
    Cluster(Cluster &&other) noexcept = delete;

    static const Cluster &instance();

    // For TG Galaxy systems, mmio chips are gateway chips that are only used for dispatc, so user_devices are meant for
    // user facing host apis
    size_t number_of_user_devices() const {
        if (this->is_tg_cluster_) {
            const auto &chips = this->cluster_desc_->get_all_chips();
            return std::count_if(chips.begin(), chips.end(), [&](const auto &id) {
                return this->cluster_desc_->get_board_type(id) == BoardType::GALAXY;
            });
        } else {
            return this->cluster_desc_->get_number_of_chips();
        }
    }

    std::unordered_map<chip_id_t, eth_coord_t> get_user_chip_ethernet_coordinates() const;

    size_t number_of_devices() const { return this->cluster_desc_->get_number_of_chips(); }

    size_t number_of_pci_devices() const { return this->cluster_desc_->get_chips_with_mmio().size(); }

    ARCH arch() const { return this->arch_; }

    const metal_SocDescriptor &get_soc_desc(chip_id_t chip) const;
    uint32_t get_harvested_rows(chip_id_t chip) const;
    uint32_t get_harvesting_mask(chip_id_t chip) const {
        return this->driver_->get_harvesting_masks_for_soc_descriptors().at(chip);
    }

    //! device driver and misc apis
    void verify_eth_fw() const;
    void verify_sw_fw_versions(int device_id, std::uint32_t sw_version, std::vector<std::uint32_t> &fw_versions) const;

    void deassert_risc_reset_at_core(const tt_cxy_pair &physical_chip_coord) const;
    void assert_risc_reset_at_core(const tt_cxy_pair &physical_chip_coord) const;

    void write_dram_vec(std::vector<uint32_t> &vec, tt_target_dram dram, uint64_t addr, bool small_access = false) const;
    void read_dram_vec(
        std::vector<uint32_t> &vec,
        uint32_t size_in_bytes,
        tt_target_dram dram,
        uint64_t addr,
        bool small_access = false) const;

    // Accepts physical noc coordinates
    void write_core(
        const void *mem_ptr, uint32_t sz_in_bytes, tt_cxy_pair core, uint64_t addr, bool small_access = false) const;
    void read_core(
        void *mem_ptr, uint32_t sz_in_bytes, tt_cxy_pair core, uint64_t addr, bool small_access = false) const;
    void read_core(
        std::vector<uint32_t> &data, uint32_t sz_in_bytes, tt_cxy_pair core, uint64_t addr, bool small_access = false) const;

    std::optional<std::tuple<uint32_t, uint32_t>> get_tlb_data(const tt_cxy_pair &target) const {
        tt_SiliconDevice *device = dynamic_cast<tt_SiliconDevice *>(driver_.get());
        const metal_SocDescriptor &soc_desc = this->get_soc_desc(target.chip);
        tt_cxy_pair virtual_chip_coord = soc_desc.convert_to_umd_coordinates(target);
        return device->get_tlb_data_from_target(virtual_chip_coord);
    }

    std::function<void(uint32_t, uint32_t, const uint8_t *)> get_fast_pcie_static_tlb_write_callable(
        int chip_id) const {
        chip_id_t mmio_device_id = device_to_mmio_device_.at(chip_id);
        tt_SiliconDevice *device = dynamic_cast<tt_SiliconDevice *>(driver_.get());
        return device->get_fast_pcie_static_tlb_write_callable(mmio_device_id);
    }

    // Returns a writer object which holds a pointer to a static tlb
    // Allows for fast writes when targeting same device core by only doing the lookup once and avoiding repeated stack traversals
    tt::Writer get_static_tlb_writer(tt_cxy_pair target) const {
        tt_SiliconDevice *device = dynamic_cast<tt_SiliconDevice *>(driver_.get());
        const metal_SocDescriptor &soc_desc = this->get_soc_desc(target.chip);
        tt_cxy_pair virtual_target = soc_desc.convert_to_umd_coordinates(target);
        return device->get_static_tlb_writer(virtual_target);
    }

    std::uint32_t get_numa_node_for_device(uint32_t device_id) const {
        uint32_t mmio_device_id = this->get_associated_mmio_device(device_id);
        tt_SiliconDevice *device = dynamic_cast<tt_SiliconDevice *>(driver_.get());
        return driver_->get_numa_node_for_pcie_device(mmio_device_id);
    }

    void write_reg(const std::uint32_t *mem_ptr, tt_cxy_pair target, uint64_t addr) const;
    void read_reg(std::uint32_t *mem_ptr, tt_cxy_pair target, uint64_t addr) const;

    void write_sysmem(
        const void *mem_ptr, uint32_t size_in_bytes, uint64_t addr, chip_id_t src_device_id, uint16_t channel) const;
    void read_sysmem(
        void *mem_ptr, uint32_t size_in_bytes, uint64_t addr, chip_id_t src_device_id, uint16_t channel) const;

    int get_device_aiclk(const chip_id_t &chip_id) const;

    void dram_barrier(chip_id_t chip_id) const;
    void l1_barrier(chip_id_t chip_id) const;

    uint32_t get_num_host_channels(chip_id_t device_id) const;
    uint32_t get_host_channel_size(chip_id_t device_id, uint32_t channel) const;
    // Returns address in host space
    void *host_dma_address(uint64_t offset, chip_id_t src_device_id, uint16_t channel) const;
    uint64_t get_pcie_base_addr_from_device(chip_id_t chip_id) const;

    // Ethernet cluster api
    // Returns set of device ids connected via ethernet
    std::unordered_set<chip_id_t> get_ethernet_connected_device_ids(chip_id_t chip_id) const;

    // Returns set of logical active ethernet coordinates on chip
    // If skip_reserved_tunnel_cores is true, will return cores that dispatch is not using,
    // intended for users to grab available eth cores for testing
    std::unordered_set<CoreCoord> get_active_ethernet_cores(
        chip_id_t chip_id, bool skip_reserved_tunnel_cores = false) const;

    // Returns set of logical inactive ethernet coordinates on chip
    std::unordered_set<CoreCoord> get_inactive_ethernet_cores(chip_id_t chip_id) const;

    // Returns connected ethernet core on the other chip
    std::tuple<chip_id_t, CoreCoord> get_connected_ethernet_core(std::tuple<chip_id_t, CoreCoord> eth_core) const;

    // Returns a ethernet sockets between local chip and remote chip
    // get_ethernet_sockets(a, b)[0] is connected to get_ethernet_sockets(b, a)[0]
    std::vector<CoreCoord> get_ethernet_sockets(chip_id_t local_chip, chip_id_t remote_chip) const;
    // Converts logical ethernet core coord to physical ethernet core coord
    CoreCoord ethernet_core_from_logical_core(chip_id_t chip_id, const CoreCoord &logical_core) const;

    // Bookkeeping for mmio device tunnels
    uint32_t get_mmio_device_max_tunnel_depth(chip_id_t mmio_device) const;
    uint32_t get_mmio_device_tunnel_count(chip_id_t mmio_device) const;
    uint32_t get_device_tunnel_depth(chip_id_t chip_id) const;

    // Dispatch core is managed by device, so this is an api for device to get the each eth core used in FD tunneling.
    // Returns logical eth core that communicates with specified dispatch core
    tt_cxy_pair get_eth_core_for_dispatch_core(
        tt_cxy_pair logical_dispatch_core, EthRouterMode mode, chip_id_t connected_chip_id) const;

    std::tuple<tt_cxy_pair, tt_cxy_pair> get_eth_tunnel_core(chip_id_t upstream_chip_id, chip_id_t downstream_chip_id, EthRouterMode mode) const;

    // Internal routing for SD and FD enables launching user ethernet kernels and FD tunneling for all devices in the
    // cluster. When using multiple devices in a cluster, this should be the flow:
    //       CreateDevice(0)
    //       CreateDevice(1)
    //       set_internal_routing_info_for_ethernet_cores(true);
    //       set_internal_routing_info_for_ethernet_cores(false);
    //       CloseDevice(0)
    //       CloseDevice(1)
    void set_internal_routing_info_for_ethernet_cores(bool enable_internal_routing) const;

    // Returns MMIO device ID (logical) that controls given `device_id`. If `device_id` is MMIO device it is returned.
    chip_id_t get_associated_mmio_device(chip_id_t device_id) const {
        return this->device_to_mmio_device_.at(device_id);
    }

    uint16_t get_assigned_channel_for_device(chip_id_t device_id) const {
        return this->device_to_host_mem_channel_.at(device_id);
    }

    // Returns collection of devices that are controlled by the specified MMIO device inclusive of the MMIO device
    const std::set<chip_id_t> &get_devices_controlled_by_mmio_device(chip_id_t mmio_device_id) const {
        TT_ASSERT(
            this->devices_grouped_by_assoc_mmio_device_.count(mmio_device_id),
            "Expected device {} to be an MMIO device!",
            mmio_device_id);
        return this->devices_grouped_by_assoc_mmio_device_.at(mmio_device_id);
    }

    // Returns vector of unique tunnels originating from mmio device.
    // Each vector entry is another vector of remote devices on that tunnel.
    std::vector<std::vector<chip_id_t>> get_tunnels_from_mmio_device(chip_id_t mmio_chip_id) const {
        return this->tunnels_from_mmio_device.at(mmio_chip_id);
    }

    // Returns whether we are running on Galaxy.
    bool is_galaxy_cluster() const;

    // Returns Wormhole chip board type.
    BoardType get_board_type(chip_id_t chip_id) const;

   private:
    Cluster();
    ~Cluster();

    void detect_arch_and_target();
    void generate_cluster_descriptor();
    void initialize_device_drivers();
    void assert_risc_reset();
    void assign_mem_channels_to_devices(chip_id_t mmio_device_id, const std::set<chip_id_t> &controlled_device_ids);
    void open_driver(
        const bool &skip_driver_allocs = false);
    void start_driver(tt_device_params &device_params) const;

    void get_metal_desc_from_tt_desc(
        const std::unordered_map<chip_id_t, tt_SocDescriptor> &input,
        const std::unordered_map<chip_id_t, uint32_t> &per_chip_id_harvesting_masks);
    tt_cxy_pair convert_physical_cxy_to_virtual(const tt_cxy_pair &physical_cxy) const;

    // Reserves ethernet cores in cluster for tunneling
    void reserve_ethernet_cores_for_tunneling();
    // Returns map of connected chip ids to active ethernet cores
    std::unordered_map<chip_id_t, std::vector<CoreCoord>> get_ethernet_cores_grouped_by_connected_chips(
        chip_id_t chip_id) const;
    void initialize_ethernet_sockets();

    // Set tunnels from mmio
    void set_tunnels_from_mmio_device();

    ARCH arch_;
    TargetDevice target_type_;

    // There is a single device driver for all connected chips. It might contain multiple MMIO devices/cards.
    std::unique_ptr<tt_device> driver_;

    // Need to hold reference to cluster descriptor to detect total number of devices available in cluster
    // UMD static APIs `detect_available_device_ids` and `detect_number_of_chips` only returns number of MMIO mapped
    // devices
    std::string cluster_desc_path_;
    std::unique_ptr<tt_ClusterDescriptor> cluster_desc_;
    // There is an entry for every device that can be targeted (MMIO and remote)
    std::unordered_map<chip_id_t, metal_SocDescriptor> sdesc_per_chip_;

    // Collections of devices that are grouped based on the associated MMIO device. MMIO device is included in the
    // grouping
    std::unordered_map<chip_id_t, std::set<chip_id_t>> devices_grouped_by_assoc_mmio_device_;
    // Save mapping of device id to associated MMIO device id for fast lookup
    std::unordered_map<chip_id_t, chip_id_t> device_to_mmio_device_;

    // Flag to tell whether we are on a TG type of system.
    // If any device has to board type of GALAXY, we are on a TG cluster.
    bool is_tg_cluster_;

    // Tunnels setup in cluster
    std::map<chip_id_t, std::vector<std::vector<chip_id_t>>> tunnels_from_mmio_device = {};

    // Currently, each device is mapped to its own channel in host memory to enable fast dispatch
    // Channels are unique within a group of devices all controlled by a particular MMIO device
    // For example:
    //      Two N300 cards where MMIO device IDs are 0, 1 and R chips are 2, 3
    //      0 L controls 2 R and 1 L controls 3 R then, device_to_host_mem_channel_:
    //          0 -> 0
    //          2 -> 1
    //          1 -> 0
    //          3 -> 1
    std::unordered_map<chip_id_t, uint16_t> device_to_host_mem_channel_;

    // Mapping of each devices' ethernet routing mode
    std::unordered_map<chip_id_t, std::unordered_map<CoreCoord, EthRouterMode>> device_eth_routing_info_;

    tt_device_l1_address_params l1_address_params = {
        (uint32_t)MEM_NCRISC_FIRMWARE_BASE,
        (uint32_t)MEM_BRISC_FIRMWARE_BASE,
        (uint32_t)MEM_TRISC0_FIRMWARE_SIZE,
        (uint32_t)MEM_TRISC1_FIRMWARE_SIZE,
        (uint32_t)MEM_TRISC2_FIRMWARE_SIZE,
        (uint32_t)MEM_TRISC0_FIRMWARE_BASE,
        (uint32_t)MEM_L1_BARRIER,
        (uint32_t)eth_l1_mem::address_map::ERISC_BARRIER_BASE,
        (uint32_t)eth_l1_mem::address_map::FW_VERSION_ADDR,
    };

<<<<<<< HEAD
    tt_driver_host_address_params host_address_params = {
        host_mem::address_map::ETH_ROUTING_BLOCK_SIZE, host_mem::address_map::ETH_ROUTING_BUFFERS_START};
=======
    tt_driver_eth_interface_params eth_interface_params = {
        NOC_ADDR_LOCAL_BITS,
        NOC_ADDR_NODE_ID_BITS,
        ETH_RACK_COORD_WIDTH,
        CMD_BUF_SIZE_MASK,
        MAX_BLOCK_SIZE,
        REQUEST_CMD_QUEUE_BASE,
        RESPONSE_CMD_QUEUE_BASE,
        CMD_COUNTERS_SIZE_BYTES,
        REMOTE_UPDATE_PTR_SIZE_BYTES,
        CMD_DATA_BLOCK,
        CMD_WR_REQ,
        CMD_WR_ACK,
        CMD_RD_REQ,
        CMD_RD_DATA,
        CMD_BUF_SIZE,
        CMD_DATA_BLOCK_DRAM,
        ETH_ROUTING_DATA_BUFFER_ADDR,
        REQUEST_ROUTING_CMD_QUEUE_BASE,
        RESPONSE_ROUTING_CMD_QUEUE_BASE,
        CMD_BUF_PTR_MASK};
>>>>>>> 422f88fb

    std::unordered_map<chip_id_t, std::unordered_map<chip_id_t, std::vector<CoreCoord>>> ethernet_sockets_;
};

}  // namespace tt

std::ostream &operator<<(std::ostream &os, tt_target_dram const &dram);<|MERGE_RESOLUTION|>--- conflicted
+++ resolved
@@ -296,33 +296,6 @@
         (uint32_t)eth_l1_mem::address_map::FW_VERSION_ADDR,
     };
 
-<<<<<<< HEAD
-    tt_driver_host_address_params host_address_params = {
-        host_mem::address_map::ETH_ROUTING_BLOCK_SIZE, host_mem::address_map::ETH_ROUTING_BUFFERS_START};
-=======
-    tt_driver_eth_interface_params eth_interface_params = {
-        NOC_ADDR_LOCAL_BITS,
-        NOC_ADDR_NODE_ID_BITS,
-        ETH_RACK_COORD_WIDTH,
-        CMD_BUF_SIZE_MASK,
-        MAX_BLOCK_SIZE,
-        REQUEST_CMD_QUEUE_BASE,
-        RESPONSE_CMD_QUEUE_BASE,
-        CMD_COUNTERS_SIZE_BYTES,
-        REMOTE_UPDATE_PTR_SIZE_BYTES,
-        CMD_DATA_BLOCK,
-        CMD_WR_REQ,
-        CMD_WR_ACK,
-        CMD_RD_REQ,
-        CMD_RD_DATA,
-        CMD_BUF_SIZE,
-        CMD_DATA_BLOCK_DRAM,
-        ETH_ROUTING_DATA_BUFFER_ADDR,
-        REQUEST_ROUTING_CMD_QUEUE_BASE,
-        RESPONSE_ROUTING_CMD_QUEUE_BASE,
-        CMD_BUF_PTR_MASK};
->>>>>>> 422f88fb
-
     std::unordered_map<chip_id_t, std::unordered_map<chip_id_t, std::vector<CoreCoord>>> ethernet_sockets_;
 };
 
