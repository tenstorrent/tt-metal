--- conflicted
+++ resolved
@@ -340,11 +340,7 @@
                     break;
                 }
             }
-<<<<<<< HEAD
             TT_FATAL(desired_logical_id != -1, "Visible device not found in cluster descriptor");
-=======
-            TT_ASSERT(desired_logical_id != -1, "Visible device not found in cluster descriptor");
->>>>>>> a4d81e43
             for (auto& chip_id : temp_cluster_desc->get_chips_grouped_by_closest_mmio().at(desired_logical_id)) {
                 chips_set.emplace(chip_id);
             }
