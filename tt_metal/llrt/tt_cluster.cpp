--- conflicted
+++ resolved
@@ -351,10 +351,7 @@
 void Cluster::open_driver(const bool &skip_driver_allocs) {
     std::unique_ptr<tt::umd::Cluster> device_driver;
     if (this->target_type_ == TargetDevice::Silicon) {
-<<<<<<< HEAD
         std::set<chip_id_t> chips_set;
-        const std::string sdesc_path = get_soc_description_file(this->arch_, this->target_type_);
-        // umd::Cluster::detect_available_device_ids only lists MMIO device ids, since we need remote chip ids
         // generate the cluster desc and pull chip ids from there
         auto temp_cluster_desc = tt::umd::Cluster::create_cluster_descriptor();
         if (rtoptions_.is_visible_device_specified()) {
@@ -363,25 +360,9 @@
             std::unordered_set<chip_id_t> all_chips = temp_cluster_desc->get_all_chips();
             chips_set.insert(all_chips.begin(), all_chips.end());
         }
-        // This is the target/desired number of mem channels per arch/device.
-        // Silicon driver will attempt to open this many hugepages as channels per mmio chip,
-        // and assert if workload uses more than available.
-        uint32_t num_host_mem_ch_per_mmio_device = std::min(HOST_MEM_CHANNELS, (uint32_t)chips_set.size());
-        // This will remove harvested rows/cols from the soc descriptor
-        const bool perform_harvesting = true;
-        const bool clean_system_resources = true;
-        device_driver = std::make_unique<tt::umd::Cluster>(
-            sdesc_path,
-            chips_set,
-            num_host_mem_ch_per_mmio_device,
-            skip_driver_allocs,
-            clean_system_resources,
-            perform_harvesting);
-
         // Adding this check is a workaround for current UMD bug that only uses this getter to populate private metadata
         // that is later expected to be populated by unrelated APIs
         // TT_FATAL(device_driver->get_target_mmio_device_ids().size() == 1, "Only one target mmio device id allowed.");
-=======
         // This is the target/desired number of mem channels per arch/device.
         // Silicon driver will attempt to open this many hugepages as channels per mmio chip,
         // and assert if workload uses more than available.
@@ -390,8 +371,8 @@
         device_driver = std::make_unique<tt::umd::Cluster>(tt::umd::ClusterOptions{
             .num_host_mem_ch_per_mmio_device = num_host_mem_ch_per_mmio_device,
             .sdesc_path = get_soc_description_file(this->arch_, this->target_type_),
+            .target_devices = chips_set,
         });
->>>>>>> 5b0609e1
     } else if (this->target_type_ == TargetDevice::Simulator) {
         device_driver = std::make_unique<tt::umd::Cluster>(tt::umd::ClusterOptions{
             .chip_type = tt::umd::ChipType::SIMULATION,
