// SPDX-FileCopyrightText: © 2023 Tenstorrent Inc.
//
// SPDX-License-Identifier: Apache-2.0

#include "tt_cluster.hpp"

#include <algorithm>
#include <cstdint>
#include <cstdlib>
#include <filesystem>
#include <iostream>
#include <map>
#include <memory>
#include <set>
#include <stdexcept>
#include <string>
#include <tuple>                                                     // for get
#include <unordered_map>
#include <unordered_set>
#include <utility>
#include <vector>

#include "fmt/base.h"
#include "tt_metal/common/base.hpp"
#include "tt_metal/common/logger.hpp"
#include "tt_metal/common/metal_soc_descriptor.h"
#include "tt_metal/common/test_common.hpp"
#include "tt_metal/common/tt_backend_api_types.hpp"
#include "umd/device/tt_arch_types.h"
#include "umd/device/tt_cluster_descriptor.h"
#include "umd/device/tt_cluster_descriptor_types.h"
#include "umd/device/cluster.h"
#include "umd/device/tt_soc_descriptor.h"
#include "umd/device/tt_xy_pair.h"
#include "umd/device/xy_pair.h"
#include "umd/device/hugepage.h"

// TODO: ARCH_NAME specific, must remove
#include "eth_l1_address_map.h"

#include "dev_msgs.h"

#include "llrt/hal.hpp"

#include "third_party/tracy/public/tracy/Tracy.hpp"
#include "umd/device/tt_simulation_device.h"

#include "tt_metal/impl/debug/sanitize_noc_host.hpp"
#include "tt_metal/llrt/rtoptions.hpp"
#include "tt_metal/llrt/tlb_config.hpp"
#include "tt_metal/common/core_coord.hpp"

#include "get_platform_architecture.hpp"

static constexpr uint32_t HOST_MEM_CHANNELS = 4;
static constexpr uint32_t HOST_MEM_CHANNELS_MASK = HOST_MEM_CHANNELS - 1;

namespace tt {

const Cluster &Cluster::instance() {
    static Cluster inst;
    return inst;
}

Cluster::Cluster() {
    ZoneScoped;
    log_info(tt::LogDevice, "Opening user mode device driver");

    this->detect_arch_and_target();

    this->generate_cluster_descriptor();

    this->initialize_device_drivers();

    this->reserve_ethernet_cores_for_tunneling();

    this->initialize_ethernet_sockets();

    this->set_tunnels_from_mmio_device();

    this->assert_risc_reset();
}

void Cluster::detect_arch_and_target() {
<<<<<<< HEAD
    if(std::getenv("TT_METAL_SIMULATOR_EN")) {
        this->target_type_ = TargetDevice::Simulator;
        auto arch_env = getenv("ARCH_NAME");
        TT_FATAL(arch_env, "ARCH_NAME env var needed for VCS");
        this->arch_ = tt::get_arch_from_string(arch_env);
    }else {
        this->target_type_ = TargetDevice::Silicon;
        std::vector<chip_id_t> physical_mmio_device_ids = tt_SiliconDevice::detect_available_device_ids();
        this->arch_ = detect_arch(physical_mmio_device_ids.at(0));
        for (int dev_index = 1; dev_index < physical_mmio_device_ids.size(); dev_index++) {
            chip_id_t device_id = physical_mmio_device_ids.at(dev_index);
            tt::ARCH detected_arch = detect_arch(device_id);
            TT_FATAL(
                this->arch_ == detected_arch,
                "Expected all devices to be {} but device {} is {}",
                get_arch_str(this->arch_),
                device_id,
                get_arch_str(detected_arch));
        }
    }
=======

    this->target_type_ = (std::getenv("TT_METAL_SIMULATOR_EN")) ? TargetDevice::Simulator : TargetDevice::Silicon;

    this->arch_ = tt_metal::get_platform_architecture();

#ifdef ARCH_GRAYSKULL
    TT_FATAL(
        this->arch_ == tt::ARCH::GRAYSKULL,
        "Arch={} doesn't match compile-time build for GRAYSKULL",
        get_string(this->arch_));
#endif
#ifdef ARCH_WORMHOLE
    TT_FATAL(
        (this->arch_ == tt::ARCH::WORMHOLE_B0) || (this->arch_ == tt::ARCH::WORMHOLE),
        "Arch={} doesn't match compile-time build for WORMHOLE",
        get_string(this->arch_));
#endif
#ifdef ARCH_BLACKHOLE
    TT_FATAL(
        this->arch_ == tt::ARCH::BLACKHOLE,
        "Arch={} doesn't match compile-time build for BLACKHOLE",
        get_string(this->arch_));
#endif
>>>>>>> dde5614e

    TT_FATAL(
        this->target_type_ == TargetDevice::Silicon or this->target_type_ == TargetDevice::Simulator,
        "Target type={} is not supported",
        this->target_type_);
}

bool Cluster::is_galaxy_cluster() const {
    return this->is_tg_cluster_;
}

BoardType Cluster::get_board_type(chip_id_t chip_id) const {
  return this->cluster_desc_->get_board_type(chip_id);
}

void Cluster::generate_cluster_descriptor() {
    // Cluster descriptor yaml not available for Blackhole bring up
    if (this->target_type_ == TargetDevice::Simulator) {
        // Passing simulator reported physical devices as logical devices.
        this->cluster_desc_ = tt_ClusterDescriptor::create_mock_cluster(tt_SimulationDevice::detect_available_device_ids(), this->arch_);
    } else {
        this->cluster_desc_ = tt_ClusterDescriptor::create_from_yaml(tt_ClusterDescriptor::get_cluster_descriptor_file_path());
        for (const auto &chip_id : this->cluster_desc_->get_all_chips()) {
            if (this->cluster_desc_->get_board_type(chip_id) == BoardType::GALAXY) {
                this->is_tg_cluster_ = true;
                break;
            }
        }
    }

    // Use cluster descriptor to map MMIO device id to all devices on the same card (including the MMIO device)
    if (this->target_type_ == TargetDevice::Simulator) {
        std::set<chip_id_t> dummy_card = {0};
        this->devices_grouped_by_assoc_mmio_device_[0] = dummy_card;
        this->device_to_mmio_device_[0] = 0;
    } else {
        for (chip_id_t device_id : this->cluster_desc_->get_all_chips()) {
            chip_id_t closest_mmio_device_id = this->cluster_desc_->get_closest_mmio_capable_chip(device_id);
            std::set<chip_id_t> &device_ids = this->devices_grouped_by_assoc_mmio_device_[closest_mmio_device_id];
            device_ids.insert(device_id);
            this->device_to_mmio_device_[device_id] = closest_mmio_device_id;
        }
    }

    uint32_t total_num_hugepages = tt::umd::get_num_hugepages();
    if (this->is_tg_cluster_) {
        // TODO: don't think this check is correct, we want to have total num hugepages == num chips even for Galaxy
        TT_FATAL(
            this->arch_ == tt::ARCH::BLACKHOLE or total_num_hugepages >= this->cluster_desc_->get_all_chips().size()/4,
            "Machine setup error: Insufficient number of hugepages available, expected >= {} for {} devices but have {}. "
            "Increase number of hugepages!",
            this->cluster_desc_->get_all_chips().size()/4,
            this->cluster_desc_->get_all_chips().size(),
            total_num_hugepages);
    } else if (this->target_type_ != TargetDevice::Simulator){
    // TODO (abhullar): ignore hugepage set up for BH bringup
        TT_FATAL(
            this->arch_ == tt::ARCH::BLACKHOLE or total_num_hugepages >= this->cluster_desc_->get_all_chips().size(),
            "Machine setup error: Insufficient number of hugepages available, expected one per device ({}) but have {}. "
            "Increase number of hugepages!",
            this->cluster_desc_->get_all_chips().size(),
            total_num_hugepages);
    }
}

void Cluster::initialize_device_drivers() {
    for (const auto &[mmio_device_id, controlled_devices] : this->devices_grouped_by_assoc_mmio_device_) {
        this->assign_mem_channels_to_devices(mmio_device_id, controlled_devices);
    }

    this->open_driver();

    tt_device_params default_params;
    this->start_driver(default_params);
}

void Cluster::assert_risc_reset() {
    this->driver_->assert_risc_reset();
}

void Cluster::assign_mem_channels_to_devices(
    chip_id_t mmio_device_id, const std::set<chip_id_t> &controlled_device_ids) {
    // g_MAX_HOST_MEM_CHANNELS (4) is defined in tt::umd::Cluster and denotes the max number of host memory channels per
    // MMIO device Metal currently assigns 1 channel per device. See https://github.com/tenstorrent/tt-metal/issues/4087
    // One WH gateway should have 8 remote deivces in its control group.
    TT_ASSERT(controlled_device_ids.size() <= 9, "Unable to assign each device to its own host memory channel!");
    uint16_t channel = 0;
    this->device_to_host_mem_channel_[mmio_device_id] = channel++;
    for (const chip_id_t &device_id : controlled_device_ids) {
        if (device_id == mmio_device_id) {
            continue;
        }
        this->device_to_host_mem_channel_[device_id] = channel++;
        if ((channel + 1) % 4 == 0) channel++;
    }
}

void Cluster::get_metal_desc_from_tt_desc(
    const std::unordered_map<chip_id_t, tt_SocDescriptor> &input,
    const std::unordered_map<chip_id_t, uint32_t> &per_chip_id_harvesting_masks) {
    for (const auto& it : input) {
        chip_id_t id = it.first;
        this->sdesc_per_chip_.emplace(id, metal_SocDescriptor(it.second, per_chip_id_harvesting_masks.at(id), this->cluster_desc_->get_board_type(id)));
    }
}

void Cluster::open_driver(const bool &skip_driver_allocs) {
    const std::string sdesc_path = get_soc_description_file(this->arch_, this->target_type_);

    std::unique_ptr<tt_device> device_driver;
    if (this->target_type_ == TargetDevice::Silicon) {
        std::unordered_set<chip_id_t> all_chips = this->cluster_desc_->get_all_chips();
        std::set<chip_id_t> all_chips_set(all_chips.begin(), all_chips.end());
        // This is the target/desired number of mem channels per arch/device.
        // Silicon driver will attempt to open this many hugepages as channels per mmio chip,
        // and assert if workload uses more than available.
        uint32_t num_host_mem_ch_per_mmio_device = std::min(HOST_MEM_CHANNELS, (uint32_t)all_chips_set.size());
        // This will remove harvested rows from the soc descriptor
        const bool perform_harvesting = true;
        const bool clean_system_resources = true;
        device_driver = std::make_unique<tt::umd::Cluster>(
            sdesc_path,
            all_chips_set,
            num_host_mem_ch_per_mmio_device,
            skip_driver_allocs,
            clean_system_resources,
            perform_harvesting);
        if (this->arch_ == tt::ARCH::WORMHOLE_B0 and not this->is_galaxy_cluster()) {
            // Give UMD Limited access to eth cores 8 and 9 for Non-Galaxy Wormhole Clusters
            for (const auto &[mmio_device_id, _]: this->cluster_desc_->get_chips_with_mmio()) {
                device_driver->configure_active_ethernet_cores_for_mmio_device(mmio_device_id, {});
            }
        }

        // Adding this check is a workaround for current UMD bug that only uses this getter to populate private metadata
        // that is later expected to be populated by unrelated APIs
        // TT_FATAL(device_driver->get_target_mmio_device_ids().size() == 1, "Only one target mmio device id allowed.");
    } else if (this->target_type_ == TargetDevice::Simulator) {
        device_driver = std::make_unique<tt_SimulationDevice>(sdesc_path);
    }
    std::uint32_t dram_barrier_base = tt_metal::hal.get_dev_addr(tt_metal::HalDramMemAddrType::DRAM_BARRIER);
    device_driver->set_device_dram_address_params(tt_device_dram_address_params{dram_barrier_base});

    l1_address_params.tensix_l1_barrier_base = tt_metal::hal.get_dev_addr(tt_metal::HalProgrammableCoreType::TENSIX, tt_metal::HalL1MemAddrType::BARRIER);
    if (tt_metal::hal.get_arch() != tt::ARCH::GRAYSKULL) {
        l1_address_params.eth_l1_barrier_base = tt_metal::hal.get_dev_addr(tt_metal::HalProgrammableCoreType::ACTIVE_ETH, tt_metal::HalL1MemAddrType::BARRIER);
        l1_address_params.fw_version_addr = tt_metal::hal.get_dev_addr(tt_metal::HalProgrammableCoreType::ACTIVE_ETH, tt_metal::HalL1MemAddrType::FW_VERSION_ADDR);
    }
    device_driver->set_device_l1_address_params(l1_address_params);

    this->get_metal_desc_from_tt_desc(
        device_driver->get_virtual_soc_descriptors(), device_driver->get_harvesting_masks_for_soc_descriptors());
    this->driver_ = std::move(device_driver);
}

void Cluster::start_driver(tt_device_params &device_params) const {
    device_params.init_device = true;

    TT_FATAL(this->sdesc_per_chip_.size(), "Descriptor must be loaded. Try open_driver()");

    if (this->target_type_ == TargetDevice::Silicon && device_params.init_device) {
        for (const auto [mmio_device_id, _]: this->cluster_desc_->get_chips_with_mmio()) {
            ll_api::configure_static_tlbs(
                this->arch_, mmio_device_id, this->get_soc_desc(mmio_device_id), *this->driver_);
        }
    }

    this->driver_->start_device(device_params);
}

Cluster::~Cluster() {
    log_info(tt::LogDevice, "Closing user mode device drivers");
    this->driver_->close_device();

    this->sdesc_per_chip_.clear();
    this->devices_grouped_by_assoc_mmio_device_.clear();
    this->device_to_mmio_device_.clear();
    this->device_to_host_mem_channel_.clear();
    this->device_eth_routing_info_.clear();
    this->tunnels_from_mmio_device.clear();
}

std::unordered_map<chip_id_t, eth_coord_t> Cluster::get_user_chip_ethernet_coordinates() const {
    auto user_chip_ethernet_coordinates = this->cluster_desc_->get_chip_locations();
    if (this->is_galaxy_cluster()) {
        std::erase_if(user_chip_ethernet_coordinates, [this](const auto& entry) {
            return this->cluster_desc_->get_board_type(entry.first) != BoardType::GALAXY;
        });
    }
    return user_chip_ethernet_coordinates;
}

const metal_SocDescriptor &Cluster::get_soc_desc(chip_id_t chip) const {
    if (this->sdesc_per_chip_.find(chip) == this->sdesc_per_chip_.end()) {
        TT_THROW(
            "Cannot access soc descriptor for {} before device driver is initialized! Call "
            "initialize_device_driver({}) first",
            chip,
            chip);
    }
    return this->sdesc_per_chip_.at(chip);
}

uint32_t Cluster::get_harvested_rows(chip_id_t chip) const {
    if (this->target_type_ == TargetDevice::Simulator) {
        return 0;
    } else {
        return this->driver_->harvested_rows_per_target.at(chip);
    }
}

int Cluster::get_device_aiclk(const chip_id_t &chip_id) const {
    if (this->arch_ == tt::ARCH::BLACKHOLE) {
        // For Blackhole bring up remove AICLK query due to lack of ARC message support
        log_info(tt::LogDevice, "For Blackhole hardcode AICLK to 800 MHz due to lack of ARC message support");
        return 800;
    }
    if (this->device_to_mmio_device_.find(chip_id) != this->device_to_mmio_device_.end()) {
        // get_clocks returns MMIO device ID -> clock frequency
        // There is one driver per MMIO device, so we use that to index returned map
        chip_id_t mmio_device_id = this->device_to_mmio_device_.at(chip_id);
        return this->driver_->get_clocks().at(mmio_device_id);
    }
    TT_THROW("Cannot get frequency for device {} that is not initialized!", chip_id);
    return 0;
}

void Cluster::deassert_risc_reset_at_core(const tt_cxy_pair &physical_chip_coord) const {
    const metal_SocDescriptor &soc_desc = this->get_soc_desc(physical_chip_coord.chip);
    tt_cxy_pair virtual_chip_coord = soc_desc.convert_to_umd_coordinates(physical_chip_coord);
    this->driver_->deassert_risc_reset_at_core(virtual_chip_coord);
}

void Cluster::assert_risc_reset_at_core(const tt_cxy_pair &physical_chip_coord) const {
    const metal_SocDescriptor &soc_desc = this->get_soc_desc(physical_chip_coord.chip);
    tt_cxy_pair virtual_chip_coord = soc_desc.convert_to_umd_coordinates(physical_chip_coord);
    this->driver_->assert_risc_reset_at_core(virtual_chip_coord);
}

void Cluster::write_dram_vec(std::vector<uint32_t> &vec, tt_target_dram dram, uint64_t addr, bool small_access) const {
    int chip_id, d_chan, d_subchannel;
    std::tie(chip_id, d_chan, d_subchannel) = dram;
    const metal_SocDescriptor &desc_to_use = get_soc_desc(chip_id);
    TT_FATAL(
        d_chan < desc_to_use.dram_cores.size(),
        "Bounds-Error -- dram_channel={} is outside of num_dram_channels={}",
        d_chan,
        desc_to_use.dram_cores.size());
    TT_ASSERT(
        d_subchannel < desc_to_use.dram_cores.at(d_chan).size(),
        "Trying to address dram sub channel that doesnt exist in the device descriptor");
    tt_cxy_pair dram_core = tt_cxy_pair(chip_id, desc_to_use.get_core_for_dram_channel(d_chan, d_subchannel));
    size_t offset = desc_to_use.get_address_offset(d_chan);
    write_core(vec.data(), vec.size() * sizeof(uint32_t), dram_core, addr + offset, small_access);
}

void Cluster::read_dram_vec(
    std::vector<uint32_t> &vec, uint32_t sz_in_bytes, tt_target_dram dram, uint64_t addr, bool small_access) const {
    int chip_id, d_chan, d_subchannel;
    std::tie(chip_id, d_chan, d_subchannel) = dram;
    const metal_SocDescriptor &desc_to_use = get_soc_desc(chip_id);
    TT_FATAL(
        d_chan < desc_to_use.dram_cores.size(),
        "Bounds-Error -- dram_channel={} is outside of num_dram_channels={}",
        d_chan,
        desc_to_use.dram_cores.size());
    TT_ASSERT(
        d_subchannel < desc_to_use.dram_cores.at(d_chan).size(),
        "Trying to address dram sub channel that doesnt exist in the device descriptor");
    tt_cxy_pair dram_core = tt_cxy_pair(chip_id, desc_to_use.get_core_for_dram_channel(d_chan, d_subchannel));
    size_t offset = desc_to_use.get_address_offset(d_chan);
    read_core(vec, sz_in_bytes, dram_core, addr + offset, small_access);
}

void Cluster::write_core(
    const void *mem_ptr, uint32_t sz_in_bytes, tt_cxy_pair core, uint64_t addr, bool small_access) const {
    chip_id_t chip_id = core.chip;
    const metal_SocDescriptor &soc_desc = this->get_soc_desc(chip_id);
    if (tt::llrt::OptionsG.get_watcher_enabled()) {
        tt::watcher_sanitize_host_noc_write(soc_desc, {core.x, core.y}, addr, sz_in_bytes);
    }
    tt_cxy_pair virtual_core = soc_desc.convert_to_umd_coordinates(core);
    this->driver_->write_to_device(mem_ptr, sz_in_bytes, virtual_core, addr, "LARGE_WRITE_TLB");
    if (this->cluster_desc_->is_chip_remote(chip_id)) {
        this->driver_->wait_for_non_mmio_flush(chip_id);
    }
}

void Cluster::read_core(
    void *mem_ptr, uint32_t size_in_bytes, tt_cxy_pair core, uint64_t addr, bool small_access) const {
    int chip_id = core.chip;
    const metal_SocDescriptor &soc_desc = this->get_soc_desc(chip_id);

    if (tt::llrt::OptionsG.get_watcher_enabled()) {
        tt::watcher_sanitize_host_noc_read(soc_desc, {core.x, core.y}, addr, size_in_bytes);
    }

    tt_cxy_pair virtual_core = soc_desc.convert_to_umd_coordinates(core);
    this->driver_->read_from_device(mem_ptr, virtual_core, addr, size_in_bytes, "LARGE_READ_TLB");
}

void Cluster::read_core(
    std::vector<uint32_t> &data, uint32_t size_in_bytes, tt_cxy_pair core, uint64_t addr, bool small_access) const {
    data.resize(size_in_bytes / sizeof(uint32_t));
    read_core(data.data(), size_in_bytes, core, addr, small_access);
}

void Cluster::write_reg(const std::uint32_t *mem_ptr, tt_cxy_pair target, uint64_t addr) const {
    const unsigned int size_in_bytes = sizeof(uint32_t);
    int chip_id = target.chip;
    const metal_SocDescriptor &soc_desc = this->get_soc_desc(chip_id);

    if (tt::llrt::OptionsG.get_watcher_enabled()) {
        tt::watcher_sanitize_host_noc_write(soc_desc, {target.x, target.y}, addr, size_in_bytes);
    }
    tt_cxy_pair virtual_target = soc_desc.convert_to_umd_coordinates(target);
    this->driver_->write_to_device(mem_ptr, size_in_bytes, virtual_target, addr, "REG_TLB");
    if (this->cluster_desc_->is_chip_remote(chip_id)) {
        this->driver_->wait_for_non_mmio_flush(chip_id);
    }
}

void Cluster::read_reg(std::uint32_t *mem_ptr, tt_cxy_pair target, uint64_t addr) const {
    const unsigned int size_in_bytes = sizeof(uint32_t);
    int chip_id = target.chip;
    const metal_SocDescriptor &soc_desc = this->get_soc_desc(chip_id);

    if (tt::llrt::OptionsG.get_watcher_enabled()) {
        tt::watcher_sanitize_host_noc_read(soc_desc, {target.x, target.y}, addr, size_in_bytes);
    }
    tt_cxy_pair virtual_target = soc_desc.convert_to_umd_coordinates(target);
    this->driver_->read_from_device(mem_ptr, virtual_target, addr, size_in_bytes, "REG_TLB");
}

void Cluster::write_sysmem(
    const void *vec, uint32_t size_in_bytes, uint64_t addr, chip_id_t src_device_id, uint16_t channel) const {
    TT_ASSERT(this->cluster_desc_->is_chip_mmio_capable(src_device_id));
    this->driver_->write_to_sysmem(vec, size_in_bytes, addr, channel & HOST_MEM_CHANNELS_MASK, src_device_id);
}

void Cluster::read_sysmem(
    void *vec, uint32_t size_in_bytes, uint64_t addr, chip_id_t src_device_id, uint16_t channel) const {
    TT_ASSERT(this->cluster_desc_->is_chip_mmio_capable(src_device_id));
    this->driver_->read_from_sysmem(vec, addr, channel & HOST_MEM_CHANNELS_MASK, size_in_bytes, src_device_id);
}

void Cluster::verify_sw_fw_versions(
    int device_id, std::uint32_t sw_version, std::vector<std::uint32_t> &fw_versions) const {
    tt_version sw(sw_version), fw_first_eth_core(fw_versions.at(0));
    tt::log_info(
        tt::LogDevice,
        "Software version {}, Ethernet FW version {} (Device {})",
        sw.str(),
        fw_first_eth_core.str(),
        device_id);
    for (std::uint32_t &fw_version : fw_versions) {
        tt_version fw(fw_version);

        TT_FATAL(fw == fw_first_eth_core, "FW versions are not the same across different ethernet cores");
        TT_FATAL(sw.major == fw.major, "SW/FW major version number out of sync");
        TT_FATAL(sw.minor <= fw.minor, "SW version is newer than FW version");
    }
}

// DRAM barrier is used to implement host-to-device synchronization and should be used when all previous writes to DRAM
// need to be flushed This is needed because writes to device are not blocking unless strict TLB ordering is used
// (default ordering is posted) This barrier is intended to prevent races caused by out of order writes, specifically to
// ensure metadata and data to compute on are committed before launching kernels
void Cluster::dram_barrier(chip_id_t chip_id) const {
    std::unordered_set<uint32_t> dram_channels;
    for (uint32_t channel = 0; channel < this->get_soc_desc(chip_id).get_num_dram_channels(); channel++) {
        dram_channels.insert(channel);
    }
    this->driver_->dram_membar(chip_id, "LARGE_WRITE_TLB", dram_channels);
}

// L1 barrier is used to implement host-to-device synchronization and should be used when all previous writes to L1 need
// to be flushed This is needed because writes to device are not blocking unless strict TLB ordering is used (default
// ordering is posted) This barrier is intended to prevent races caused by out of order writes, specifically to ensure
// binaries, metadata, and data to compute on are committed before launching kernels
void Cluster::l1_barrier(chip_id_t chip_id) const {
    // Sets and resets L1 barrier of all tensix cores and ethernet cores
    this->driver_->l1_membar(chip_id, "LARGE_WRITE_TLB");
}

uint32_t Cluster::get_num_host_channels(chip_id_t device_id) const {
    bool mmio_capable = this->cluster_desc_->is_chip_mmio_capable(device_id);
    return mmio_capable ? this->driver_->get_num_host_channels(device_id) : 0;
}

uint32_t Cluster::get_host_channel_size(chip_id_t device_id, uint32_t channel) const {
    TT_ASSERT(this->cluster_desc_->is_chip_mmio_capable(device_id));
    return this->driver_->get_host_channel_size(device_id, channel & HOST_MEM_CHANNELS_MASK);
}

void *Cluster::host_dma_address(uint64_t offset, chip_id_t src_device_id, uint16_t channel) const {
    TT_ASSERT(this->cluster_desc_->is_chip_mmio_capable(src_device_id));
    return this->driver_->host_dma_address(offset, src_device_id, channel & HOST_MEM_CHANNELS_MASK);
}

uint64_t Cluster::get_pcie_base_addr_from_device(chip_id_t chip_id) const {
    return this->driver_->get_pcie_base_addr_from_device(chip_id);
}

std::unordered_map<chip_id_t, std::vector<CoreCoord>> Cluster::get_ethernet_cores_grouped_by_connected_chips(
    chip_id_t chip_id) const {
    const auto &soc_desc = get_soc_desc(chip_id);
    std::unordered_map<chip_id_t, std::vector<CoreCoord>> connected_chips;
    const auto &all_eth_connections = this->cluster_desc_->get_ethernet_connections();
    if (all_eth_connections.find(chip_id) == all_eth_connections.end()) {
        return {};
    }
    for (const auto &[eth_chan, connected_chip_chan] : all_eth_connections.at(chip_id)) {
        const auto &other_chip_id = std::get<0>(connected_chip_chan);
        if (connected_chips.find(other_chip_id) == connected_chips.end()) {
            std::vector<CoreCoord> active_ethernet_cores;

            for (const auto &channel_pair :
                 this->cluster_desc_->get_directly_connected_ethernet_channels_between_chips(chip_id, other_chip_id)) {
                ethernet_channel_t local_chip_chan = std::get<0>(channel_pair);
                active_ethernet_cores.emplace_back(
                    get_soc_desc(chip_id).chan_to_logical_eth_core_map.at(local_chip_chan));
            }
            connected_chips.insert({other_chip_id, active_ethernet_cores});
        } else {
            continue;
        }
    }
    return connected_chips;
}
#define MAX_TUNNEL_DEPTH 4
void Cluster::set_tunnels_from_mmio_device() {
    for (const auto &[mmio_chip_id, physical_chip_id] : this->cluster_desc_->get_chips_with_mmio()) {
        std::vector<std::vector<chip_id_t>> tunnels_from_mmio = {};
        const auto &all_eth_connections = this->cluster_desc_->get_ethernet_connections();
        TT_ASSERT(this->cluster_desc_->is_chip_mmio_capable(mmio_chip_id));

        if (all_eth_connections.find(mmio_chip_id) == all_eth_connections.end()) {
            this->tunnels_from_mmio_device.insert({mmio_chip_id, {}});
            continue;
        }

        std::set<chip_id_t> device_ids = get_devices_controlled_by_mmio_device(mmio_chip_id);
        device_ids.erase(mmio_chip_id);

        if (device_ids.size() == 0) {
            this->tunnels_from_mmio_device.insert({mmio_chip_id, {}});
            continue;
        }

        for (const auto &[eth_chan, connected_chip_chan] : all_eth_connections.at(mmio_chip_id)) {
            const auto &other_chip_id = std::get<0>(connected_chip_chan);
            if (device_ids.find(other_chip_id) != device_ids.end()) {
                // mmio chip is connected to a remote chip in its mmio group.
                // erase from the pool so multiple ethenret connections to same remote device do not
                // pollute the counts.
                device_ids.erase(other_chip_id);
                std::vector<chip_id_t> first_stop = {other_chip_id};
                auto it = std::find(tunnels_from_mmio.begin(), tunnels_from_mmio.end(), first_stop);
                TT_ASSERT(
                    it == tunnels_from_mmio.end(),
                    "Duplicate first tunnel stop found when finding FD2 Tunnel devices.");
                tunnels_from_mmio.push_back(first_stop);
            }
        }

        log_debug(
            tt::LogMetal,
            "Found {} FD Tunnels originating from MMIO Device {}",
            tunnels_from_mmio.size(),
            mmio_chip_id);

        device_ids = get_devices_controlled_by_mmio_device(mmio_chip_id);
        device_ids.erase(mmio_chip_id);

        for (auto &tunnel : tunnels_from_mmio) {
            TT_ASSERT(tunnel.size() == 1, "Tunnel depth must be 1 when it has only 1 stop in it.");
            device_ids.erase(tunnel[0]);
        }

        bool tunneled_device_hit;
        for (auto it = device_ids.begin(); it != device_ids.end();) {
            tunneled_device_hit = false;
            for (auto &dev_vec : tunnels_from_mmio) {
                for (const auto &[eth_chan, connected_chip_chan] : all_eth_connections.at(dev_vec.back())) {
                    const auto &other_chip_id = std::get<0>(connected_chip_chan);
                    auto id_iter = device_ids.find(other_chip_id);
                    if (id_iter != device_ids.end()) {
                        it = device_ids.erase(id_iter);
                        dev_vec.push_back(other_chip_id);
                        tunneled_device_hit = true;
                        break;
                    }
                }
            }
            TT_FATAL(
                tunneled_device_hit || (it == device_ids.end()),
                "Detected ethernet connections did not match expected device connectivity, try re-running "
                "tt-topology.");
        }

        TT_ASSERT(tunnels_from_mmio.size() != 0, "Must have at least 1 tunnel from MMIO Device.");
        uint32_t tunnel_depth = tunnels_from_mmio[0].size();
        log_debug(tt::LogMetal, "Each FD Tunnel is {} deep.", tunnel_depth);

        for (auto &dev_vec : tunnels_from_mmio) {
            TT_ASSERT(
                dev_vec.size() == tunnel_depth,
                "All tunnels from mmio device must have same depth. Found {}. Expected {}.",
                dev_vec.size(),
                tunnel_depth);
            // Now that all remotete chips have been added to respective tunnels,
            // add mmio device at start of each of the tunnels.
            if (dev_vec.size() > MAX_TUNNEL_DEPTH) {
                dev_vec.resize(dev_vec.size() - (dev_vec.size() - MAX_TUNNEL_DEPTH));
            }
            dev_vec.insert(dev_vec.begin(), mmio_chip_id);
        }
        this->tunnels_from_mmio_device.insert({mmio_chip_id, tunnels_from_mmio});
    }
}

// Ethernet cluster api
void Cluster::initialize_ethernet_sockets() {
    for (const auto &chip_id : this->cluster_desc_->get_all_chips()) {
        if (this->ethernet_sockets_.find(chip_id) == this->ethernet_sockets_.end()) {
            this->ethernet_sockets_.insert({chip_id, {}});
        }
        for (const auto &[connected_chip_id, eth_cores] :
             this->get_ethernet_cores_grouped_by_connected_chips(chip_id)) {
            if (this->ethernet_sockets_.at(chip_id).find(connected_chip_id) ==
                this->ethernet_sockets_.at(chip_id).end()) {
                this->ethernet_sockets_.at(chip_id).insert({connected_chip_id, {}});
            }
            if (this->ethernet_sockets_.find(connected_chip_id) == this->ethernet_sockets_.end()) {
                this->ethernet_sockets_.insert({connected_chip_id, {}});
            }
            if (this->ethernet_sockets_.at(connected_chip_id).find(chip_id) ==
                this->ethernet_sockets_.at(connected_chip_id).end()) {
                this->ethernet_sockets_.at(connected_chip_id).insert({chip_id, {}});
            } else {
                continue;
            }
            for (const auto &eth_core : eth_cores) {
                if (this->device_eth_routing_info_.at(chip_id).at(eth_core) == EthRouterMode::IDLE) {
                    this->ethernet_sockets_.at(chip_id).at(connected_chip_id).emplace_back(eth_core);
                    this->ethernet_sockets_.at(connected_chip_id)
                        .at(chip_id)
                        .emplace_back(
                            std::get<1>(this->get_connected_ethernet_core(std::make_tuple(chip_id, eth_core))));
                }
            }
        }
    }
}

void Cluster::reserve_ethernet_cores_for_tunneling() {
    const char *TT_METAL_SLOW_DISPATCH_MODE = std::getenv("TT_METAL_SLOW_DISPATCH_MODE");
    const uint32_t routing_info_addr = eth_l1_mem::address_map::ERISC_APP_ROUTING_INFO_BASE;
    for (const auto &[assoc_mmio_device, devices] : this->devices_grouped_by_assoc_mmio_device_) {
        for (const auto &chip_id : devices) {
            if (this->device_eth_routing_info_.find(chip_id) == this->device_eth_routing_info_.end()) {
                this->device_eth_routing_info_.insert({chip_id, {}});
            }
        }
        std::map<std::tuple<chip_id_t, chip_id_t>, bool> reserved_chip_connections = {};
        for (const auto &chip_id : devices) {
            if (TT_METAL_SLOW_DISPATCH_MODE == nullptr) {
                for (const auto &[connected_chip_id, active_eth_cores] :
                     this->get_ethernet_cores_grouped_by_connected_chips(chip_id)) {
                    for (const auto &eth_core : active_eth_cores) {
                        const auto connected_eth_core =
                            std::get<1>(this->get_connected_ethernet_core(std::make_tuple(chip_id, eth_core)));
                        if (this->device_eth_routing_info_.at(chip_id).find(eth_core) ==
                            this->device_eth_routing_info_.at(chip_id).end()) {
                            if (devices.find(connected_chip_id) != devices.end() &&
                                reserved_chip_connections.find(std::make_tuple(chip_id, connected_chip_id)) ==
                                    reserved_chip_connections.end() &&
                                this->cluster_desc_->get_ethernet_link_distance(chip_id, assoc_mmio_device) !=
                                    this->cluster_desc_->get_ethernet_link_distance(
                                        connected_chip_id, assoc_mmio_device)) {
                                // only setup fd tunneling for devices grouped with same mmio device and if no bi dir
                                // tunnel found between the two chips and if link distance between both chips to mmio
                                // chip is not the same
                                tt_cxy_pair(chip_id, ethernet_core_from_logical_core(chip_id, eth_core));
                                log_debug(
                                    LogDevice,
                                    "Reserving {} for tunneling",
                                    tt_cxy_pair(chip_id, ethernet_core_from_logical_core(chip_id, eth_core)).str());
                                log_debug(
                                    LogDevice,
                                    "Reserving {} for tunneling",
                                    tt_cxy_pair(
                                        connected_chip_id,
                                        ethernet_core_from_logical_core(connected_chip_id, connected_eth_core))
                                        .str());
                                this->device_eth_routing_info_.at(chip_id).insert(
                                    {eth_core, EthRouterMode::BI_DIR_TUNNELING});
                                this->device_eth_routing_info_.at(connected_chip_id)
                                    .insert({connected_eth_core, EthRouterMode::BI_DIR_TUNNELING});
                                reserved_chip_connections.insert({std::make_tuple(chip_id, connected_chip_id), true});
                                reserved_chip_connections.insert({std::make_tuple(connected_chip_id, chip_id), true});
                            } else {
                                this->device_eth_routing_info_.at(chip_id).insert({eth_core, EthRouterMode::IDLE});
                            }
                        }
                    }
                }
            } else {
                // Slow dispatch mode
                for (const auto &[connected_chip_id, active_eth_cores] :
                     this->get_ethernet_cores_grouped_by_connected_chips(chip_id)) {
                    for (const auto &eth_core : active_eth_cores) {
                        this->device_eth_routing_info_.at(chip_id).insert({eth_core, EthRouterMode::IDLE});
                    }
                }
            }
        }
    }
}

std::unordered_set<chip_id_t> Cluster::get_ethernet_connected_device_ids(chip_id_t chip_id) const {
    std::unordered_set<chip_id_t> device_ids;
    const auto &connected_chips = this->get_ethernet_cores_grouped_by_connected_chips(chip_id);
    for (const auto &[other_chip_id, eth_cores] : connected_chips) {
        for (const auto &eth_core : eth_cores) {
            if (this->device_eth_routing_info_.at(chip_id).at(eth_core) == EthRouterMode::IDLE) {
                device_ids.insert(other_chip_id);
            }
        }
    }
    return device_ids;
}

std::unordered_set<CoreCoord> Cluster::get_active_ethernet_cores(
    chip_id_t chip_id, bool skip_reserved_tunnel_cores) const {
    std::unordered_set<CoreCoord> active_ethernet_cores;
    const auto &connected_chips = this->get_ethernet_cores_grouped_by_connected_chips(chip_id);
    for (const auto &[other_chip_id, eth_cores] : connected_chips) {
        for (const auto &eth_core : eth_cores) {
            if (this->device_eth_routing_info_.at(chip_id).at(eth_core) == EthRouterMode::BI_DIR_TUNNELING and
                skip_reserved_tunnel_cores) {
                continue;
            }
            active_ethernet_cores.insert(eth_core);
        }
    }
    return active_ethernet_cores;
}

std::unordered_set<CoreCoord> Cluster::get_inactive_ethernet_cores(chip_id_t chip_id) const {
    std::unordered_set<CoreCoord> active_ethernet_cores = this->get_active_ethernet_cores(chip_id);
    std::unordered_set<CoreCoord> inactive_ethernet_cores;
    std::unordered_set<int> channels_to_skip = {};
    // UMD routing FW uses these cores for base routing
    // channel 15 is used by syseng tools.
    // TODO (abhullar): For BH single-chip bringup we assume all ethernet cores are inactive. Update this with (#9823)
    if (this->is_galaxy_cluster()) {
        // TODO: This may need to change, if we need additional eth cores for dispatch on Galaxy
        channels_to_skip = {0, 1, 2, 3, 15};
    }
    else if (this->arch_ == tt::ARCH::WORMHOLE_B0) {
        channels_to_skip = {8, 9, 15};
    }
    for (const auto &[eth_core, chan] : get_soc_desc(chip_id).logical_eth_core_to_chan_map) {
        if (this->cluster_desc_->is_chip_mmio_capable(chip_id) and (channels_to_skip.find(chan) != channels_to_skip.end())) {
            continue;
        }
        if (active_ethernet_cores.find(eth_core) == active_ethernet_cores.end()) {
            inactive_ethernet_cores.insert(eth_core);
        }
    }
    return inactive_ethernet_cores;
}

std::tuple<chip_id_t, CoreCoord> Cluster::get_connected_ethernet_core(std::tuple<chip_id_t, CoreCoord> eth_core) const {
    const auto &soc_desc = get_soc_desc(std::get<0>(eth_core));
    ethernet_channel_t eth_chan = soc_desc.logical_eth_core_to_chan_map.at(std::get<1>(eth_core));
    TT_ASSERT(
        (this->cluster_desc_->ethernet_core_has_active_ethernet_link(std::get<0>(eth_core), eth_chan)),
        "Logical eth core {} is not an active eth core on chip {}.",
        std::get<1>(eth_core).str(),
        std::get<0>(eth_core));
    auto connected_eth_core =
        this->cluster_desc_->get_chip_and_channel_of_remote_ethernet_core(std::get<0>(eth_core), eth_chan);
    return std::make_tuple(
        std::get<0>(connected_eth_core), soc_desc.chan_to_logical_eth_core_map.at(std::get<1>(connected_eth_core)));
}

std::vector<CoreCoord> Cluster::get_ethernet_sockets(chip_id_t local_chip, chip_id_t remote_chip) const {
    const auto &local_ethernet_sockets = this->ethernet_sockets_.at(local_chip);
    TT_FATAL(
        local_ethernet_sockets.find(remote_chip) != local_ethernet_sockets.end(),
        "Device {} is not connected to Device {}",
        local_chip,
        remote_chip);
    return local_ethernet_sockets.at(remote_chip);
}

CoreCoord Cluster::ethernet_core_from_logical_core(chip_id_t chip_id, const CoreCoord &logical_core) const {
    const metal_SocDescriptor &soc_desc = get_soc_desc(chip_id);
    return soc_desc.get_physical_ethernet_core_from_logical(logical_core);
}

tt_cxy_pair Cluster::get_eth_core_for_dispatch_core(
    tt_cxy_pair logical_dispatch_core, EthRouterMode mode, chip_id_t connected_chip_id) const {
    const auto &local_chip_id = logical_dispatch_core.chip;
    for (const auto &[eth_core, router_mode] : this->device_eth_routing_info_.at(local_chip_id)) {
        // Check for connected chip id since one chip can be bi directional tunneling to multiple chips
        const auto connected_tunnel_chip_id =
            std::get<0>(this->get_connected_ethernet_core(std::make_tuple(local_chip_id, eth_core)));
        if (router_mode == mode and connected_tunnel_chip_id == connected_chip_id) {
            return tt_cxy_pair(local_chip_id, eth_core);
        }
    }
    TT_ASSERT(false, "Cluster does not contain requested eth routing core");
    return {};
}

std::tuple<tt_cxy_pair, tt_cxy_pair> Cluster::get_eth_tunnel_core(
    chip_id_t upstream_chip_id, chip_id_t downstream_chip_id, EthRouterMode mode) const {
    for (const auto &[eth_core, router_mode] : this->device_eth_routing_info_.at(downstream_chip_id)) {

      // Check for connected chip id since one chip can be bi directional tunneling to multiple chips
        const auto [tunnel_chip_id, tunnel_eth_core] = this->get_connected_ethernet_core(std::make_tuple(downstream_chip_id, eth_core));
        if (router_mode == mode and tunnel_chip_id == upstream_chip_id) {
            return std::make_tuple(tt_cxy_pair(tunnel_chip_id, tunnel_eth_core), tt_cxy_pair(downstream_chip_id, eth_core));
        }
    }
    TT_ASSERT(false, "Cluster does not contain requested eth routing core");
    return {};
}

// TODO: ALLAN Can change to write one bit
void Cluster::set_internal_routing_info_for_ethernet_cores(bool enable_internal_routing) const {
    log_debug(tt::LogDevice, "Set internal routing bit {}", enable_internal_routing);
    const uint32_t routing_info_addr = eth_l1_mem::address_map::ERISC_APP_ROUTING_INFO_BASE;
    // TODO: initialize devices if user does not
    // Must initialize remote chips first, then mmio chips since once mmio chips are doing fd routing
    // we do not always context switch to base FW
    std::vector<chip_id_t> mmio_devices;
    mmio_devices.reserve(this->devices_grouped_by_assoc_mmio_device_.size());
    std::vector<chip_id_t> non_mmio_devices;
    for (const auto &[assoc_mmio_device, devices] : this->devices_grouped_by_assoc_mmio_device_) {
        mmio_devices.emplace_back(assoc_mmio_device);
        for (const auto &chip_id : devices) {
            non_mmio_devices.emplace_back(chip_id);
        }
    }

    if (enable_internal_routing) {
        const routing_info_t routing_info_enabled = {
            .routing_enabled = 1,
            .src_sent_valid_cmd = 0,
            .dst_acked_valid_cmd = 0,
        };
        for (const auto &chip_id : non_mmio_devices) {
            for (const auto &[eth_core, routing_info] : this->device_eth_routing_info_.at(chip_id)) {
                tt_cxy_pair eth_phys_core(chip_id, ethernet_core_from_logical_core(chip_id, eth_core));
                // Enable internal ethernet routing for non-mmio devices
                write_core(
                    (void *)&routing_info_enabled, sizeof(routing_info_t), eth_phys_core, routing_info_addr, false);
            }
        }
        for (const auto &chip_id : mmio_devices) {
            for (const auto &[eth_core, routing_info] : this->device_eth_routing_info_.at(chip_id)) {
                tt_cxy_pair eth_phys_core(chip_id, ethernet_core_from_logical_core(chip_id, eth_core));
                // Enable internal ethernet routing for mmio devices
                write_core(
                    (void *)&routing_info_enabled, sizeof(routing_info_t), eth_phys_core, routing_info_addr, false);
            }
        }
    } else {
        const routing_info_t routing_info_disabled = {
            .routing_enabled = 0,
            .src_sent_valid_cmd = 0,
            .dst_acked_valid_cmd = 0,
        };
        for (const auto &chip_id : mmio_devices) {
            for (const auto &[eth_core, routing_info] : this->device_eth_routing_info_.at(chip_id)) {
                tt_cxy_pair eth_phys_core(chip_id, ethernet_core_from_logical_core(chip_id, eth_core));
                // Disable internal ethernet routing for mmio devices
                write_core(
                    (void *)&routing_info_disabled, sizeof(routing_info_t), eth_phys_core, routing_info_addr, false);
            }
        }
        for (const auto &chip_id : non_mmio_devices) {
            for (const auto &[eth_core, routing_info] : this->device_eth_routing_info_.at(chip_id)) {
                tt_cxy_pair eth_phys_core(chip_id, ethernet_core_from_logical_core(chip_id, eth_core));
                // Disable internal ethernet routing for non-mmio devices
                write_core(
                    (void *)&routing_info_disabled, sizeof(routing_info_t), eth_phys_core, routing_info_addr, false);
            }
        }
    }
}

uint32_t Cluster::get_mmio_device_max_tunnel_depth(chip_id_t mmio_device) const {
    // Assume that tunnel depth for multiple tunnels are the same
    TT_ASSERT(
        (this->get_associated_mmio_device(mmio_device) == mmio_device), "Called mmio device api on non-mmio device");
    uint32_t depth = 0;
    for (const auto &[assoc_mmio_device, devices] : this->devices_grouped_by_assoc_mmio_device_) {
        for (const auto &chip_id : devices) {
            if (chip_id == assoc_mmio_device) {
                continue;
            }
            depth =
                std::max(depth, uint32_t(this->cluster_desc_->get_ethernet_link_distance(chip_id, assoc_mmio_device)));
        }
    }
    return depth;
}

uint32_t Cluster::get_mmio_device_tunnel_count(chip_id_t mmio_device) const {
    TT_ASSERT(
        (this->get_associated_mmio_device(mmio_device) == mmio_device), "Called mmio device api on non-mmio device");
    const auto &chip_eth_core_modes = this->device_eth_routing_info_.at(mmio_device);
    uint32_t tunnel_count = std::count_if(chip_eth_core_modes.begin(), chip_eth_core_modes.end(), [](const auto &e) {
        return e.second == EthRouterMode::BI_DIR_TUNNELING;
    });
    return tunnel_count;
}

uint32_t Cluster::get_device_tunnel_depth(chip_id_t chip_id) const {
    chip_id_t mmio_device_id = this->get_associated_mmio_device(chip_id);
    return (mmio_device_id == chip_id) ? 0 : this->cluster_desc_->get_ethernet_link_distance(chip_id, mmio_device_id);
}

}  // namespace tt

std::ostream &operator<<(std::ostream &os, tt_target_dram const &dram) {
    os << "Target DRAM chip = " << std::get<0>(dram) << ", chan = " << std::get<1>(dram)
       << ", subchan = " << std::get<2>(dram);
    return os;
}<|MERGE_RESOLUTION|>--- conflicted
+++ resolved
@@ -82,52 +82,10 @@
 }
 
 void Cluster::detect_arch_and_target() {
-<<<<<<< HEAD
-    if(std::getenv("TT_METAL_SIMULATOR_EN")) {
-        this->target_type_ = TargetDevice::Simulator;
-        auto arch_env = getenv("ARCH_NAME");
-        TT_FATAL(arch_env, "ARCH_NAME env var needed for VCS");
-        this->arch_ = tt::get_arch_from_string(arch_env);
-    }else {
-        this->target_type_ = TargetDevice::Silicon;
-        std::vector<chip_id_t> physical_mmio_device_ids = tt_SiliconDevice::detect_available_device_ids();
-        this->arch_ = detect_arch(physical_mmio_device_ids.at(0));
-        for (int dev_index = 1; dev_index < physical_mmio_device_ids.size(); dev_index++) {
-            chip_id_t device_id = physical_mmio_device_ids.at(dev_index);
-            tt::ARCH detected_arch = detect_arch(device_id);
-            TT_FATAL(
-                this->arch_ == detected_arch,
-                "Expected all devices to be {} but device {} is {}",
-                get_arch_str(this->arch_),
-                device_id,
-                get_arch_str(detected_arch));
-        }
-    }
-=======
 
     this->target_type_ = (std::getenv("TT_METAL_SIMULATOR_EN")) ? TargetDevice::Simulator : TargetDevice::Silicon;
 
     this->arch_ = tt_metal::get_platform_architecture();
-
-#ifdef ARCH_GRAYSKULL
-    TT_FATAL(
-        this->arch_ == tt::ARCH::GRAYSKULL,
-        "Arch={} doesn't match compile-time build for GRAYSKULL",
-        get_string(this->arch_));
-#endif
-#ifdef ARCH_WORMHOLE
-    TT_FATAL(
-        (this->arch_ == tt::ARCH::WORMHOLE_B0) || (this->arch_ == tt::ARCH::WORMHOLE),
-        "Arch={} doesn't match compile-time build for WORMHOLE",
-        get_string(this->arch_));
-#endif
-#ifdef ARCH_BLACKHOLE
-    TT_FATAL(
-        this->arch_ == tt::ARCH::BLACKHOLE,
-        "Arch={} doesn't match compile-time build for BLACKHOLE",
-        get_string(this->arch_));
-#endif
->>>>>>> dde5614e
 
     TT_FATAL(
         this->target_type_ == TargetDevice::Silicon or this->target_type_ == TargetDevice::Simulator,
