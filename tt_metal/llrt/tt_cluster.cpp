// SPDX-FileCopyrightText: © 2023 Tenstorrent AI ULC
//
// SPDX-License-Identifier: Apache-2.0

#include "tt_cluster.hpp"
#include "llrt/rtoptions.hpp"

#include <core_coord.hpp>
#include <tt-logger/tt-logger.hpp>
#include <metal_soc_descriptor.h>
#include <algorithm>
#include <cstdint>
#include <cstdlib>
#include <iostream>
#include <memory>
#include <stdexcept>
#include <string>
#include <tuple>  // for get
#include <unordered_map>
#include <unordered_set>
#include <utility>


#include "control_plane.hpp"
#include "fabric_types.hpp"
#include "get_platform_architecture.hpp"
#include "hal_types.hpp"
#include "impl/context/metal_context.hpp"
#include "llrt/hal.hpp"
#include "sanitize_noc_host.hpp"
#include "tracy/Tracy.hpp"
#include "tt_metal/llrt/tlb_config.hpp"
#include "tunnels_from_mmio_device.hpp"
#include <umd/device/cluster.hpp>
#include <umd/device/cluster_descriptor.hpp>
#include <umd/device/simulation/simulation_chip.hpp>
#include <umd/device/types/arch.hpp>
#include <umd/device/types/cluster_descriptor_types.hpp>
#include <umd/device/types/cluster_types.hpp>
#include <umd/device/types/xy_pair.hpp>
#include <unistd.h>

static constexpr uint32_t HOST_MEM_CHANNELS = 4;
static constexpr uint32_t HOST_MEM_CHANNELS_MASK = HOST_MEM_CHANNELS - 1;

namespace {

inline std::string get_soc_description_file(
    const tt::ARCH& arch, tt::TargetDevice target_device, const tt::llrt::RunTimeOptions& rtoptions) {
    if (target_device == tt::TargetDevice::Simulator) {
        return tt::umd::SimulationChip::get_soc_descriptor_path_from_simulator_path(rtoptions.get_simulator_path());
    }
    std::string path = rtoptions.get_root_dir();
    if (path.back() != '/') {
        path.push_back('/');
    }
    path += "tt_metal/soc_descriptors/";
    const char* file = nullptr;
    switch (arch) {
        case tt::ARCH::WORMHOLE_B0: file = "wormhole_b0_80_arch.yaml"; break;
        case tt::ARCH::BLACKHOLE: file = "blackhole_140_arch.yaml"; break;
        case tt::ARCH::QUASAR:  // Quasar is currently only supported for simulation
        default: throw std::runtime_error("Unsupported device arch");
    }
    path += file;
    return path;
}

std::unique_ptr<tt::umd::ClusterDescriptor> get_mock_cluster_desc(const tt::llrt::RunTimeOptions& rtoptions) {
    TT_FATAL(rtoptions.get_mock_enabled(), "Mock cluster descriptor not enabled");
    std::unique_ptr<tt::umd::ClusterDescriptor> mock_cluster_desc =
        tt::umd::ClusterDescriptor::create_from_yaml(rtoptions.get_mock_cluster_desc_path());
    TT_FATAL(
        mock_cluster_desc != nullptr,
        "Failed to load mock cluster descriptor from {}",
        rtoptions.get_mock_cluster_desc_path());
    return mock_cluster_desc;
}

}  // namespace
namespace tt {

tt::tt_metal::ClusterType Cluster::get_cluster_type_from_cluster_desc(
    const llrt::RunTimeOptions& rtoptions, const umd::ClusterDescriptor* cluster_desc) {
    if (rtoptions.get_simulator_enabled() && !rtoptions.get_mock_enabled()) {
        auto soc_desc =
            tt::umd::SimulationChip::get_soc_descriptor_path_from_simulator_path(rtoptions.get_simulator_path());
        auto arch = tt::umd::SocDescriptor::get_arch_from_soc_descriptor_path(soc_desc);
        if (arch == tt::ARCH::WORMHOLE_B0) {
            return tt::tt_metal::ClusterType::SIMULATOR_WORMHOLE_B0;
        } else if (arch == tt::ARCH::BLACKHOLE) {
            return tt::tt_metal::ClusterType::SIMULATOR_BLACKHOLE;
        } else if (arch == tt::ARCH::QUASAR) {
            return tt::tt_metal::ClusterType::SIMULATOR_QUASAR;
        }
        return tt::tt_metal::ClusterType::INVALID;
    }

    std::unique_ptr<umd::ClusterDescriptor> temp_cluster_desc = nullptr;
    if (cluster_desc == nullptr) {
        temp_cluster_desc = rtoptions.get_mock_enabled() ? get_mock_cluster_desc(rtoptions)
                                                         : tt::umd::Cluster::create_cluster_descriptor();
        cluster_desc = temp_cluster_desc.get();
    }
    tt::tt_metal::ClusterType cluster_type = tt::tt_metal::ClusterType::INVALID;
    for (const auto& chip_id : cluster_desc->get_all_chips()) {
        if (cluster_desc->get_board_type(chip_id) == BoardType::GALAXY) {
            cluster_type = tt::tt_metal::ClusterType::TG;
            break;
        }
    }
    const auto num_chips = cluster_desc->get_all_chips().size();
    TT_FATAL(num_chips > 0, "No chips detected in the cluster");
    const auto board_type = cluster_desc->get_board_type(*cluster_desc->get_all_chips().begin());
    bool all_same_board = true;
    for (const auto& chip_id : cluster_desc->get_all_chips()) {
        if (cluster_desc->get_board_type(chip_id) != board_type) {
            all_same_board = false;
            break;
        }
    }

    if (all_same_board) {
        if (board_type == BoardType::N300) {
            if (num_chips == 8) {
                cluster_type = tt::tt_metal::ClusterType::T3K;
                // Basic check to determine if the cluster is a T3K cluster
                // MMIO chips should have 3 connections to other chips, remote chips should have 2 connections to other
                // chips
                for (const auto& [chip_id, connections] : cluster_desc->get_ethernet_connections()) {
                    std::unordered_set<ChipId> remote_chips;
                    for (const auto& [channel, remote_chip_and_channel] : connections) {
                        remote_chips.insert(std::get<0>(remote_chip_and_channel));
                    }
                    if (cluster_desc->is_chip_mmio_capable(chip_id)) {
                        if (remote_chips.size() != 3) {
                            cluster_type = tt::tt_metal::ClusterType::N300;
                            break;
                        }
                    } else {
                        if (remote_chips.size() != 2) {
                            cluster_type = tt::tt_metal::ClusterType::N300;
                            break;
                        }
                    }
                }
            } else if (num_chips == 4) {
                cluster_type = tt::tt_metal::ClusterType::N300_2x2;

                // Expect every chip to have exactly two remote connections
                for (const auto& [chip_id, connections] : cluster_desc->get_ethernet_connections()) {
                    std::unordered_set<ChipId> remote_chips;
                    for (const auto& [channel, remote_chip_and_channel] : connections) {
                        remote_chips.insert(std::get<0>(remote_chip_and_channel));
                    }
                    if (remote_chips.size() != 2) {
                        cluster_type = tt::tt_metal::ClusterType::N300;
                        break;
                    }
                }
            } else {
                cluster_type = tt::tt_metal::ClusterType::N300;
            }
        } else if (board_type == BoardType::N150) {
            cluster_type = tt::tt_metal::ClusterType::N150;
        } else if (board_type == BoardType::P100) {
            TT_FATAL(num_chips == 1, "Unknown cluster type for P100 board with {}", num_chips);
            cluster_type = tt::tt_metal::ClusterType::P100;
        } else if (board_type == BoardType::P150) {
            if (num_chips == 1) {
                cluster_type = tt::tt_metal::ClusterType::P150;
            } else if (num_chips == 2) {
                cluster_type = tt::tt_metal::ClusterType::P150_X2;
            } else if (num_chips == 4) {
                cluster_type = tt::tt_metal::ClusterType::P150_X4;
            } else if (num_chips == 8) {
                cluster_type = tt::tt_metal::ClusterType::P150_X8;
            } else {
                TT_THROW("Unknown cluster type for P150 board with {} chips", num_chips);
            }
        } else if (board_type == BoardType::P300) {
            // PCIe is enabled to both chips on the P300 board
            if (num_chips == 2) {
                cluster_type = tt::tt_metal::ClusterType::P300;
            } else if (num_chips == 4) {
                cluster_type = tt::tt_metal::ClusterType::P300_X2;
            } else {
                TT_THROW("Unknown cluster type for P300 board with {} chips", num_chips);
            }
        } else if (board_type == BoardType::UBB) {
            cluster_type = tt::tt_metal::ClusterType::GALAXY;
        } else if (board_type == BoardType::UBB_BLACKHOLE) {
            cluster_type = tt::tt_metal::ClusterType::BLACKHOLE_GALAXY;
        }
    }
    return cluster_type;
}

bool Cluster::is_base_routing_fw_enabled(tt::tt_metal::ClusterType cluster_type) {
    // Ideally we should get the routing enabled/disabled from a config in L1
    return (
        cluster_type == tt::tt_metal::ClusterType::INVALID || cluster_type == tt::tt_metal::ClusterType::N150 ||
        cluster_type == tt::tt_metal::ClusterType::N300 || cluster_type == tt::tt_metal::ClusterType::T3K ||
        cluster_type == tt::tt_metal::ClusterType::TG);
}

Cluster::Cluster(llrt::RunTimeOptions& rtoptions, const tt_metal::Hal& hal) : rtoptions_(rtoptions), hal_(hal) {
    ZoneScoped;
    log_info(tt::LogDevice, "Opening user mode device driver");

    this->detect_arch_and_target();

    routing_info_addr_ = hal_.get_dev_addr(
        tt::tt_metal::HalProgrammableCoreType::ACTIVE_ETH, tt::tt_metal::HalL1MemAddrType::APP_ROUTING_INFO);

    this->initialize_device_drivers();

    this->disable_ethernet_cores_with_retrain();

    this->initialize_ethernet_cores_router_mode();

    this->initialize_ethernet_sockets();

    TT_FATAL(this->driver_, "UMD cluster object must be initialized and available");
    this->tunnels_from_mmio_device = llrt::discover_tunnels_from_mmio_device(*this->driver_);

    if (this->target_type_ != tt::TargetDevice::Mock){
        this->assert_risc_reset();
    }
}

void Cluster::detect_arch_and_target() {
    this->target_type_ = rtoptions_.get_target_device();

    this->arch_ = tt_metal::get_platform_architecture(rtoptions_);

    if (this->target_type_ == tt::TargetDevice::Mock) {
        log_warning(tt::LogDevice,
                     "Currently using mock cluster descriptor, all device driver calls will be mocked");
    }


    TT_FATAL(
        this->target_type_ == tt::TargetDevice::Silicon ||
        this->target_type_ == tt::TargetDevice::Simulator ||
        this->target_type_ == tt::TargetDevice::Mock,
        "Target type={} is not supported",
        this->target_type_);
}

// TODO: remove this when we deprecate TG
bool Cluster::is_galaxy_cluster() const { return this->cluster_type_ == tt::tt_metal::ClusterType::TG; }

bool Cluster::is_ubb_galaxy() const {
    return this->cluster_type_ == tt::tt_metal::ClusterType::BLACKHOLE_GALAXY ||
           this->cluster_type_ == tt::tt_metal::ClusterType::GALAXY;
}

tt::tt_metal::ClusterType Cluster::get_cluster_type() const { return this->cluster_type_; }

BoardType Cluster::get_board_type(ChipId chip_id) const { return this->cluster_desc_->get_board_type(chip_id); }

bool Cluster::is_base_routing_fw_enabled() const { return Cluster::is_base_routing_fw_enabled(this->cluster_type_); }

void Cluster::generate_cluster_descriptor() {
    this->cluster_desc_ = this->driver_->get_cluster_description();
    this->cluster_type_ = Cluster::get_cluster_type_from_cluster_desc(this->rtoptions_, this->cluster_desc_);
    if (this->target_type_ == TargetDevice::Simulator) {
        return;
    }

    if (this->arch_ == tt::ARCH::BLACKHOLE) {
        TT_FATAL(
            this->cluster_desc_->get_noc_translation_table_en().at(0),
            "Running Metal on Blackhole requires FW >= 80.18.0.0");
    }
}

void Cluster::validate_harvesting_masks() const {
    // Metal expects all chips to have same number of harvested cores for a given core type
    std::optional<HarvestingMasks> harvesting_mask_tracker = std::nullopt;
    for (const auto device_id : this->user_exposed_chip_ids()) {
        HarvestingMasks masks = sdesc_per_chip_.at(device_id).harvesting_masks;
        if (!harvesting_mask_tracker.has_value()) {
            harvesting_mask_tracker = masks;
        } else {
            TT_FATAL(
                std::popcount(masks.tensix_harvesting_mask) ==
                    std::popcount(harvesting_mask_tracker->tensix_harvesting_mask),
                "Number of harvested Tensix mismatch across devices");
            TT_FATAL(
                std::popcount(masks.dram_harvesting_mask) ==
                    std::popcount(harvesting_mask_tracker->dram_harvesting_mask),
                "Number of harvested Dram mismatch across devices");
            TT_FATAL(
                std::popcount(masks.eth_harvesting_mask) == std::popcount(harvesting_mask_tracker->eth_harvesting_mask),
                "Number of harvested Eth mismatch across devices");
            TT_FATAL(
                std::popcount(masks.pcie_harvesting_mask) ==
                    std::popcount(harvesting_mask_tracker->pcie_harvesting_mask),
                "Number of harvested Pcie mismatch across devices");
        }
    }
}

void Cluster::initialize_device_drivers() {
    this->open_driver();
    this->generate_cluster_descriptor();
    this->get_metal_desc_from_tt_desc();
    this->validate_harvesting_masks();

    for (const auto& [mmio_device_id, controlled_devices] : this->cluster_desc_->get_chips_grouped_by_closest_mmio()) {
        this->assign_mem_channels_to_devices(mmio_device_id, controlled_devices);
    }

    umd::DeviceParams default_params;
    this->start_driver(default_params);
    this->generate_virtual_to_umd_coord_mapping();
    this->generate_virtual_to_profiler_flat_id_mapping();
}

void Cluster::assert_risc_reset() {
    this->driver_->assert_risc_reset();
}

void Cluster::assign_mem_channels_to_devices(
    ChipId mmio_device_id, const std::unordered_set<ChipId>& controlled_device_ids) {
    // g_MAX_HOST_MEM_CHANNELS (4) is defined in tt::umd::Cluster and denotes the max number of host memory channels per
    // MMIO device Metal currently assigns 1 channel per device. See https://github.com/tenstorrent/tt-metal/issues/4087
    // One WH gateway should have 8 remote deivces in its control group.
    TT_ASSERT(controlled_device_ids.size() <= 9, "Unable to assign each device to its own host memory channel!");
    uint16_t channel = 0;
    this->device_to_host_mem_channel_[mmio_device_id] = channel++;
    for (const ChipId& device_id : controlled_device_ids) {
        if (device_id == mmio_device_id) {
            continue;
        }
        this->device_to_host_mem_channel_[device_id] = channel++;
        if ((channel + 1) % 4 == 0) {
            channel++;
        }
    }
}

void Cluster::get_metal_desc_from_tt_desc() {
    for (const auto& id : this->driver_->get_target_device_ids()) {
        this->sdesc_per_chip_.emplace(
            id, metal_SocDescriptor(this->driver_->get_soc_descriptor(id), this->cluster_desc_->get_board_type(id)));
    }
}

const std::unordered_map<CoreCoord, int32_t>& Cluster::get_virtual_routing_to_profiler_flat_id(ChipId chip_id) const {
    return this->virtual_routing_to_profiler_flat_id_.at(this->get_board_type(chip_id));
}

void Cluster::open_driver(const bool& /*skip_driver_allocs*/) {
    std::unique_ptr<tt::umd::Cluster> device_driver;
    std::string sdesc_path = get_soc_description_file(this->arch_, this->target_type_, rtoptions_);
    if (this->target_type_ == TargetDevice::Silicon) {
        // This is the target/desired number of mem channels per arch/device.
        // Silicon driver will attempt to open this many hugepages as channels per mmio chip,
        // and assert if workload uses more than available.
        auto temp_cluster_desc = tt::umd::Cluster::create_cluster_descriptor();
        uint32_t num_devices = temp_cluster_desc->get_all_chips().size();
        uint32_t num_host_mem_ch_per_mmio_device = std::min(HOST_MEM_CHANNELS, num_devices);
        device_driver = std::make_unique<tt::umd::Cluster>(tt::umd::ClusterOptions{
            .num_host_mem_ch_per_mmio_device = num_host_mem_ch_per_mmio_device,
            .sdesc_path = sdesc_path,
        });
    } else if (this->target_type_ == TargetDevice::Simulator) {
        std::unique_ptr<umd::ClusterDescriptor> mock_cluster_desc;
        if (rtoptions_.get_mock_enabled()) {
            mock_cluster_desc = get_mock_cluster_desc(rtoptions_);
            device_driver = std::make_unique<tt::umd::Cluster>(tt::umd::ClusterOptions{
                .chip_type = tt::umd::ChipType::SIMULATION,
                .sdesc_path = sdesc_path,
                .cluster_descriptor = mock_cluster_desc.get(),
                .simulator_directory = rtoptions_.get_simulator_path(),
            });
        } else {
            device_driver = std::make_unique<tt::umd::Cluster>(tt::umd::ClusterOptions{
                .chip_type = tt::umd::ChipType::SIMULATION,
                .target_devices = {0},
                .simulator_directory = rtoptions_.get_simulator_path(),
            });
        }
    } else if (this->target_type_ == TargetDevice::Mock) {
        // If a cluster descriptor was not provided via constructor, and mock is enabled via rtoptions,
        // load it from the YAML path and pass it into UMD for mock initialization.
        std::unique_ptr<umd::ClusterDescriptor> mock_cluster_desc = get_mock_cluster_desc(rtoptions_);

        device_driver = std::make_unique<tt::umd::Cluster>(tt::umd::ClusterOptions{
            .chip_type = tt::umd::ChipType::MOCK,
            .sdesc_path = sdesc_path,
            .cluster_descriptor = mock_cluster_desc.get(),
        });
    }

    umd::BarrierAddressParams barrier_params;
    barrier_params.tensix_l1_barrier_base =
        hal_.get_dev_addr(tt_metal::HalProgrammableCoreType::TENSIX, tt_metal::HalL1MemAddrType::BARRIER);
    barrier_params.dram_barrier_base = hal_.get_dev_addr(tt_metal::HalDramMemAddrType::BARRIER);

    barrier_params.eth_l1_barrier_base =
        hal_.get_dev_addr(tt_metal::HalProgrammableCoreType::ACTIVE_ETH, tt_metal::HalL1MemAddrType::BARRIER);
    device_driver->set_barrier_address_params(barrier_params);

    this->driver_ = std::move(device_driver);
}

void Cluster::start_driver(umd::DeviceParams& device_params) const {
    device_params.init_device = true;

    TT_FATAL(!this->sdesc_per_chip_.empty(), "Descriptor must be loaded. Try open_driver()");

    if (this->target_type_ == TargetDevice::Silicon && device_params.init_device) {
        for (const auto& mmio_device_id : driver_->get_target_mmio_device_ids()) {
            ll_api::configure_static_tlbs(
                this->arch_, mmio_device_id, this->get_soc_desc(mmio_device_id), *this->driver_);
        }
    }

    this->driver_->start_device(device_params);
}

Cluster::~Cluster() {
    log_info(tt::LogDevice, "Closing user mode device drivers");
    this->driver_->close_device();

    this->sdesc_per_chip_.clear();
    this->device_to_host_mem_channel_.clear();
    this->device_eth_routing_info_.clear();
    this->tunnels_from_mmio_device.clear();
    this->ethernet_sockets_.clear();
}

std::unordered_map<ChipId, EthCoord> Cluster::get_user_chip_ethernet_coordinates() const {
    auto user_chip_ethernet_coordinates = this->cluster_desc_->get_chip_locations();
    if (this->is_galaxy_cluster()) {
        std::erase_if(user_chip_ethernet_coordinates, [this](const auto& entry) {
            return this->cluster_desc_->get_board_type(entry.first) != BoardType::GALAXY;
        });
    }
    return user_chip_ethernet_coordinates;
}

std::unordered_map<ChipId, EthCoord> Cluster::get_all_chip_ethernet_coordinates() const {
    return this->cluster_desc_->get_chip_locations();
}

ChipId Cluster::get_physical_chip_id_from_eth_coord(const EthCoord& eth_coord) const {
    for (const auto& [physical_chip_id, coord] : this->get_all_chip_ethernet_coordinates()) {
        if (coord == eth_coord) {
            return physical_chip_id;
        }
    }
    TT_FATAL(false, "Physical chip id not found for eth coord");
    return 0;
}

size_t Cluster::number_of_user_devices() const {
    if (this->cluster_type_ == tt::tt_metal::ClusterType::TG) {
        const auto& chips = this->driver_->get_target_device_ids();
        return std::count_if(chips.begin(), chips.end(), [&](const auto& id) {
            return this->cluster_desc_->get_board_type(id) == BoardType::GALAXY;
        });
    } else {
        return this->driver_->get_target_device_ids().size();
    }
}

std::set<ChipId> Cluster::user_exposed_chip_ids() const {
    if (this->cluster_type_ == tt::tt_metal::ClusterType::TG) {
        std::set<ChipId> galaxy_boards;
        const auto& chips = this->driver_->get_target_device_ids();
        for (const auto& id : chips) {
            if (this->cluster_desc_->get_board_type(id) == BoardType::GALAXY) {
                galaxy_boards.insert(id);
            }
        }
        return galaxy_boards;
    } else {
        return this->driver_->get_target_device_ids();
    }
}

const metal_SocDescriptor& Cluster::get_soc_desc(ChipId chip) const {
    if (this->sdesc_per_chip_.find(chip) == this->sdesc_per_chip_.end()) {
        TT_THROW(
            "Cannot access soc descriptor for {} before device driver is initialized! Call "
            "initialize_device_driver({}) first",
            chip,
            chip);
    }
    return this->sdesc_per_chip_.at(chip);
}

void Cluster::generate_virtual_to_umd_coord_mapping() {
    for (auto chip_id : this->driver_->get_target_device_ids()) {
        this->virtual_worker_cores_[chip_id] = {};
        for (const tt::umd::CoreCoord& core :
             get_soc_desc(chip_id).get_cores(CoreType::TENSIX, CoordSystem::TRANSLATED)) {
            this->virtual_worker_cores_[chip_id].insert({core.x, core.y});
        }
        this->virtual_eth_cores_[chip_id] = {};
        for (const tt::umd::CoreCoord& core : get_soc_desc(chip_id).get_cores(CoreType::ETH, CoordSystem::TRANSLATED)) {
            this->virtual_eth_cores_[chip_id].insert({core.x, core.y});
        }
        this->virtual_pcie_cores_[chip_id] = {};
        this->virtual_dram_cores_[chip_id] = {};
        if (this->arch_ == ARCH::BLACKHOLE) {
            for (const tt::umd::CoreCoord& core :
                 get_soc_desc(chip_id).get_cores(CoreType::PCIE, CoordSystem::TRANSLATED)) {
                this->virtual_pcie_cores_[chip_id].insert({core.x, core.y});
            }

            for (uint32_t noc = 0; noc < hal_.get_num_nocs(); noc++) {
                for (auto dram_channel = 0; dram_channel < this->get_soc_desc(chip_id).get_num_dram_views();
                     dram_channel++) {
                    auto worker_dram_ep =
                        this->get_soc_desc(chip_id).get_preferred_worker_core_for_dram_view(dram_channel, noc);
                    auto eth_dram_ep =
                        this->get_soc_desc(chip_id).get_preferred_eth_core_for_dram_view(dram_channel, noc);
                    this->virtual_dram_cores_[chip_id].insert({worker_dram_ep.x, worker_dram_ep.y});
                    if (worker_dram_ep != eth_dram_ep) {
                        this->virtual_dram_cores_[chip_id].insert({eth_dram_ep.x, eth_dram_ep.y});
                    }
                }
            }
        }
    }
}

void Cluster::generate_virtual_to_profiler_flat_id_mapping() {
#if defined(TRACY_ENABLE)
    for (auto chip_id : this->driver_->get_target_device_ids()) {
        auto board_type = this->get_board_type(chip_id);
        if (this->virtual_routing_to_profiler_flat_id_.find(board_type) != this->virtual_routing_to_profiler_flat_id_.end()) {
            continue;
        }
        this->virtual_routing_to_profiler_flat_id_.insert({board_type, {}});
        auto& soc_desc = this->get_soc_desc(chip_id);
        for (const auto& core_to_profiler_id : soc_desc.physical_routing_to_profiler_flat_id) {
            this->virtual_routing_to_profiler_flat_id_.at(board_type)
                .insert(
                    {this->get_virtual_coordinate_from_physical_coordinates(chip_id, core_to_profiler_id.first),
                     core_to_profiler_id.second});
        }
    }
#endif
}

bool Cluster::is_worker_core(const CoreCoord& core, ChipId chip_id) const {
    return this->virtual_worker_cores_.at(chip_id).find(core) != this->virtual_worker_cores_.at(chip_id).end();
}

bool Cluster::is_ethernet_core(const CoreCoord& core, ChipId chip_id) const {
    return this->virtual_eth_cores_.find(chip_id) != this->virtual_eth_cores_.end() and
           this->virtual_eth_cores_.at(chip_id).find(core) != this->virtual_eth_cores_.at(chip_id).end();
}

const std::unordered_set<CoreCoord>& Cluster::get_virtual_worker_cores(ChipId chip_id) const {
    return this->virtual_worker_cores_.at(chip_id);
}

const std::unordered_set<CoreCoord>& Cluster::get_virtual_eth_cores(ChipId chip_id) const {
    return this->virtual_eth_cores_.at(chip_id);
}

CoreCoord Cluster::get_virtual_coordinate_from_logical_coordinates(
    ChipId chip_id, CoreCoord logical_coord, const CoreType& core_type) const {
    // TBD: Remove when all WORKER are rewritten to TENSIX
    CoreType core_type_to_use = core_type;
    if (core_type_to_use == CoreType::WORKER) {
        core_type_to_use = CoreType::TENSIX;
    }

    // Keeping the old behavior, although UMD does define translation for other cores as well.
    if (core_type_to_use != CoreType::TENSIX && core_type != CoreType::DRAM && core_type != CoreType::ETH) {
        TT_THROW("Undefined conversion for core type.");
    }

    auto& soc_desc = this->get_soc_desc(chip_id);
    if (core_type == CoreType::DRAM) {
        return soc_desc.get_physical_dram_core_from_logical(logical_coord);
    }

    tt::umd::CoreCoord translated_coord =
        soc_desc.translate_coord_to({logical_coord, core_type_to_use, CoordSystem::LOGICAL}, CoordSystem::TRANSLATED);
    return {translated_coord.x, translated_coord.y};
}

tt_cxy_pair Cluster::get_virtual_coordinate_from_logical_coordinates(tt_cxy_pair logical_coordinate, const CoreType& core_type) const {
    auto xy_virtual_coord = this->get_virtual_coordinate_from_logical_coordinates(logical_coordinate.chip, CoreCoord(logical_coordinate.x, logical_coordinate.y), core_type);
    return tt_cxy_pair(logical_coordinate.chip, xy_virtual_coord);
}
CoreCoord Cluster::get_virtual_coordinate_from_physical_coordinates(ChipId chip_id, CoreCoord physical_coord) const {
    auto& soc_desc = this->get_soc_desc(chip_id);
    tt::umd::CoreCoord translated_coord =
        soc_desc.translate_coord_to(physical_coord, CoordSystem::NOC0, CoordSystem::TRANSLATED);
    return {translated_coord.x, translated_coord.y};
}

CoreCoord Cluster::get_physical_coordinate_from_logical_coordinates(
    ChipId chip_id, CoreCoord logical_coord, const CoreType& core_type, bool no_warn) const {
    if (!no_warn) {
        log_warning(
            tt::LogDevice,
            "Conversion requested to Physical Coordinates. Please note that Physical Coordinates are not expected to "
            "be used in tt-metal APIs.");
    }
    auto& soc_desc = this->get_soc_desc(chip_id);
    return soc_desc.get_physical_core_from_logical_core(logical_coord, core_type);
}

CoreCoord Cluster::get_logical_ethernet_core_from_virtual(ChipId chip, CoreCoord core) const {
    tt::umd::CoreCoord logical_core =
        get_soc_desc(chip).translate_coord_to(core, CoordSystem::TRANSLATED, CoordSystem::LOGICAL);
    return {logical_core.x, logical_core.y};
}

std::unordered_map<int, int> Cluster::get_worker_logical_to_virtual_x(ChipId chip_id) const {
    std::unordered_map<int, int> worker_logical_to_virtual_x;
    const auto& soc_desc = this->get_soc_desc(chip_id);
    for (const tt::umd::CoreCoord& logical_core : soc_desc.get_cores(CoreType::TENSIX, CoordSystem::LOGICAL)) {
        tt::umd::CoreCoord translated_core = soc_desc.translate_coord_to(logical_core, CoordSystem::TRANSLATED);
        worker_logical_to_virtual_x[logical_core.x] = translated_core.x;
    }
    return worker_logical_to_virtual_x;
}

std::unordered_map<int, int> Cluster::get_worker_logical_to_virtual_y(ChipId chip_id) const {
    std::unordered_map<int, int> worker_logical_to_virtual_y;
    const auto& soc_desc = this->get_soc_desc(chip_id);
    for (const tt::umd::CoreCoord& logical_core : soc_desc.get_cores(CoreType::TENSIX, CoordSystem::LOGICAL)) {
        tt::umd::CoreCoord translated_core = soc_desc.translate_coord_to(logical_core, CoordSystem::TRANSLATED);
        worker_logical_to_virtual_y[logical_core.y] = translated_core.y;
    }
    return worker_logical_to_virtual_y;
}

int Cluster::get_device_aiclk(const ChipId& chip_id) const { return this->driver_->get_chip(chip_id)->get_clock(); }

uint16_t Cluster::get_bus_id(ChipId chip) const { return this->cluster_desc_->get_bus_id(chip); }

std::optional<int> Cluster::get_physical_slot(ChipId chip) const {
    if (this->target_type_ != tt::TargetDevice::Silicon) {
        log_warning(tt::LogDevice, "get_physical_slot is not supported for non-silicon devices");
        return std::nullopt;
    }
    return this->driver_->get_chip(chip)->get_tt_device()->get_pci_device()->get_device_info().physical_slot;
}

void Cluster::deassert_risc_reset_at_core(
    const tt_cxy_pair& core, const tt::umd::RiscType& soft_resets, bool staggered_start) const {
    const metal_SocDescriptor &soc_desc = this->get_soc_desc(core.chip);
    tt::umd::CoreCoord core_coord = soc_desc.get_coord_at(core, CoordSystem::TRANSLATED);
    this->driver_->deassert_risc_reset(core.chip, core_coord, soft_resets, staggered_start);
}

void Cluster::assert_risc_reset_at_core(const tt_cxy_pair& core, const tt::umd::RiscType& soft_resets) const {
    const metal_SocDescriptor &soc_desc = this->get_soc_desc(core.chip);
    tt::umd::CoreCoord core_coord = soc_desc.get_coord_at(core, CoordSystem::TRANSLATED);
    this->driver_->assert_risc_reset(core.chip, core_coord, soft_resets);
}

void Cluster::write_dram_vec(
    const void* mem_ptr, uint32_t sz_in_bytes, ChipId device_id, int dram_view, uint64_t addr) const {
    const metal_SocDescriptor& desc_to_use = get_soc_desc(device_id);
    TT_FATAL(
        dram_view < desc_to_use.get_num_dram_views(),
        "Bounds-Error -- dram_view={} is outside of num_dram_views={}",
        dram_view,
        desc_to_use.get_num_dram_views());

    CoreCoord dram_core_coord = desc_to_use.get_preferred_worker_core_for_dram_view(dram_view, tt_metal::NOC::NOC_0);
    tt_cxy_pair dram_core = tt_cxy_pair(device_id, dram_core_coord.x, dram_core_coord.y);
    size_t offset = desc_to_use.get_address_offset(dram_view);
    write_core(mem_ptr, sz_in_bytes, tt_cxy_pair(device_id, dram_core.x, dram_core.y), addr + offset);
}

void Cluster::read_dram_vec(void* mem_ptr, uint32_t sz_in_bytes, ChipId device_id, int dram_view, uint64_t addr) const {
    const metal_SocDescriptor& desc_to_use = get_soc_desc(device_id);
    TT_FATAL(
        dram_view < desc_to_use.get_num_dram_views(),
        "Bounds-Error -- dram_view={} is outside of num_dram_views={}",
        dram_view,
        desc_to_use.get_num_dram_views());

    CoreCoord dram_core_coord = desc_to_use.get_preferred_worker_core_for_dram_view(dram_view, tt_metal::NOC::NOC_0);
    tt_cxy_pair dram_core = tt_cxy_pair(device_id, dram_core_coord.x, dram_core_coord.y);
    size_t offset = desc_to_use.get_address_offset(dram_view);
    read_core(mem_ptr, sz_in_bytes, tt_cxy_pair(device_id, dram_core.x, dram_core.y), addr + offset);
}

bool Cluster::supports_dma_operations(ChipId chip_id, uint32_t sz_in_bytes) const {
    if (this->rtoptions_.get_disable_dma_ops()) {
        return false;
    }

    // Currently, DMA reads/writes hang for small sizes. As a safety measure, we disable DMA for small sizes.
    // TODO: Remove this once we have a proper fix for small DMA sizes.
    constexpr uint32_t min_dma_size_bytes = 32;

    // DMA reads and writes are only supported on WH. If/when DMA reads and writes are supported on BH, this should be
    // updated to support BH architectures as well. See https://github.com/tenstorrent/tt-metal/issues/22957
    return this->arch_ == tt::ARCH::WORMHOLE_B0 && this->cluster_desc_->is_chip_mmio_capable(chip_id) &&
           sz_in_bytes >= min_dma_size_bytes;
}

void Cluster::write_core(const void* mem_ptr, uint32_t sz_in_bytes, tt_cxy_pair core, uint64_t addr) const {
    const ChipId chip_id = core.chip;
    const metal_SocDescriptor &soc_desc = this->get_soc_desc(chip_id);
    if (rtoptions_.get_watcher_enabled()) {
        tt::watcher_sanitize_host_noc_write(
            soc_desc,
            this->virtual_worker_cores_.at(chip_id),
            this->virtual_eth_cores_.at(chip_id),
            this->virtual_pcie_cores_.at(chip_id),
            this->virtual_dram_cores_.at(chip_id),
            {core.x, core.y},
            addr,
            sz_in_bytes);
    }
    tt::umd::CoreCoord core_coord = soc_desc.get_coord_at(core, CoordSystem::TRANSLATED);

    if (this->supports_dma_operations(chip_id, sz_in_bytes)) {
        this->driver_->dma_write_to_device(mem_ptr, sz_in_bytes, core.chip, core_coord, addr);
    } else {
        this->driver_->write_to_device(mem_ptr, sz_in_bytes, core.chip, core_coord, addr);
    }

    if (this->cluster_desc_->is_chip_remote(chip_id)) {
        this->driver_->wait_for_non_mmio_flush(chip_id);
    }
}

void Cluster::read_core(void* mem_ptr, uint32_t size_in_bytes, tt_cxy_pair core, uint64_t addr) const {
    const ChipId chip_id = core.chip;
    const metal_SocDescriptor &soc_desc = this->get_soc_desc(chip_id);

    if (rtoptions_.get_watcher_enabled()) {
        tt::watcher_sanitize_host_noc_read(
            soc_desc,
            this->virtual_worker_cores_.at(chip_id),
            this->virtual_eth_cores_.at(chip_id),
            this->virtual_pcie_cores_.at(chip_id),
            this->virtual_dram_cores_.at(chip_id),
            {core.x, core.y},
            addr,
            size_in_bytes);
    }
    tt::umd::CoreCoord core_coord = soc_desc.get_coord_at(core, CoordSystem::TRANSLATED);

    if (this->supports_dma_operations(chip_id, size_in_bytes)) {
        this->driver_->dma_read_from_device(mem_ptr, size_in_bytes, core.chip, core_coord, addr);
    } else {
        this->driver_->read_from_device(mem_ptr, core.chip, core_coord, addr, size_in_bytes);
    }
}

void Cluster::write_core_immediate(const void* mem_ptr, uint32_t sz_in_bytes, tt_cxy_pair core, uint64_t addr) const {
    const ChipId chip_id = core.chip;
    const metal_SocDescriptor& soc_desc = this->get_soc_desc(chip_id);

    if (rtoptions_.get_watcher_enabled()) {
        tt::watcher_sanitize_host_noc_write(
            soc_desc,
            this->virtual_worker_cores_.at(chip_id),
            this->virtual_eth_cores_.at(chip_id),
            this->virtual_pcie_cores_.at(chip_id),
            this->virtual_dram_cores_.at(chip_id),
            {core.x, core.y},
            addr,
            sz_in_bytes);
    }

    tt::umd::CoreCoord core_coord = soc_desc.get_coord_at(core, CoordSystem::TRANSLATED);
    this->driver_->write_to_device_reg(mem_ptr, sz_in_bytes, core.chip, core_coord, addr);

    if (this->cluster_desc_->is_chip_remote(chip_id)) {
        this->driver_->wait_for_non_mmio_flush(chip_id);
    }
}

void Cluster::read_core(std::vector<uint32_t>& data, uint32_t size_in_bytes, tt_cxy_pair core, uint64_t addr) const {
    data.resize(size_in_bytes / sizeof(uint32_t));
    read_core(data.data(), size_in_bytes, core, addr);
}

void Cluster::write_reg(const std::uint32_t *mem_ptr, tt_cxy_pair target, uint64_t addr) const {
    const unsigned int size_in_bytes = sizeof(uint32_t);
    int chip_id = target.chip;
    const metal_SocDescriptor &soc_desc = this->get_soc_desc(chip_id);

    if (rtoptions_.get_watcher_enabled()) {
        tt::watcher_sanitize_host_noc_write(
            soc_desc,
            this->virtual_worker_cores_.at(chip_id),
            this->virtual_eth_cores_.at(chip_id),
            this->virtual_pcie_cores_.at(chip_id),
            this->virtual_dram_cores_.at(chip_id),
            {target.x, target.y},
            addr,
            size_in_bytes);
    }
    tt::umd::CoreCoord target_coord = soc_desc.get_coord_at(target, CoordSystem::TRANSLATED);
    this->driver_->write_to_device_reg(mem_ptr, size_in_bytes, target.chip, target_coord, addr);
    if (this->cluster_desc_->is_chip_remote(chip_id)) {
        this->driver_->wait_for_non_mmio_flush(chip_id);
    }
}

void Cluster::read_reg(std::uint32_t *mem_ptr, tt_cxy_pair target, uint64_t addr) const {
    const unsigned int size_in_bytes = sizeof(uint32_t);
    int chip_id = target.chip;
    const metal_SocDescriptor &soc_desc = this->get_soc_desc(chip_id);

    if (rtoptions_.get_watcher_enabled()) {
        tt::watcher_sanitize_host_noc_read(
            soc_desc,
            this->virtual_worker_cores_.at(chip_id),
            this->virtual_eth_cores_.at(chip_id),
            this->virtual_pcie_cores_.at(chip_id),
            this->virtual_dram_cores_.at(chip_id),
            {target.x, target.y},
            addr,
            size_in_bytes);
    }
    tt::umd::CoreCoord target_coord = soc_desc.get_coord_at(target, CoordSystem::TRANSLATED);
    this->driver_->read_from_device_reg(mem_ptr, target.chip, target_coord, addr, size_in_bytes);
}

void Cluster::write_sysmem(
    const void* vec, uint32_t size_in_bytes, uint64_t addr, ChipId src_device_id, uint16_t channel) const {
    TT_ASSERT(this->cluster_desc_->is_chip_mmio_capable(src_device_id));
    this->driver_->write_to_sysmem(vec, size_in_bytes, addr, channel & HOST_MEM_CHANNELS_MASK, src_device_id);
}

void Cluster::read_sysmem(
    void* vec, uint32_t size_in_bytes, uint64_t addr, ChipId src_device_id, uint16_t channel) const {
    TT_ASSERT(this->cluster_desc_->is_chip_mmio_capable(src_device_id));
    this->driver_->read_from_sysmem(vec, addr, channel & HOST_MEM_CHANNELS_MASK, size_in_bytes, src_device_id);
}

void Cluster::verify_sw_fw_versions(
    int device_id, std::uint32_t sw_version, std::vector<std::uint32_t> &fw_versions) const {
    umd::tt_version sw(sw_version), fw_first_eth_core(fw_versions.at(0));
    log_info(
        tt::LogDevice,
        "Software version {}, Ethernet FW version {} (Device {})",
        sw.str(),
        fw_first_eth_core.str(),
        device_id);
    for (std::uint32_t &fw_version : fw_versions) {
        umd::tt_version fw(fw_version);

        TT_FATAL(fw == fw_first_eth_core, "FW versions are not the same across different ethernet cores");
        TT_FATAL(sw.major == fw.major, "SW/FW major version number out of sync");
        TT_FATAL(sw.minor <= fw.minor, "SW version is newer than FW version");
    }
}

bool Cluster::verify_eth_fw_capability() const {
    // get_ethernet_fw_version is not supported in the simulation environment. assume it's correct!
    if (rtoptions_.get_simulator_enabled()) {
        return true;
    }
    const auto fw_version = this->driver_->get_ethernet_fw_version();
    if (fw_version) {
<<<<<<< HEAD
        hal_.verify_eth_fw_version(tt::umd::semver_t(fw_version.value().str()));
=======
        return hal_.verify_eth_fw_version(fw_version.value());
>>>>>>> 2af38de0
    }
    return true;
}

// DRAM barrier is used to implement host-to-device synchronization and should be used when all previous writes to DRAM
// need to be flushed This is needed because writes to device are not blocking unless strict TLB ordering is used
// (default ordering is posted) This barrier is intended to prevent races caused by out of order writes, specifically to
// ensure metadata and data to compute on are committed before launching kernels
void Cluster::dram_barrier(ChipId chip_id) const {
    std::unordered_set<uint32_t> dram_channels;
    for (uint32_t channel = 0; channel < this->get_soc_desc(chip_id).get_num_dram_channels(); channel++) {
        dram_channels.insert(channel);
    }
    this->driver_->dram_membar(chip_id, dram_channels);
}

// L1 barrier is used to implement host-to-device synchronization and should be used when all previous writes to L1 need
// to be flushed This is needed because writes to device are not blocking unless strict TLB ordering is used (default
// ordering is posted) This barrier is intended to prevent races caused by out of order writes, specifically to ensure
// binaries, metadata, and data to compute on are committed before launching kernels
void Cluster::l1_barrier(ChipId chip_id) const {
    // Sets and resets L1 barrier of all tensix cores and ethernet cores
    this->driver_->l1_membar(chip_id);
}

uint32_t Cluster::get_num_host_channels(ChipId device_id) const {
    bool mmio_capable = this->cluster_desc_->is_chip_mmio_capable(device_id);
    return mmio_capable ? this->driver_->get_num_host_channels(device_id) : 0;
}

uint32_t Cluster::get_host_channel_size(ChipId device_id, uint32_t channel) const {
    TT_ASSERT(this->cluster_desc_->is_chip_mmio_capable(device_id));
    return this->driver_->get_host_channel_size(device_id, channel & HOST_MEM_CHANNELS_MASK);
}

void* Cluster::host_dma_address(uint64_t offset, ChipId src_device_id, uint16_t channel) const {
    TT_ASSERT(this->cluster_desc_->is_chip_mmio_capable(src_device_id));
    return this->driver_->host_dma_address(offset, src_device_id, channel & HOST_MEM_CHANNELS_MASK);
}

uint64_t Cluster::get_pcie_base_addr_from_device(ChipId chip_id) const {
    return this->driver_->get_pcie_base_addr_from_device(chip_id);
}

const std::unordered_set<ChipId>& Cluster::get_devices_controlled_by_mmio_device(ChipId mmio_device_id) const {
    TT_FATAL(driver_, "UMD cluster object must be initialized and available");
    return llrt::get_devices_controlled_by_mmio_device(*driver_, mmio_device_id);
}

std::unordered_map<ChipId, std::vector<CoreCoord>> Cluster::get_ethernet_cores_grouped_by_connected_chips(
    ChipId chip_id) const {
    std::unordered_map<ChipId, std::vector<CoreCoord>> connected_chips;
    const auto &all_eth_connections = this->cluster_desc_->get_ethernet_connections();
    if (all_eth_connections.find(chip_id) == all_eth_connections.end()) {
        return {};
    }
    for (const auto &[eth_chan, connected_chip_chan] : all_eth_connections.at(chip_id)) {
        const auto &other_chip_id = std::get<0>(connected_chip_chan);
        if (connected_chips.find(other_chip_id) == connected_chips.end()) {
            std::vector<CoreCoord> active_ethernet_cores;

            for (const auto &channel_pair :
                 this->cluster_desc_->get_directly_connected_ethernet_channels_between_chips(chip_id, other_chip_id)) {
                EthernetChannel local_chip_chan = std::get<0>(channel_pair);
                active_ethernet_cores.emplace_back(
                    get_soc_desc(chip_id).get_eth_core_for_channel(local_chip_chan, CoordSystem::LOGICAL));
            }
            connected_chips.insert({other_chip_id, active_ethernet_cores});
        } else {
            continue;
        }
    }
    return connected_chips;
}

// Ethernet cluster api
void Cluster::initialize_ethernet_sockets() {
    for (const auto& chip_id : this->driver_->get_target_device_ids()) {
        if (this->ethernet_sockets_.find(chip_id) == this->ethernet_sockets_.end()) {
            this->ethernet_sockets_.insert({chip_id, {}});
        }
        for (const auto &[connected_chip_id, eth_cores] :
             this->get_ethernet_cores_grouped_by_connected_chips(chip_id)) {
            if (this->ethernet_sockets_.at(chip_id).find(connected_chip_id) ==
                this->ethernet_sockets_.at(chip_id).end()) {
                this->ethernet_sockets_.at(chip_id).insert({connected_chip_id, {}});
            }
            if (this->ethernet_sockets_.find(connected_chip_id) == this->ethernet_sockets_.end()) {
                this->ethernet_sockets_.insert({connected_chip_id, {}});
            }
            if (this->ethernet_sockets_.at(connected_chip_id).find(chip_id) ==
                this->ethernet_sockets_.at(connected_chip_id).end()) {
                this->ethernet_sockets_.at(connected_chip_id).insert({chip_id, {}});
            } else {
                continue;
            }
            for (const auto &eth_core : eth_cores) {
                if (this->device_eth_routing_info_.at(chip_id).at(eth_core) == EthRouterMode::IDLE) {
                    this->ethernet_sockets_.at(chip_id).at(connected_chip_id).emplace_back(eth_core);
                    this->ethernet_sockets_.at(connected_chip_id)
                        .at(chip_id)
                        .emplace_back(
                            std::get<1>(this->get_connected_ethernet_core(std::make_tuple(chip_id, eth_core))));
                }
            }
        }
    }
}

void Cluster::disable_ethernet_cores_with_retrain() {
    std::vector<uint32_t> read_vec;
    const auto& chips = this->driver_->get_target_device_ids();
    for (const auto& chip_id : chips) {
        if (this->frequent_retrain_cores_.find(chip_id) == this->frequent_retrain_cores_.end()) {
            this->frequent_retrain_cores_.insert({chip_id, {}});
        }
        const auto& connected_chips = this->get_ethernet_cores_grouped_by_connected_chips(chip_id);
        for (const auto& [other_chip_id, eth_cores] : connected_chips) {
            for (const auto& eth_core : eth_cores) {
                if (rtoptions_.get_skip_eth_cores_with_retrain() and
                    this->cluster_desc_->get_board_type(chip_id) == BoardType::UBB) {
                    tt_cxy_pair virtual_eth_core(
                        chip_id, get_virtual_coordinate_from_logical_coordinates(chip_id, eth_core, CoreType::ETH));
                    auto retrain_count_addr = hal_.get_dev_addr(
                        tt::tt_metal::HalProgrammableCoreType::ACTIVE_ETH,
                        tt::tt_metal::HalL1MemAddrType::RETRAIN_COUNT);
                    this->read_core(read_vec, sizeof(uint32_t), virtual_eth_core, retrain_count_addr);
                    if (read_vec[0] != 0) {
                        log_warning(
                            LogDevice,
                            "Disabling active eth core {} due to retraining (count={})",
                            virtual_eth_core.str(),
                            read_vec[0]);
                        this->frequent_retrain_cores_[chip_id].insert(eth_core);
                    }
                }
            }
        }
    }
}

void Cluster::initialize_ethernet_cores_router_mode() {
    for (const auto& [assoc_mmio_device, devices] : this->cluster_desc_->get_chips_grouped_by_closest_mmio()) {
        for (const auto &chip_id : devices) {
            if (this->device_eth_routing_info_.find(chip_id) == this->device_eth_routing_info_.end()) {
                this->device_eth_routing_info_.insert({chip_id, {}});
            }
        }
        std::map<std::tuple<ChipId, ChipId>, bool> reserved_chip_connections = {};
        for (const auto &chip_id : devices) {
            // Mark all remaining ethernet cores as idle to be used by fabric
            const auto& soc_desc = get_soc_desc(chip_id);
            for (const auto& eth_channel : cluster_desc_->get_active_eth_channels(chip_id)) {
                auto eth_core = soc_desc.get_eth_core_for_channel(eth_channel, CoordSystem::LOGICAL);
                // Chip ID is guaranteed to be present in device_eth_routing_info_, since it was populated above
                auto& routing_info = this->device_eth_routing_info_[chip_id];
                if (routing_info.find(eth_core) == routing_info.end()) {
                    routing_info.insert({eth_core, EthRouterMode::IDLE});
                }
            }
        }
    }
}

std::unordered_set<ChipId> Cluster::get_ethernet_connected_device_ids(ChipId chip_id) const {
    std::unordered_set<ChipId> device_ids;
    const auto &connected_chips = this->get_ethernet_cores_grouped_by_connected_chips(chip_id);
    for (const auto &[other_chip_id, eth_cores] : connected_chips) {
        for ([[maybe_unused]] const auto& eth_core : eth_cores) {
            device_ids.insert(other_chip_id);
        }
    }
    return device_ids;
}

void Cluster::configure_ethernet_cores_for_fabric_routers(
    tt_fabric::FabricConfig fabric_config, std::optional<uint8_t> num_routing_planes) {
    if (fabric_config != tt_fabric::FabricConfig::DISABLED) {
        TT_FATAL(num_routing_planes.has_value(), "num_routing_planes should be set for reserving cores for fabric");
        TT_FATAL(num_routing_planes.value() > 0, "Expected non-zero num_routing_planes for reserving cores for fabric");
        this->reserve_ethernet_cores_for_fabric_routers(num_routing_planes.value());
    } else {
        if (num_routing_planes.has_value()) {
            log_warning(
                tt::LogMetal,
                "Got num_routing_planes while releasing fabric cores, ignoring it and releasing all reserved cores");
        }
        this->release_ethernet_cores_for_fabric_routers();
    }
}

void Cluster::reserve_ethernet_cores_for_fabric_routers(uint8_t num_routing_planes) {
    if (num_routing_planes == std::numeric_limits<uint8_t>::max()) {
        // default behavior, reserve whatever cores are available
        for (const auto& [chip_id, eth_cores] : this->device_eth_routing_info_) {
            for (const auto& [eth_core, mode] : eth_cores) {
                if (mode == EthRouterMode::IDLE) {
                    this->device_eth_routing_info_[chip_id][eth_core] = EthRouterMode::FABRIC_ROUTER;
                }
            }
        }

        // Update sockets to reflect fabric routing
        this->ethernet_sockets_.clear();
        return;
    }

    std::set<std::pair<ChipId, ChipId>> pairs_done;
    // to reserve specified number of cores, ensure that the same are avaialble on connected chip id as well
    for (const auto& chip_id : this->driver_->get_target_device_ids()) {
        const auto& connected_chips_and_cores = this->get_ethernet_cores_grouped_by_connected_chips(chip_id);
        for (const auto& [connected_chip_id, cores] : connected_chips_and_cores) {
            if (pairs_done.count(std::make_pair(chip_id, connected_chip_id))) {
                // the cores for this pair of chips are already allocated, skip
                continue;
            }

            const uint8_t num_cores_to_reserve = std::min(num_routing_planes, static_cast<uint8_t>(cores.size()));
            uint8_t num_reserved_cores = 0;
            for (auto i = 0; i < cores.size(); i++) {
                if (num_reserved_cores == num_cores_to_reserve) {
                    pairs_done.insert(std::make_pair(chip_id, connected_chip_id));
                    pairs_done.insert(std::make_pair(connected_chip_id, chip_id));
                    break;
                }

                // Last link reserved for dispatch
                // Only need fabric routers in the same tunnel
                // TODO: https://github.com/tenstorrent/tt-metal/issues/24413
                const auto is_mmio_device = [&](int id) { return cluster_desc_->is_chip_mmio_capable(id); };
                const auto is_last_link = [&]() { return num_reserved_cores == num_cores_to_reserve - 1; };
                if (is_last_link() && is_mmio_device(chip_id) && is_mmio_device(connected_chip_id)) {
                    num_reserved_cores++;
                    break;
                }

                const auto eth_core = cores[i];
                const auto connected_core =
                    std::get<1>(this->get_connected_ethernet_core(std::make_tuple(chip_id, eth_core)));
                if (this->device_eth_routing_info_.at(chip_id).at(eth_core) == EthRouterMode::FABRIC_ROUTER) {
                    // already reserved for fabric, potenially by the connected chip id
                    num_reserved_cores++;
                    continue;
                }

                if (this->device_eth_routing_info_[chip_id][eth_core] == EthRouterMode::IDLE &&
                    this->device_eth_routing_info_.at(connected_chip_id).at(connected_core) == EthRouterMode::IDLE) {
                    this->device_eth_routing_info_[chip_id][eth_core] = EthRouterMode::FABRIC_ROUTER;
                    this->device_eth_routing_info_[connected_chip_id][connected_core] = EthRouterMode::FABRIC_ROUTER;
                    num_reserved_cores++;
                }
            }

            TT_FATAL(
                num_reserved_cores == num_cores_to_reserve,
                "Unable to reserve {} routing planes b/w chip {} and {} for fabric, reserved only {}",
                num_cores_to_reserve,
                chip_id,
                connected_chip_id,
                num_reserved_cores);
        }
    }

    // re-init sockets to reflect fabric routing
    this->ethernet_sockets_.clear();
    this->initialize_ethernet_sockets();
}

void Cluster::release_ethernet_cores_for_fabric_routers() {
    for (const auto& [chip_id, eth_cores] : this->device_eth_routing_info_) {
        for (const auto& [eth_core, mode] : eth_cores) {
            if (mode == EthRouterMode::FABRIC_ROUTER) {
                this->device_eth_routing_info_[chip_id][eth_core] = EthRouterMode::IDLE;
            }
        }
    }
    // TODO: We should just cache restore
    this->initialize_ethernet_sockets();
}

std::set<tt_fabric::chan_id_t> Cluster::get_fabric_ethernet_channels(ChipId chip_id) const {
    std::set<tt_fabric::chan_id_t> fabric_ethernet_channels;
    const auto& control_plane = tt::tt_metal::MetalContext::instance().get_control_plane();
    const auto& active_eth_cores = control_plane.get_active_ethernet_cores(chip_id, false);
    for (const auto& eth_core : active_eth_cores) {
        if (!this->is_ethernet_link_up(chip_id, eth_core)) {
            continue;
        }
        if (this->device_eth_routing_info_.at(chip_id).at(eth_core) == EthRouterMode::FABRIC_ROUTER) {
            fabric_ethernet_channels.insert(this->get_soc_desc(chip_id).logical_eth_core_to_chan_map.at(eth_core));
        }
    }
    return fabric_ethernet_channels;
}

std::vector<CoreCoord> Cluster::get_fabric_ethernet_routers_between_src_and_dest(ChipId src_id, ChipId dst_id) const {
    std::vector<CoreCoord> fabric_ethernet_channels;
    const auto& connected_chips = this->get_ethernet_cores_grouped_by_connected_chips(src_id);
    TT_FATAL(
        connected_chips.find(dst_id) != connected_chips.end(),
        "Dst Chip {} is not connected to Src Chip {}",
        dst_id,
        src_id);
    for (const auto& eth_core : connected_chips.at(dst_id)) {
        if (this->device_eth_routing_info_.at(src_id).at(eth_core) == EthRouterMode::FABRIC_ROUTER) {
            fabric_ethernet_channels.push_back(eth_core);
        }
    }
    return fabric_ethernet_channels;
}

bool Cluster::is_ethernet_link_up(ChipId chip_id, const CoreCoord& logical_core) const {
    const auto& soc_desc = get_soc_desc(chip_id);
    EthernetChannel eth_chan = soc_desc.logical_eth_core_to_chan_map.at(logical_core);
    return this->cluster_desc_->ethernet_core_has_active_ethernet_link(chip_id, eth_chan);
}

std::tuple<ChipId, CoreCoord> Cluster::get_connected_ethernet_core(std::tuple<ChipId, CoreCoord> eth_core) const {
    const auto &soc_desc = get_soc_desc(std::get<0>(eth_core));
    EthernetChannel eth_chan = soc_desc.logical_eth_core_to_chan_map.at(std::get<1>(eth_core));
    TT_FATAL(
        this->is_ethernet_link_up(std::get<0>(eth_core), std::get<1>(eth_core)),
        "Logical eth core {} is not an active eth core on chip {}.",
        std::get<1>(eth_core).str(),
        std::get<0>(eth_core));
    const auto& ethernet_connections_within_cluster = this->get_ethernet_connections();
    TT_FATAL(
        (ethernet_connections_within_cluster.find(std::get<0>(eth_core)) !=
         ethernet_connections_within_cluster.end()) and
            (ethernet_connections_within_cluster.at(std::get<0>(eth_core)).find(eth_chan) !=
             ethernet_connections_within_cluster.at(std::get<0>(eth_core)).end()),
        "Chip {} logical eth core {} connects to a remote mmio device",
        std::get<0>(eth_core),
        std::get<1>(eth_core).str());
    auto connected_eth_core =
        this->cluster_desc_->get_chip_and_channel_of_remote_ethernet_core(std::get<0>(eth_core), eth_chan);
    return std::make_tuple(
        std::get<0>(connected_eth_core),
        soc_desc.get_eth_core_for_channel(std::get<1>(connected_eth_core), CoordSystem::LOGICAL));
}

// TODO: unify uint64_t with ChipUID
std::tuple<uint64_t, CoreCoord> Cluster::get_connected_ethernet_core_to_remote_mmio_device(
    std::tuple<ChipId, CoreCoord> eth_core) const {
    const auto& soc_desc = get_soc_desc(std::get<0>(eth_core));
    EthernetChannel eth_chan = soc_desc.logical_eth_core_to_chan_map.at(std::get<1>(eth_core));
    TT_FATAL(
        this->is_ethernet_link_up(std::get<0>(eth_core), std::get<1>(eth_core)),
        "Logical eth core {} is not an active eth core on chip {}.",
        std::get<1>(eth_core).str(),
        std::get<0>(eth_core));
    const auto& ethernet_connections_to_remote_cluster = this->get_ethernet_connections_to_remote_devices();
    const auto& local_chip_id = std::get<0>(eth_core);
    const auto& local_eth_core = std::get<1>(eth_core);
    TT_FATAL(
        (ethernet_connections_to_remote_cluster.find(local_chip_id) != ethernet_connections_to_remote_cluster.end()) and
            (ethernet_connections_to_remote_cluster.at(local_chip_id).find(eth_chan) !=
             ethernet_connections_to_remote_cluster.at(local_chip_id).end()),
        "Chip {} logical eth core {} connects to a local mmio device",
        local_chip_id,
        local_eth_core.str());

    const auto& connected_eth_core = ethernet_connections_to_remote_cluster.at(local_chip_id).at(eth_chan);
    return std::make_tuple(
        std::get<0>(connected_eth_core),
        soc_desc.get_eth_core_for_channel(std::get<1>(connected_eth_core), CoordSystem::LOGICAL));
}

std::vector<CoreCoord> Cluster::get_ethernet_sockets(ChipId local_chip, ChipId remote_chip) const {
    const auto &local_ethernet_sockets = this->ethernet_sockets_.at(local_chip);
    TT_FATAL(
        local_ethernet_sockets.find(remote_chip) != local_ethernet_sockets.end(),
        "Device {} is not connected to Device {}",
        local_chip,
        remote_chip);
    return local_ethernet_sockets.at(remote_chip);
}

CoreCoord Cluster::ethernet_core_from_logical_core(ChipId chip_id, const CoreCoord& logical_core) const {
    const metal_SocDescriptor &soc_desc = get_soc_desc(chip_id);
    return soc_desc.get_physical_ethernet_core_from_logical(logical_core);
}

CoreCoord Cluster::get_virtual_eth_core_from_channel(ChipId chip_id, int channel) const {
    tt::umd::CoreCoord logical_coord =
        this->get_soc_desc(chip_id).get_eth_core_for_channel(channel, CoordSystem::LOGICAL);
    return this->get_virtual_coordinate_from_logical_coordinates(
        chip_id, {logical_coord.x, logical_coord.y}, CoreType::ETH);
}

// TODO: ALLAN Can change to write one bit
void Cluster::set_internal_routing_info_for_ethernet_cores(
    bool enable_internal_routing, const std::vector<ChipId>& target_mmio_devices) const {
    log_debug(tt::LogDevice, "Set internal routing bit {}", enable_internal_routing);
    // TODO: initialize devices if user does not
    // Must initialize remote chips first, then mmio chips since once mmio chips are doing fd routing
    // we do not always context switch to base FW
    std::vector<ChipId> non_mmio_devices;
    std::vector<ChipId> mmio_devices = target_mmio_devices;
    if (mmio_devices.empty()) {
        mmio_devices.reserve(this->number_of_pci_devices());
        for (auto chip_id : this->driver_->get_target_mmio_device_ids()) {
            mmio_devices.emplace_back(chip_id);
        }
    }
    for (auto chip_id : this->driver_->get_target_remote_device_ids()) {
        non_mmio_devices.emplace_back(chip_id);
    }
    const auto& control_plane = tt::tt_metal::MetalContext::instance().get_control_plane();
    auto dev_msgs_factory = hal_.get_dev_msgs_factory(tt_metal::HalProgrammableCoreType::ACTIVE_ETH);
    if (enable_internal_routing) {
        auto routing_info_enabled = dev_msgs_factory.create<tt_metal::dev_msgs::routing_info_t>();
        routing_info_enabled.view().routing_enabled() = 1;
        routing_info_enabled.view().src_sent_valid_cmd() = 0;
        routing_info_enabled.view().dst_acked_valid_cmd() = 0;
        for (const auto &chip_id : non_mmio_devices) {
            for (const auto& eth_core : control_plane.get_active_ethernet_cores(chip_id, false)) {
                tt_cxy_pair virtual_eth_core(chip_id, get_virtual_coordinate_from_logical_coordinates(chip_id, eth_core, CoreType::ETH));
                // Enable internal ethernet routing for non-mmio devices
                write_core(
                    routing_info_enabled.data(), routing_info_enabled.size(), virtual_eth_core, routing_info_addr_);
            }
        }
        for (const auto &chip_id : mmio_devices) {
            for (const auto& eth_core : control_plane.get_active_ethernet_cores(chip_id, false)) {
                tt_cxy_pair virtual_eth_core(chip_id, get_virtual_coordinate_from_logical_coordinates(chip_id, eth_core, CoreType::ETH));
                // Enable internal ethernet routing for mmio devices
                write_core(
                    routing_info_enabled.data(), routing_info_enabled.size(), virtual_eth_core, routing_info_addr_);
            }
        }
    } else {
        auto routing_info_disabled = dev_msgs_factory.create<tt_metal::dev_msgs::routing_info_t>();
        routing_info_disabled.view().routing_enabled() = 0;
        routing_info_disabled.view().src_sent_valid_cmd() = 0;
        routing_info_disabled.view().dst_acked_valid_cmd() = 0;
        for (const auto &chip_id : mmio_devices) {
            for (const auto& eth_core : control_plane.get_active_ethernet_cores(chip_id, false)) {
                tt_cxy_pair virtual_eth_core(chip_id, get_virtual_coordinate_from_logical_coordinates(chip_id, eth_core, CoreType::ETH));
                // Disable internal ethernet routing for mmio devices
                write_core(
                    routing_info_disabled.data(), routing_info_disabled.size(), virtual_eth_core, routing_info_addr_);
            }
        }
        for (const auto &chip_id : non_mmio_devices) {
            for (const auto& eth_core : control_plane.get_active_ethernet_cores(chip_id, false)) {
                tt_cxy_pair virtual_eth_core(chip_id, get_virtual_coordinate_from_logical_coordinates(chip_id, eth_core, CoreType::ETH));
                // Disable internal ethernet routing for non-mmio devices
                write_core(
                    routing_info_disabled.data(), routing_info_disabled.size(), virtual_eth_core, routing_info_addr_);
            }
        }
    }
}

std::uint32_t Cluster::get_ubb_asic_id(ChipId physical_chip_id) const {
    auto unique_chip_id = this->get_unique_chip_ids().at(physical_chip_id);
    return ((unique_chip_id >> 56) & 0xFF);
}

bool Cluster::is_external_cable(ChipId physical_chip_id, CoreCoord eth_core) const {
    auto chan_id = this->get_soc_desc(physical_chip_id).logical_eth_core_to_chan_map.at(eth_core);
    bool is_external_cable = false;
    auto board_type = this->get_board_type(physical_chip_id);
    if (board_type == BoardType::UBB) {
        auto ubb_asic_id = get_ubb_asic_id(physical_chip_id);
        if (ubb_asic_id == 1) {
            // UBB 1 has external cables on channels 0-7
            is_external_cable = (chan_id >= 0 and chan_id <= 7);
        } else if (ubb_asic_id >= 2 and ubb_asic_id <= 4) {
            // UBB 2 to 4 has external cables on channels 0-3
            is_external_cable = (chan_id >= 0 and chan_id <= 3);
        } else if (ubb_asic_id == 5) {
            // UBB 5 has external cables on channels 4-7
            is_external_cable = (chan_id >= 4 and chan_id <= 7);
        }
    } else if (board_type == BoardType::N300) {
        // N300 has external cables on channels 8-9 on MMIO chips and channels 0-1 on non-MMIO chips
        auto mmio_device_id = this->get_associated_mmio_device(physical_chip_id);
        if (mmio_device_id == physical_chip_id) {
            is_external_cable = (chan_id != 8 and chan_id != 9);
        } else {
            is_external_cable = (chan_id != 0 and chan_id != 1);
        }
    } else if (board_type == BoardType::P150) {
        is_external_cable = (4 <= chan_id && chan_id <= 11);
    } else if (board_type == BoardType::P300) {
        auto asic_loc = this->get_cluster_desc()->get_asic_location(physical_chip_id);
        if (asic_loc == 1) {
            is_external_cable = (chan_id == 2 || chan_id == 3 || chan_id == 4 || chan_id == 6);
        } else if (asic_loc == 0) {
            is_external_cable = (chan_id == 4 || chan_id == 5 || chan_id == 7 || chan_id == 9);
        }
    }
    return is_external_cable;
}

}  // namespace tt

std::ostream &operator<<(std::ostream &os, tt_target_dram const &dram) {
    os << "Target DRAM chip = " << std::get<0>(dram) << ", chan = " << std::get<1>(dram);
    return os;
}<|MERGE_RESOLUTION|>--- conflicted
+++ resolved
@@ -868,11 +868,7 @@
     }
     const auto fw_version = this->driver_->get_ethernet_fw_version();
     if (fw_version) {
-<<<<<<< HEAD
-        hal_.verify_eth_fw_version(tt::umd::semver_t(fw_version.value().str()));
-=======
         return hal_.verify_eth_fw_version(fw_version.value());
->>>>>>> 2af38de0
     }
     return true;
 }
