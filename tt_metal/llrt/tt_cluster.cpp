// SPDX-FileCopyrightText: © 2023 Tenstorrent AI ULC
//
// SPDX-License-Identifier: Apache-2.0

#include "tt_cluster.hpp"

#include <core_coord.hpp>
#include "dev_msgs.h"
#include <tt-logger/tt-logger.hpp>
#include <metal_soc_descriptor.h>
#include <algorithm>
#include <cstdint>
#include <cstdlib>
#include <filesystem>
#include <initializer_list>
#include <iostream>
#include <map>
#include <memory>
#include <set>
#include <stdexcept>
#include <string>
#include <tuple>                                                     // for get
#include <unordered_map>
#include <unordered_set>
#include <utility>
#include <vector>

#include "control_plane.hpp"
#include "device_pool.hpp"
#include "hostdevcommon/fabric_common.h"
#include "fabric_types.hpp"
#include "fmt/base.h"
#include "fmt/ranges.h"
#include "get_platform_architecture.hpp"
#include "hal_types.hpp"
#include "impl/context/metal_context.hpp"
#include "llrt/hal.hpp"
#include "sanitize_noc_host.hpp"
#include "tracy/Tracy.hpp"
#include "tt_metal/fabric/fabric_host_utils.hpp"
#include "tt_metal/llrt/tlb_config.hpp"
#include <umd/device/cluster.h>
#include <umd/device/hugepage.h>
#include <umd/device/tt_cluster_descriptor.h>
#include <umd/device/tt_simulation_device.h>
#include <umd/device/tt_xy_pair.h>
#include <umd/device/types/arch.h>
#include <umd/device/types/cluster_descriptor_types.h>
#include <umd/device/types/cluster_types.h>
#include <umd/device/types/xy_pair.h>
#include <unistd.h>

static constexpr uint32_t HOST_MEM_CHANNELS = 4;
static constexpr uint32_t HOST_MEM_CHANNELS_MASK = HOST_MEM_CHANNELS - 1;

namespace {

inline std::string get_soc_description_file(
    const tt::ARCH& arch, tt::TargetDevice target_device, const std::string& root_dir) {
    // Ability to skip this runtime opt, since trimmed SOC desc limits which DRAM channels are available.
    std::string path = root_dir;
    if (path.back() != '/') {
        path.push_back('/');
    }
    path += "tt_metal/soc_descriptors/";
    bool is_sim = target_device == tt::TargetDevice::Simulator;
    const char* file = nullptr;
    switch (arch) {
        case tt::ARCH::WORMHOLE_B0: file = is_sim ? "wormhole_b0_versim.yaml" : "wormhole_b0_80_arch.yaml"; break;
        case tt::ARCH::BLACKHOLE:
            file = is_sim ? "blackhole_simulation_1x2_arch.yaml" : "blackhole_140_arch.yaml";
            break;
        default: throw std::runtime_error("Unsupported device arch");
    }
    path += file;
    return path;
}
}  // namespace
namespace tt {

tt::tt_metal::ClusterType Cluster::get_cluster_type_from_cluster_desc(
    const llrt::RunTimeOptions& rtoptions, const tt_ClusterDescriptor* cluster_desc) {
    if (rtoptions.get_simulator_enabled()) {
        tt_SimulationDeviceInit init(rtoptions.get_simulator_path());
        auto arch = init.get_arch_name();
        if (arch == tt::ARCH::WORMHOLE_B0) {
            return tt::tt_metal::ClusterType::SIMULATOR_WORMHOLE_B0;
        } else if (arch == tt::ARCH::BLACKHOLE) {
            return tt::tt_metal::ClusterType::SIMULATOR_BLACKHOLE;
        }
        return tt::tt_metal::ClusterType::INVALID;
    }
    if (cluster_desc == nullptr) {
        return Cluster::get_cluster_type_from_cluster_desc(
            rtoptions, tt::umd::Cluster::create_cluster_descriptor().get());
    }
    tt::tt_metal::ClusterType cluster_type = tt::tt_metal::ClusterType::INVALID;
    for (const auto& chip_id : cluster_desc->get_all_chips()) {
        if (cluster_desc->get_board_type(chip_id) == BoardType::GALAXY) {
            cluster_type = tt::tt_metal::ClusterType::TG;
            break;
        }
    }
    const auto num_chips = cluster_desc->get_all_chips().size();
    TT_ASSERT(num_chips > 0, "No chips detected in the cluster");
    const auto board_type = cluster_desc->get_board_type(*cluster_desc->get_all_chips().begin());
    bool all_same_board = true;
    for (const auto& chip_id : cluster_desc->get_all_chips()) {
        if (cluster_desc->get_board_type(chip_id) != board_type) {
            all_same_board = false;
            break;
        }
    }

    if (all_same_board) {
        if (board_type == BoardType::N300) {
            if (num_chips == 8) {
                cluster_type = tt::tt_metal::ClusterType::T3K;
                // Basic check to determine if the cluster is a T3K cluster
                // MMIO chips should have 3 connections to other chips, remote chips should have 2 connections to other
                // chips
                for (const auto& [chip_id, connections] : cluster_desc->get_ethernet_connections()) {
                    std::unordered_set<chip_id_t> remote_chips;
                    for (const auto& [channel, remote_chip_and_channel] : connections) {
                        remote_chips.insert(std::get<0>(remote_chip_and_channel));
                    }
                    if (cluster_desc->is_chip_mmio_capable(chip_id)) {
                        if (remote_chips.size() != 3) {
                            cluster_type = tt::tt_metal::ClusterType::N300;
                            break;
                        }
                    } else {
                        if (remote_chips.size() != 2) {
                            cluster_type = tt::tt_metal::ClusterType::N300;
                            break;
                        }
                    }
                }
            } else if (num_chips == 4) {
                cluster_type = tt::tt_metal::ClusterType::N300_2x2;

                // Expect every chip to have exactly two remote connections
                for (const auto& [chip_id, connections] : cluster_desc->get_ethernet_connections()) {
                    std::unordered_set<chip_id_t> remote_chips;
                    for (const auto& [channel, remote_chip_and_channel] : connections) {
                        remote_chips.insert(std::get<0>(remote_chip_and_channel));
                    }
                    if (remote_chips.size() != 2) {
                        cluster_type = tt::tt_metal::ClusterType::N300;
                        break;
                    }
                }
            } else {
                cluster_type = tt::tt_metal::ClusterType::N300;
            }
        } else if (board_type == BoardType::N150) {
            cluster_type = tt::tt_metal::ClusterType::N150;
        } else if (board_type == BoardType::P100) {
            TT_FATAL(num_chips == 1, "Unknown cluster type for P100 board with {}", num_chips);
            cluster_type = tt::tt_metal::ClusterType::P100;
        } else if (board_type == BoardType::P150) {
            if (num_chips == 1) {
                cluster_type = tt::tt_metal::ClusterType::P150;
            } else if (num_chips == 2) {
                cluster_type = tt::tt_metal::ClusterType::P150_X2;
            } else if (num_chips == 4) {
                cluster_type = tt::tt_metal::ClusterType::P150_X4;
            } else if (num_chips == 8) {
                cluster_type = tt::tt_metal::ClusterType::P150_X8;
            } else {
                TT_THROW("Unknown cluster type for P150 board with {} chips", num_chips);
            }
        } else if (board_type == BoardType::P300) {
            TT_FATAL(num_chips == 2, "Unknown cluster type for P300 board with {}", num_chips);
            cluster_type = tt::tt_metal::ClusterType::P300;
        } else if (board_type == BoardType::UBB) {
            cluster_type = tt::tt_metal::ClusterType::GALAXY;
        }
    }
    return cluster_type;
}

bool Cluster::is_base_routing_fw_enabled(tt::tt_metal::ClusterType cluster_type) {
    // Ideally we should get the routing enabled/disabled from a config in L1
    return (
        cluster_type == tt::tt_metal::ClusterType::INVALID || cluster_type == tt::tt_metal::ClusterType::N150 ||
        cluster_type == tt::tt_metal::ClusterType::N300 || cluster_type == tt::tt_metal::ClusterType::T3K ||
        cluster_type == tt::tt_metal::ClusterType::TG);
}

Cluster::Cluster(llrt::RunTimeOptions& rtoptions, const tt_metal::Hal& hal) : rtoptions_(rtoptions), hal_(hal) {
    ZoneScoped;
    log_info(tt::LogDevice, "Opening user mode device driver");

    this->detect_arch_and_target();

    routing_info_addr_ = hal_.get_dev_addr(
        tt::tt_metal::HalProgrammableCoreType::ACTIVE_ETH, tt::tt_metal::HalL1MemAddrType::APP_ROUTING_INFO);

    this->initialize_device_drivers();

    this->disable_ethernet_cores_with_retrain();

    this->initialize_ethernet_cores_router_mode();

    this->initialize_ethernet_sockets();

    this->set_tunnels_from_mmio_device();

    this->assert_risc_reset();
}

void Cluster::detect_arch_and_target() {
    this->target_type_ = (rtoptions_.get_simulator_enabled()) ? TargetDevice::Simulator : TargetDevice::Silicon;

    this->arch_ = tt_metal::get_platform_architecture(rtoptions_);

    TT_FATAL(
        this->target_type_ == TargetDevice::Silicon or this->target_type_ == TargetDevice::Simulator,
        "Target type={} is not supported",
        this->target_type_);
}

// TODO: remove this when we deprecate TG
bool Cluster::is_galaxy_cluster() const { return this->cluster_type_ == tt::tt_metal::ClusterType::TG; }

tt::tt_metal::ClusterType Cluster::get_cluster_type() const { return this->cluster_type_; }

BoardType Cluster::get_board_type(chip_id_t chip_id) const {
  return this->cluster_desc_->get_board_type(chip_id);
}

bool Cluster::is_base_routing_fw_enabled() const { return Cluster::is_base_routing_fw_enabled(this->cluster_type_); }

void Cluster::generate_cluster_descriptor() {
    this->cluster_desc_ = this->driver_->get_cluster_description();
    this->cluster_type_ = Cluster::get_cluster_type_from_cluster_desc(this->rtoptions_, this->cluster_desc_);
    if (this->target_type_ == TargetDevice::Simulator) {
        return;
    }

    if (this->arch_ == tt::ARCH::BLACKHOLE) {
        TT_FATAL(
            this->cluster_desc_->get_noc_translation_table_en().at(0),
            "Running Metal on Blackhole requires FW >= 80.18.0.0");
    }
}

void Cluster::validate_harvesting_masks() const {
    // Metal expects all chips to have same number of harvested cores for a given core type
    std::optional<tt::umd::HarvestingMasks> harvesting_mask_tracker = std::nullopt;
    for (const auto device_id : this->user_exposed_chip_ids()) {
        tt::umd::HarvestingMasks masks = sdesc_per_chip_.at(device_id).harvesting_masks;
        if (!harvesting_mask_tracker.has_value()) {
            harvesting_mask_tracker = masks;
        } else {
            TT_FATAL(
                std::popcount(masks.tensix_harvesting_mask) ==
                    std::popcount(harvesting_mask_tracker->tensix_harvesting_mask),
                "Number of harvested Tensix mismatch across devices");
            TT_FATAL(
                std::popcount(masks.dram_harvesting_mask) ==
                    std::popcount(harvesting_mask_tracker->dram_harvesting_mask),
                "Number of harvested Dram mismatch across devices");
            TT_FATAL(
                std::popcount(masks.eth_harvesting_mask) == std::popcount(harvesting_mask_tracker->eth_harvesting_mask),
                "Number of harvested Eth mismatch across devices");
            TT_FATAL(
                std::popcount(masks.pcie_harvesting_mask) ==
                    std::popcount(harvesting_mask_tracker->pcie_harvesting_mask),
                "Number of harvested Pcie mismatch across devices");
        }
    }
}

void Cluster::initialize_device_drivers() {
    this->open_driver();
    this->generate_cluster_descriptor();
    this->get_metal_desc_from_tt_desc();
    this->validate_harvesting_masks();

    for (const auto& [mmio_device_id, controlled_devices] : this->cluster_desc_->get_chips_grouped_by_closest_mmio()) {
        this->assign_mem_channels_to_devices(mmio_device_id, controlled_devices);
    }

    tt_device_params default_params;
    this->start_driver(default_params);
    this->generate_virtual_to_umd_coord_mapping();
    this->generate_virtual_to_profiler_flat_id_mapping();
}

void Cluster::assert_risc_reset() {
    this->driver_->assert_risc_reset();
}

void Cluster::assign_mem_channels_to_devices(
    chip_id_t mmio_device_id, const std::unordered_set<chip_id_t>& controlled_device_ids) {
    // g_MAX_HOST_MEM_CHANNELS (4) is defined in tt::umd::Cluster and denotes the max number of host memory channels per
    // MMIO device Metal currently assigns 1 channel per device. See https://github.com/tenstorrent/tt-metal/issues/4087
    // One WH gateway should have 8 remote deivces in its control group.
    TT_ASSERT(controlled_device_ids.size() <= 9, "Unable to assign each device to its own host memory channel!");
    uint16_t channel = 0;
    this->device_to_host_mem_channel_[mmio_device_id] = channel++;
    for (const chip_id_t &device_id : controlled_device_ids) {
        if (device_id == mmio_device_id) {
            continue;
        }
        this->device_to_host_mem_channel_[device_id] = channel++;
        if ((channel + 1) % 4 == 0) channel++;
    }
}

void Cluster::get_metal_desc_from_tt_desc() {
    for (const auto& id : this->driver_->get_target_device_ids()) {
        this->sdesc_per_chip_.emplace(
            id, metal_SocDescriptor(this->driver_->get_soc_descriptor(id), this->cluster_desc_->get_board_type(id)));
    }
}

const std::unordered_map<CoreCoord, int32_t>& Cluster::get_virtual_routing_to_profiler_flat_id(chip_id_t chip_id) const {
    return this->virtual_routing_to_profiler_flat_id_.at(this->get_board_type(chip_id));
}

void Cluster::open_driver(const bool &skip_driver_allocs) {
    std::unique_ptr<tt::umd::Cluster> device_driver;
    if (this->target_type_ == TargetDevice::Silicon) {
        // This is the target/desired number of mem channels per arch/device.
        // Silicon driver will attempt to open this many hugepages as channels per mmio chip,
        // and assert if workload uses more than available.
        auto temp_cluster_desc = tt::umd::Cluster::create_cluster_descriptor();
        uint32_t num_devices = temp_cluster_desc->get_all_chips().size();
        uint32_t num_host_mem_ch_per_mmio_device = std::min(HOST_MEM_CHANNELS, num_devices);
        device_driver = std::make_unique<tt::umd::Cluster>(tt::umd::ClusterOptions{
            .num_host_mem_ch_per_mmio_device = num_host_mem_ch_per_mmio_device,
<<<<<<< HEAD
            .sdesc_path = get_soc_description_file(this->arch_, this->target_type_, rtoptions_.get_root_dir()),
            .pci_target_devices = pcie_visible_devices,
=======
            .sdesc_path = get_soc_description_file(this->arch_, this->target_type_),
>>>>>>> 7332f2d2
        });
    } else if (this->target_type_ == TargetDevice::Simulator) {
        device_driver = std::make_unique<tt::umd::Cluster>(tt::umd::ClusterOptions{
            .chip_type = tt::umd::ChipType::SIMULATION,
            .target_devices = {0},
            .simulator_directory = rtoptions_.get_simulator_path(),
        });
    }

    barrier_address_params barrier_params;
    barrier_params.tensix_l1_barrier_base =
        hal_.get_dev_addr(tt_metal::HalProgrammableCoreType::TENSIX, tt_metal::HalL1MemAddrType::BARRIER);
    barrier_params.dram_barrier_base = hal_.get_dev_addr(tt_metal::HalDramMemAddrType::BARRIER);

    barrier_params.eth_l1_barrier_base =
        hal_.get_dev_addr(tt_metal::HalProgrammableCoreType::ACTIVE_ETH, tt_metal::HalL1MemAddrType::BARRIER);
    device_driver->set_barrier_address_params(barrier_params);

    this->driver_ = std::move(device_driver);
}

void Cluster::start_driver(tt_device_params &device_params) const {
    device_params.init_device = true;

    TT_FATAL(this->sdesc_per_chip_.size(), "Descriptor must be loaded. Try open_driver()");

    if (this->target_type_ == TargetDevice::Silicon && device_params.init_device) {
        for (const auto& mmio_device_id : driver_->get_target_mmio_device_ids()) {
            ll_api::configure_static_tlbs(
                this->arch_, mmio_device_id, this->get_soc_desc(mmio_device_id), *this->driver_);
        }
    }

    this->driver_->start_device(device_params);
}

Cluster::~Cluster() {
    log_info(tt::LogDevice, "Closing user mode device drivers");
    this->driver_->close_device();

    this->sdesc_per_chip_.clear();
    this->device_to_host_mem_channel_.clear();
    this->device_eth_routing_info_.clear();
    this->tunnels_from_mmio_device.clear();
    this->ethernet_sockets_.clear();
}

std::unordered_map<chip_id_t, eth_coord_t> Cluster::get_user_chip_ethernet_coordinates() const {
    auto user_chip_ethernet_coordinates = this->cluster_desc_->get_chip_locations();
    if (this->is_galaxy_cluster()) {
        std::erase_if(user_chip_ethernet_coordinates, [this](const auto& entry) {
            return this->cluster_desc_->get_board_type(entry.first) != BoardType::GALAXY;
        });
    }
    return user_chip_ethernet_coordinates;
}

std::unordered_map<chip_id_t, eth_coord_t> Cluster::get_all_chip_ethernet_coordinates() const {
    return this->cluster_desc_->get_chip_locations();
}

chip_id_t Cluster::get_physical_chip_id_from_eth_coord(const eth_coord_t& eth_coord) const {
    for (const auto& [physical_chip_id, coord] : this->get_all_chip_ethernet_coordinates()) {
        if (coord == eth_coord) {
            return physical_chip_id;
        }
    }
    TT_FATAL(false, "Physical chip id not found for eth coord");
    return 0;
}

size_t Cluster::number_of_user_devices() const {
    if (this->cluster_type_ == tt::tt_metal::ClusterType::TG) {
        const auto& chips = this->driver_->get_target_device_ids();
        return std::count_if(chips.begin(), chips.end(), [&](const auto& id) {
            return this->cluster_desc_->get_board_type(id) == BoardType::GALAXY;
        });
    } else {
        return this->driver_->get_target_device_ids().size();
    }
}

std::set<chip_id_t> Cluster::user_exposed_chip_ids() const {
    if (this->cluster_type_ == tt::tt_metal::ClusterType::TG) {
        std::set<chip_id_t> galaxy_boards;
        const auto& chips = this->driver_->get_target_device_ids();
        for (const auto& id : chips) {
            if (this->cluster_desc_->get_board_type(id) == BoardType::GALAXY) {
                galaxy_boards.insert(id);
            }
        }
        return galaxy_boards;
    } else {
        return this->driver_->get_target_device_ids();
    }
}

const metal_SocDescriptor &Cluster::get_soc_desc(chip_id_t chip) const {
    if (this->sdesc_per_chip_.find(chip) == this->sdesc_per_chip_.end()) {
        TT_THROW(
            "Cannot access soc descriptor for {} before device driver is initialized! Call "
            "initialize_device_driver({}) first",
            chip,
            chip);
    }
    return this->sdesc_per_chip_.at(chip);
}

void Cluster::generate_virtual_to_umd_coord_mapping() {
    for (auto chip_id : this->driver_->get_target_device_ids()) {
        this->virtual_worker_cores_[chip_id] = {};
        for (const tt::umd::CoreCoord& core :
             get_soc_desc(chip_id).get_cores(CoreType::TENSIX, CoordSystem::TRANSLATED)) {
            this->virtual_worker_cores_[chip_id].insert({core.x, core.y});
        }
        this->virtual_eth_cores_[chip_id] = {};
        for (const tt::umd::CoreCoord& core : get_soc_desc(chip_id).get_cores(CoreType::ETH, CoordSystem::TRANSLATED)) {
            this->virtual_eth_cores_[chip_id].insert({core.x, core.y});
        }
        this->virtual_pcie_cores_[chip_id] = {};
        this->virtual_dram_cores_[chip_id] = {};
        if (this->arch_ == ARCH::BLACKHOLE) {
            for (const tt::umd::CoreCoord& core :
                 get_soc_desc(chip_id).get_cores(CoreType::PCIE, CoordSystem::TRANSLATED)) {
                this->virtual_pcie_cores_[chip_id].insert({core.x, core.y});
            }

            for (uint32_t noc = 0; noc < hal_.get_num_nocs(); noc++) {
                for (auto dram_channel = 0; dram_channel < this->get_soc_desc(chip_id).get_num_dram_views();
                     dram_channel++) {
                    auto worker_dram_ep =
                        this->get_soc_desc(chip_id).get_preferred_worker_core_for_dram_view(dram_channel, noc);
                    auto eth_dram_ep =
                        this->get_soc_desc(chip_id).get_preferred_eth_core_for_dram_view(dram_channel, noc);
                    this->virtual_dram_cores_[chip_id].insert({worker_dram_ep.x, worker_dram_ep.y});
                    if (worker_dram_ep != eth_dram_ep) {
                        this->virtual_dram_cores_[chip_id].insert({eth_dram_ep.x, eth_dram_ep.y});
                    }
                }
            }
        }
    }
}

void Cluster::generate_virtual_to_profiler_flat_id_mapping() {
#if defined(TRACY_ENABLE)
    for (auto chip_id : this->driver_->get_target_device_ids()) {
        auto board_type = this->get_board_type(chip_id);
        if (this->virtual_routing_to_profiler_flat_id_.find(board_type) != this->virtual_routing_to_profiler_flat_id_.end()) {
            continue;
        }
        this->virtual_routing_to_profiler_flat_id_.insert({board_type, {}});
        auto& soc_desc = this->get_soc_desc(chip_id);
        for (const auto& core_to_profiler_id : soc_desc.physical_routing_to_profiler_flat_id) {
            this->virtual_routing_to_profiler_flat_id_.at(board_type)
                .insert(
                    {this->get_virtual_coordinate_from_physical_coordinates(chip_id, core_to_profiler_id.first),
                     core_to_profiler_id.second});
        }
    }
#endif
}

bool Cluster::is_worker_core(const CoreCoord &core, chip_id_t chip_id) const {
    return this->virtual_worker_cores_.at(chip_id).find(core) != this->virtual_worker_cores_.at(chip_id).end();
}

bool Cluster::is_ethernet_core(const CoreCoord &core, chip_id_t chip_id) const {

    return this->virtual_eth_cores_.find(chip_id) != this->virtual_eth_cores_.end() and
           this->virtual_eth_cores_.at(chip_id).find(core) != this->virtual_eth_cores_.at(chip_id).end();
}

const std::unordered_set<CoreCoord>& Cluster::get_virtual_worker_cores(chip_id_t chip_id) const {
    return this->virtual_worker_cores_.at(chip_id);
}

const std::unordered_set<CoreCoord>& Cluster::get_virtual_eth_cores(chip_id_t chip_id) const {
    return this->virtual_eth_cores_.at(chip_id);
}

CoreCoord Cluster::get_virtual_coordinate_from_logical_coordinates(
    chip_id_t chip_id, CoreCoord logical_coord, const CoreType& core_type) const {
    // Keeping the old behavior, although UMD does define translation for other cores as well.
    if (core_type != CoreType::WORKER && core_type != CoreType::DRAM && core_type != CoreType::ETH) {
        TT_THROW("Undefined conversion for core type.");
    }

    auto& soc_desc = this->get_soc_desc(chip_id);
    if (core_type == CoreType::DRAM) {
        return soc_desc.get_physical_dram_core_from_logical(logical_coord);
    }

    // TBD: Remove when all WORKER are rewritten to TENSIX
    CoreType core_type_to_use = core_type;
    if (core_type_to_use == CoreType::WORKER) {
        core_type_to_use = CoreType::TENSIX;
    }

    tt::umd::CoreCoord translated_coord =
        soc_desc.translate_coord_to({logical_coord, core_type_to_use, CoordSystem::LOGICAL}, CoordSystem::TRANSLATED);
    return {translated_coord.x, translated_coord.y};
}

tt_cxy_pair Cluster::get_virtual_coordinate_from_logical_coordinates(tt_cxy_pair logical_coordinate, const CoreType& core_type) const {
    auto xy_virtual_coord = this->get_virtual_coordinate_from_logical_coordinates(logical_coordinate.chip, CoreCoord(logical_coordinate.x, logical_coordinate.y), core_type);
    return tt_cxy_pair(logical_coordinate.chip, xy_virtual_coord);
}
CoreCoord Cluster::get_virtual_coordinate_from_physical_coordinates(chip_id_t chip_id, CoreCoord physical_coord) const {
    auto& soc_desc = this->get_soc_desc(chip_id);
    tt::umd::CoreCoord translated_coord =
        soc_desc.translate_coord_to(physical_coord, CoordSystem::NOC0, CoordSystem::TRANSLATED);
    return {translated_coord.x, translated_coord.y};
}

CoreCoord Cluster::get_physical_coordinate_from_logical_coordinates(
    chip_id_t chip_id, CoreCoord logical_coord, const CoreType& core_type, bool no_warn) const {
    if (!no_warn) {
        log_warning(
            tt::LogDevice,
            "Conversion requested to Physical Coordinates. Please note that Physical Coordinates are not expected to "
            "be used in tt-metal APIs.");
    }
    auto& soc_desc = this->get_soc_desc(chip_id);
    return soc_desc.get_physical_core_from_logical_core(logical_coord, core_type);
}

CoreCoord Cluster::get_logical_ethernet_core_from_virtual(chip_id_t chip, CoreCoord core) const {
    tt::umd::CoreCoord logical_core =
        get_soc_desc(chip).translate_coord_to(core, CoordSystem::TRANSLATED, CoordSystem::LOGICAL);
    return {logical_core.x, logical_core.y};
}

std::unordered_map<int, int> Cluster::get_worker_logical_to_virtual_x(chip_id_t chip_id) const {
    std::unordered_map<int, int> worker_logical_to_virtual_x;
    const auto& soc_desc = this->get_soc_desc(chip_id);
    for (const tt::umd::CoreCoord& logical_core : soc_desc.get_cores(CoreType::TENSIX, CoordSystem::LOGICAL)) {
        tt::umd::CoreCoord translated_core = soc_desc.translate_coord_to(logical_core, CoordSystem::TRANSLATED);
        worker_logical_to_virtual_x[logical_core.x] = translated_core.x;
    }
    return worker_logical_to_virtual_x;
}

std::unordered_map<int, int> Cluster::get_worker_logical_to_virtual_y(chip_id_t chip_id) const {
    std::unordered_map<int, int> worker_logical_to_virtual_y;
    const auto& soc_desc = this->get_soc_desc(chip_id);
    for (const tt::umd::CoreCoord& logical_core : soc_desc.get_cores(CoreType::TENSIX, CoordSystem::LOGICAL)) {
        tt::umd::CoreCoord translated_core = soc_desc.translate_coord_to(logical_core, CoordSystem::TRANSLATED);
        worker_logical_to_virtual_y[logical_core.y] = translated_core.y;
    }
    return worker_logical_to_virtual_y;
}

int Cluster::get_device_aiclk(const chip_id_t& chip_id) const { return this->driver_->get_chip(chip_id)->get_clock(); }

void Cluster::deassert_risc_reset_at_core(const tt_cxy_pair& core, const TensixSoftResetOptions& soft_resets) const {
    const metal_SocDescriptor &soc_desc = this->get_soc_desc(core.chip);
    tt::umd::CoreCoord core_coord = soc_desc.get_coord_at(core, CoordSystem::TRANSLATED);
    this->driver_->deassert_risc_reset_at_core(core.chip, core_coord, soft_resets);
}

void Cluster::assert_risc_reset_at_core(const tt_cxy_pair& core, const TensixSoftResetOptions& soft_resets) const {
    const metal_SocDescriptor &soc_desc = this->get_soc_desc(core.chip);
    tt::umd::CoreCoord core_coord = soc_desc.get_coord_at(core, CoordSystem::TRANSLATED);
    this->driver_->assert_risc_reset_at_core(core.chip, core_coord, soft_resets);
}

void Cluster::write_dram_vec(
    const void* mem_ptr, uint32_t sz_in_bytes, chip_id_t device_id, int dram_view, uint64_t addr) const {
    const metal_SocDescriptor& desc_to_use = get_soc_desc(device_id);
    TT_FATAL(
        dram_view < desc_to_use.get_num_dram_views(),
        "Bounds-Error -- dram_view={} is outside of num_dram_views={}",
        dram_view,
        desc_to_use.get_num_dram_views());

    CoreCoord dram_core_coord = desc_to_use.get_preferred_worker_core_for_dram_view(dram_view, tt_metal::NOC::NOC_0);
    tt_cxy_pair dram_core = tt_cxy_pair(device_id, dram_core_coord.x, dram_core_coord.y);
    size_t offset = desc_to_use.get_address_offset(dram_view);
    write_core(mem_ptr, sz_in_bytes, tt_cxy_pair(device_id, dram_core.x, dram_core.y), addr + offset);
}

void Cluster::read_dram_vec(
    void* mem_ptr, uint32_t sz_in_bytes, chip_id_t device_id, int dram_view, uint64_t addr) const {
    const metal_SocDescriptor& desc_to_use = get_soc_desc(device_id);
    TT_FATAL(
        dram_view < desc_to_use.get_num_dram_views(),
        "Bounds-Error -- dram_view={} is outside of num_dram_views={}",
        dram_view,
        desc_to_use.get_num_dram_views());

    CoreCoord dram_core_coord = desc_to_use.get_preferred_worker_core_for_dram_view(dram_view, tt_metal::NOC::NOC_0);
    tt_cxy_pair dram_core = tt_cxy_pair(device_id, dram_core_coord.x, dram_core_coord.y);
    size_t offset = desc_to_use.get_address_offset(dram_view);
    read_core(mem_ptr, sz_in_bytes, tt_cxy_pair(device_id, dram_core.x, dram_core.y), addr + offset);
}

bool Cluster::supports_dma_operations(chip_id_t chip_id, uint32_t sz_in_bytes) const {
    if (this->rtoptions_.get_disable_dma_ops()) {
        return false;
    }

    // Currently, DMA reads/writes hang for small sizes. As a safety measure, we disable DMA for small sizes.
    // TODO: Remove this once we have a proper fix for small DMA sizes.
    constexpr uint32_t min_dma_size_bytes = 32;

    // DMA reads and writes are only supported on WH. If/when DMA reads and writes are supported on BH, this should be
    // updated to support BH architectures as well. See https://github.com/tenstorrent/tt-metal/issues/22957
    return this->arch_ == tt::ARCH::WORMHOLE_B0 && this->cluster_desc_->is_chip_mmio_capable(chip_id) &&
           sz_in_bytes >= min_dma_size_bytes;
}

void Cluster::write_core(const void* mem_ptr, uint32_t sz_in_bytes, tt_cxy_pair core, uint64_t addr) const {
    const chip_id_t chip_id = core.chip;
    const metal_SocDescriptor &soc_desc = this->get_soc_desc(chip_id);
    if (rtoptions_.get_watcher_enabled()) {
        tt::watcher_sanitize_host_noc_write(
            soc_desc,
            this->virtual_worker_cores_.at(chip_id),
            this->virtual_eth_cores_.at(chip_id),
            this->virtual_pcie_cores_.at(chip_id),
            this->virtual_dram_cores_.at(chip_id),
            {core.x, core.y},
            addr,
            sz_in_bytes);
    }
    tt::umd::CoreCoord core_coord = soc_desc.get_coord_at(core, CoordSystem::TRANSLATED);

    if (this->supports_dma_operations(chip_id, sz_in_bytes)) {
        this->driver_->dma_write_to_device(mem_ptr, sz_in_bytes, core.chip, core_coord, addr);
    } else {
        this->driver_->write_to_device(mem_ptr, sz_in_bytes, core.chip, core_coord, addr);
    }

    if (this->cluster_desc_->is_chip_remote(chip_id)) {
        this->driver_->wait_for_non_mmio_flush(chip_id);
    }
}

void Cluster::read_core(void* mem_ptr, uint32_t size_in_bytes, tt_cxy_pair core, uint64_t addr) const {
    const chip_id_t chip_id = core.chip;
    const metal_SocDescriptor &soc_desc = this->get_soc_desc(chip_id);

    if (rtoptions_.get_watcher_enabled()) {
        tt::watcher_sanitize_host_noc_read(
            soc_desc,
            this->virtual_worker_cores_.at(chip_id),
            this->virtual_eth_cores_.at(chip_id),
            this->virtual_pcie_cores_.at(chip_id),
            this->virtual_dram_cores_.at(chip_id),
            {core.x, core.y},
            addr,
            size_in_bytes);
    }
    tt::umd::CoreCoord core_coord = soc_desc.get_coord_at(core, CoordSystem::TRANSLATED);

    if (this->supports_dma_operations(chip_id, size_in_bytes)) {
        this->driver_->dma_read_from_device(mem_ptr, size_in_bytes, core.chip, core_coord, addr);
    } else {
        this->driver_->read_from_device(mem_ptr, core.chip, core_coord, addr, size_in_bytes);
    }
}

void Cluster::write_core_immediate(const void* mem_ptr, uint32_t sz_in_bytes, tt_cxy_pair core, uint64_t addr) const {
    const chip_id_t chip_id = core.chip;
    const metal_SocDescriptor& soc_desc = this->get_soc_desc(chip_id);

    if (rtoptions_.get_watcher_enabled()) {
        tt::watcher_sanitize_host_noc_write(
            soc_desc,
            this->virtual_worker_cores_.at(chip_id),
            this->virtual_eth_cores_.at(chip_id),
            this->virtual_pcie_cores_.at(chip_id),
            this->virtual_dram_cores_.at(chip_id),
            {core.x, core.y},
            addr,
            sz_in_bytes);
    }

    tt::umd::CoreCoord core_coord = soc_desc.get_coord_at(core, CoordSystem::TRANSLATED);
    this->driver_->write_to_device_reg(mem_ptr, sz_in_bytes, core.chip, core_coord, addr);

    if (this->cluster_desc_->is_chip_remote(chip_id)) {
        this->driver_->wait_for_non_mmio_flush(chip_id);
    }
}

void Cluster::read_core(std::vector<uint32_t>& data, uint32_t size_in_bytes, tt_cxy_pair core, uint64_t addr) const {
    data.resize(size_in_bytes / sizeof(uint32_t));
    read_core(data.data(), size_in_bytes, core, addr);
}

void Cluster::write_reg(const std::uint32_t *mem_ptr, tt_cxy_pair target, uint64_t addr) const {
    const unsigned int size_in_bytes = sizeof(uint32_t);
    int chip_id = target.chip;
    const metal_SocDescriptor &soc_desc = this->get_soc_desc(chip_id);

    if (rtoptions_.get_watcher_enabled()) {
        tt::watcher_sanitize_host_noc_write(
            soc_desc,
            this->virtual_worker_cores_.at(chip_id),
            this->virtual_eth_cores_.at(chip_id),
            this->virtual_pcie_cores_.at(chip_id),
            this->virtual_dram_cores_.at(chip_id),
            {target.x, target.y},
            addr,
            size_in_bytes);
    }
    tt::umd::CoreCoord target_coord = soc_desc.get_coord_at(target, CoordSystem::TRANSLATED);
    this->driver_->write_to_device_reg(mem_ptr, size_in_bytes, target.chip, target_coord, addr);
    if (this->cluster_desc_->is_chip_remote(chip_id)) {
        this->driver_->wait_for_non_mmio_flush(chip_id);
    }
}

void Cluster::read_reg(std::uint32_t *mem_ptr, tt_cxy_pair target, uint64_t addr) const {
    const unsigned int size_in_bytes = sizeof(uint32_t);
    int chip_id = target.chip;
    const metal_SocDescriptor &soc_desc = this->get_soc_desc(chip_id);

    if (rtoptions_.get_watcher_enabled()) {
        tt::watcher_sanitize_host_noc_read(
            soc_desc,
            this->virtual_worker_cores_.at(chip_id),
            this->virtual_eth_cores_.at(chip_id),
            this->virtual_pcie_cores_.at(chip_id),
            this->virtual_dram_cores_.at(chip_id),
            {target.x, target.y},
            addr,
            size_in_bytes);
    }
    tt::umd::CoreCoord target_coord = soc_desc.get_coord_at(target, CoordSystem::TRANSLATED);
    this->driver_->read_from_device_reg(mem_ptr, target.chip, target_coord, addr, size_in_bytes);
}

void Cluster::write_sysmem(
    const void *vec, uint32_t size_in_bytes, uint64_t addr, chip_id_t src_device_id, uint16_t channel) const {
    TT_ASSERT(this->cluster_desc_->is_chip_mmio_capable(src_device_id));
    this->driver_->write_to_sysmem(vec, size_in_bytes, addr, channel & HOST_MEM_CHANNELS_MASK, src_device_id);
}

void Cluster::read_sysmem(
    void *vec, uint32_t size_in_bytes, uint64_t addr, chip_id_t src_device_id, uint16_t channel) const {
    TT_ASSERT(this->cluster_desc_->is_chip_mmio_capable(src_device_id));
    this->driver_->read_from_sysmem(vec, addr, channel & HOST_MEM_CHANNELS_MASK, size_in_bytes, src_device_id);
}

void Cluster::verify_sw_fw_versions(
    int device_id, std::uint32_t sw_version, std::vector<std::uint32_t> &fw_versions) const {
    tt_version sw(sw_version), fw_first_eth_core(fw_versions.at(0));
    log_info(
        tt::LogDevice,
        "Software version {}, Ethernet FW version {} (Device {})",
        sw.str(),
        fw_first_eth_core.str(),
        device_id);
    for (std::uint32_t &fw_version : fw_versions) {
        tt_version fw(fw_version);

        TT_FATAL(fw == fw_first_eth_core, "FW versions are not the same across different ethernet cores");
        TT_FATAL(sw.major == fw.major, "SW/FW major version number out of sync");
        TT_FATAL(sw.minor <= fw.minor, "SW version is newer than FW version");
    }
}

// DRAM barrier is used to implement host-to-device synchronization and should be used when all previous writes to DRAM
// need to be flushed This is needed because writes to device are not blocking unless strict TLB ordering is used
// (default ordering is posted) This barrier is intended to prevent races caused by out of order writes, specifically to
// ensure metadata and data to compute on are committed before launching kernels
void Cluster::dram_barrier(chip_id_t chip_id) const {
    std::unordered_set<uint32_t> dram_channels;
    for (uint32_t channel = 0; channel < this->get_soc_desc(chip_id).get_num_dram_channels(); channel++) {
        dram_channels.insert(channel);
    }
    this->driver_->dram_membar(chip_id, dram_channels);
}

// L1 barrier is used to implement host-to-device synchronization and should be used when all previous writes to L1 need
// to be flushed This is needed because writes to device are not blocking unless strict TLB ordering is used (default
// ordering is posted) This barrier is intended to prevent races caused by out of order writes, specifically to ensure
// binaries, metadata, and data to compute on are committed before launching kernels
void Cluster::l1_barrier(chip_id_t chip_id) const {
    // Sets and resets L1 barrier of all tensix cores and ethernet cores
    this->driver_->l1_membar(chip_id);
}

uint32_t Cluster::get_num_host_channels(chip_id_t device_id) const {
    bool mmio_capable = this->cluster_desc_->is_chip_mmio_capable(device_id);
    return mmio_capable ? this->driver_->get_num_host_channels(device_id) : 0;
}

uint32_t Cluster::get_host_channel_size(chip_id_t device_id, uint32_t channel) const {
    TT_ASSERT(this->cluster_desc_->is_chip_mmio_capable(device_id));
    return this->driver_->get_host_channel_size(device_id, channel & HOST_MEM_CHANNELS_MASK);
}

void *Cluster::host_dma_address(uint64_t offset, chip_id_t src_device_id, uint16_t channel) const {
    TT_ASSERT(this->cluster_desc_->is_chip_mmio_capable(src_device_id));
    return this->driver_->host_dma_address(offset, src_device_id, channel & HOST_MEM_CHANNELS_MASK);
}

uint64_t Cluster::get_pcie_base_addr_from_device(chip_id_t chip_id) const {
    return this->driver_->get_pcie_base_addr_from_device(chip_id);
}

std::unordered_map<chip_id_t, std::vector<CoreCoord>> Cluster::get_ethernet_cores_grouped_by_connected_chips(
    chip_id_t chip_id) const {
    std::unordered_map<chip_id_t, std::vector<CoreCoord>> connected_chips;
    const auto &all_eth_connections = this->cluster_desc_->get_ethernet_connections();
    if (all_eth_connections.find(chip_id) == all_eth_connections.end()) {
        return {};
    }
    for (const auto &[eth_chan, connected_chip_chan] : all_eth_connections.at(chip_id)) {
        const auto &other_chip_id = std::get<0>(connected_chip_chan);
        if (connected_chips.find(other_chip_id) == connected_chips.end()) {
            std::vector<CoreCoord> active_ethernet_cores;

            for (const auto &channel_pair :
                 this->cluster_desc_->get_directly_connected_ethernet_channels_between_chips(chip_id, other_chip_id)) {
                ethernet_channel_t local_chip_chan = std::get<0>(channel_pair);
                active_ethernet_cores.emplace_back(
                    get_soc_desc(chip_id).get_eth_core_for_channel(local_chip_chan, CoordSystem::LOGICAL));
            }
            connected_chips.insert({other_chip_id, active_ethernet_cores});
        } else {
            continue;
        }
    }
    return connected_chips;
}
#define MAX_TUNNEL_DEPTH 4
void Cluster::set_tunnels_from_mmio_device() {
    for (const auto& mmio_chip_id : this->driver_->get_target_mmio_device_ids()) {
        std::vector<std::vector<chip_id_t>> tunnels_from_mmio = {};
        const auto &all_eth_connections = this->cluster_desc_->get_ethernet_connections();
        TT_ASSERT(this->cluster_desc_->is_chip_mmio_capable(mmio_chip_id));

        if (all_eth_connections.find(mmio_chip_id) == all_eth_connections.end()) {
            this->tunnels_from_mmio_device.insert({mmio_chip_id, {}});
            continue;
        }

        auto device_ids = get_devices_controlled_by_mmio_device(mmio_chip_id);
        device_ids.erase(mmio_chip_id);

        if (device_ids.size() == 0) {
            this->tunnels_from_mmio_device.insert({mmio_chip_id, {}});
            continue;
        }

        for (const auto &[eth_chan, connected_chip_chan] : all_eth_connections.at(mmio_chip_id)) {
            const auto &other_chip_id = std::get<0>(connected_chip_chan);
            if (device_ids.find(other_chip_id) != device_ids.end()) {
                // mmio chip is connected to a remote chip in its mmio group.
                // erase from the pool so multiple ethernet connections to same remote device do not
                // pollute the counts.
                device_ids.erase(other_chip_id);
                std::vector<chip_id_t> first_stop = {other_chip_id};
                auto it = std::find(tunnels_from_mmio.begin(), tunnels_from_mmio.end(), first_stop);
                TT_ASSERT(
                    it == tunnels_from_mmio.end(),
                    "Duplicate first tunnel stop found when finding FD2 Tunnel devices.");
                tunnels_from_mmio.push_back(first_stop);
            }
        }

        log_debug(
            tt::LogMetal,
            "Found {} FD Tunnels originating from MMIO Device {}",
            tunnels_from_mmio.size(),
            mmio_chip_id);

        device_ids = get_devices_controlled_by_mmio_device(mmio_chip_id);
        device_ids.erase(mmio_chip_id);

        for (auto &tunnel : tunnels_from_mmio) {
            TT_ASSERT(tunnel.size() == 1, "Tunnel depth must be 1 when it has only 1 stop in it.");
            device_ids.erase(tunnel[0]);
        }

        bool tunneled_device_hit;
        while (!device_ids.empty()) {
            tunneled_device_hit = false;
            for (auto &dev_vec : tunnels_from_mmio) {
                for (const auto &[eth_chan, connected_chip_chan] : all_eth_connections.at(dev_vec.back())) {
                    const auto &other_chip_id = std::get<0>(connected_chip_chan);
                    auto id_iter = device_ids.find(other_chip_id);
                    if (id_iter != device_ids.end()) {
                        device_ids.erase(id_iter);
                        dev_vec.push_back(other_chip_id);
                        tunneled_device_hit = true;
                        break;
                    }
                }
            }
            TT_FATAL(
                tunneled_device_hit || device_ids.empty(),
                "Detected ethernet connections did not match expected device connectivity, try re-running "
                "tt-topology.");
        }

        TT_ASSERT(tunnels_from_mmio.size() != 0, "Must have at least 1 tunnel from MMIO Device.");
        uint32_t tunnel_depth = tunnels_from_mmio[0].size();
        log_debug(tt::LogMetal, "Each FD Tunnel is {} deep.", tunnel_depth);

        for (auto &dev_vec : tunnels_from_mmio) {
            TT_ASSERT(
                dev_vec.size() == tunnel_depth,
                "All tunnels from mmio device must have same depth. Found {}. Expected {}.",
                dev_vec.size(),
                tunnel_depth);
            // Now that all remote chips have been added to respective tunnels,
            // add mmio device at start of each of the tunnels.
            if (dev_vec.size() > MAX_TUNNEL_DEPTH) {
                dev_vec.resize(dev_vec.size() - (dev_vec.size() - MAX_TUNNEL_DEPTH));
            }
            dev_vec.insert(dev_vec.begin(), mmio_chip_id);
        }
        this->tunnels_from_mmio_device.insert({mmio_chip_id, tunnels_from_mmio});
    }
}

// Ethernet cluster api
void Cluster::initialize_ethernet_sockets() {
    for (const auto& chip_id : this->driver_->get_target_device_ids()) {
        if (this->ethernet_sockets_.find(chip_id) == this->ethernet_sockets_.end()) {
            this->ethernet_sockets_.insert({chip_id, {}});
        }
        for (const auto &[connected_chip_id, eth_cores] :
             this->get_ethernet_cores_grouped_by_connected_chips(chip_id)) {
            if (this->ethernet_sockets_.at(chip_id).find(connected_chip_id) ==
                this->ethernet_sockets_.at(chip_id).end()) {
                this->ethernet_sockets_.at(chip_id).insert({connected_chip_id, {}});
            }
            if (this->ethernet_sockets_.find(connected_chip_id) == this->ethernet_sockets_.end()) {
                this->ethernet_sockets_.insert({connected_chip_id, {}});
            }
            if (this->ethernet_sockets_.at(connected_chip_id).find(chip_id) ==
                this->ethernet_sockets_.at(connected_chip_id).end()) {
                this->ethernet_sockets_.at(connected_chip_id).insert({chip_id, {}});
            } else {
                continue;
            }
            for (const auto &eth_core : eth_cores) {
                if (this->device_eth_routing_info_.at(chip_id).at(eth_core) == EthRouterMode::IDLE) {
                    this->ethernet_sockets_.at(chip_id).at(connected_chip_id).emplace_back(eth_core);
                    this->ethernet_sockets_.at(connected_chip_id)
                        .at(chip_id)
                        .emplace_back(
                            std::get<1>(this->get_connected_ethernet_core(std::make_tuple(chip_id, eth_core))));
                }
            }
        }
    }
}

void Cluster::disable_ethernet_cores_with_retrain() {
    std::vector<uint32_t> read_vec;
    const auto& chips = this->driver_->get_target_device_ids();
    for (const auto& chip_id : chips) {
        if (this->frequent_retrain_cores_.find(chip_id) == this->frequent_retrain_cores_.end()) {
            this->frequent_retrain_cores_.insert({chip_id, {}});
        }
        const auto& connected_chips = this->get_ethernet_cores_grouped_by_connected_chips(chip_id);
        for (const auto& [other_chip_id, eth_cores] : connected_chips) {
            for (const auto& eth_core : eth_cores) {
                if (rtoptions_.get_skip_eth_cores_with_retrain() and
                    this->cluster_desc_->get_board_type(chip_id) == BoardType::UBB) {
                    tt_cxy_pair virtual_eth_core(
                        chip_id, get_virtual_coordinate_from_logical_coordinates(chip_id, eth_core, CoreType::ETH));
                    auto retrain_count_addr = hal_.get_dev_addr(
                        tt::tt_metal::HalProgrammableCoreType::ACTIVE_ETH,
                        tt::tt_metal::HalL1MemAddrType::RETRAIN_COUNT);
                    this->read_core(read_vec, sizeof(uint32_t), virtual_eth_core, retrain_count_addr);
                    if (read_vec[0] != 0) {
                        log_warning(
                            LogDevice,
                            "Disabling active eth core {} due to retraining (count={})",
                            virtual_eth_core.str(),
                            read_vec[0]);
                        this->frequent_retrain_cores_[chip_id].insert(eth_core);
                    }
                }
            }
        }
    }
}

void Cluster::initialize_ethernet_cores_router_mode() {
    for (const auto& [assoc_mmio_device, devices] : this->cluster_desc_->get_chips_grouped_by_closest_mmio()) {
        for (const auto &chip_id : devices) {
            if (this->device_eth_routing_info_.find(chip_id) == this->device_eth_routing_info_.end()) {
                this->device_eth_routing_info_.insert({chip_id, {}});
            }
        }
        std::map<std::tuple<chip_id_t, chip_id_t>, bool> reserved_chip_connections = {};
        for (const auto &chip_id : devices) {
            // Mark all remaining ethernet cores as idle to be used by fabric
            const auto& soc_desc = get_soc_desc(chip_id);
            for (const auto& eth_channel : cluster_desc_->get_active_eth_channels(chip_id)) {
                auto eth_core = soc_desc.get_eth_core_for_channel(eth_channel, CoordSystem::LOGICAL);
                // Chip ID is guaranteed to be present in device_eth_routing_info_, since it was populated above
                auto& routing_info = this->device_eth_routing_info_[chip_id];
                if (routing_info.find(eth_core) == routing_info.end()) {
                    routing_info.insert({eth_core, EthRouterMode::IDLE});
                }
            }
        }
    }
}

std::unordered_set<chip_id_t> Cluster::get_ethernet_connected_device_ids(chip_id_t chip_id) const {
    std::unordered_set<chip_id_t> device_ids;
    const auto &connected_chips = this->get_ethernet_cores_grouped_by_connected_chips(chip_id);
    for (const auto &[other_chip_id, eth_cores] : connected_chips) {
        for ([[maybe_unused]] const auto& eth_core : eth_cores) {
            device_ids.insert(other_chip_id);
        }
    }
    return device_ids;
}

void Cluster::configure_ethernet_cores_for_fabric_routers(
    tt_fabric::FabricConfig fabric_config, std::optional<uint8_t> num_routing_planes) {
    if (fabric_config != tt_fabric::FabricConfig::DISABLED) {
        TT_FATAL(num_routing_planes.has_value(), "num_routing_planes should be set for reserving cores for fabric");
        TT_FATAL(num_routing_planes.value() > 0, "Expected non-zero num_routing_planes for reserving cores for fabric");
        this->reserve_ethernet_cores_for_fabric_routers(num_routing_planes.value());
    } else {
        if (num_routing_planes.has_value()) {
            log_warning(
                tt::LogMetal,
                "Got num_routing_planes while releasing fabric cores, ignoring it and releasing all reserved cores");
        }
        this->release_ethernet_cores_for_fabric_routers();
    }
}

void Cluster::reserve_ethernet_cores_for_fabric_routers(uint8_t num_routing_planes) {
    if (num_routing_planes == std::numeric_limits<uint8_t>::max()) {
        // default behavior, reserve whatever cores are available
        for (const auto& [chip_id, eth_cores] : this->device_eth_routing_info_) {
            for (const auto& [eth_core, mode] : eth_cores) {
                if (mode == EthRouterMode::IDLE) {
                    this->device_eth_routing_info_[chip_id][eth_core] = EthRouterMode::FABRIC_ROUTER;
                }
            }
        }

        // Update sockets to reflect fabric routing
        this->ethernet_sockets_.clear();
        return;
    }

    std::set<std::pair<chip_id_t, chip_id_t>> pairs_done;
    // to reserve specified number of cores, ensure that the same are avaialble on connected chip id as well
    for (const auto& chip_id : this->driver_->get_target_device_ids()) {
        const auto& connected_chips_and_cores = this->get_ethernet_cores_grouped_by_connected_chips(chip_id);
        for (const auto& [connected_chip_id, cores] : connected_chips_and_cores) {
            if (pairs_done.count(std::make_pair(chip_id, connected_chip_id))) {
                // the cores for this pair of chips are already allocated, skip
                continue;
            }

            const uint8_t num_cores_to_reserve = std::min(num_routing_planes, static_cast<uint8_t>(cores.size()));
            uint8_t num_reserved_cores = 0;
            for (auto i = 0; i < cores.size(); i++) {
                if (num_reserved_cores == num_cores_to_reserve) {
                    pairs_done.insert(std::make_pair(chip_id, connected_chip_id));
                    pairs_done.insert(std::make_pair(connected_chip_id, chip_id));
                    break;
                }

                // Last link reserved for dispatch
                // Only need fabric routers in the same tunnel
                // TODO: https://github.com/tenstorrent/tt-metal/issues/24413
                const auto is_mmio_device = [&](int id) { return cluster_desc_->is_chip_mmio_capable(id); };
                const auto is_last_link = [&]() { return num_reserved_cores == num_cores_to_reserve - 1; };
                if (is_last_link() && is_mmio_device(chip_id) && is_mmio_device(connected_chip_id)) {
                    num_reserved_cores++;
                    break;
                }

                const auto eth_core = cores[i];
                const auto connected_core =
                    std::get<1>(this->get_connected_ethernet_core(std::make_tuple(chip_id, eth_core)));
                if (this->device_eth_routing_info_.at(chip_id).at(eth_core) == EthRouterMode::FABRIC_ROUTER) {
                    // already reserved for fabric, potenially by the connected chip id
                    num_reserved_cores++;
                    continue;
                }

                if (this->device_eth_routing_info_[chip_id][eth_core] == EthRouterMode::IDLE &&
                    this->device_eth_routing_info_.at(connected_chip_id).at(connected_core) == EthRouterMode::IDLE) {
                    this->device_eth_routing_info_[chip_id][eth_core] = EthRouterMode::FABRIC_ROUTER;
                    this->device_eth_routing_info_[connected_chip_id][connected_core] = EthRouterMode::FABRIC_ROUTER;
                    num_reserved_cores++;
                }
            }

            TT_FATAL(
                num_reserved_cores == num_cores_to_reserve,
                "Unable to reserve {} routing planes b/w chip {} and {} for fabric, reserved only {}",
                num_cores_to_reserve,
                chip_id,
                connected_chip_id,
                num_reserved_cores);
        }
    }

    // re-init sockets to reflect fabric routing
    this->ethernet_sockets_.clear();
    this->initialize_ethernet_sockets();
}

void Cluster::release_ethernet_cores_for_fabric_routers() {
    for (const auto& [chip_id, eth_cores] : this->device_eth_routing_info_) {
        for (const auto& [eth_core, mode] : eth_cores) {
            if (mode == EthRouterMode::FABRIC_ROUTER) {
                this->device_eth_routing_info_[chip_id][eth_core] = EthRouterMode::IDLE;
            }
        }
    }
    // TODO: We should just cache restore
    this->initialize_ethernet_sockets();
}

std::set<tt_fabric::chan_id_t> Cluster::get_fabric_ethernet_channels(chip_id_t chip_id) const {
    std::set<tt_fabric::chan_id_t> fabric_ethernet_channels;
    const auto& control_plane = tt::tt_metal::MetalContext::instance().get_control_plane();
    const auto& active_eth_cores = control_plane.get_active_ethernet_cores(chip_id, false);
    for (const auto& eth_core : active_eth_cores) {
        if (!this->is_ethernet_link_up(chip_id, eth_core)) {
            continue;
        }
        if (this->device_eth_routing_info_.at(chip_id).at(eth_core) == EthRouterMode::FABRIC_ROUTER) {
            fabric_ethernet_channels.insert(this->get_soc_desc(chip_id).logical_eth_core_to_chan_map.at(eth_core));
        }
    }
    return fabric_ethernet_channels;
}

std::vector<CoreCoord> Cluster::get_fabric_ethernet_routers_between_src_and_dest(
    chip_id_t src_id, chip_id_t dst_id) const {
    std::vector<CoreCoord> fabric_ethernet_channels;
    const auto& connected_chips = this->get_ethernet_cores_grouped_by_connected_chips(src_id);
    TT_FATAL(
        connected_chips.find(dst_id) != connected_chips.end(),
        "Dst Chip {} is not connected to Src Chip {}",
        dst_id,
        src_id);
    for (const auto& eth_core : connected_chips.at(dst_id)) {
        if (this->device_eth_routing_info_.at(src_id).at(eth_core) == EthRouterMode::FABRIC_ROUTER) {
            fabric_ethernet_channels.push_back(eth_core);
        }
    }
    return fabric_ethernet_channels;
}

bool Cluster::is_ethernet_link_up(chip_id_t chip_id, const CoreCoord& logical_core) const {
    const auto& soc_desc = get_soc_desc(chip_id);
    ethernet_channel_t eth_chan = soc_desc.logical_eth_core_to_chan_map.at(logical_core);
    return this->cluster_desc_->ethernet_core_has_active_ethernet_link(chip_id, eth_chan);
}

std::tuple<chip_id_t, CoreCoord> Cluster::get_connected_ethernet_core(std::tuple<chip_id_t, CoreCoord> eth_core) const {
    const auto &soc_desc = get_soc_desc(std::get<0>(eth_core));
    ethernet_channel_t eth_chan = soc_desc.logical_eth_core_to_chan_map.at(std::get<1>(eth_core));
    TT_FATAL(
        this->is_ethernet_link_up(std::get<0>(eth_core), std::get<1>(eth_core)),
        "Logical eth core {} is not an active eth core on chip {}.",
        std::get<1>(eth_core).str(),
        std::get<0>(eth_core));
    const auto& ethernet_connections_within_cluster = this->get_ethernet_connections();
    TT_FATAL(
        (ethernet_connections_within_cluster.find(std::get<0>(eth_core)) !=
         ethernet_connections_within_cluster.end()) and
            (ethernet_connections_within_cluster.at(std::get<0>(eth_core)).find(eth_chan) !=
             ethernet_connections_within_cluster.at(std::get<0>(eth_core)).end()),
        "Chip {} logical eth core {} connects to a remote mmio device",
        std::get<0>(eth_core),
        std::get<1>(eth_core).str());
    auto connected_eth_core =
        this->cluster_desc_->get_chip_and_channel_of_remote_ethernet_core(std::get<0>(eth_core), eth_chan);
    return std::make_tuple(
        std::get<0>(connected_eth_core),
        soc_desc.get_eth_core_for_channel(std::get<1>(connected_eth_core), CoordSystem::LOGICAL));
}

// TODO: unify uint64_t with ChipUID
std::tuple<uint64_t, CoreCoord> Cluster::get_connected_ethernet_core_to_remote_mmio_device(
    std::tuple<chip_id_t, CoreCoord> eth_core) const {
    const auto& soc_desc = get_soc_desc(std::get<0>(eth_core));
    ethernet_channel_t eth_chan = soc_desc.logical_eth_core_to_chan_map.at(std::get<1>(eth_core));
    TT_FATAL(
        this->is_ethernet_link_up(std::get<0>(eth_core), std::get<1>(eth_core)),
        "Logical eth core {} is not an active eth core on chip {}.",
        std::get<1>(eth_core).str(),
        std::get<0>(eth_core));
    const auto& ethernet_connections_to_remote_cluster = this->get_ethernet_connections_to_remote_devices();
    const auto& local_chip_id = std::get<0>(eth_core);
    const auto& local_eth_core = std::get<1>(eth_core);
    TT_FATAL(
        (ethernet_connections_to_remote_cluster.find(local_chip_id) != ethernet_connections_to_remote_cluster.end()) and
            (ethernet_connections_to_remote_cluster.at(local_chip_id).find(eth_chan) !=
             ethernet_connections_to_remote_cluster.at(local_chip_id).end()),
        "Chip {} logical eth core {} connects to a local mmio device",
        local_chip_id,
        local_eth_core.str());

    const auto& connected_eth_core = ethernet_connections_to_remote_cluster.at(local_chip_id).at(eth_chan);
    return std::make_tuple(
        std::get<0>(connected_eth_core),
        soc_desc.get_eth_core_for_channel(std::get<1>(connected_eth_core), CoordSystem::LOGICAL));
}

std::vector<CoreCoord> Cluster::get_ethernet_sockets(chip_id_t local_chip, chip_id_t remote_chip) const {
    const auto &local_ethernet_sockets = this->ethernet_sockets_.at(local_chip);
    TT_FATAL(
        local_ethernet_sockets.find(remote_chip) != local_ethernet_sockets.end(),
        "Device {} is not connected to Device {}",
        local_chip,
        remote_chip);
    return local_ethernet_sockets.at(remote_chip);
}

CoreCoord Cluster::ethernet_core_from_logical_core(chip_id_t chip_id, const CoreCoord &logical_core) const {
    const metal_SocDescriptor &soc_desc = get_soc_desc(chip_id);
    return soc_desc.get_physical_ethernet_core_from_logical(logical_core);
}

CoreCoord Cluster::get_virtual_eth_core_from_channel(chip_id_t chip_id, int channel) const {
    tt::umd::CoreCoord logical_coord =
        this->get_soc_desc(chip_id).get_eth_core_for_channel(channel, CoordSystem::LOGICAL);
    return this->get_virtual_coordinate_from_logical_coordinates(
        chip_id, {logical_coord.x, logical_coord.y}, CoreType::ETH);
}

// TODO: ALLAN Can change to write one bit
void Cluster::set_internal_routing_info_for_ethernet_cores(bool enable_internal_routing, const std::vector<chip_id_t> &target_mmio_devices) const {
    log_debug(tt::LogDevice, "Set internal routing bit {}", enable_internal_routing);
    // TODO: initialize devices if user does not
    // Must initialize remote chips first, then mmio chips since once mmio chips are doing fd routing
    // we do not always context switch to base FW
    std::vector<chip_id_t> non_mmio_devices;
    std::vector<chip_id_t> mmio_devices = target_mmio_devices;
    if (mmio_devices.size() == 0) {
        mmio_devices.reserve(this->number_of_pci_devices());
        for (auto chip_id : this->driver_->get_target_mmio_device_ids()) {
            mmio_devices.emplace_back(chip_id);
        }
    }
    for (auto chip_id : this->driver_->get_target_remote_device_ids()) {
        non_mmio_devices.emplace_back(chip_id);
    }
    const auto& control_plane = tt::tt_metal::MetalContext::instance().get_control_plane();
    if (enable_internal_routing) {
        const routing_info_t routing_info_enabled = {
            .routing_enabled = 1,
            .src_sent_valid_cmd = 0,
            .dst_acked_valid_cmd = 0,
        };
        for (const auto &chip_id : non_mmio_devices) {
            for (const auto& eth_core : control_plane.get_active_ethernet_cores(chip_id, false)) {
                tt_cxy_pair virtual_eth_core(chip_id, get_virtual_coordinate_from_logical_coordinates(chip_id, eth_core, CoreType::ETH));
                // Enable internal ethernet routing for non-mmio devices
                write_core((void*)&routing_info_enabled, sizeof(routing_info_t), virtual_eth_core, routing_info_addr_);
            }
        }
        for (const auto &chip_id : mmio_devices) {
            for (const auto& eth_core : control_plane.get_active_ethernet_cores(chip_id, false)) {
                tt_cxy_pair virtual_eth_core(chip_id, get_virtual_coordinate_from_logical_coordinates(chip_id, eth_core, CoreType::ETH));
                // Enable internal ethernet routing for mmio devices
                write_core((void*)&routing_info_enabled, sizeof(routing_info_t), virtual_eth_core, routing_info_addr_);
            }
        }
    } else {
        const routing_info_t routing_info_disabled = {
            .routing_enabled = 0,
            .src_sent_valid_cmd = 0,
            .dst_acked_valid_cmd = 0,
        };
        for (const auto &chip_id : mmio_devices) {
            for (const auto& eth_core : control_plane.get_active_ethernet_cores(chip_id, false)) {
                tt_cxy_pair virtual_eth_core(chip_id, get_virtual_coordinate_from_logical_coordinates(chip_id, eth_core, CoreType::ETH));
                // Disable internal ethernet routing for mmio devices
                write_core((void*)&routing_info_disabled, sizeof(routing_info_t), virtual_eth_core, routing_info_addr_);
            }
        }
        for (const auto &chip_id : non_mmio_devices) {
            for (const auto& eth_core : control_plane.get_active_ethernet_cores(chip_id, false)) {
                tt_cxy_pair virtual_eth_core(chip_id, get_virtual_coordinate_from_logical_coordinates(chip_id, eth_core, CoreType::ETH));
                // Disable internal ethernet routing for non-mmio devices
                write_core((void*)&routing_info_disabled, sizeof(routing_info_t), virtual_eth_core, routing_info_addr_);
            }
        }
    }
}

std::uint32_t Cluster::get_ubb_asic_id(chip_id_t physical_chip_id) const {
    auto unique_chip_id = this->get_unique_chip_ids().at(physical_chip_id);
    return ((unique_chip_id >> 56) & 0xFF);
}

bool Cluster::is_external_cable(chip_id_t physical_chip_id, CoreCoord eth_core) const {
    auto chan_id = this->get_soc_desc(physical_chip_id).logical_eth_core_to_chan_map.at(eth_core);
    bool is_external_cable = false;
    auto board_type = this->get_board_type(physical_chip_id);
    if (board_type == BoardType::UBB) {
        auto ubb_asic_id = get_ubb_asic_id(physical_chip_id);
        if (ubb_asic_id == 1) {
            // UBB 1 has external cables on channels 0-7
            is_external_cable = (chan_id >= 0 and chan_id <= 7);
        } else if (ubb_asic_id >= 2 and ubb_asic_id <= 4) {
            // UBB 2 to 4 has external cables on channels 0-3
            is_external_cable = (chan_id >= 0 and chan_id <= 3);
        } else if (ubb_asic_id == 5) {
            // UBB 5 has external cables on channels 4-7
            is_external_cable = (chan_id >= 4 and chan_id <= 7);
        }
    } else if (board_type == BoardType::N300) {
        // N300 has external cables on channels 8-9 on MMIO chips and channels 0-1 on non-MMIO chips
        auto mmio_device_id = this->get_associated_mmio_device(physical_chip_id);
        if (mmio_device_id == physical_chip_id) {
            is_external_cable = (chan_id != 8 and chan_id != 9);
        } else {
            is_external_cable = (chan_id != 0 and chan_id != 1);
        }
    } else if (board_type == BoardType::P150) {
        is_external_cable = (4 <= chan_id && chan_id <= 11);
    } else if (board_type == BoardType::P300) {
        auto asic_loc = this->get_cluster_desc()->get_asic_location(physical_chip_id);
        if (asic_loc == 1) {
            is_external_cable = (chan_id == 2 || chan_id == 3 || chan_id == 4 || chan_id == 6);
        } else if (asic_loc == 0) {
            is_external_cable = (chan_id == 4 || chan_id == 5 || chan_id == 7 || chan_id == 9);
        }
    }
    return is_external_cable;
}

}  // namespace tt

std::ostream &operator<<(std::ostream &os, tt_target_dram const &dram) {
    os << "Target DRAM chip = " << std::get<0>(dram) << ", chan = " << std::get<1>(dram);
    return os;
}<|MERGE_RESOLUTION|>--- conflicted
+++ resolved
@@ -332,12 +332,7 @@
         uint32_t num_host_mem_ch_per_mmio_device = std::min(HOST_MEM_CHANNELS, num_devices);
         device_driver = std::make_unique<tt::umd::Cluster>(tt::umd::ClusterOptions{
             .num_host_mem_ch_per_mmio_device = num_host_mem_ch_per_mmio_device,
-<<<<<<< HEAD
             .sdesc_path = get_soc_description_file(this->arch_, this->target_type_, rtoptions_.get_root_dir()),
-            .pci_target_devices = pcie_visible_devices,
-=======
-            .sdesc_path = get_soc_description_file(this->arch_, this->target_type_),
->>>>>>> 7332f2d2
         });
     } else if (this->target_type_ == TargetDevice::Simulator) {
         device_driver = std::make_unique<tt::umd::Cluster>(tt::umd::ClusterOptions{
