// SPDX-FileCopyrightText: © 2023 Tenstorrent AI ULC
//
// SPDX-License-Identifier: Apache-2.0

// Run Time Options
//
// Reads env vars and sets up a global object which contains run time
// configuration options (such as debug logging)
//

#pragma once

#include <chrono>
#include <cstdint>
#include <filesystem>
#include <map>
#include <set>
#include <string>
#include <vector>

#include "llrt/hal.hpp"
#include "core_coord.hpp"
#include "dispatch_core_common.hpp"  // For DispatchCoreConfig
#include "tt_target_device.hpp"
#include <umd/device/types/xy_pair.hpp>
#include <umd/device/types/core_coordinates.hpp>

namespace tt {

namespace llrt {

// Enumerates the debug features that can be enabled at runtime. These features allow for
// fine-grained control over targeted cores, chips, harts, etc.
enum RunTimeDebugFeatures {
    RunTimeDebugFeatureDprint,
    RunTimeDebugFeatureReadDebugDelay,
    RunTimeDebugFeatureWriteDebugDelay,
    RunTimeDebugFeatureAtomicDebugDelay,
    RunTimeDebugFeatureDisableL1DataCache,
    // NOTE: Update RunTimeDebugFeatureNames if adding new features
    RunTimeDebugFeatureCount
};

// Enumerates a class of cores to enable features on at runtime.
enum RunTimeDebugClass {
    RunTimeDebugClassNoneSpecified,
    RunTimeDebugClassWorker,
    RunTimeDebugClassDispatch,
    RunTimeDebugClassAll,
    RunTimeDebugClassCount
};

extern const char* RunTimeDebugFeatureNames[RunTimeDebugFeatureCount];
extern const char* RunTimeDebugClassNames[RunTimeDebugClassCount];

// TargetSelection stores the targets for a given debug feature. I.e. for which chips, cores, harts
// to enable the feature.
struct TargetSelection {
    std::map<CoreType, std::vector<CoreCoord>> cores;
    std::map<CoreType, int> all_cores;
    bool enabled{};
    std::vector<int> chip_ids;
    bool all_chips = false;
    tt_metal::HalProcessorSet processors;
    std::string file_name;  // File name to write output to.
    bool one_file_per_risc = false;
    bool prepend_device_core_risc{};
};

struct WatcherSettings {
    bool enabled = false;
    bool dump_all = false;
    bool append = false;
    bool auto_unpause = false;
    bool noinline = false;
    bool phys_coords = false;
    bool text_start = false;
    bool skip_logging = false;
    bool noc_sanitize_linked_transaction = false;
    int interval_ms = 0;
};

struct InspectorSettings {
    bool enabled = true;
    bool initialization_is_important = false;
    bool warn_on_write_exceptions = true;
    std::filesystem::path log_path;
};

class RunTimeOptions {
    bool is_root_dir_env_var_set = false;
    std::string root_dir;

    bool is_cache_dir_env_var_set = false;
    std::string cache_dir_;

    bool is_kernel_dir_env_var_set = false;
    std::string kernel_dir;
    std::string system_kernel_dir;

    bool is_core_grid_override_todeprecate_env_var_set = false;
    std::string core_grid_override_todeprecate;

    bool is_custom_fabric_mesh_graph_desc_path_set = false;
    std::string custom_fabric_mesh_graph_desc_path;

    bool build_map_enabled = false;

    WatcherSettings watcher_settings;
    bool record_noc_transfer_data = false;

    InspectorSettings inspector_settings;

    TargetSelection feature_targets[RunTimeDebugFeatureCount];

    bool test_mode_enabled = false;

    bool profiler_enabled = false;
    bool profile_dispatch_cores = false;
    bool profiler_sync_enabled = false;
    bool profiler_mid_run_dump = false;
    bool profiler_trace_profiler = false;
    bool profiler_buffer_usage_enabled = false;
    bool profiler_noc_events_enabled = false;
    std::string profiler_noc_events_report_path;

    bool null_kernels = false;
    // Kernels should return early, skipping the rest of the kernel. Kernels
    // should remain the same size as normal, unlike with null_kernels.
    bool kernels_early_return = false;

    bool clear_l1 = false;
    bool clear_dram = false;

    bool skip_loading_fw = false;
    bool skip_reset_cores_on_init = false;

    bool riscv_debug_info_enabled = false;
    uint32_t watcher_debug_delay = 0;

    bool validate_kernel_binaries = false;
    unsigned num_hw_cqs = 1;

    bool fd_fabric_en = false;
    bool using_slow_dispatch = false;

    bool enable_dispatch_data_collection = false;

    // HW can clear Blackhole's L1 data cache psuedo-randomly once every 128 transactions
    // This option will enable this feature to help flush out whether there is a missing cache invalidation
    bool enable_hw_cache_invalidation = false;

    tt_metal::DispatchCoreType dispatch_core_type = tt_metal::DispatchCoreType::WORKER;

    bool skip_deleting_built_cache = false;

    std::filesystem::path simulator_path = "";

    bool erisc_iram_enabled = false;
    // a copy for an intermittent period until the environment variable TT_METAL_ENABLE_ERISC_IRAM is removed
    // we keep a copy so that when we teardown the fabric (which enables erisc iram internally), we can recover
    // to the user override (if it existed)
    std::optional<bool> erisc_iram_enabled_env_var = std::nullopt;

    bool fast_dispatch = true;

    bool skip_eth_cores_with_retrain = false;

    // Relaxed ordering on BH allows loads to bypass stores when going to separate addresses
    // e.g. Store A followed by Load A will be unchanges but Store A followed by Load B may return B before A is written
    // This option will disable the relaxed ordering
    bool disable_relaxed_memory_ordering = false;

    // Enable instruction gathering in Tensix core.
    bool enable_gathering = false;

    // Buffer in DRAM to store various ARC processor samples. Feature not ready yet
    uint32_t arc_debug_buffer_size = 0;

    // Force disables using DMA for reads and writes
    bool disable_dma_ops = false;

    // Forces MetalContext re-init on Device creation. Workaround for upstream issues that require re-init each time
    // (#25048) TODO: Once all of init is moved to MetalContext, investigate removing this option.
    bool force_context_reinit = false;

    // feature flag to enable 2-erisc mode with fabric on Blackhole, until it is enabled by default
    bool enable_2_erisc_mode_with_fabric = false;

    // Log kernels compilation commands
    bool log_kernels_compilation_commands = false;

    // Enable fabric performance telemetry
    bool enable_fabric_telemetry = false;

    // Mock cluster initialization using a provided cluster descriptor
    std::string mock_cluster_desc_path = "";

    // Consolidated target device selection
    TargetDevice runtime_target_device_ = TargetDevice::Silicon;
    // Timeout duration for operations
    std::chrono::duration<float> timeout_duration_for_operations = std::chrono::duration<float>(0.0f);

    // Using MGD 2.0 syntax for mesh graph descriptor in Fabric Control Plane
    bool use_mesh_graph_descriptor_2_0 = false;

public:
    RunTimeOptions();
    RunTimeOptions(const RunTimeOptions&) = delete;
    RunTimeOptions& operator=(const RunTimeOptions&) = delete;

    bool is_root_dir_specified() const { return this->is_root_dir_env_var_set; }
    const std::string& get_root_dir() const;

    bool is_cache_dir_specified() const { return this->is_cache_dir_env_var_set; }
    const std::string& get_cache_dir() const;

    bool is_kernel_dir_specified() const { return this->is_kernel_dir_env_var_set; }
    const std::string& get_kernel_dir() const;
    // Location where kernels are installed via package manager.
    const std::string& get_system_kernel_dir() const;

    bool is_core_grid_override_todeprecate() const { return this->is_core_grid_override_todeprecate_env_var_set; }
    const std::string& get_core_grid_override_todeprecate() const;

    bool get_build_map_enabled() const { return build_map_enabled; }

    // Info from watcher environment variables, setters included so that user
    // can override with a SW call.
    bool get_watcher_enabled() const { return watcher_settings.enabled; }
    void set_watcher_enabled(bool enabled) { watcher_settings.enabled = enabled; }
    int get_watcher_interval() const { return watcher_settings.interval_ms; }
    void set_watcher_interval(int interval_ms) { watcher_settings.interval_ms = interval_ms; }
    int get_watcher_dump_all() const { return watcher_settings.dump_all; }
    void set_watcher_dump_all(bool dump_all) { watcher_settings.dump_all = dump_all; }
    int get_watcher_append() const { return watcher_settings.append; }
    void set_watcher_append(bool append) { watcher_settings.append = append; }
    int get_watcher_auto_unpause() const { return watcher_settings.auto_unpause; }
    void set_watcher_auto_unpause(bool auto_unpause) { watcher_settings.auto_unpause = auto_unpause; }
    int get_watcher_noinline() const { return watcher_settings.noinline; }
    void set_watcher_noinline(bool noinline) { watcher_settings.noinline = noinline; }
    int get_watcher_phys_coords() const { return watcher_settings.phys_coords; }
    void set_watcher_phys_coords(bool phys_coords) { watcher_settings.phys_coords = phys_coords; }
    bool get_watcher_text_start() const { return watcher_settings.text_start; }
    void set_watcher_text_start(bool text_start) { watcher_settings.text_start = text_start; }
    bool get_watcher_skip_logging() const { return watcher_settings.skip_logging; }
    void set_watcher_skip_logging(bool skip_logging) { watcher_settings.skip_logging = skip_logging; }
    bool get_watcher_noc_sanitize_linked_transaction() const {
        return watcher_settings.noc_sanitize_linked_transaction;
    }
    void set_watcher_noc_sanitize_linked_transaction(bool enabled) {
        watcher_settings.noc_sanitize_linked_transaction = enabled;
    }
    const std::set<std::string>& get_watcher_disabled_features() const { return watcher_disabled_features; }
    bool watcher_status_disabled() const { return watcher_feature_disabled(watcher_waypoint_str); }
    bool watcher_noc_sanitize_disabled() const { return watcher_feature_disabled(watcher_noc_sanitize_str); }
    bool watcher_assert_disabled() const { return watcher_feature_disabled(watcher_assert_str); }
    bool watcher_pause_disabled() const { return watcher_feature_disabled(watcher_pause_str); }
    bool watcher_ring_buffer_disabled() const { return watcher_feature_disabled(watcher_ring_buffer_str); }
    bool watcher_stack_usage_disabled() const { return watcher_feature_disabled(watcher_stack_usage_str); }
    bool watcher_dispatch_disabled() const { return watcher_feature_disabled(watcher_dispatch_str); }
    bool watcher_eth_link_status_disabled() const { return watcher_feature_disabled(watcher_eth_link_status_str); }

    // Info from inspector environment variables, setters included so that user
    // can override with a SW call.
    const std::filesystem::path& get_inspector_log_path() const { return inspector_settings.log_path; }
    bool get_inspector_enabled() const { return inspector_settings.enabled; }
    void set_inspector_enabled(bool enabled) { inspector_settings.enabled = enabled; }
    bool get_inspector_initialization_is_important() const { return inspector_settings.initialization_is_important; }
    void set_inspector_initialization_is_important(bool important) {
        inspector_settings.initialization_is_important = important;
    }
    bool get_inspector_warn_on_write_exceptions() const { return inspector_settings.warn_on_write_exceptions; }
    void set_inspector_warn_on_write_exceptions(bool warn) { inspector_settings.warn_on_write_exceptions = warn; }

    // Info from DPrint environment variables, setters included so that user can
    // override with a SW call.
    bool get_feature_enabled(RunTimeDebugFeatures feature) const { return feature_targets[feature].enabled; }
    void set_feature_enabled(RunTimeDebugFeatures feature, bool enabled) { feature_targets[feature].enabled = enabled; }
    // Note: dprint cores are logical
    const std::map<CoreType, std::vector<CoreCoord>>& get_feature_cores(RunTimeDebugFeatures feature) const {
        return feature_targets[feature].cores;
    }
    void set_feature_cores(RunTimeDebugFeatures feature, std::map<CoreType, std::vector<CoreCoord>> cores) {
        feature_targets[feature].cores = cores;
    }
    // An alternative to setting cores by range, a flag to enable all.
    void set_feature_all_cores(RunTimeDebugFeatures feature, CoreType core_type, int all_cores) {
        feature_targets[feature].all_cores[core_type] = all_cores;
    }
    int get_feature_all_cores(RunTimeDebugFeatures feature, CoreType core_type) const {
        return feature_targets[feature].all_cores.at(core_type);
    }
    // Note: core range is inclusive
    void set_feature_core_range(RunTimeDebugFeatures feature, CoreCoord start, CoreCoord end, CoreType core_type) {
        feature_targets[feature].cores[core_type] = std::vector<CoreCoord>();
        for (uint32_t x = start.x; x <= end.x; x++) {
            for (uint32_t y = start.y; y <= end.y; y++) {
                feature_targets[feature].cores[core_type].push_back({x, y});
            }
        }
    }
    const std::vector<int>& get_feature_chip_ids(RunTimeDebugFeatures feature) const {
        return feature_targets[feature].chip_ids;
    }
    void set_feature_chip_ids(RunTimeDebugFeatures feature, std::vector<int> chip_ids) {
        feature_targets[feature].chip_ids = chip_ids;
    }
    // An alternative to setting cores by range, a flag to enable all.
    void set_feature_all_chips(RunTimeDebugFeatures feature, bool all_chips) {
        feature_targets[feature].all_chips = all_chips;
    }
    bool get_feature_all_chips(RunTimeDebugFeatures feature) const { return feature_targets[feature].all_chips; }
    const tt_metal::HalProcessorSet& get_feature_processors(RunTimeDebugFeatures feature) const {
        return feature_targets[feature].processors;
    }
    void set_feature_processors(RunTimeDebugFeatures feature, tt_metal::HalProcessorSet processors) {
        feature_targets[feature].processors = processors;
    }
    std::string get_feature_file_name(RunTimeDebugFeatures feature) const { return feature_targets[feature].file_name; }
    void set_feature_file_name(RunTimeDebugFeatures feature, std::string file_name) {
        feature_targets[feature].file_name = file_name;
    }
    bool get_feature_one_file_per_risc(RunTimeDebugFeatures feature) const {
        return feature_targets[feature].one_file_per_risc;
    }
    void set_feature_one_file_per_risc(RunTimeDebugFeatures feature, bool one_file_per_risc) {
        feature_targets[feature].one_file_per_risc = one_file_per_risc;
    }
    bool get_feature_prepend_device_core_risc(RunTimeDebugFeatures feature) const {
        return feature_targets[feature].prepend_device_core_risc;
    }
    void set_feature_prepend_device_core_risc(RunTimeDebugFeatures feature, bool prepend_device_core_risc) {
        feature_targets[feature].prepend_device_core_risc = prepend_device_core_risc;
    }
    TargetSelection get_feature_targets(RunTimeDebugFeatures feature) const { return feature_targets[feature]; }
    void set_feature_targets(RunTimeDebugFeatures feature, TargetSelection targets) {
        feature_targets[feature] = targets;
    }

    bool get_record_noc_transfers() const { return record_noc_transfer_data; }
    void set_record_noc_transfers(bool val) { record_noc_transfer_data = val; }

    bool get_validate_kernel_binaries() const { return validate_kernel_binaries; }
    void set_validate_kernel_binaries(bool val) { validate_kernel_binaries = val; }

    // Returns the string representation for hash computation.
    std::string get_feature_hash_string(RunTimeDebugFeatures feature) const {
        switch (feature) {
            case RunTimeDebugFeatureDprint: {
                std::string hash_str = std::to_string(get_feature_enabled(feature));
                hash_str += std::to_string(get_feature_all_chips(feature));
                return hash_str;
            }
            case RunTimeDebugFeatureReadDebugDelay:
            case RunTimeDebugFeatureWriteDebugDelay:
            case RunTimeDebugFeatureAtomicDebugDelay:
                if (get_feature_enabled(feature)) {
                    return std::to_string(get_watcher_debug_delay());
                } else {
                    return "false";
                }
            case RunTimeDebugFeatureDisableL1DataCache: return std::to_string(get_feature_enabled(feature));
            default: return "";
        }
    }
    std::string get_compile_hash_string() const {
        std::string compile_hash_str =
            fmt::format("{}_{}_{}", get_watcher_enabled(), get_kernels_early_return(), get_erisc_iram_enabled());
        for (int i = 0; i < RunTimeDebugFeatureCount; i++) {
            compile_hash_str += "_";
            compile_hash_str += get_feature_hash_string((llrt::RunTimeDebugFeatures)i);
        }
        return compile_hash_str;
    }

    // Used for both watcher and dprint servers, this dev option (no corresponding env var) sets
    // whether to catch exceptions (test mode = true) coming from debug servers or to throw them
    // (test mode = false). We need to catch for gtesting, since an unhandled exception will kill
    // the gtest (and can't catch an exception from the server thread in main thread), but by
    // default we should throw so that the user can see the exception as soon as it happens.
    bool get_test_mode_enabled() const { return test_mode_enabled; }
    void set_test_mode_enabled(bool enable) { test_mode_enabled = enable; }

    bool get_profiler_enabled() const { return profiler_enabled; }
    bool get_profiler_do_dispatch_cores() const { return profile_dispatch_cores; }
    bool get_profiler_sync_enabled() const { return profiler_sync_enabled; }
    bool get_profiler_trace_only() const { return profiler_trace_profiler; }
    bool get_profiler_mid_run_dump() const { return profiler_mid_run_dump; }
    bool get_profiler_buffer_usage_enabled() const { return profiler_buffer_usage_enabled; }
    bool get_profiler_noc_events_enabled() const { return profiler_noc_events_enabled; }
    std::string get_profiler_noc_events_report_path() const { return profiler_noc_events_report_path; }

    void set_kernels_nullified(bool v) { null_kernels = v; }
    bool get_kernels_nullified() const { return null_kernels; }

    void set_kernels_early_return(bool v) { kernels_early_return = v; }
    bool get_kernels_early_return() const { return kernels_early_return; }

    bool get_clear_l1() const { return clear_l1; }
    void set_clear_l1(bool clear) { clear_l1 = clear; }

    bool get_clear_dram() const { return clear_dram; }
    void set_clear_dram(bool clear) { clear_dram = clear; }

    bool get_skip_loading_fw() const { return skip_loading_fw; }
    bool get_skip_reset_cores_on_init() const { return skip_reset_cores_on_init; }

    // Whether to compile with -g to include DWARF debug info in the binary.
    bool get_riscv_debug_info_enabled() const { return riscv_debug_info_enabled; }
    void set_riscv_debug_info_enabled(bool enable) { riscv_debug_info_enabled = enable; }

    unsigned get_num_hw_cqs() const { return num_hw_cqs; }
    void set_num_hw_cqs(unsigned num) { num_hw_cqs = num; }

    uint32_t get_watcher_debug_delay() const { return watcher_debug_delay; }
    void set_watcher_debug_delay(uint32_t delay) { watcher_debug_delay = delay; }

    bool get_dispatch_data_collection_enabled() const { return enable_dispatch_data_collection; }
    void set_dispatch_data_collection_enabled(bool enable) { enable_dispatch_data_collection = enable; }

    bool get_hw_cache_invalidation_enabled() const { return this->enable_hw_cache_invalidation; }

    bool get_relaxed_memory_ordering_disabled() const { return this->disable_relaxed_memory_ordering; }
    bool get_gathering_enabled() const { return this->enable_gathering; }

    tt_metal::DispatchCoreConfig get_dispatch_core_config() const;

    bool get_skip_deleting_built_cache() const { return skip_deleting_built_cache; }

    bool get_simulator_enabled() const { return runtime_target_device_ == TargetDevice::Simulator; }
    const std::filesystem::path& get_simulator_path() const { return simulator_path; }

    bool get_erisc_iram_enabled() const {
        // Disabled when debug tools are enabled due to IRAM size
        return erisc_iram_enabled && !get_watcher_enabled() && !get_feature_enabled(RunTimeDebugFeatureDprint);
    }
    bool get_erisc_iram_env_var_enabled() const {
        return erisc_iram_enabled_env_var.has_value() && erisc_iram_enabled_env_var.value();
    }
    bool get_erisc_iram_env_var_disabled() const {
        return erisc_iram_enabled_env_var.has_value() && !erisc_iram_enabled_env_var.value();
    }
    bool get_fast_dispatch() const { return fast_dispatch; }

    // Temporary API until all multi-device workloads are ported to run on fabric.
    // It's currently not possible to enable Erisc IRAM by default for all legacy CCL
    // workloads. In those workloads, erisc kernels are loaded every CCL op; the binary
    // copy to IRAM can noticeably degrade legacy CCL op performance in those cases.
    void set_erisc_iram_enabled(bool enable) { erisc_iram_enabled = enable; }

    bool get_skip_eth_cores_with_retrain() const { return skip_eth_cores_with_retrain; }

    uint32_t get_arc_debug_buffer_size() { return arc_debug_buffer_size; }
    void set_arc_debug_buffer_size(uint32_t size) { arc_debug_buffer_size = size; }

    bool get_disable_dma_ops() const { return disable_dma_ops; }
    void set_disable_dma_ops(bool disable) { disable_dma_ops = disable; }

    bool get_force_context_reinit() const { return force_context_reinit; }

    // Feature flag to specify if fabric is enabled in 2-erisc mode or not.
    // if true, then the fabric router is parallelized across two eriscs in the Ethernet core
    bool get_is_fabric_2_erisc_mode_enabled() const { return enable_2_erisc_mode_with_fabric; }

    bool is_custom_fabric_mesh_graph_desc_path_specified() const { return is_custom_fabric_mesh_graph_desc_path_set; }
    std::string get_custom_fabric_mesh_graph_desc_path() const { return custom_fabric_mesh_graph_desc_path; }

    bool get_log_kernels_compilation_commands() const { return log_kernels_compilation_commands; }

    // If true, the fabric (routers) will collect coarse grain telemetry data in software. This flag's state does not
    // affect the ability to capture Ethernet Subsystem register-read-based telemetry data.
    // This BW telemetry is coarse grain and records the total time that the reouter has unsent and inflight packets.
    //
    // NOTE: Enabling this option will lead to a 0-2% performance degradation for fabric traffic.
    bool get_enable_fabric_telemetry() const { return enable_fabric_telemetry; }
    void set_enable_fabric_telemetry(bool enable) { enable_fabric_telemetry = enable; }

    // Mock cluster accessors
    bool get_mock_enabled() const { return runtime_target_device_ == TargetDevice::Mock; }
    const std::string& get_mock_cluster_desc_path() const { return mock_cluster_desc_path; }

    // Target device accessor
    inline TargetDevice get_target_device() const { return runtime_target_device_; }

    std::chrono::duration<float> get_timeout_duration_for_operations() const { return timeout_duration_for_operations; }

<<<<<<< HEAD
    // Using MGD 2.0 syntax for mesh graph descriptor in Fabric Control Plane
    // TODO: This will be removed after MGD 1.0 is deprecated
    bool get_use_mesh_graph_descriptor_2_0() const { return use_mesh_graph_descriptor_2_0; }
=======
    // Parse all feature-specific environment variables, after hal is initialized.
    // (Needed because syntax of some env vars is arch-dependent.)
    void ParseAllFeatureEnv(const tt_metal::Hal& hal) {
        for (int i = 0; i < RunTimeDebugFeatureCount; i++) {
            ParseFeatureEnv((RunTimeDebugFeatures)i, hal);
        }
    }
>>>>>>> 449ce376

private:
    // Helper functions to parse feature-specific environment vaiables.
    void ParseFeatureEnv(RunTimeDebugFeatures feature, const tt_metal::Hal& hal);
    void ParseFeatureCoreRange(RunTimeDebugFeatures feature, const std::string& env_var, CoreType core_type);
    void ParseFeatureChipIds(RunTimeDebugFeatures feature, const std::string& env_var);
    void ParseFeatureRiscvMask(RunTimeDebugFeatures feature, const std::string& env_var, const tt_metal::Hal& hal);
    void ParseFeatureFileName(RunTimeDebugFeatures feature, const std::string& env_var);
    void ParseFeatureOneFilePerRisc(RunTimeDebugFeatures feature, const std::string& env_var);
    void ParseFeaturePrependDeviceCoreRisc(RunTimeDebugFeatures feature, const std::string& env_var);

    // Helper function to parse watcher-specific environment variables.
    void ParseWatcherEnv();

    // Watcher feature name strings (used in env vars + defines in the device code), as well as a
    // set to track disabled features.
    const std::string watcher_waypoint_str = "WAYPOINT";
    const std::string watcher_noc_sanitize_str = "NOC_SANITIZE";
    const std::string watcher_assert_str = "ASSERT";
    const std::string watcher_pause_str = "PAUSE";
    const std::string watcher_ring_buffer_str = "RING_BUFFER";
    const std::string watcher_stack_usage_str = "STACK_USAGE";
    const std::string watcher_dispatch_str = "DISPATCH";
    const std::string watcher_eth_link_status_str = "ETH_LINK_STATUS";
    std::set<std::string> watcher_disabled_features;
    bool watcher_feature_disabled(const std::string& name) const {
        return watcher_disabled_features.find(name) != watcher_disabled_features.end();
    }

    // Helper function to parse inspector-specific environment variables.
    void ParseInspectorEnv();
};

// Function declarations for operation timeout and synchronization
std::chrono::duration<float> get_timeout_duration_for_operations();

}  // namespace llrt

}  // namespace tt<|MERGE_RESOLUTION|>--- conflicted
+++ resolved
@@ -485,11 +485,10 @@
 
     std::chrono::duration<float> get_timeout_duration_for_operations() const { return timeout_duration_for_operations; }
 
-<<<<<<< HEAD
     // Using MGD 2.0 syntax for mesh graph descriptor in Fabric Control Plane
     // TODO: This will be removed after MGD 1.0 is deprecated
     bool get_use_mesh_graph_descriptor_2_0() const { return use_mesh_graph_descriptor_2_0; }
-=======
+
     // Parse all feature-specific environment variables, after hal is initialized.
     // (Needed because syntax of some env vars is arch-dependent.)
     void ParseAllFeatureEnv(const tt_metal::Hal& hal) {
@@ -497,7 +496,6 @@
             ParseFeatureEnv((RunTimeDebugFeatures)i, hal);
         }
     }
->>>>>>> 449ce376
 
 private:
     // Helper functions to parse feature-specific environment vaiables.
