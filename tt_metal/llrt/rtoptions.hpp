// SPDX-FileCopyrightText: © 2023 Tenstorrent AI ULC
//
// SPDX-License-Identifier: Apache-2.0

// Run Time Options
//
// Reads env vars and sets up a global object which contains run time
// configuration options (such as debug logging)
//

#pragma once

#include <chrono>
#include <cstdint>
#include <filesystem>
#include <map>
#include <set>
#include <string>
#include <utility>
#include <vector>

#include "llrt/hal.hpp"
#include "core_coord.hpp"
#include "dispatch_core_common.hpp"  // For DispatchCoreConfig
#include "tt_target_device.hpp"
#include <umd/device/types/xy_pair.hpp>
#include <umd/device/types/core_coordinates.hpp>
#include <tt-metalium/fabric_types.hpp>

namespace tt {

namespace llrt {

inline std::string g_root_dir;
inline std::once_flag g_root_once;

// Enumerates the debug features that can be enabled at runtime. These features allow for
// fine-grained control over targeted cores, chips, harts, etc.
enum RunTimeDebugFeatures {
    RunTimeDebugFeatureDprint,
    RunTimeDebugFeatureReadDebugDelay,
    RunTimeDebugFeatureWriteDebugDelay,
    RunTimeDebugFeatureAtomicDebugDelay,
    RunTimeDebugFeatureEnableL1DataCache,
    // NOTE: Update RunTimeDebugFeatureNames if adding new features
    RunTimeDebugFeatureCount
};

// Enumerates a class of cores to enable features on at runtime.
enum RunTimeDebugClass {
    RunTimeDebugClassNoneSpecified,
    RunTimeDebugClassWorker,
    RunTimeDebugClassDispatch,
    RunTimeDebugClassAll,
    RunTimeDebugClassCount
};

extern const char* RunTimeDebugFeatureNames[RunTimeDebugFeatureCount];
extern const char* RunTimeDebugClassNames[RunTimeDebugClassCount];

// TargetSelection stores the targets for a given debug feature. I.e. for which chips, cores, harts
// to enable the feature.
struct TargetSelection {
    std::map<CoreType, std::vector<CoreCoord>> cores;
    std::map<CoreType, int> all_cores;
    bool enabled{};
    std::vector<int> chip_ids;
    bool all_chips = false;
    tt_metal::HalProcessorSet processors;
    std::string file_name;  // File name to write output to.
    bool one_file_per_risc = false;
    bool prepend_device_core_risc{};
};

struct WatcherSettings {
    bool enabled = false;
    bool dump_all = false;
    bool append = false;
    bool auto_unpause = false;
    bool noinline = false;
    bool phys_coords = false;
    bool text_start = false;
    bool skip_logging = false;
    bool noc_sanitize_linked_transaction = false;
    int interval_ms = 0;
};

struct InspectorSettings {
    bool enabled = true;
    bool initialization_is_important = false;
    bool warn_on_write_exceptions = true;
    std::filesystem::path log_path;
    std::string rpc_server_address = "localhost:50051";
    bool rpc_server_enabled = true;
};

class RunTimeOptions {
    std::string root_dir;

    bool is_cache_dir_env_var_set = false;
    std::string cache_dir_;

    bool is_kernel_dir_env_var_set = false;
    std::string kernel_dir;
    std::string system_kernel_dir;

    bool is_core_grid_override_todeprecate_env_var_set = false;
    std::string core_grid_override_todeprecate;

    bool is_custom_fabric_mesh_graph_desc_path_set = false;
    std::string custom_fabric_mesh_graph_desc_path;

    bool build_map_enabled = false;

    WatcherSettings watcher_settings;
    bool record_noc_transfer_data = false;

    InspectorSettings inspector_settings;

    // Fabric profiling settings
    struct FabricProfilingSettings {
        bool enable_rx_ch_fwd = false;
    } fabric_profiling_settings;

    TargetSelection feature_targets[RunTimeDebugFeatureCount];

    bool test_mode_enabled = false;

    bool profiler_enabled = false;
    bool profile_dispatch_cores = false;
    bool profiler_sync_enabled = false;
    bool profiler_mid_run_dump = false;
    bool profiler_trace_profiler = false;
    bool profiler_trace_tracking = false;
    bool profiler_cpp_post_process = false;
    bool profiler_buffer_usage_enabled = false;
    bool profiler_noc_events_enabled = false;
    std::string profiler_noc_events_report_path;

    bool null_kernels = false;
    // Kernels should return early, skipping the rest of the kernel. Kernels
    // should remain the same size as normal, unlike with null_kernels.
    bool kernels_early_return = false;

    bool clear_l1 = false;
    bool clear_dram = false;

    bool skip_loading_fw = false;
    bool skip_reset_cores_on_init = false;

    bool riscv_debug_info_enabled = false;
    uint32_t watcher_debug_delay = 0;

    bool validate_kernel_binaries = false;
    unsigned num_hw_cqs = 1;

    bool using_slow_dispatch = false;

    bool enable_dispatch_data_collection = false;

    // HW can clear Blackhole's L1 data cache psuedo-randomly once every 128 transactions
    // This option will enable this feature to help flush out whether there is a missing cache invalidation
    bool enable_hw_cache_invalidation = false;

    tt_metal::DispatchCoreType dispatch_core_type = tt_metal::DispatchCoreType::WORKER;

    bool skip_deleting_built_cache = false;

    std::filesystem::path simulator_path = "";

    bool erisc_iram_enabled = false;
    // a copy for an intermittent period until the environment variable TT_METAL_ENABLE_ERISC_IRAM is removed
    // we keep a copy so that when we teardown the fabric (which enables erisc iram internally), we can recover
    // to the user override (if it existed)
    std::optional<bool> erisc_iram_enabled_env_var = std::nullopt;

    bool fast_dispatch = true;

    bool skip_eth_cores_with_retrain = false;

    // Relaxed ordering on BH allows loads to bypass stores when going to separate addresses
    // e.g. Store A followed by Load A will be unchanges but Store A followed by Load B may return B before A is written
    // This option will disable the relaxed ordering
    bool disable_relaxed_memory_ordering = false;

    // Enable instruction gathering in Tensix core.
    bool enable_gathering = false;

    // Buffer in DRAM to store various ARC processor samples. Feature not ready yet
    uint32_t arc_debug_buffer_size = 0;

    // Force disables using DMA for reads and writes
    bool disable_dma_ops = false;

    // Forces MetalContext re-init on Device creation. Workaround for upstream issues that require re-init each time
    // (#25048) TODO: Once all of init is moved to MetalContext, investigate removing this option.
    bool force_context_reinit = false;

    // feature flag to enable 2-erisc mode with fabric on Blackhole, until it is enabled by default
    bool enable_2_erisc_mode_with_fabric = false;

    // feature flag to enable 2-erisc mode on Blackhole (general, not fabric-specific)
    bool enable_2_erisc_mode = false;

    // Log kernels compilation commands
    bool log_kernels_compilation_commands = false;

    // Enable fabric performance telemetry
    bool enable_fabric_telemetry = false;

    // Mock cluster initialization using a provided cluster descriptor
    std::string mock_cluster_desc_path;

    // Consolidated target device selection
    TargetDevice runtime_target_device_ = TargetDevice::Silicon;
    // Timeout duration for operations
    std::chrono::duration<float> timeout_duration_for_operations = std::chrono::duration<float>(0.0f);

    // Reliability mode override parsed from environment (RELIABILITY_MODE)
    std::optional<tt::tt_fabric::FabricReliabilityMode> reliability_mode = std::nullopt;

    // Force JIT compile even if dependencies are up to date
    bool force_jit_compile = false;

public:
    RunTimeOptions();
    RunTimeOptions(const RunTimeOptions&) = delete;
    RunTimeOptions& operator=(const RunTimeOptions&) = delete;

    static void set_root_dir(const std::string& root_dir);
    const std::string& get_root_dir() const;

    bool is_cache_dir_specified() const { return this->is_cache_dir_env_var_set; }
    const std::string& get_cache_dir() const;

    bool is_kernel_dir_specified() const { return this->is_kernel_dir_env_var_set; }
    const std::string& get_kernel_dir() const;
    // Location where kernels are installed via package manager.
    const std::string& get_system_kernel_dir() const;

    bool is_core_grid_override_todeprecate() const { return this->is_core_grid_override_todeprecate_env_var_set; }
    const std::string& get_core_grid_override_todeprecate() const;

    bool get_build_map_enabled() const { return build_map_enabled; }

    // Info from watcher environment variables, setters included so that user
    // can override with a SW call.
    bool get_watcher_enabled() const { return watcher_settings.enabled; }
    void set_watcher_enabled(bool enabled) { watcher_settings.enabled = enabled; }
    // Return a hash of which watcher features are enabled
    uint32_t get_watcher_hash() const;
    int get_watcher_interval() const { return watcher_settings.interval_ms; }
    void set_watcher_interval(int interval_ms) { watcher_settings.interval_ms = interval_ms; }
    int get_watcher_dump_all() const { return watcher_settings.dump_all; }
    void set_watcher_dump_all(bool dump_all) { watcher_settings.dump_all = dump_all; }
    int get_watcher_append() const { return watcher_settings.append; }
    void set_watcher_append(bool append) { watcher_settings.append = append; }
    int get_watcher_auto_unpause() const { return watcher_settings.auto_unpause; }
    void set_watcher_auto_unpause(bool auto_unpause) { watcher_settings.auto_unpause = auto_unpause; }
    int get_watcher_noinline() const { return watcher_settings.noinline; }
    void set_watcher_noinline(bool noinline) { watcher_settings.noinline = noinline; }
    int get_watcher_phys_coords() const { return watcher_settings.phys_coords; }
    void set_watcher_phys_coords(bool phys_coords) { watcher_settings.phys_coords = phys_coords; }
    bool get_watcher_text_start() const { return watcher_settings.text_start; }
    void set_watcher_text_start(bool text_start) { watcher_settings.text_start = text_start; }
    bool get_watcher_skip_logging() const { return watcher_settings.skip_logging; }
    void set_watcher_skip_logging(bool skip_logging) { watcher_settings.skip_logging = skip_logging; }
    bool get_watcher_noc_sanitize_linked_transaction() const {
        return watcher_settings.noc_sanitize_linked_transaction;
    }
    void set_watcher_noc_sanitize_linked_transaction(bool enabled) {
        watcher_settings.noc_sanitize_linked_transaction = enabled;
    }
    const std::set<std::string>& get_watcher_disabled_features() const { return watcher_disabled_features; }
    bool watcher_status_disabled() const { return watcher_feature_disabled(watcher_waypoint_str); }
    bool watcher_noc_sanitize_disabled() const { return watcher_feature_disabled(watcher_noc_sanitize_str); }
    bool watcher_assert_disabled() const { return watcher_feature_disabled(watcher_assert_str); }
    bool watcher_pause_disabled() const { return watcher_feature_disabled(watcher_pause_str); }
    bool watcher_ring_buffer_disabled() const { return watcher_feature_disabled(watcher_ring_buffer_str); }
    bool watcher_stack_usage_disabled() const { return watcher_feature_disabled(watcher_stack_usage_str); }
    bool watcher_dispatch_disabled() const { return watcher_feature_disabled(watcher_dispatch_str); }
    bool watcher_eth_link_status_disabled() const { return watcher_feature_disabled(watcher_eth_link_status_str); }

    // Info from inspector environment variables, setters included so that user
    // can override with a SW call.
    const std::filesystem::path& get_inspector_log_path() const { return inspector_settings.log_path; }
    bool get_inspector_enabled() const { return inspector_settings.enabled; }
    void set_inspector_enabled(bool enabled) { inspector_settings.enabled = enabled; }
    bool get_inspector_initialization_is_important() const { return inspector_settings.initialization_is_important; }
    void set_inspector_initialization_is_important(bool important) {
        inspector_settings.initialization_is_important = important;
    }
    bool get_inspector_warn_on_write_exceptions() const { return inspector_settings.warn_on_write_exceptions; }
    void set_inspector_warn_on_write_exceptions(bool warn) { inspector_settings.warn_on_write_exceptions = warn; }
    const std::string& get_inspector_rpc_server_address() const { return inspector_settings.rpc_server_address; }
    void set_inspector_rpc_server_address(const std::string& address) { inspector_settings.rpc_server_address = address; }
    bool get_inspector_rpc_server_enabled() const { return inspector_settings.rpc_server_enabled; }
    void set_inspector_rpc_server_enabled(bool enabled) { inspector_settings.rpc_server_enabled = enabled; }

    // Info from DPrint environment variables, setters included so that user can
    // override with a SW call.
    bool get_feature_enabled(RunTimeDebugFeatures feature) const { return feature_targets[feature].enabled; }
    void set_feature_enabled(RunTimeDebugFeatures feature, bool enabled) { feature_targets[feature].enabled = enabled; }
    // Note: dprint cores are logical
    const std::map<CoreType, std::vector<CoreCoord>>& get_feature_cores(RunTimeDebugFeatures feature) const {
        return feature_targets[feature].cores;
    }
    void set_feature_cores(RunTimeDebugFeatures feature, std::map<CoreType, std::vector<CoreCoord>> cores) {
        feature_targets[feature].cores = std::move(cores);
    }
    // An alternative to setting cores by range, a flag to enable all.
    void set_feature_all_cores(RunTimeDebugFeatures feature, CoreType core_type, int all_cores) {
        feature_targets[feature].all_cores[core_type] = all_cores;
    }
    int get_feature_all_cores(RunTimeDebugFeatures feature, CoreType core_type) const {
        return feature_targets[feature].all_cores.at(core_type);
    }
    // Note: core range is inclusive
    void set_feature_core_range(RunTimeDebugFeatures feature, CoreCoord start, CoreCoord end, CoreType core_type) {
        feature_targets[feature].cores[core_type] = std::vector<CoreCoord>();
        for (uint32_t x = start.x; x <= end.x; x++) {
            for (uint32_t y = start.y; y <= end.y; y++) {
                feature_targets[feature].cores[core_type].push_back({x, y});
            }
        }
    }
    const std::vector<int>& get_feature_chip_ids(RunTimeDebugFeatures feature) const {
        return feature_targets[feature].chip_ids;
    }
    void set_feature_chip_ids(RunTimeDebugFeatures feature, std::vector<int> chip_ids) {
        feature_targets[feature].chip_ids = std::move(chip_ids);
    }
    // An alternative to setting cores by range, a flag to enable all.
    void set_feature_all_chips(RunTimeDebugFeatures feature, bool all_chips) {
        feature_targets[feature].all_chips = all_chips;
    }
    bool get_feature_all_chips(RunTimeDebugFeatures feature) const { return feature_targets[feature].all_chips; }
    const tt_metal::HalProcessorSet& get_feature_processors(RunTimeDebugFeatures feature) const {
        return feature_targets[feature].processors;
    }
    void set_feature_processors(RunTimeDebugFeatures feature, tt_metal::HalProcessorSet processors) {
        feature_targets[feature].processors = processors;
    }
    std::string get_feature_file_name(RunTimeDebugFeatures feature) const { return feature_targets[feature].file_name; }
    void set_feature_file_name(RunTimeDebugFeatures feature, std::string file_name) {
        feature_targets[feature].file_name = std::move(file_name);
    }
    bool get_feature_one_file_per_risc(RunTimeDebugFeatures feature) const {
        return feature_targets[feature].one_file_per_risc;
    }
    void set_feature_one_file_per_risc(RunTimeDebugFeatures feature, bool one_file_per_risc) {
        feature_targets[feature].one_file_per_risc = one_file_per_risc;
    }
    bool get_feature_prepend_device_core_risc(RunTimeDebugFeatures feature) const {
        return feature_targets[feature].prepend_device_core_risc;
    }
    void set_feature_prepend_device_core_risc(RunTimeDebugFeatures feature, bool prepend_device_core_risc) {
        feature_targets[feature].prepend_device_core_risc = prepend_device_core_risc;
    }
    TargetSelection get_feature_targets(RunTimeDebugFeatures feature) const { return feature_targets[feature]; }
    void set_feature_targets(RunTimeDebugFeatures feature, TargetSelection targets) {
        feature_targets[feature] = std::move(targets);
    }

    bool get_record_noc_transfers() const { return record_noc_transfer_data; }
    void set_record_noc_transfers(bool val) { record_noc_transfer_data = val; }

    bool get_validate_kernel_binaries() const { return validate_kernel_binaries; }
    void set_validate_kernel_binaries(bool val) { validate_kernel_binaries = val; }

    // Returns the string representation for hash computation.
    std::string get_feature_hash_string(RunTimeDebugFeatures feature) const {
        switch (feature) {
            case RunTimeDebugFeatureDprint: {
                std::string hash_str = std::to_string(get_feature_enabled(feature));
                hash_str += std::to_string(get_feature_all_chips(feature));
                return hash_str;
            }
            case RunTimeDebugFeatureReadDebugDelay:
            case RunTimeDebugFeatureWriteDebugDelay:
            case RunTimeDebugFeatureAtomicDebugDelay:
                if (get_feature_enabled(feature)) {
                    return std::to_string(get_watcher_debug_delay());
                } else {
                    return "false";
                }
            case RunTimeDebugFeatureEnableL1DataCache: return std::to_string(get_feature_enabled(feature));
            default: return "";
        }
    }
    std::string get_compile_hash_string() const {
        std::string compile_hash_str = fmt::format(
            "{}_{}_{}_{}_{}",
            get_watcher_hash(),
            get_kernels_early_return(),
            get_erisc_iram_enabled(),
            get_enable_2_erisc_mode(),
            get_is_fabric_2_erisc_mode_enabled());
        for (int i = 0; i < RunTimeDebugFeatureCount; i++) {
            compile_hash_str += "_";
            compile_hash_str += get_feature_hash_string((llrt::RunTimeDebugFeatures)i);
        }
        return compile_hash_str;
    }

    // Used for both watcher and dprint servers, this dev option (no corresponding env var) sets
    // whether to catch exceptions (test mode = true) coming from debug servers or to throw them
    // (test mode = false). We need to catch for gtesting, since an unhandled exception will kill
    // the gtest (and can't catch an exception from the server thread in main thread), but by
    // default we should throw so that the user can see the exception as soon as it happens.
    bool get_test_mode_enabled() const { return test_mode_enabled; }
    void set_test_mode_enabled(bool enable) { test_mode_enabled = enable; }

    bool get_profiler_enabled() const { return profiler_enabled; }
    bool get_profiler_do_dispatch_cores() const { return profile_dispatch_cores; }
    bool get_profiler_sync_enabled() const { return profiler_sync_enabled; }
    bool get_profiler_trace_only() const { return profiler_trace_profiler; }
    bool get_profiler_trace_tracking() const { return profiler_trace_tracking; }
    bool get_profiler_mid_run_dump() const { return profiler_mid_run_dump; }
    bool get_profiler_cpp_post_process() const { return profiler_cpp_post_process; }
    bool get_profiler_buffer_usage_enabled() const { return profiler_buffer_usage_enabled; }
    bool get_profiler_noc_events_enabled() const { return profiler_noc_events_enabled; }
    std::string get_profiler_noc_events_report_path() const { return profiler_noc_events_report_path; }

    void set_kernels_nullified(bool v) { null_kernels = v; }
    bool get_kernels_nullified() const { return null_kernels; }

    void set_kernels_early_return(bool v) { kernels_early_return = v; }
    bool get_kernels_early_return() const { return kernels_early_return; }

    bool get_clear_l1() const { return clear_l1; }
    void set_clear_l1(bool clear) { clear_l1 = clear; }

    bool get_clear_dram() const { return clear_dram; }
    void set_clear_dram(bool clear) { clear_dram = clear; }

    bool get_skip_loading_fw() const { return skip_loading_fw; }
    bool get_skip_reset_cores_on_init() const { return skip_reset_cores_on_init; }

    // Whether to compile with -g to include DWARF debug info in the binary.
    bool get_riscv_debug_info_enabled() const { return riscv_debug_info_enabled; }
    void set_riscv_debug_info_enabled(bool enable) { riscv_debug_info_enabled = enable; }

    unsigned get_num_hw_cqs() const { return num_hw_cqs; }
    void set_num_hw_cqs(unsigned num) { num_hw_cqs = num; }

    uint32_t get_watcher_debug_delay() const { return watcher_debug_delay; }
    void set_watcher_debug_delay(uint32_t delay) { watcher_debug_delay = delay; }

    bool get_dispatch_data_collection_enabled() const { return enable_dispatch_data_collection; }
    void set_dispatch_data_collection_enabled(bool enable) { enable_dispatch_data_collection = enable; }

    bool get_hw_cache_invalidation_enabled() const { return this->enable_hw_cache_invalidation; }

    bool get_relaxed_memory_ordering_disabled() const { return this->disable_relaxed_memory_ordering; }
    bool get_gathering_enabled() const { return this->enable_gathering; }

    tt_metal::DispatchCoreConfig get_dispatch_core_config() const;

    bool get_skip_deleting_built_cache() const { return skip_deleting_built_cache; }

    bool get_simulator_enabled() const { return runtime_target_device_ == TargetDevice::Simulator; }
    const std::filesystem::path& get_simulator_path() const { return simulator_path; }

    bool get_erisc_iram_enabled() const {
        // Disabled when debug tools are enabled due to IRAM size
        return erisc_iram_enabled && !get_watcher_enabled() && !get_feature_enabled(RunTimeDebugFeatureDprint);
    }
    bool get_erisc_iram_env_var_enabled() const {
        return erisc_iram_enabled_env_var.has_value() && erisc_iram_enabled_env_var.value();
    }
    bool get_erisc_iram_env_var_disabled() const {
        return erisc_iram_enabled_env_var.has_value() && !erisc_iram_enabled_env_var.value();
    }
    bool get_fast_dispatch() const { return fast_dispatch; }

    // Temporary API until all multi-device workloads are ported to run on fabric.
    // It's currently not possible to enable Erisc IRAM by default for all legacy CCL
    // workloads. In those workloads, erisc kernels are loaded every CCL op; the binary
    // copy to IRAM can noticeably degrade legacy CCL op performance in those cases.
    void set_erisc_iram_enabled(bool enable) { erisc_iram_enabled = enable; }

    bool get_skip_eth_cores_with_retrain() const { return skip_eth_cores_with_retrain; }

    uint32_t get_arc_debug_buffer_size() { return arc_debug_buffer_size; }
    void set_arc_debug_buffer_size(uint32_t size) { arc_debug_buffer_size = size; }

    bool get_disable_dma_ops() const { return disable_dma_ops; }
    void set_disable_dma_ops(bool disable) { disable_dma_ops = disable; }

    bool get_force_context_reinit() const { return force_context_reinit; }

    // Feature flag to specify if fabric is enabled in 2-erisc mode or not.
    // if true, then the fabric router is parallelized across two eriscs in the Ethernet core
    bool get_is_fabric_2_erisc_mode_enabled() const { return enable_2_erisc_mode_with_fabric; }

    // Feature flag to enable 2-erisc mode on Blackhole
    bool get_enable_2_erisc_mode() const { return enable_2_erisc_mode; }

    bool is_custom_fabric_mesh_graph_desc_path_specified() const { return is_custom_fabric_mesh_graph_desc_path_set; }
    std::string get_custom_fabric_mesh_graph_desc_path() const { return custom_fabric_mesh_graph_desc_path; }

    bool get_log_kernels_compilation_commands() const { return log_kernels_compilation_commands; }

    // If true, the fabric (routers) will collect coarse grain telemetry data in software. This flag's state does not
    // affect the ability to capture Ethernet Subsystem register-read-based telemetry data.
    // This BW telemetry is coarse grain and records the total time that the reouter has unsent and inflight packets.
    //
    // NOTE: Enabling this option will lead to a 0-2% performance degradation for fabric traffic.
    bool get_enable_fabric_telemetry() const { return enable_fabric_telemetry; }
    void set_enable_fabric_telemetry(bool enable) { enable_fabric_telemetry = enable; }

    // If true, enables code profiling for receiver channel forward operations
    bool get_enable_fabric_code_profiling_rx_ch_fwd() const { return fabric_profiling_settings.enable_rx_ch_fwd; }
    void set_enable_fabric_code_profiling_rx_ch_fwd(bool enable) {
        fabric_profiling_settings.enable_rx_ch_fwd = enable;
    }

    // Reliability mode override accessor
    std::optional<tt::tt_fabric::FabricReliabilityMode> get_reliability_mode() const { return reliability_mode; }

    // Mock cluster accessors
    bool get_mock_enabled() const { return !mock_cluster_desc_path.empty(); }
    const std::string& get_mock_cluster_desc_path() const { return mock_cluster_desc_path; }

    // Target device accessor
    TargetDevice get_target_device() const { return runtime_target_device_; }

    std::chrono::duration<float> get_timeout_duration_for_operations() const { return timeout_duration_for_operations; }

<<<<<<< HEAD
=======
    // Using MGD 1.0 syntax for mesh graph descriptor in Fabric Control Plane
    // TODO: This will be removed after MGD 1.0 is deprecated
    bool get_use_mesh_graph_descriptor_1_0() const { return use_mesh_graph_descriptor_1_0; }

    bool get_force_jit_compile() const { return force_jit_compile; }
    void set_force_jit_compile(bool enable) { force_jit_compile = enable; }

>>>>>>> 07456f09
    // Parse all feature-specific environment variables, after hal is initialized.
    // (Needed because syntax of some env vars is arch-dependent.)
    void ParseAllFeatureEnv(const tt_metal::Hal& hal) {
        for (int i = 0; i < RunTimeDebugFeatureCount; i++) {
            ParseFeatureEnv((RunTimeDebugFeatures)i, hal);
        }
    }

private:
    // Helper functions to parse feature-specific environment vaiables.
    void ParseFeatureEnv(RunTimeDebugFeatures feature, const tt_metal::Hal& hal);
    void ParseFeatureCoreRange(RunTimeDebugFeatures feature, const std::string& env_var, CoreType core_type);
    void ParseFeatureChipIds(RunTimeDebugFeatures feature, const std::string& env_var);
    void ParseFeatureRiscvMask(RunTimeDebugFeatures feature, const std::string& env_var, const tt_metal::Hal& hal);
    void ParseFeatureFileName(RunTimeDebugFeatures feature, const std::string& env_var);
    void ParseFeatureOneFilePerRisc(RunTimeDebugFeatures feature, const std::string& env_var);
    void ParseFeaturePrependDeviceCoreRisc(RunTimeDebugFeatures feature, const std::string& env_var);

    // Helper function to parse watcher-specific environment variables.
    void ParseWatcherEnv();

    // Watcher feature name strings (used in env vars + defines in the device code), as well as a
    // set to track disabled features.
    const std::string watcher_waypoint_str = "WAYPOINT";
    const std::string watcher_noc_sanitize_str = "NOC_SANITIZE";
    const std::string watcher_assert_str = "ASSERT";
    const std::string watcher_pause_str = "PAUSE";
    const std::string watcher_ring_buffer_str = "RING_BUFFER";
    const std::string watcher_stack_usage_str = "STACK_USAGE";
    const std::string watcher_dispatch_str = "DISPATCH";
    const std::string watcher_eth_link_status_str = "ETH_LINK_STATUS";
    std::set<std::string> watcher_disabled_features;
    bool watcher_feature_disabled(const std::string& name) const {
        return watcher_disabled_features.find(name) != watcher_disabled_features.end();
    }

    // Helper function to parse inspector-specific environment variables.
    void ParseInspectorEnv();
};

// Function declarations for operation timeout and synchronization
std::chrono::duration<float> get_timeout_duration_for_operations();

}  // namespace llrt

}  // namespace tt<|MERGE_RESOLUTION|>--- conflicted
+++ resolved
@@ -528,16 +528,9 @@
 
     std::chrono::duration<float> get_timeout_duration_for_operations() const { return timeout_duration_for_operations; }
 
-<<<<<<< HEAD
-=======
-    // Using MGD 1.0 syntax for mesh graph descriptor in Fabric Control Plane
-    // TODO: This will be removed after MGD 1.0 is deprecated
-    bool get_use_mesh_graph_descriptor_1_0() const { return use_mesh_graph_descriptor_1_0; }
-
     bool get_force_jit_compile() const { return force_jit_compile; }
     void set_force_jit_compile(bool enable) { force_jit_compile = enable; }
 
->>>>>>> 07456f09
     // Parse all feature-specific environment variables, after hal is initialized.
     // (Needed because syntax of some env vars is arch-dependent.)
     void ParseAllFeatureEnv(const tt_metal::Hal& hal) {
