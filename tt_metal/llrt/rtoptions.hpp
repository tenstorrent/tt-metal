// SPDX-FileCopyrightText: © 2023 Tenstorrent AI ULC
//
// SPDX-License-Identifier: Apache-2.0

// Run Time Options
//
// Reads env vars and sets up a global object which contains run time
// configuration options (such as debug logging)
//

#pragma once

#include <cstdint>
#include <filesystem>
#include <map>
#include <set>
#include <string>
#include <vector>

#include "core_coord.hpp"
#include "dispatch_core_common.hpp"  // For DispatchCoreConfig
#include "tt_target_device.hpp"
#include <umd/device/types/xy_pair.h>

enum class CoreType;

namespace tt {

namespace llrt {

// TODO: This should come from the HAL
enum DebugHartFlags : unsigned int {
    RISCV_NC = 1,
    RISCV_TR0 = 2,
    RISCV_TR1 = 4,
    RISCV_TR2 = 8,
    RISCV_BR = 16,
    RISCV_ER0 = 32,
    RISCV_ER1 = 64
};

// Enumerates the debug features that can be enabled at runtime. These features allow for
// fine-grained control over targeted cores, chips, harts, etc.
enum RunTimeDebugFeatures {
    RunTimeDebugFeatureDprint,
    RunTimeDebugFeatureReadDebugDelay,
    RunTimeDebugFeatureWriteDebugDelay,
    RunTimeDebugFeatureAtomicDebugDelay,
    RunTimeDebugFeatureDisableL1DataCache,
    // NOTE: Update RunTimeDebugFeatureNames if adding new features
    RunTimeDebugFeatureCount
};

// Enumerates a class of cores to enable features on at runtime.
enum RunTimeDebugClass {
    RunTimeDebugClassNoneSpecified,
    RunTimeDebugClassWorker,
    RunTimeDebugClassDispatch,
    RunTimeDebugClassAll,
    RunTimeDebugClassCount
};

extern const char* RunTimeDebugFeatureNames[RunTimeDebugFeatureCount];
extern const char* RunTimeDebugClassNames[RunTimeDebugClassCount];

// TargetSelection stores the targets for a given debug feature. I.e. for which chips, cores, harts
// to enable the feature.
struct TargetSelection {
    std::map<CoreType, std::vector<CoreCoord>> cores;
    std::map<CoreType, int> all_cores;
    bool enabled{};
    std::vector<int> chip_ids;
    bool all_chips = false;
    uint32_t riscv_mask = 0;
    std::string file_name;  // File name to write output to.
    bool one_file_per_risc = false;
    bool prepend_device_core_risc{};
};

struct WatcherSettings {
    bool enabled = false;
    bool dump_all = false;
    bool append = false;
    bool auto_unpause = false;
    bool noinline = false;
    bool phys_coords = false;
    bool text_start = false;
    bool skip_logging = false;
    bool noc_sanitize_linked_transaction = false;
    int interval_ms = 0;
};

struct InspectorSettings {
    bool enabled = true;
    bool initialization_is_important = false;
    bool warn_on_write_exceptions = true;
    std::filesystem::path log_path;
};

class RunTimeOptions {
    bool is_root_dir_env_var_set = false;
    std::string root_dir;

    bool is_cache_dir_env_var_set = false;
    std::string cache_dir_;

    bool is_kernel_dir_env_var_set = false;
    std::string kernel_dir;
    std::string system_kernel_dir;

    bool is_core_grid_override_todeprecate_env_var_set = false;
    std::string core_grid_override_todeprecate;

    bool is_custom_fabric_mesh_graph_desc_path_set = false;
    std::string custom_fabric_mesh_graph_desc_path;

    bool build_map_enabled = false;

    WatcherSettings watcher_settings;
    bool record_noc_transfer_data = false;

    InspectorSettings inspector_settings;

    TargetSelection feature_targets[RunTimeDebugFeatureCount];

    bool test_mode_enabled = false;

    bool profiler_enabled = false;
    bool profile_dispatch_cores = false;
    bool profiler_sync_enabled = false;
    bool profiler_mid_run_tracy_push = false;
    bool profiler_trace_profiler = false;
    bool profiler_buffer_usage_enabled = false;
    bool profiler_noc_events_enabled = false;
    std::string profiler_noc_events_report_path;

    bool null_kernels = false;
    // Kernels should return early, skipping the rest of the kernel. Kernels
    // should remain the same size as normal, unlike with null_kernels.
    bool kernels_early_return = false;

    bool clear_l1 = false;
    bool clear_dram = false;

    bool skip_loading_fw = false;
    bool skip_reset_cores_on_init = false;

    bool riscv_debug_info_enabled = false;
    uint32_t watcher_debug_delay = 0;

    bool validate_kernel_binaries = false;
    unsigned num_hw_cqs = 1;

    bool fd_fabric_en = false;
    bool using_slow_dispatch = false;

    bool enable_dispatch_data_collection = false;

    // HW can clear Blackhole's L1 data cache psuedo-randomly once every 128 transactions
    // This option will enable this feature to help flush out whether there is a missing cache invalidation
    bool enable_hw_cache_invalidation = false;

    tt_metal::DispatchCoreType dispatch_core_type = tt_metal::DispatchCoreType::WORKER;

    bool skip_deleting_built_cache = false;

    std::filesystem::path simulator_path = "";

    bool erisc_iram_enabled = false;
    // a copy for an intermittent period until the environment variable TT_METAL_ENABLE_ERISC_IRAM is removed
    // we keep a copy so that when we teardown the fabric (which enables erisc iram internally), we can recover
    // to the user override (if it existed)
    std::optional<bool> erisc_iram_enabled_env_var = std::nullopt;

    bool fast_dispatch = true;

    bool skip_eth_cores_with_retrain = false;

    // Relaxed ordering on BH allows loads to bypass stores when going to separate addresses
    // e.g. Store A followed by Load A will be unchanges but Store A followed by Load B may return B before A is written
    // This option will disable the relaxed ordering
    bool disable_relaxed_memory_ordering = false;

    // Enable instruction gathering in Tensix core.
    bool enable_gathering = false;

    // Buffer in DRAM to store various ARC processor samples. Feature not ready yet
    uint32_t arc_debug_buffer_size = 0;

    // Force disables using DMA for reads and writes
    bool disable_dma_ops = false;

    // Forces MetalContext re-init on Device creation. Workaround for upstream issues that require re-init each time
    // (#25048) TODO: Once all of init is moved to MetalContext, investigate removing this option.
    bool force_context_reinit = false;

    // feature flag to enable 2-erisc mode with fabric on Blackhole, until it is enabled by default
    bool enable_2_erisc_mode_with_fabric = false;

    // Log kernels compilation commands
    bool log_kernels_compilation_commands = false;

    // Enable fabric performance telemetry
    bool enable_fabric_telemetry = false;

    // Mock cluster initialization using a provided cluster descriptor
    std::string mock_cluster_desc_path = "";

    // Consolidated target device selection
    TargetDevice runtime_target_device_ = TargetDevice::Silicon;

public:
    RunTimeOptions();
    RunTimeOptions(const RunTimeOptions&) = delete;
    RunTimeOptions& operator=(const RunTimeOptions&) = delete;

    bool is_root_dir_specified() const { return this->is_root_dir_env_var_set; }
    const std::string& get_root_dir() const;

    bool is_cache_dir_specified() const { return this->is_cache_dir_env_var_set; }
    const std::string& get_cache_dir() const;

    bool is_kernel_dir_specified() const { return this->is_kernel_dir_env_var_set; }
    const std::string& get_kernel_dir() const;
    // Location where kernels are installed via package manager.
    const std::string& get_system_kernel_dir() const;

    bool is_core_grid_override_todeprecate() const { return this->is_core_grid_override_todeprecate_env_var_set; }
    const std::string& get_core_grid_override_todeprecate() const;

    bool get_build_map_enabled() const { return build_map_enabled; }

    // Info from watcher environment variables, setters included so that user
    // can override with a SW call.
    bool get_watcher_enabled() const { return watcher_settings.enabled; }
    void set_watcher_enabled(bool enabled) { watcher_settings.enabled = enabled; }
    int get_watcher_interval() const { return watcher_settings.interval_ms; }
    void set_watcher_interval(int interval_ms) { watcher_settings.interval_ms = interval_ms; }
    int get_watcher_dump_all() const { return watcher_settings.dump_all; }
    void set_watcher_dump_all(bool dump_all) { watcher_settings.dump_all = dump_all; }
    int get_watcher_append() const { return watcher_settings.append; }
    void set_watcher_append(bool append) { watcher_settings.append = append; }
    int get_watcher_auto_unpause() const { return watcher_settings.auto_unpause; }
    void set_watcher_auto_unpause(bool auto_unpause) { watcher_settings.auto_unpause = auto_unpause; }
    int get_watcher_noinline() const { return watcher_settings.noinline; }
    void set_watcher_noinline(bool noinline) { watcher_settings.noinline = noinline; }
    int get_watcher_phys_coords() const { return watcher_settings.phys_coords; }
    void set_watcher_phys_coords(bool phys_coords) { watcher_settings.phys_coords = phys_coords; }
    bool get_watcher_text_start() const { return watcher_settings.text_start; }
    void set_watcher_text_start(bool text_start) { watcher_settings.text_start = text_start; }
    bool get_watcher_skip_logging() const { return watcher_settings.skip_logging; }
    void set_watcher_skip_logging(bool skip_logging) { watcher_settings.skip_logging = skip_logging; }
    bool get_watcher_noc_sanitize_linked_transaction() const {
        return watcher_settings.noc_sanitize_linked_transaction;
    }
    void set_watcher_noc_sanitize_linked_transaction(bool enabled) {
        watcher_settings.noc_sanitize_linked_transaction = enabled;
    }
    const std::set<std::string>& get_watcher_disabled_features() const { return watcher_disabled_features; }
    bool watcher_status_disabled() const { return watcher_feature_disabled(watcher_waypoint_str); }
    bool watcher_noc_sanitize_disabled() const { return watcher_feature_disabled(watcher_noc_sanitize_str); }
    bool watcher_assert_disabled() const { return watcher_feature_disabled(watcher_assert_str); }
    bool watcher_pause_disabled() const { return watcher_feature_disabled(watcher_pause_str); }
    bool watcher_ring_buffer_disabled() const { return watcher_feature_disabled(watcher_ring_buffer_str); }
    bool watcher_stack_usage_disabled() const { return watcher_feature_disabled(watcher_stack_usage_str); }
    bool watcher_dispatch_disabled() const { return watcher_feature_disabled(watcher_dispatch_str); }

    // Info from inspector environment variables, setters included so that user
    // can override with a SW call.
    const std::filesystem::path& get_inspector_log_path() const { return inspector_settings.log_path; }
    bool get_inspector_enabled() const { return inspector_settings.enabled; }
    void set_inspector_enabled(bool enabled) { inspector_settings.enabled = enabled; }
    bool get_inspector_initialization_is_important() const { return inspector_settings.initialization_is_important; }
    void set_inspector_initialization_is_important(bool important) {
        inspector_settings.initialization_is_important = important;
    }
    bool get_inspector_warn_on_write_exceptions() const { return inspector_settings.warn_on_write_exceptions; }
    void set_inspector_warn_on_write_exceptions(bool warn) { inspector_settings.warn_on_write_exceptions = warn; }

    // Info from DPrint environment variables, setters included so that user can
    // override with a SW call.
    bool get_feature_enabled(RunTimeDebugFeatures feature) const { return feature_targets[feature].enabled; }
    void set_feature_enabled(RunTimeDebugFeatures feature, bool enabled) { feature_targets[feature].enabled = enabled; }
    // Note: dprint cores are logical
    const std::map<CoreType, std::vector<CoreCoord>>& get_feature_cores(RunTimeDebugFeatures feature) const {
        return feature_targets[feature].cores;
    }
    void set_feature_cores(RunTimeDebugFeatures feature, std::map<CoreType, std::vector<CoreCoord>> cores) {
        feature_targets[feature].cores = cores;
    }
    // An alternative to setting cores by range, a flag to enable all.
    void set_feature_all_cores(RunTimeDebugFeatures feature, CoreType core_type, int all_cores) {
        feature_targets[feature].all_cores[core_type] = all_cores;
    }
    int get_feature_all_cores(RunTimeDebugFeatures feature, CoreType core_type) const {
        return feature_targets[feature].all_cores.at(core_type);
    }
    // Note: core range is inclusive
    void set_feature_core_range(RunTimeDebugFeatures feature, CoreCoord start, CoreCoord end, CoreType core_type) {
        feature_targets[feature].cores[core_type] = std::vector<CoreCoord>();
        for (uint32_t x = start.x; x <= end.x; x++) {
            for (uint32_t y = start.y; y <= end.y; y++) {
                feature_targets[feature].cores[core_type].push_back({x, y});
            }
        }
    }
    const std::vector<int>& get_feature_chip_ids(RunTimeDebugFeatures feature) const {
        return feature_targets[feature].chip_ids;
    }
    void set_feature_chip_ids(RunTimeDebugFeatures feature, std::vector<int> chip_ids) {
        feature_targets[feature].chip_ids = chip_ids;
    }
    // An alternative to setting cores by range, a flag to enable all.
    void set_feature_all_chips(RunTimeDebugFeatures feature, bool all_chips) {
        feature_targets[feature].all_chips = all_chips;
    }
    bool get_feature_all_chips(RunTimeDebugFeatures feature) const { return feature_targets[feature].all_chips; }
    uint32_t get_feature_riscv_mask(RunTimeDebugFeatures feature) const { return feature_targets[feature].riscv_mask; }
    void set_feature_riscv_mask(RunTimeDebugFeatures feature, uint32_t riscv_mask) {
        feature_targets[feature].riscv_mask = riscv_mask;
    }
    std::string get_feature_file_name(RunTimeDebugFeatures feature) const { return feature_targets[feature].file_name; }
    void set_feature_file_name(RunTimeDebugFeatures feature, std::string file_name) {
        feature_targets[feature].file_name = file_name;
    }
    bool get_feature_one_file_per_risc(RunTimeDebugFeatures feature) const {
        return feature_targets[feature].one_file_per_risc;
    }
    void set_feature_one_file_per_risc(RunTimeDebugFeatures feature, bool one_file_per_risc) {
        feature_targets[feature].one_file_per_risc = one_file_per_risc;
    }
    bool get_feature_prepend_device_core_risc(RunTimeDebugFeatures feature) const {
        return feature_targets[feature].prepend_device_core_risc;
    }
    void set_feature_prepend_device_core_risc(RunTimeDebugFeatures feature, bool prepend_device_core_risc) {
        feature_targets[feature].prepend_device_core_risc = prepend_device_core_risc;
    }
    TargetSelection get_feature_targets(RunTimeDebugFeatures feature) const { return feature_targets[feature]; }
    void set_feature_targets(RunTimeDebugFeatures feature, TargetSelection targets) {
        feature_targets[feature] = targets;
    }

    bool get_record_noc_transfers() const { return record_noc_transfer_data; }
    void set_record_noc_transfers(bool val) { record_noc_transfer_data = val; }

    bool get_validate_kernel_binaries() const { return validate_kernel_binaries; }
    void set_validate_kernel_binaries(bool val) { validate_kernel_binaries = val; }

    // Returns the string representation for hash computation.
    std::string get_feature_hash_string(RunTimeDebugFeatures feature) const {
        switch (feature) {
            case RunTimeDebugFeatureDprint: {
                std::string hash_str = std::to_string(get_feature_enabled(feature));
                hash_str += std::to_string(get_feature_all_chips(feature));
                return hash_str;
            }
            case RunTimeDebugFeatureReadDebugDelay:
            case RunTimeDebugFeatureWriteDebugDelay:
            case RunTimeDebugFeatureAtomicDebugDelay:
                if (get_feature_enabled(feature)) {
                    return std::to_string(get_watcher_debug_delay());
                } else {
                    return "false";
                }
            case RunTimeDebugFeatureDisableL1DataCache: return std::to_string(get_feature_enabled(feature));
            default: return "";
        }
    }
    std::string get_compile_hash_string() const {
        std::string compile_hash_str =
            fmt::format("{}_{}_{}", get_watcher_enabled(), get_kernels_early_return(), get_erisc_iram_enabled());
        for (int i = 0; i < RunTimeDebugFeatureCount; i++) {
            compile_hash_str += "_";
            compile_hash_str += get_feature_hash_string((llrt::RunTimeDebugFeatures)i);
        }
        return compile_hash_str;
    }

    // Used for both watcher and dprint servers, this dev option (no corresponding env var) sets
    // whether to catch exceptions (test mode = true) coming from debug servers or to throw them
    // (test mode = false). We need to catch for gtesting, since an unhandled exception will kill
    // the gtest (and can't catch an exception from the server thread in main thread), but by
    // default we should throw so that the user can see the exception as soon as it happens.
    bool get_test_mode_enabled() const { return test_mode_enabled; }
    void set_test_mode_enabled(bool enable) { test_mode_enabled = enable; }

    bool get_profiler_enabled() const { return profiler_enabled; }
    bool get_profiler_do_dispatch_cores() const { return profile_dispatch_cores; }
    bool get_profiler_sync_enabled() const { return profiler_sync_enabled; }
    bool get_profiler_trace_only() const { return profiler_trace_profiler; }
    bool get_profiler_tracy_mid_run_push() const { return profiler_mid_run_tracy_push; }
    bool get_profiler_buffer_usage_enabled() const { return profiler_buffer_usage_enabled; }
    bool get_profiler_noc_events_enabled() const { return profiler_noc_events_enabled; }
    std::string get_profiler_noc_events_report_path() const { return profiler_noc_events_report_path; }

    void set_kernels_nullified(bool v) { null_kernels = v; }
    bool get_kernels_nullified() const { return null_kernels; }

    void set_kernels_early_return(bool v) { kernels_early_return = v; }
    bool get_kernels_early_return() const { return kernels_early_return; }

    bool get_clear_l1() const { return clear_l1; }
    void set_clear_l1(bool clear) { clear_l1 = clear; }

    bool get_clear_dram() const { return clear_dram; }
    void set_clear_dram(bool clear) { clear_dram = clear; }

    bool get_skip_loading_fw() const { return skip_loading_fw; }
    bool get_skip_reset_cores_on_init() const { return skip_reset_cores_on_init; }

    // Whether to compile with -g to include DWARF debug info in the binary.
    bool get_riscv_debug_info_enabled() const { return riscv_debug_info_enabled; }
    void set_riscv_debug_info_enabled(bool enable) { riscv_debug_info_enabled = enable; }

    unsigned get_num_hw_cqs() const { return num_hw_cqs; }
    void set_num_hw_cqs(unsigned num) { num_hw_cqs = num; }

    uint32_t get_watcher_debug_delay() const { return watcher_debug_delay; }
    void set_watcher_debug_delay(uint32_t delay) { watcher_debug_delay = delay; }

    bool get_dispatch_data_collection_enabled() const { return enable_dispatch_data_collection; }
    void set_dispatch_data_collection_enabled(bool enable) { enable_dispatch_data_collection = enable; }

    bool get_hw_cache_invalidation_enabled() const { return this->enable_hw_cache_invalidation; }

    bool get_relaxed_memory_ordering_disabled() const { return this->disable_relaxed_memory_ordering; }
    bool get_gathering_enabled() const { return this->enable_gathering; }

    tt_metal::DispatchCoreConfig get_dispatch_core_config() const;

    bool get_skip_deleting_built_cache() const { return skip_deleting_built_cache; }

<<<<<<< HEAD
    inline bool get_simulator_enabled() const { return runtime_target_device_ == TargetDevice::Simulator; }
    inline const std::filesystem::path& get_simulator_path() const { return simulator_path; }
=======
    bool get_simulator_enabled() const { return simulator_enabled; }
    const std::filesystem::path& get_simulator_path() const { return simulator_path; }
>>>>>>> 4f7a07ed

    bool get_erisc_iram_enabled() const {
        // Disabled when debug tools are enabled due to IRAM size
        return erisc_iram_enabled && !get_watcher_enabled() && !get_feature_enabled(RunTimeDebugFeatureDprint);
    }
    bool get_erisc_iram_env_var_enabled() const {
        return erisc_iram_enabled_env_var.has_value() && erisc_iram_enabled_env_var.value();
    }
    bool get_erisc_iram_env_var_disabled() const {
        return erisc_iram_enabled_env_var.has_value() && !erisc_iram_enabled_env_var.value();
    }
    bool get_fast_dispatch() const { return fast_dispatch; }

    // Temporary API until all multi-device workloads are ported to run on fabric.
    // It's currently not possible to enable Erisc IRAM by default for all legacy CCL
    // workloads. In those workloads, erisc kernels are loaded every CCL op; the binary
    // copy to IRAM can noticeably degrade legacy CCL op performance in those cases.
    void set_erisc_iram_enabled(bool enable) { erisc_iram_enabled = enable; }

    bool get_skip_eth_cores_with_retrain() const { return skip_eth_cores_with_retrain; }

    uint32_t get_arc_debug_buffer_size() { return arc_debug_buffer_size; }
    void set_arc_debug_buffer_size(uint32_t size) { arc_debug_buffer_size = size; }

    bool get_disable_dma_ops() const { return disable_dma_ops; }
    void set_disable_dma_ops(bool disable) { disable_dma_ops = disable; }

    bool get_force_context_reinit() const { return force_context_reinit; }

    // Feature flag to specify if fabric is enabled in 2-erisc mode or not.
    // if true, then the fabric router is parallelized across two eriscs in the Ethernet core
    bool get_is_fabric_2_erisc_mode_enabled() const { return enable_2_erisc_mode_with_fabric; }

    bool is_custom_fabric_mesh_graph_desc_path_specified() const { return is_custom_fabric_mesh_graph_desc_path_set; }
    std::string get_custom_fabric_mesh_graph_desc_path() const { return custom_fabric_mesh_graph_desc_path; }

    bool get_log_kernels_compilation_commands() const { return log_kernels_compilation_commands; }

    // If true, the fabric (routers) will collect coarse grain telemetry data in software. This flag's state does not
    // affect the ability to capture Ethernet Subsystem register-read-based telemetry data.
    // This BW telemetry is coarse grain and records the total time that the reouter has unsent and inflight packets.
    //
    // NOTE: Enabling this option will lead to a 0-2% performance degradation for fabric traffic.
    bool get_enable_fabric_telemetry() const { return enable_fabric_telemetry; }
    void set_enable_fabric_telemetry(bool enable) { enable_fabric_telemetry = enable; }

    // Mock cluster accessors
    inline bool get_mock_enabled() const { return runtime_target_device_ == TargetDevice::Mock; }
    inline const std::string& get_mock_cluster_desc_path() const { return mock_cluster_desc_path; }

    // Target device accessor
    inline TargetDevice get_target_device() const { return runtime_target_device_; }

private:
    // Helper functions to parse feature-specific environment vaiables.
    void ParseFeatureEnv(RunTimeDebugFeatures feature);
    void ParseFeatureCoreRange(RunTimeDebugFeatures feature, const std::string& env_var, CoreType core_type);
    void ParseFeatureChipIds(RunTimeDebugFeatures feature, const std::string& env_var);
    void ParseFeatureRiscvMask(RunTimeDebugFeatures feature, const std::string& env_var);
    void ParseFeatureFileName(RunTimeDebugFeatures feature, const std::string& env_var);
    void ParseFeatureOneFilePerRisc(RunTimeDebugFeatures feature, const std::string& env_var);
    void ParseFeaturePrependDeviceCoreRisc(RunTimeDebugFeatures feature, const std::string& env_var);

    // Helper function to parse watcher-specific environment variables.
    void ParseWatcherEnv();

    // Watcher feature name strings (used in env vars + defines in the device code), as well as a
    // set to track disabled features.
    const std::string watcher_waypoint_str = "WAYPOINT";
    const std::string watcher_noc_sanitize_str = "NOC_SANITIZE";
    const std::string watcher_assert_str = "ASSERT";
    const std::string watcher_pause_str = "PAUSE";
    const std::string watcher_ring_buffer_str = "RING_BUFFER";
    const std::string watcher_stack_usage_str = "STACK_USAGE";
    const std::string watcher_dispatch_str = "DISPATCH";
    std::set<std::string> watcher_disabled_features;
    bool watcher_feature_disabled(const std::string& name) const {
        return watcher_disabled_features.find(name) != watcher_disabled_features.end();
    }

    // Helper function to parse inspector-specific environment variables.
    void ParseInspectorEnv();
};

}  // namespace llrt

}  // namespace tt<|MERGE_RESOLUTION|>--- conflicted
+++ resolved
@@ -430,13 +430,8 @@
 
     bool get_skip_deleting_built_cache() const { return skip_deleting_built_cache; }
 
-<<<<<<< HEAD
-    inline bool get_simulator_enabled() const { return runtime_target_device_ == TargetDevice::Simulator; }
-    inline const std::filesystem::path& get_simulator_path() const { return simulator_path; }
-=======
-    bool get_simulator_enabled() const { return simulator_enabled; }
+    bool get_simulator_enabled() const { return runtime_target_device_ == TargetDevice::Simulator; }
     const std::filesystem::path& get_simulator_path() const { return simulator_path; }
->>>>>>> 4f7a07ed
 
     bool get_erisc_iram_enabled() const {
         // Disabled when debug tools are enabled due to IRAM size
@@ -484,8 +479,8 @@
     void set_enable_fabric_telemetry(bool enable) { enable_fabric_telemetry = enable; }
 
     // Mock cluster accessors
-    inline bool get_mock_enabled() const { return runtime_target_device_ == TargetDevice::Mock; }
-    inline const std::string& get_mock_cluster_desc_path() const { return mock_cluster_desc_path; }
+    bool get_mock_enabled() const { return runtime_target_device_ == TargetDevice::Mock; }
+    const std::string& get_mock_cluster_desc_path() const { return mock_cluster_desc_path; }
 
     // Target device accessor
     inline TargetDevice get_target_device() const { return runtime_target_device_; }
