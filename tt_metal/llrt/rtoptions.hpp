--- conflicted
+++ resolved
@@ -271,31 +271,21 @@
 
     // Info from inspector environment variables, setters included so that user
     // can override with a SW call.
-<<<<<<< HEAD
-    inline const std::filesystem::path& get_inspector_log_path() const { return inspector_settings.log_path; }
-    inline bool get_inspector_enabled() const { return inspector_settings.enabled; }
-    inline void set_inspector_enabled(bool enabled) { inspector_settings.enabled = enabled; }
-    inline bool get_inspector_initialization_is_important() const { return inspector_settings.initialization_is_important; }
-    inline void set_inspector_initialization_is_important(bool important) { inspector_settings.initialization_is_important = important; }
-    inline bool get_inspector_warn_on_write_exceptions() const { return inspector_settings.warn_on_write_exceptions; }
-    inline void set_inspector_warn_on_write_exceptions(bool warn) { inspector_settings.warn_on_write_exceptions = warn; }
+    const std::filesystem::path& get_inspector_log_path() const { return inspector_settings.log_path; }
+    bool get_inspector_enabled() const { return inspector_settings.enabled; }
+    void set_inspector_enabled(bool enabled) { inspector_settings.enabled = enabled; }
+    bool get_inspector_initialization_is_important() const { return inspector_settings.initialization_is_important; }
+    void set_inspector_initialization_is_important(bool important) {
+        inspector_settings.initialization_is_important = important;
+    }
+    bool get_inspector_warn_on_write_exceptions() const { return inspector_settings.warn_on_write_exceptions; }
+    void set_inspector_warn_on_write_exceptions(bool warn) { inspector_settings.warn_on_write_exceptions = warn; }
     inline const std::string& get_inspector_rpc_server_host() const { return inspector_settings.rpc_server_host; }
     inline void set_inspector_rpc_server_host(const std::string& host) { inspector_settings.rpc_server_host = host; }
     inline uint16_t get_inspector_rpc_server_port() const { return inspector_settings.rpc_server_port; }
     inline void set_inspector_rpc_server_port(uint16_t port) { inspector_settings.rpc_server_port = port; }
     inline bool get_inspector_rpc_server_enabled() const { return inspector_settings.rpc_server_enabled; }
     inline void set_inspector_rpc_server_enabled(bool enabled) { inspector_settings.rpc_server_enabled = enabled; }
-=======
-    const std::filesystem::path& get_inspector_log_path() const { return inspector_settings.log_path; }
-    bool get_inspector_enabled() const { return inspector_settings.enabled; }
-    void set_inspector_enabled(bool enabled) { inspector_settings.enabled = enabled; }
-    bool get_inspector_initialization_is_important() const { return inspector_settings.initialization_is_important; }
-    void set_inspector_initialization_is_important(bool important) {
-        inspector_settings.initialization_is_important = important;
-    }
-    bool get_inspector_warn_on_write_exceptions() const { return inspector_settings.warn_on_write_exceptions; }
-    void set_inspector_warn_on_write_exceptions(bool warn) { inspector_settings.warn_on_write_exceptions = warn; }
->>>>>>> d215fa71
 
     // Info from DPrint environment variables, setters included so that user can
     // override with a SW call.
