--- conflicted
+++ resolved
@@ -385,25 +385,14 @@
     bool get_test_mode_enabled() const { return test_mode_enabled; }
     void set_test_mode_enabled(bool enable) { test_mode_enabled = enable; }
 
-<<<<<<< HEAD
-    inline bool get_profiler_enabled() const { return profiler_enabled; }
-    inline bool get_profiler_do_dispatch_cores() const { return profile_dispatch_cores; }
-    inline bool get_profiler_sync_enabled() const { return profiler_sync_enabled; }
-    inline bool get_profiler_trace_only() const { return profiler_trace_profiler; }
-    inline bool get_profiler_mid_run_dump() const { return profiler_mid_run_dump; }
-    inline bool get_profiler_buffer_usage_enabled() const { return profiler_buffer_usage_enabled; }
-    inline bool get_profiler_noc_events_enabled() const { return profiler_noc_events_enabled; }
-    inline std::string get_profiler_noc_events_report_path() const { return profiler_noc_events_report_path; }
-=======
     bool get_profiler_enabled() const { return profiler_enabled; }
     bool get_profiler_do_dispatch_cores() const { return profile_dispatch_cores; }
     bool get_profiler_sync_enabled() const { return profiler_sync_enabled; }
     bool get_profiler_trace_only() const { return profiler_trace_profiler; }
-    bool get_profiler_tracy_mid_run_push() const { return profiler_mid_run_tracy_push; }
+    bool get_profiler_mid_run_dump() const { return profiler_mid_run_dump; }
     bool get_profiler_buffer_usage_enabled() const { return profiler_buffer_usage_enabled; }
     bool get_profiler_noc_events_enabled() const { return profiler_noc_events_enabled; }
     std::string get_profiler_noc_events_report_path() const { return profiler_noc_events_report_path; }
->>>>>>> f34fc81c
 
     void set_kernels_nullified(bool v) { null_kernels = v; }
     bool get_kernels_nullified() const { return null_kernels; }
