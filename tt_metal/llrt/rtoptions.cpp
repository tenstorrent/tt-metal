// SPDX-FileCopyrightText: © 2023 Tenstorrent AI ULC
//
// SPDX-License-Identifier: Apache-2.0

#include "rtoptions.hpp"

#include <algorithm>
#include <ctype.h>
#include <stdio.h>
#include <cstdlib>
#include <cstring>
#include <filesystem>
#include <stdexcept>
#include <string>
#include <enchantum/enchantum.hpp>
#include <tt_stl/assert.hpp>
#include <tt-logger/tt-logger.hpp>
#include <umd/device/types/core_coordinates.hpp>

using std::vector;

namespace tt {

namespace llrt {

const char* RunTimeDebugFeatureNames[RunTimeDebugFeatureCount] = {
    "DPRINT",
    "READ_DEBUG_DELAY",
    "WRITE_DEBUG_DELAY",
    "ATOMIC_DEBUG_DELAY",
    "ENABLE_L1_DATA_CACHE",
};

const char* RunTimeDebugClassNames[RunTimeDebugClassCount] = {"N/A", "worker", "dispatch", "all"};

// ============================================================================
// ENVIRONMENT VARIABLE IDs
// ============================================================================
// Full definition of EnvVarID enum (forward-declared in rtoptions.hpp)
enum class EnvVarID {
    // ========================================
    // PATH CONFIGURATION
    // ========================================

    TT_METAL_CACHE,                           // Cache directory for compiled kernels
    TT_METAL_KERNEL_PATH,                     // Path to kernel source files
    TT_METAL_SIMULATOR,                       // Path to simulator executable
    TT_METAL_MOCK_CLUSTER_DESC_PATH,          // Mock cluster descriptor path
    TT_METAL_VISIBLE_DEVICES,                 // Comma-separated list of visible device IDs
    ARCH_NAME,                                // Architecture name (simulation mode)
    TT_MESH_GRAPH_DESC_PATH,                  // Custom fabric mesh graph descriptor
    TT_METAL_CORE_GRID_OVERRIDE_TODEPRECATE,  // Core grid override

    // ========================================
    // KERNEL EXECUTION CONTROL
    // ========================================
    TT_METAL_NULL_KERNELS,          // Skip kernel execution (testing)
    TT_METAL_KERNELS_EARLY_RETURN,  // Kernels return early

    // ========================================
    // MEMORY INITIALIZATION
    // ========================================
    TT_METAL_CLEAR_L1,    // Clear L1 memory on device init
    TT_METAL_CLEAR_DRAM,  // Clear DRAM on device init

    // ========================================
    // DEBUG & TESTING
    // ========================================
    TT_METAL_WATCHER_TEST_MODE,          // Enable watcher test mode
    TT_METAL_KERNEL_MAP,                 // Enable kernel build mapping
    TT_METAL_DISPATCH_DATA_COLLECTION,   // Enable dispatch debug data collection
    TT_METAL_GTEST_ETH_DISPATCH,         // Use Ethernet cores for dispatch in tests
    TT_METAL_SKIP_LOADING_FW,            // Skip firmware loading
    TT_METAL_SKIP_DELETING_BUILT_CACHE,  // Skip cache deletion on cleanup

    // ========================================
    // HARDWARE CONFIGURATION
    // ========================================
    TT_METAL_ENABLE_HW_CACHE_INVALIDATION,  // Enable HW cache invalidation
    TT_METAL_DISABLE_RELAXED_MEM_ORDERING,  // Disable relaxed memory ordering
    TT_METAL_ENABLE_GATHERING,              // Enable instruction gathering
    TT_METAL_FABRIC_TELEMETRY,              // Enable fabric telemetry
    TT_FABRIC_PROFILE_RX_CH_FWD,            // Enable fabric RX channel forwarding profiling
    TT_METAL_FORCE_REINIT,                  // Force context reinitialization
    TT_METAL_DISABLE_FABRIC_TWO_ERISC,      // Disable fabric 2-ERISC mode
    TT_METAL_LOG_KERNELS_COMPILE_COMMANDS,  // Log kernel compilation commands
    TT_METAL_SLOW_DISPATCH_MODE,            // Use slow dispatch mode
    TT_METAL_SKIP_ETH_CORES_WITH_RETRAIN,   // Skip Ethernet cores during retrain
    TT_METAL_VALIDATE_PROGRAM_BINARIES,     // Validate kernel binary integrity
    TT_METAL_DISABLE_DMA_OPS,               // Disable DMA operations
    TT_METAL_ENABLE_ERISC_IRAM,             // Enable ERISC IRAM (inverted logic)
    RELIABILITY_MODE,                       // Fabric reliability mode (strict/relaxed)
    TT_METAL_DISABLE_MULTI_AERISC,          // Disable multi-erisc mode (inverted logic, enabled by default)
    TT_METAL_USE_MGD_2_0,                   // Use mesh graph descriptor 2.0
    TT_METAL_FORCE_JIT_COMPILE,             // Force JIT compilation

    // ========================================
    // PROFILING & PERFORMANCE
    // ========================================
    TT_METAL_DEVICE_PROFILER,                      // Enable device profiling
    TT_METAL_DEVICE_PROFILER_DISPATCH,             // Enable dispatch core profiling
    TT_METAL_PROFILER_SYNC,                        // Enable synchronous profiling
    TT_METAL_DEVICE_PROFILER_NOC_EVENTS,           // Enable NoC events profiling
    TT_METAL_DEVICE_PROFILER_NOC_EVENTS_RPT_PATH,  // NoC events report path
    TT_METAL_MEM_PROFILER,                         // Enable memory/buffer profiling
    TT_METAL_TRACE_PROFILER,                       // Enable trace profiling
    TT_METAL_PROFILER_TRACE_TRACKING,              // Enable trace tracking
    TT_METAL_PROFILER_MID_RUN_DUMP,                // Force mid-run profiler dumps
    TT_METAL_PROFILER_CPP_POST_PROCESS,            // Enable C++ post-processing for profiler
    TT_METAL_TRACY_MID_RUN_PUSH,                   // Force Tracy mid-run pushes
    TT_METAL_GTEST_NUM_HW_CQS,                     // Number of HW command queues in tests
    TT_METAL_ARC_DEBUG_BUFFER_SIZE,                // ARC processor debug buffer size
    TT_METAL_OPERATION_TIMEOUT_SECONDS,            // Operation timeout duration

    // ========================================
    // WATCHER SYSTEM
    // ========================================
    TT_METAL_WATCHER,                                         // Enable watcher system
    TT_METAL_WATCHER_DUMP_ALL,                                // Dump all watcher data
    TT_METAL_WATCHER_APPEND,                                  // Append mode for watcher output
    TT_METAL_WATCHER_NOINLINE,                                // Disable watcher function inlining
    TT_METAL_WATCHER_PHYS_COORDS,                             // Use physical coordinates in watcher
    TT_METAL_WATCHER_TEXT_START,                              // Include text start info in watcher
    TT_METAL_WATCHER_SKIP_LOGGING,                            // Disable watcher logging
    TT_METAL_WATCHER_DISABLE_ASSERT,                          // Disable watcher assert feature
    TT_METAL_WATCHER_DISABLE_PAUSE,                           // Disable watcher pause feature
    TT_METAL_WATCHER_DISABLE_RING_BUFFER,                     // Disable watcher ring buffer
    TT_METAL_WATCHER_DISABLE_STACK_USAGE,                     // Disable watcher stack usage tracking
    TT_METAL_WATCHER_DISABLE_SANITIZE_NOC,                    // Disable watcher NoC sanitization
    TT_METAL_WATCHER_DISABLE_SANITIZE_READ_ONLY_L1,           // Disable read-only L1 sanitization
    TT_METAL_WATCHER_DISABLE_SANITIZE_WRITE_ONLY_L1,          // Disable write-only L1 sanitization
    TT_METAL_WATCHER_DISABLE_WAYPOINT,                        // Disable watcher waypoint feature
    TT_METAL_WATCHER_DISABLE_DISPATCH,                        // Disable watcher dispatch feature
    TT_METAL_WATCHER_ENABLE_NOC_SANITIZE_LINKED_TRANSACTION,  // Enable NoC linked transaction sanitization

    // ========================================
    // INSPECTOR
    // ========================================
    TT_METAL_INSPECTOR,                              // Enable/disable inspector
    TT_METAL_INSPECTOR_LOG_PATH,                     // Inspector log output path
    TT_METAL_INSPECTOR_INITIALIZATION_IS_IMPORTANT,  // Track initialization closely
    TT_METAL_INSPECTOR_WARN_ON_WRITE_EXCEPTIONS,     // Warn on write exceptions
    TT_METAL_RISCV_DEBUG_INFO,                       // Enable RISC-V debug info
    TT_METAL_INSPECTOR_RPC_SERVER_ADDRESS,           // Inspector RPC server address (host:port)
    TT_METAL_INSPECTOR_RPC,                          // Enable/disable inspector RPC server

    // ========================================
    // DEBUG PRINTING (DPRINT)
    // ========================================
    TT_METAL_DPRINT_CORES,                     // Worker cores for debug printing
    TT_METAL_DPRINT_ETH_CORES,                 // Ethernet cores for debug printing
    TT_METAL_DPRINT_CHIPS,                     // Chip IDs for debug printing
    TT_METAL_DPRINT_RISCVS,                    // RISC-V processors for debug printing
    TT_METAL_DPRINT_FILE,                      // Debug print output file
    TT_METAL_DPRINT_ONE_FILE_PER_RISC,         // Separate file per RISC-V processor
    TT_METAL_DPRINT_PREPEND_DEVICE_CORE_RISC,  // Prepend device/core/RISC info

    // ========================================
    // DEVICE MANAGER
    // ========================================
    TT_METAL_NUMA_BASED_AFFINITY,
};

// Environment variable name for TT-Metal root directory
constexpr auto TT_METAL_RUNTIME_ROOT_ENV_VAR = "TT_METAL_RUNTIME_ROOT";

namespace {
// Helper function to normalize directory paths using std::filesystem
std::string normalize_path(const char* path, const std::string& subdir = "") {
    std::filesystem::path p(path);
    if (!subdir.empty()) {
        p /= subdir;
    }
    return p.lexically_normal().string();
}

// Helper function to check if environment variable value is "1" (enabled)
bool is_env_enabled(const char* value) { return value && value[0] == '1'; }
}  // namespace

RunTimeOptions::RunTimeOptions() :
    system_kernel_dir("/usr/share/tenstorrent/kernels/"),
    profiler_enabled(false),
    profile_dispatch_cores(false),
    profiler_sync_enabled(false),
    profiler_mid_run_dump(false),
    profiler_trace_profiler(false),
    profiler_buffer_usage_enabled(false) {
// Default assume package install path
#ifdef TT_METAL_INSTALL_ROOT
    if (std::filesystem::is_directory(std::filesystem::path(TT_METAL_INSTALL_ROOT))) {
        this->root_dir = std::filesystem::path(TT_METAL_INSTALL_ROOT).string();
    }
    log_debug(tt::LogMetal, "initial root_dir: {}", this->root_dir);
#endif

    // ENV Can Override
    const char* root_dir_str = std::getenv(TT_METAL_RUNTIME_ROOT_ENV_VAR);
    if (root_dir_str != nullptr) {
        this->root_dir = std::string(root_dir_str);
        log_debug(tt::LogMetal, "ENV override root_dir: {}", this->root_dir);
    } else if (!g_root_dir.empty()) {
        this->root_dir = g_root_dir;
        log_debug(tt::LogMetal, "API override root_dir: {}", this->root_dir);
    } else if (this->root_dir.empty()) {
        // If the current working directory contains a "tt_metal/" directory,
        // treat the current working directory as the repository root.
        std::filesystem::path current_working_directory = std::filesystem::current_path();
        std::filesystem::path tt_metal_subdirectory = current_working_directory / "tt_metal";
        if (std::filesystem::is_directory(tt_metal_subdirectory)) {
            this->root_dir = current_working_directory.string();
            log_debug(tt::LogMetal, "current working directory fallback root_dir: {}", this->root_dir);
        }
    }

    if (this->root_dir.empty()) {
        log_critical(
            tt::LogMetal,
            "Failed to determine TT-Metal root directory. "
            "Root directory must be set via one of the following methods:\n"
            "1. Automatically determined when using a package install\n"
            "2. Set TT_METAL_RUNTIME_ROOT environment variable to the path containing tt_metal/\n"
            "3. Call RunTimeOptions::set_root_dir() API before creating RunTimeOptions\n"
            "4. Run from the root of the repository\n"
            "Current working directory: {}",
            std::filesystem::current_path().string());
    }

    TT_FATAL(!this->root_dir.empty(), "Root Directory is not set.");

    {
        std::filesystem::path p(root_dir);
        p /= "";  // ensures trailing slash, never duplicates
        this->root_dir = p.string();
    }

    InitializeFromEnvVars();

    if (this->runtime_target_device_ != tt::TargetDevice::Silicon) {
        log_info(tt::LogMetal, "Disabling multi-erisc mode with simulator/mock target device");
        this->enable_2_erisc_mode = false;
    }

    TT_FATAL(
        !(get_feature_enabled(RunTimeDebugFeatureDprint) && get_profiler_enabled()),
        "Cannot enable both debug printing and profiling");
}

void RunTimeOptions::set_root_dir(const std::string& root_dir) {
    std::call_once(g_root_once, [&] { g_root_dir = root_dir; });
}

const std::string& RunTimeOptions::get_root_dir() const { return root_dir; }

const std::string& RunTimeOptions::get_cache_dir() const {
    if (!this->is_cache_dir_specified()) {
        TT_THROW("Env var {} is not set.", "TT_METAL_CACHE");
    }
    return this->cache_dir_;
}

const std::string& RunTimeOptions::get_kernel_dir() const {
    if (!this->is_kernel_dir_specified()) {
        TT_THROW("Env var {} is not set.", "TT_METAL_KERNEL_PATH");
    }

    return this->kernel_dir;
}

const std::string& RunTimeOptions::get_core_grid_override_todeprecate() const {
    if (!this->is_core_grid_override_todeprecate()) {
        TT_THROW("Env var {} is not set.", enchantum::to_string(EnvVarID::TT_METAL_CORE_GRID_OVERRIDE_TODEPRECATE));
    }

    return this->core_grid_override_todeprecate;
}

const std::string& RunTimeOptions::get_system_kernel_dir() const { return this->system_kernel_dir; }

// ============================================================================
// ENVIRONMENT VARIABLE HANDLER
// ============================================================================
// Central handler that processes environment variables based on their ID
// Uses switch statement for efficient dispatch
//
// IMPORTANT: Most cases assume 'value' is non-null (enforced by InitializeFromEnvVars loop guard).
// Only TT_METAL_INSPECTOR_LOG_PATH and TT_METAL_RISCV_DEBUG_INFO explicitly handle nullptr
// for default value initialization.

void RunTimeOptions::HandleEnvVar(EnvVarID id, const char* value) {
    switch (id) {
        // ========================================
        // PATH CONFIGURATION
        // ========================================

        // TT_METAL_CACHE
        // Directory for caching compiled kernels and other build artifacts.
        // Default: Defaults to system temp directory if not set
        // Usage: export TT_METAL_CACHE=/path/to/cache
        case EnvVarID::TT_METAL_CACHE:
            this->is_cache_dir_env_var_set = true;
            this->cache_dir_ = normalize_path(value, "tt-metal-cache");
            break;

        // TT_METAL_KERNEL_PATH
        // Path to kernel source files.
        // Default: Uses TT_METAL_RUNTIME_ROOT/tt_metal/kernels if not set
        // Usage: export TT_METAL_KERNEL_PATH=/path/to/kernels
        case EnvVarID::TT_METAL_KERNEL_PATH:
            this->is_kernel_dir_env_var_set = true;
            this->kernel_dir = normalize_path(value) + "/";
            break;

        // TT_METAL_SIMULATOR
        // Path to simulator executable. When set, overrides mock cluster mode if both are set.
        // Default: Hardware mode (no simulator)
        // Usage: export TT_METAL_SIMULATOR=/path/to/simulator
        case EnvVarID::TT_METAL_SIMULATOR:
            this->simulator_path = std::string(value);
            // Simulator takes precedence over Mock (will be set even if Mock was set first)
            this->runtime_target_device_ = tt::TargetDevice::Simulator;
            break;

        // TT_METAL_MOCK_CLUSTER_DESC_PATH
        // Path to mock cluster descriptor for testing without hardware.
        // Note: If both MOCK and SIMULATOR are set, SIMULATOR takes precedence
        // Default: Hardware mode (no mock cluster)
        // Usage: export TT_METAL_MOCK_CLUSTER_DESC_PATH=/path/to/mock_cluster_desc.yaml
        case EnvVarID::TT_METAL_MOCK_CLUSTER_DESC_PATH:
            this->mock_cluster_desc_path = std::string(value);
            // Only set Mock target if Simulator hasn't been set already
            if (this->simulator_path.empty()) {
                this->runtime_target_device_ = tt::TargetDevice::Mock;
            }
            break;

        // TT_METAL_VISIBLE_DEVICES
        // Comma-separated list of device IDs to make visible to the runtime.
        // Default: All devices visible
        // Usage: export TT_METAL_VISIBLE_DEVICES=0,1,2
        case EnvVarID::TT_METAL_VISIBLE_DEVICES: this->visible_devices = std::string(value); break;

        // ARCH_NAME
        // Sets the architecture name (only necessary during simulation).
        // Default: Hardware-detected architecture
        // Usage: export ARCH_NAME=wormhole_b0
        case EnvVarID::ARCH_NAME: this->arch_name = std::string(value); break;

        // TT_MESH_GRAPH_DESC_PATH
        // Custom fabric mesh graph descriptor path.
        // Default: Default fabric mesh configuration
        // Usage: export TT_MESH_GRAPH_DESC_PATH=/path/to/mesh_desc.yaml
        case EnvVarID::TT_MESH_GRAPH_DESC_PATH:
            this->is_custom_fabric_mesh_graph_desc_path_set = true;
            this->custom_fabric_mesh_graph_desc_path = std::string(value);
            break;

        // TT_METAL_CORE_GRID_OVERRIDE_TODEPRECATE
        // Override core grid configuration (this is meant to be deprecated).
        // Default: Hardware-detected core grid
        // Usage: export TT_METAL_CORE_GRID_OVERRIDE_TODEPRECATE=custom_grid
        case EnvVarID::TT_METAL_CORE_GRID_OVERRIDE_TODEPRECATE:
            this->is_core_grid_override_todeprecate_env_var_set = true;
            this->core_grid_override_todeprecate = std::string(value);
            break;

        // ========================================
        // KERNEL EXECUTION CONTROL
        // ========================================

        // TT_METAL_NULL_KERNELS
        // Skip actual kernel execution, useful for testing dispatch logic without running kernels.
        // Default: false (kernels execute normally)
        // Usage: export TT_METAL_NULL_KERNELS=1
        case EnvVarID::TT_METAL_NULL_KERNELS: this->null_kernels = true; break;

        // TT_METAL_KERNELS_EARLY_RETURN
        // Kernels return early, skipping execution but maintaining same size as normal.
        // Default: false (kernels execute fully)
        // Usage: export TT_METAL_KERNELS_EARLY_RETURN=1
        case EnvVarID::TT_METAL_KERNELS_EARLY_RETURN: this->kernels_early_return = true; break;

        // ========================================
        // MEMORY INITIALIZATION
        // ========================================

        // TT_METAL_CLEAR_L1
        // Clear L1 memory on device initialization.
        // Default: 0 (don't clear)
        // Usage: export TT_METAL_CLEAR_L1=1
        case EnvVarID::TT_METAL_CLEAR_L1: this->clear_l1 = is_env_enabled(value); break;

        // TT_METAL_CLEAR_DRAM
        // Clear DRAM memory on device initialization.
        // Default: 0 (don't clear)
        // Usage: export TT_METAL_CLEAR_DRAM=1
        case EnvVarID::TT_METAL_CLEAR_DRAM: this->clear_dram = is_env_enabled(value); break;
        // ========================================
        // DEBUG & TESTING
        // ========================================

        // TT_METAL_WATCHER_TEST_MODE
        // Enable test mode for watcher functionality.
        // Default: false (normal mode)
        // Usage: export TT_METAL_WATCHER_TEST_MODE=1
        case EnvVarID::TT_METAL_WATCHER_TEST_MODE: this->test_mode_enabled = true; break;

        // TT_METAL_KERNEL_MAP
        // Enable kernel build mapping for debugging.
        // Default: false (mapping disabled)
        // Usage: export TT_METAL_KERNEL_MAP=1
        case EnvVarID::TT_METAL_KERNEL_MAP: this->build_map_enabled = true; break;

        // TT_METAL_DISPATCH_DATA_COLLECTION
        // Enable collection of dispatch debugging data.
        // Default: false (collection disabled)
        // Usage: export TT_METAL_DISPATCH_DATA_COLLECTION=1
        case EnvVarID::TT_METAL_DISPATCH_DATA_COLLECTION: this->enable_dispatch_data_collection = true; break;

        // TT_METAL_GTEST_ETH_DISPATCH
        // Use Ethernet cores for dispatch in tests.
        // Default: Worker cores (default dispatch type)
        // Usage: export TT_METAL_GTEST_ETH_DISPATCH=1
        case EnvVarID::TT_METAL_GTEST_ETH_DISPATCH: this->dispatch_core_type = tt_metal::DispatchCoreType::ETH; break;

        // TT_METAL_SKIP_LOADING_FW
        // Skip loading firmware during device initialization.
        // Default: false (load firmware)
        // Usage: export TT_METAL_SKIP_LOADING_FW=1
        case EnvVarID::TT_METAL_SKIP_LOADING_FW: this->skip_loading_fw = true; break;

        // TT_METAL_SKIP_DELETING_BUILT_CACHE
        // Skip deleting built cache files on cleanup.
        // Default: false (delete cache)
        // Usage: export TT_METAL_SKIP_DELETING_BUILT_CACHE=1
        case EnvVarID::TT_METAL_SKIP_DELETING_BUILT_CACHE: this->skip_deleting_built_cache = true; break;

        // ========================================
        // HARDWARE CONFIGURATION
        // ========================================

        // TT_METAL_ENABLE_HW_CACHE_INVALIDATION
        // Enable hardware to automatically invalidate Blackhole's data cache.
        // Default: false (cache invalidation disabled)
        // Usage: export TT_METAL_ENABLE_HW_CACHE_INVALIDATION=1
        case EnvVarID::TT_METAL_ENABLE_HW_CACHE_INVALIDATION: this->enable_hw_cache_invalidation = true; break;

        // TT_METAL_DISABLE_RELAXED_MEM_ORDERING
        // Disable relaxed memory ordering optimizations on Blackhole.
        // Default: false (relaxed ordering enabled)
        // Usage: export TT_METAL_DISABLE_RELAXED_MEM_ORDERING=1
        case EnvVarID::TT_METAL_DISABLE_RELAXED_MEM_ORDERING: this->disable_relaxed_memory_ordering = true; break;

        // TT_METAL_ENABLE_GATHERING
        // Enable data gathering on Blackhole.
        // Default: false (gathering disabled)
        // Usage: export TT_METAL_ENABLE_GATHERING=1
        case EnvVarID::TT_METAL_ENABLE_GATHERING: this->enable_gathering = true; break;

        // TT_METAL_FABRIC_TELEMETRY
        // Enable fabric telemetry data collection.
        // Default: false (telemetry disabled)
        // Usage: export TT_METAL_FABRIC_TELEMETRY=1
        case EnvVarID::TT_METAL_FABRIC_TELEMETRY: this->enable_fabric_telemetry = true; break;

        // TT_FABRIC_PROFILE_RX_CH_FWD
        // Enables fabric RX channel forwarding profiling.
        // Default: false
        // Usage: export TT_FABRIC_PROFILE_RX_CH_FWD=1
        case EnvVarID::TT_FABRIC_PROFILE_RX_CH_FWD: this->fabric_profiling_settings.enable_rx_ch_fwd = true; break;

        // RELIABILITY_MODE
        // Sets the fabric reliability mode (STRICT, RELAXED, or DYNAMIC).
        // Default: nullopt (uses system default)
        // Usage: export RELIABILITY_MODE=STRICT (or strict/0), RELAXED (or relaxed/1), DYNAMIC (or dynamic/2)
        case EnvVarID::RELIABILITY_MODE: {
            std::string mode_str(value);
            // Convert to lowercase for case-insensitive comparison
            std::transform(
                mode_str.begin(), mode_str.end(), mode_str.begin(), [](unsigned char c) { return std::tolower(c); });
            if (mode_str == "strict" || mode_str == "0") {
                this->reliability_mode = tt::tt_fabric::FabricReliabilityMode::STRICT_SYSTEM_HEALTH_SETUP_MODE;
            } else if (mode_str == "relaxed" || mode_str == "1") {
                this->reliability_mode = tt::tt_fabric::FabricReliabilityMode::RELAXED_SYSTEM_HEALTH_SETUP_MODE;
            } else if (mode_str == "dynamic" || mode_str == "2") {
                this->reliability_mode = tt::tt_fabric::FabricReliabilityMode::DYNAMIC_RECONFIGURATION_SETUP_MODE;
            }
            break;
        }

        // TT_METAL_DISABLE_FABRIC_TWO_ERISC
        // Presence-based override to force-disable fabric 2-ERISC mode, even if defaults would enable
        // Default: false (2-ERISC mode enabled)
        // Usage: export TT_METAL_DISABLE_FABRIC_TWO_ERISC=1
        case EnvVarID::TT_METAL_DISABLE_FABRIC_TWO_ERISC:
            log_info(tt::LogMetal, "Disabling two-erisc fabric mode with TT_METAL_DISABLE_FABRIC_TWO_ERISC");
            this->disable_fabric_2_erisc_mode = true;
            break;

        // TT_METAL_DISABLE_MULTI_AERISC
        // Disable multi-ERISC mode (2-ERISC mode is enabled by default on Blackhole).
        // Use this to fallback to single ERISC mode.
        // Default: enabled (2-ERISC mode)
        // Usage: export TT_METAL_DISABLE_MULTI_AERISC=1
        case EnvVarID::TT_METAL_DISABLE_MULTI_AERISC:
            log_info(tt::LogMetal, "Disabling multi-erisc mode with TT_METAL_DISABLE_MULTI_AERISC");
            this->enable_2_erisc_mode = false;
            break;

        // TT_METAL_USE_MGD_2_0
        // Enables use of Mesh Graph Descriptor 2.0 format for fabric configuration.
        // Default: false (uses MGD 1.0)
        // Usage: export TT_METAL_USE_MGD_2_0=1
        case EnvVarID::TT_METAL_USE_MGD_2_0:
            this->use_mesh_graph_descriptor_2_0 = (std::strncmp(value, "0", 1) != 0);
            break;

        // TT_METAL_FORCE_JIT_COMPILE
        // Force JIT compilation even if dependencies are up-to-date.
        // This overrides the dependency tracking optimization.
        // Default: false (uses dependency tracking)
        // Usage: export TT_METAL_FORCE_JIT_COMPILE=1
        case EnvVarID::TT_METAL_FORCE_JIT_COMPILE: this->force_jit_compile = true; break;

        // TT_METAL_FORCE_REINIT
        // Force context reinitialization on each run.
        // Default: false (normal initialization)
        // Usage: export TT_METAL_FORCE_REINIT=1
        case EnvVarID::TT_METAL_FORCE_REINIT: this->force_context_reinit = true; break;

        // TT_METAL_LOG_KERNELS_COMPILE_COMMANDS
        // Log kernel compilation commands for debugging.
        // Default: false (no logging)
        // Usage: export TT_METAL_LOG_KERNELS_COMPILE_COMMANDS=1
        case EnvVarID::TT_METAL_LOG_KERNELS_COMPILE_COMMANDS: this->log_kernels_compilation_commands = true; break;

        // TT_METAL_SLOW_DISPATCH_MODE
        // Use slow dispatch mode for debugging.
        // Default: false (fast dispatch mode)
        // Usage: export TT_METAL_SLOW_DISPATCH_MODE=1
        case EnvVarID::TT_METAL_SLOW_DISPATCH_MODE:
            this->using_slow_dispatch = true;
            this->fast_dispatch = false;
            break;

        // TT_METAL_SKIP_ETH_CORES_WITH_RETRAIN
        // Skip Ethernet cores during retraining process.
        // Default: true (skip retraining)
        // Usage: export TT_METAL_SKIP_ETH_CORES_WITH_RETRAIN=1
        case EnvVarID::TT_METAL_SKIP_ETH_CORES_WITH_RETRAIN:
            this->skip_eth_cores_with_retrain = is_env_enabled(value);
            break;

        // TT_METAL_VALIDATE_PROGRAM_BINARIES
        // Validate kernel binary integrity before execution.
        // Default: 0 (no validation)
        // Usage: export TT_METAL_VALIDATE_PROGRAM_BINARIES=1
        case EnvVarID::TT_METAL_VALIDATE_PROGRAM_BINARIES:
            this->set_validate_kernel_binaries(is_env_enabled(value));
            break;

        // TT_METAL_DISABLE_DMA_OPS
        // Disable DMA operations for debugging.
        // Default: 0 (DMA enabled)
        // Usage: export TT_METAL_DISABLE_DMA_OPS=1
        case EnvVarID::TT_METAL_DISABLE_DMA_OPS: this->disable_dma_ops = is_env_enabled(value); break;

        // TT_METAL_ENABLE_ERISC_IRAM
        // Enable ERISC IRAM functionality (inverted: 0=disabled, 1=enabled).
        // Default: 1 (enabled)
        // Usage: export TT_METAL_ENABLE_ERISC_IRAM=0  # to disable
        case EnvVarID::TT_METAL_ENABLE_ERISC_IRAM: {
            bool disabled = (value[0] == '0');
            this->erisc_iram_enabled = !disabled;
            this->erisc_iram_enabled_env_var = !disabled;
            break;
        }

        // ========================================
        // PROFILING & PERFORMANCE
        // ========================================

        // TT_METAL_DEVICE_PROFILER
        // Enables device profiling (requires TRACY_ENABLE compilation flag).
        // Default: false (profiling disabled)
        // Usage: export TT_METAL_DEVICE_PROFILER=1
        case EnvVarID::TT_METAL_DEVICE_PROFILER:
#if !defined(TRACY_ENABLE)
            TT_FATAL(false, "TT_METAL_DEVICE_PROFILER requires a Tracy-enabled build of tt-metal.");
#else
            if (is_env_enabled(value)) {
                this->profiler_enabled = true;
            }
#endif
            break;

        // TT_METAL_DEVICE_PROFILER_DISPATCH
        // Enables profiling of dispatch cores. Requires TT_METAL_DEVICE_PROFILER=1 to be effective.
        // Default: 0 (dispatch profiling disabled)
        // Usage: export TT_METAL_DEVICE_PROFILER_DISPATCH=1
        case EnvVarID::TT_METAL_DEVICE_PROFILER_DISPATCH: {
            // Only enable dispatch profiling if device profiler is also enabled
            if (this->profiler_enabled && is_env_enabled(value)) {
                this->profile_dispatch_cores = true;
            }
            break;
        }

        // TT_METAL_PROFILER_SYNC
        // Enables synchronous profiling mode for more accurate timing.
        // Default: false (asynchronous profiling)
        // Usage: export TT_METAL_PROFILER_SYNC=1
        case EnvVarID::TT_METAL_PROFILER_SYNC: {
            // Only enable sync profiling if device profiler is also enabled
            if (this->profiler_enabled && is_env_enabled(value)) {
                this->profiler_sync_enabled = true;
            }
            break;
        }

        // TT_METAL_DEVICE_PROFILER_NOC_EVENTS
        // Enables NoC (Network-on-Chip) events profiling.
        // Default: false (NoC events not profiled)
        // Usage: export TT_METAL_DEVICE_PROFILER_NOC_EVENTS=1
        case EnvVarID::TT_METAL_DEVICE_PROFILER_NOC_EVENTS:
            if (is_env_enabled(value)) {
                this->profiler_enabled = true;
                this->profiler_noc_events_enabled = true;
            }
            break;

        // TT_METAL_DEVICE_PROFILER_NOC_EVENTS_RPT_PATH
        // Sets the report path for NoC events profiling output files.
        // Default: Default report location
        // Usage: export TT_METAL_DEVICE_PROFILER_NOC_EVENTS_RPT_PATH=/path/to/reports
        case EnvVarID::TT_METAL_DEVICE_PROFILER_NOC_EVENTS_RPT_PATH:
            this->profiler_noc_events_report_path = std::string(value);
            break;

        // TT_METAL_MEM_PROFILER
        // Enables memory/buffer usage profiling for tracking memory allocation patterns.
        // Default: false (memory profiling disabled)
        // Usage: export TT_METAL_MEM_PROFILER=1
        case EnvVarID::TT_METAL_MEM_PROFILER:
            if (is_env_enabled(value)) {
                this->profiler_buffer_usage_enabled = true;
            }
            break;

        // TT_METAL_TRACE_PROFILER
        // Enables trace profiler for detailed execution tracing.
        // Default: false (trace profiling disabled)
        // Usage: export TT_METAL_TRACE_PROFILER=1
        case EnvVarID::TT_METAL_TRACE_PROFILER: {
            // Only enable trace profiling if device profiler is also enabled
            if (this->profiler_enabled && is_env_enabled(value)) {
                this->profiler_trace_profiler = true;
            }
            break;
        }

        // TT_METAL_PROFILER_TRACE_TRACKING
        // Enables trace tracking for detailed execution tracing.
        // Default: false (trace tracking disabled)
        // Usage: export TT_METAL_PROFILER_TRACE_TRACKING=1
        case EnvVarID::TT_METAL_PROFILER_TRACE_TRACKING: {
            // Only enable trace tracking if device profiler is also enabled
            if (this->profiler_enabled && is_env_enabled(value)) {
                this->profiler_trace_tracking = true;
            }
            break;
        }

        // TT_METAL_PROFILER_MID_RUN_DUMP
        // Forces Tracy profiler dumps during execution for real-time profiling.
        // Default: false (no mid-run dumps)
        // Usage: export TT_METAL_PROFILER_MID_RUN_DUMP=1
        case EnvVarID::TT_METAL_PROFILER_MID_RUN_DUMP: {
            // Only enable mid-run dumps if device profiler is also enabled
            if (this->profiler_enabled && is_env_enabled(value)) {
                this->profiler_mid_run_dump = true;
            }
            break;
        }

        // TT_METAL_PROFILER_CPP_POST_PROCESS
        // Enable C++ post-processing for profiler output. Requires TT_METAL_DEVICE_PROFILER=1 to be effective.
        // Default: false
        // Usage: export TT_METAL_PROFILER_CPP_POST_PROCESS=1
        case EnvVarID::TT_METAL_PROFILER_CPP_POST_PROCESS: {
            // Only enable C++ post-processing if device profiler is also enabled
            if (this->profiler_enabled && is_env_enabled(value)) {
                this->profiler_cpp_post_process = true;
            }
            break;
        }

        // TT_METAL_TRACY_MID_RUN_PUSH
        // Forces Tracy profiler pushes during execution for real-time profiling.
        // Default: false (no mid-run pushes)
        // Usage: export TT_METAL_TRACY_MID_RUN_PUSH=1
        case EnvVarID::TT_METAL_TRACY_MID_RUN_PUSH: this->tracy_mid_run_push = true; break;

        // TT_METAL_GTEST_NUM_HW_CQS
        // Number of hardware command queues to use in tests.
        // Default: 1
        // Usage: export TT_METAL_GTEST_NUM_HW_CQS=4
        case EnvVarID::TT_METAL_GTEST_NUM_HW_CQS: try { this->set_num_hw_cqs(std::stoi(value));
            } catch (const std::invalid_argument& ia) {
                TT_THROW("Invalid TT_METAL_GTEST_NUM_HW_CQS: {}", value);
            } catch (const std::out_of_range&) {
                TT_THROW("TT_METAL_GTEST_NUM_HW_CQS value out of range: {}", value);
            }
            break;

        // TT_METAL_ARC_DEBUG_BUFFER_SIZE
        // Buffer size in DRAM for storing ARC processor debug samples.
        // Default: 0 (disabled)
        // Usage: export TT_METAL_ARC_DEBUG_BUFFER_SIZE=1024
        case EnvVarID::TT_METAL_ARC_DEBUG_BUFFER_SIZE: sscanf(value, "%u", &this->arc_debug_buffer_size); break;

        // TT_METAL_OPERATION_TIMEOUT_SECONDS
        // Timeout duration for device operations in seconds.
        // Default: 0.0 (no timeout)
        // Usage: export TT_METAL_OPERATION_TIMEOUT_SECONDS=30.0
        case EnvVarID::TT_METAL_OPERATION_TIMEOUT_SECONDS: {
            float timeout_duration = std::stof(value);
            this->timeout_duration_for_operations = std::chrono::duration<float>(timeout_duration);
            break;
        }

        // ========================================
        // WATCHER SYSTEM
        // ========================================

        // TT_METAL_WATCHER
        // Enables the watcher system for debugging. When set, enables watcher on all features.
        // Default: disabled
        // Usage: export TT_METAL_WATCHER=1
        case EnvVarID::TT_METAL_WATCHER: {
            int sleep_val = 0;
            sscanf(value, "%d", &sleep_val);
            if (strstr(value, "ms") == nullptr) {
                sleep_val *= 1000;
            }
            this->watcher_settings.enabled = true;
            this->watcher_settings.interval_ms = sleep_val;
            break;
        }

        // TT_METAL_WATCHER_DUMP_ALL
        // Enables dumping all watcher data, including potentially unsafe state information.
        // Default: false (safe data only)
        // Usage: export TT_METAL_WATCHER_DUMP_ALL=1
        case EnvVarID::TT_METAL_WATCHER_DUMP_ALL: this->watcher_settings.dump_all = true; break;

        // TT_METAL_WATCHER_APPEND
        // Enables append mode for watcher output files instead of overwriting.
        // Default: false (overwrite mode)
        // Usage: export TT_METAL_WATCHER_APPEND=1
        case EnvVarID::TT_METAL_WATCHER_APPEND: this->watcher_settings.append = true; break;

        // TT_METAL_WATCHER_NOINLINE
        // Disables inlining for watcher functions to reduce binary size.
        // Default: false (inlining enabled)
        // Usage: export TT_METAL_WATCHER_NOINLINE=1
        case EnvVarID::TT_METAL_WATCHER_NOINLINE: this->watcher_settings.noinline = true; break;

        // TT_METAL_WATCHER_PHYS_COORDS
        // Uses physical coordinates in watcher output instead of logical coordinates.
        // Default: false (logical coordinates)
        // Usage: export TT_METAL_WATCHER_PHYS_COORDS=1
        case EnvVarID::TT_METAL_WATCHER_PHYS_COORDS: this->watcher_settings.phys_coords = true; break;

        // TT_METAL_WATCHER_TEXT_START
        // Includes text start information in watcher output for debugging.
        // Default: false (no text start info)
        // Usage: export TT_METAL_WATCHER_TEXT_START=1
        case EnvVarID::TT_METAL_WATCHER_TEXT_START: this->watcher_settings.text_start = true; break;

        // TT_METAL_WATCHER_SKIP_LOGGING
        // Disables watcher logging to reduce overhead.
        // Default: false (logging enabled)
        // Usage: export TT_METAL_WATCHER_SKIP_LOGGING=1
        case EnvVarID::TT_METAL_WATCHER_SKIP_LOGGING: this->watcher_settings.skip_logging = true; break;

        // TT_METAL_WATCHER_DISABLE_ASSERT
        // Disables watcher assert feature when set to any value.
        // Default: enabled
        // Usage: export TT_METAL_WATCHER_DISABLE_ASSERT=1
        case EnvVarID::TT_METAL_WATCHER_DISABLE_ASSERT:
            this->watcher_disabled_features.insert(this->watcher_assert_str);
            break;

        // TT_METAL_WATCHER_DISABLE_PAUSE
        // Disables watcher pause feature when set to any value.
        // Default: enabled
        // Usage: export TT_METAL_WATCHER_DISABLE_PAUSE=1
        case EnvVarID::TT_METAL_WATCHER_DISABLE_PAUSE:
            this->watcher_disabled_features.insert(this->watcher_pause_str);
            break;

        // TT_METAL_WATCHER_DISABLE_RING_BUFFER
        // Disables watcher ring buffer feature when set to any value.
        // Default: enabled
        // Usage: export TT_METAL_WATCHER_DISABLE_RING_BUFFER=1
        case EnvVarID::TT_METAL_WATCHER_DISABLE_RING_BUFFER:
            this->watcher_disabled_features.insert(this->watcher_ring_buffer_str);
            break;

        // TT_METAL_WATCHER_DISABLE_STACK_USAGE
        // Disables watcher stack usage tracking when set to any value.
        // Default: enabled
        // Usage: export TT_METAL_WATCHER_DISABLE_STACK_USAGE=1
        case EnvVarID::TT_METAL_WATCHER_DISABLE_STACK_USAGE:
            this->watcher_disabled_features.insert(this->watcher_stack_usage_str);
            break;

        // TT_METAL_WATCHER_DISABLE_SANITIZE_NOC
        // Disables watcher NoC sanitization when set to any value.
        // Default: enabled
        // Usage: export TT_METAL_WATCHER_DISABLE_SANITIZE_NOC=1
        case EnvVarID::TT_METAL_WATCHER_DISABLE_SANITIZE_NOC:
            this->watcher_disabled_features.insert(this->watcher_noc_sanitize_str);
            break;

        // TT_METAL_WATCHER_DISABLE_SANITIZE_READ_ONLY_L1
        // Disables watcher read-only L1 sanitization when set to any value.
        // Default: enabled
        // Usage: export TT_METAL_WATCHER_DISABLE_SANITIZE_READ_ONLY_L1=1
        case EnvVarID::TT_METAL_WATCHER_DISABLE_SANITIZE_READ_ONLY_L1:
            this->watcher_disabled_features.insert(this->watcher_sanitize_read_only_l1_str);
            break;

        // TT_METAL_WATCHER_DISABLE_SANITIZE_WRITE_ONLY_L1
        // Disables watcher write-only L1 sanitization when set to any value.
        // Default: enabled
        // Usage: export TT_METAL_WATCHER_DISABLE_SANITIZE_WRITE_ONLY_L1=1
        case EnvVarID::TT_METAL_WATCHER_DISABLE_SANITIZE_WRITE_ONLY_L1:
            this->watcher_disabled_features.insert(this->watcher_sanitize_write_only_l1_str);
            break;

        // TT_METAL_WATCHER_DISABLE_WAYPOINT
        // Disables watcher waypoint feature when set to any value.
        // Default: enabled
        // Usage: export TT_METAL_WATCHER_DISABLE_WAYPOINT=1
        case EnvVarID::TT_METAL_WATCHER_DISABLE_WAYPOINT:
            this->watcher_disabled_features.insert(this->watcher_waypoint_str);
            break;

        // TT_METAL_WATCHER_DISABLE_DISPATCH
        // Disables watcher dispatch feature when set to any value.
        // Default: enabled
        // Usage: export TT_METAL_WATCHER_DISABLE_DISPATCH=1
        case EnvVarID::TT_METAL_WATCHER_DISABLE_DISPATCH:
            this->watcher_disabled_features.insert(this->watcher_dispatch_str);
            break;

        // TT_METAL_WATCHER_ENABLE_NOC_SANITIZE_LINKED_TRANSACTION
        // Enables NoC sanitization for linked transactions to catch more subtle errors.
        // Default: false (linked transaction sanitization disabled)
        // Usage: export TT_METAL_WATCHER_ENABLE_NOC_SANITIZE_LINKED_TRANSACTION=1
        case EnvVarID::TT_METAL_WATCHER_ENABLE_NOC_SANITIZE_LINKED_TRANSACTION:
            this->watcher_settings.noc_sanitize_linked_transaction = true;
            break;

        // ========================================
        // INSPECTOR
        // ========================================

        // TT_METAL_INSPECTOR
        // Enables or disables the inspector system. Set to '0' to disable, any other value enables it.
        // Default: true (enabled)
        // Usage: export TT_METAL_INSPECTOR=1
        case EnvVarID::TT_METAL_INSPECTOR:
            this->inspector_settings.enabled = true;
            if (strcmp(value, "0") == 0) {
                this->inspector_settings.enabled = false;
            }
            break;

        // TT_METAL_INSPECTOR_LOG_PATH
        // Sets the log path for inspector output.
        // Default: Defaults to {TT_METAL_RUNTIME_ROOT}/generated/inspector
        // Usage: export TT_METAL_INSPECTOR_LOG_PATH=/path/to/inspector/logs
        case EnvVarID::TT_METAL_INSPECTOR_LOG_PATH:
            if (value) {
                this->inspector_settings.log_path = std::filesystem::path(value);
            } else {
                this->inspector_settings.log_path = std::filesystem::path(this->get_root_dir()) / "generated/inspector";
            }
            break;

        // TT_METAL_INSPECTOR_INITIALIZATION_IS_IMPORTANT
        // Controls whether initialization is considered important for inspector. Set to '0' to disable.
        // Default: false (not important)
        // Usage: export TT_METAL_INSPECTOR_INITIALIZATION_IS_IMPORTANT=1
        case EnvVarID::TT_METAL_INSPECTOR_INITIALIZATION_IS_IMPORTANT:
            this->inspector_settings.initialization_is_important = true;
            if (strcmp(value, "0") == 0) {
                this->inspector_settings.initialization_is_important = false;
            }
            break;

        // TT_METAL_INSPECTOR_WARN_ON_WRITE_EXCEPTIONS
        // Controls whether to warn on write exceptions in inspector. Set to '0' to disable warnings.
        // Default: true (warnings enabled)
        // Usage: export TT_METAL_INSPECTOR_WARN_ON_WRITE_EXCEPTIONS=0
        case EnvVarID::TT_METAL_INSPECTOR_WARN_ON_WRITE_EXCEPTIONS:
            this->inspector_settings.warn_on_write_exceptions = true;
            if (strcmp(value, "0") == 0) {
                this->inspector_settings.warn_on_write_exceptions = false;
            }
            break;

        // TT_METAL_RISCV_DEBUG_INFO
        // Enable RISC-V debug info. Defaults to inspector setting, override with 0/1.
        // Default: Inherits from inspector setting
        // Usage: export TT_METAL_RISCV_DEBUG_INFO=1  # or =0 to disable
        case EnvVarID::TT_METAL_RISCV_DEBUG_INFO: {
            bool enable_riscv_debug_info = this->get_inspector_enabled();  // Default from inspector
            if (value) {
                enable_riscv_debug_info = true;  // Default to true if set
                if (strcmp(value, "0") == 0) {
                    enable_riscv_debug_info = false;  // Only "0" = false
                }
            }
            this->set_riscv_debug_info_enabled(enable_riscv_debug_info);
            break;
        }

        // TT_METAL_INSPECTOR_RPC_SERVER_ADDRESS
        // Sets the RPC server address for the inspector. Format: "host:port" or just "host" (uses default port).
        // Default: localhost:50051
        // Usage: export TT_METAL_INSPECTOR_RPC_SERVER_ADDRESS=127.0.0.1:8080
        case EnvVarID::TT_METAL_INSPECTOR_RPC_SERVER_ADDRESS: {
            // Parse address into host and port
            std::string addr(value);
            size_t colon_pos = addr.find(':');
            if (colon_pos != std::string::npos) {
                this->inspector_settings.rpc_server_host = addr.substr(0, colon_pos);
                try {
                    this->inspector_settings.rpc_server_port = std::stoi(addr.substr(colon_pos + 1));
                } catch (const std::invalid_argument&) {
                    TT_THROW("Invalid port in TT_METAL_INSPECTOR_RPC_SERVER_ADDRESS: {}", value);
                } catch (const std::out_of_range&) {
                    TT_THROW("Port out of range in TT_METAL_INSPECTOR_RPC_SERVER_ADDRESS: {}", value);
                }
            } else {
                this->inspector_settings.rpc_server_host = addr;
            }
            break;
        }

        // TT_METAL_INSPECTOR_RPC
        // Enables or disables the inspector RPC server. Set to '0' to disable, any other value enables it.
        // Default: true (enabled)
        // Usage: export TT_METAL_INSPECTOR_RPC=1
        case EnvVarID::TT_METAL_INSPECTOR_RPC:
            this->inspector_settings.rpc_server_enabled = true;
            if (std::strncmp(value, "0", 1) == 0) {
                this->inspector_settings.rpc_server_enabled = false;
            }
            break;

        // ========================================
        // DEBUG PRINTING (DPRINT)
        // ========================================
        // Note: Most DPRINT variables are handled by ParseFeatureEnv() in constructor
        // These cases exist for documentation and potential future direct handling

        // TT_METAL_DPRINT_CORES
        // Specifies worker cores for debug printing. Supports 'all', ranges '(1,1)-(2,2)', or lists '(1,1),(2,2)'.
        // Default: disabled (no debug printing)
        // Usage: export TT_METAL_DPRINT_CORES=all
        case EnvVarID::TT_METAL_DPRINT_CORES:
            // Handled by ParseFeatureEnv() - this is for documentation
            break;

        // TT_METAL_DPRINT_ETH_CORES
        // Specifies Ethernet cores for debug printing. Same syntax as DPRINT_CORES.
        // Default: disabled (no debug printing on ETH cores)
        // Usage: export TT_METAL_DPRINT_ETH_CORES=(0,0),(1,0)
        case EnvVarID::TT_METAL_DPRINT_ETH_CORES:
            // Handled by ParseFeatureEnv() - this is for documentation
            break;

        // TT_METAL_DPRINT_CHIPS
        // Specifies chip IDs for debug printing. Supports 'all' or comma-separated list of chip IDs.
        // Default: all chips
        // Usage: export TT_METAL_DPRINT_CHIPS=0,1,2
        case EnvVarID::TT_METAL_DPRINT_CHIPS:
            // Handled by ParseFeatureEnv() - this is for documentation
            break;

        // TT_METAL_DPRINT_RISCVS
        // Specifies RISC-V processors for debug printing. Complex processor selection syntax.
        // Default: all RISC-V processors
        // Usage: export TT_METAL_DPRINT_RISCVS=BR+NCRISC+TRISC0
        case EnvVarID::TT_METAL_DPRINT_RISCVS:
            // Handled by ParseFeatureEnv() - this is for documentation
            break;

        // TT_METAL_DPRINT_FILE
        // Output file path for debug printing. If not specified, prints to stdout.
        // Default: stdout
        // Usage: export TT_METAL_DPRINT_FILE=/tmp/debug_output.log
        case EnvVarID::TT_METAL_DPRINT_FILE:
            // Handled by ParseFeatureEnv() - this is for documentation
            break;

        // TT_METAL_DPRINT_ONE_FILE_PER_RISC
        // Creates separate output files for each RISC-V processor when set.
        // Default: false (single output file)
        // Usage: export TT_METAL_DPRINT_ONE_FILE_PER_RISC=1
        case EnvVarID::TT_METAL_DPRINT_ONE_FILE_PER_RISC:
            // Handled by ParseFeatureEnv() - this is for documentation
            break;

        // TT_METAL_DPRINT_PREPEND_DEVICE_CORE_RISC
        // Prepends device/core/RISC information to each debug print line. Set to '0' to disable.
        // Default: true (prepend enabled)
        // Usage: export TT_METAL_DPRINT_PREPEND_DEVICE_CORE_RISC=0
        case EnvVarID::TT_METAL_DPRINT_PREPEND_DEVICE_CORE_RISC:
            // Handled by ParseFeatureEnv() - this is for documentation
            break;

        // ========================================
        // DEVICE MANAGER
        // ========================================
        // TT_METAL_NUMA_BASED_AFFINITY
        // Specifies thread binding in DeviceManager
        // Default: disabled
        // Usage: export TT_METAL_NUMA_BASED_AFFINITY=1
        case EnvVarID::TT_METAL_NUMA_BASED_AFFINITY: {
            this->numa_based_affinity = is_env_enabled(value);
            break;
        }
    }
}

void RunTimeOptions::InitializeFromEnvVars() {
    // Use enchantum to automatically iterate over all EnvVarID enum values
    for (const auto [id, name] : enchantum::entries_generator<EnvVarID>) {
        const char* value = std::getenv(std::string(name).c_str());

        // Only process if the environment variable is set
        if (value) {
            HandleEnvVar(id, value);
        }
    }

    // TT_METAL_INSPECTOR_LOG_PATH: Set default path if not specified
    if (std::getenv("TT_METAL_INSPECTOR_LOG_PATH") == nullptr) {
        HandleEnvVar(EnvVarID::TT_METAL_INSPECTOR_LOG_PATH, nullptr);
    }

    // TT_METAL_RISCV_DEBUG_INFO: Inherit from inspector if not explicitly set
    if (std::getenv("TT_METAL_RISCV_DEBUG_INFO") == nullptr) {
        HandleEnvVar(EnvVarID::TT_METAL_RISCV_DEBUG_INFO, nullptr);
    }
    ParseWatcherEnv();
}

void RunTimeOptions::ParseWatcherEnv() {
    // Auto unpause is for testing only, no env var.
    watcher_settings.auto_unpause = false;

    // Any watcher features to disabled based on env var.
    std::set all_features = {
        watcher_waypoint_str,
        watcher_noc_sanitize_str,
        watcher_assert_str,
        watcher_pause_str,
        watcher_ring_buffer_str,
        watcher_stack_usage_str,
        watcher_dispatch_str,
        watcher_eth_link_status_str};
    for (const std::string& feature : all_features) {
        std::string env_var("TT_METAL_WATCHER_DISABLE_");
        env_var += feature;
        if (getenv(env_var.c_str()) != nullptr) {
            watcher_disabled_features.insert(feature);
        }
    }

    const char* watcher_debug_delay_str = getenv("TT_METAL_WATCHER_DEBUG_DELAY");
    if (watcher_debug_delay_str != nullptr) {
        sscanf(watcher_debug_delay_str, "%u", &watcher_debug_delay);
        // Assert watcher is also enabled (TT_METAL_WATCHER=1)
        TT_ASSERT(watcher_settings.enabled, "TT_METAL_WATCHER_DEBUG_DELAY requires TT_METAL_WATCHER");
        // Assert TT_METAL_WATCHER_DISABLE_NOC_SANITIZE is either not set or set to 0
        TT_ASSERT(
            watcher_disabled_features.find(watcher_noc_sanitize_str) == watcher_disabled_features.end(),
            "TT_METAL_WATCHER_DEBUG_DELAY requires TT_METAL_WATCHER_DISABLE_NOC_SANITIZE=0");
    }
    if (watcher_settings.noc_sanitize_linked_transaction) {
        TT_ASSERT(
            watcher_disabled_features.find(watcher_noc_sanitize_str) == watcher_disabled_features.end(),
            "TT_METAL_WATCHER_ENABLE_NOC_SANITIZE_LINKED_TRANSACTION requires TT_METAL_WATCHER_DISABLE_NOC_SANITIZE=0");
    }
}

<<<<<<< HEAD
void RunTimeOptions::ParseInspectorEnv() {
    const char* inspector_enable_str = getenv("TT_METAL_INSPECTOR");
    if (inspector_enable_str != nullptr) {
        inspector_settings.enabled = true;
        if (strcmp(inspector_enable_str, "0") == 0) {
            inspector_settings.enabled = false;
        }
    }

    const char* inspector_log_path_str = getenv("TT_METAL_INSPECTOR_LOG_PATH");
    if (inspector_log_path_str != nullptr) {
        inspector_settings.log_path = std::filesystem::path(inspector_log_path_str);
    } else {
        inspector_settings.log_path = std::filesystem::path(get_root_dir()) / "generated/inspector";
    }

    const char* inspector_initialization_is_important_str = getenv("TT_METAL_INSPECTOR_INITIALIZATION_IS_IMPORTANT");
    if (inspector_initialization_is_important_str != nullptr) {
        inspector_settings.initialization_is_important = true;
        if (strcmp(inspector_initialization_is_important_str, "0") == 0) {
            inspector_settings.initialization_is_important = false;
        }
    }

    const char* inspector_warn_on_write_exceptions_str = getenv("TT_METAL_INSPECTOR_WARN_ON_WRITE_EXCEPTIONS");
    if (inspector_warn_on_write_exceptions_str != nullptr) {
        inspector_settings.warn_on_write_exceptions = true;
        if (strcmp(inspector_warn_on_write_exceptions_str, "0") == 0) {
            inspector_settings.warn_on_write_exceptions = false;
        }
    }

    const char* inspector_rpc_server_address_str = getenv("TT_METAL_INSPECTOR_RPC_SERVER_ADDRESS");
    if (inspector_rpc_server_address_str != nullptr) {
        inspector_settings.rpc_server_address = std::string(inspector_rpc_server_address_str);
    }

    const char* inspector_rpc_str = getenv("TT_METAL_INSPECTOR_RPC");
    if (inspector_rpc_str != nullptr) {
        inspector_settings.rpc_server_enabled = true;
        if (std::strncmp(inspector_rpc_str, "0", 1) == 0) {
            inspector_settings.rpc_server_enabled = false;
        }
    }

    const char* inspector_track_operations_str = getenv("TT_METAL_INSPECTOR_TRACK_OPERATIONS");
    if (inspector_track_operations_str != nullptr) {
        inspector_settings.track_operations = true;
        if (strcmp(inspector_track_operations_str, "0") == 0) {
            inspector_settings.track_operations = false;
        }
    }
}

=======
>>>>>>> d396a289
void RunTimeOptions::ParseFeatureEnv(RunTimeDebugFeatures feature, const tt_metal::Hal& hal) {
    std::string feature_env_prefix("TT_METAL_");
    feature_env_prefix += RunTimeDebugFeatureNames[feature];

    ParseFeatureCoreRange(feature, feature_env_prefix + "_CORES", CoreType::WORKER);
    ParseFeatureCoreRange(feature, feature_env_prefix + "_ETH_CORES", CoreType::ETH);
    ParseFeatureChipIds(feature, feature_env_prefix + "_CHIPS");
    ParseFeatureRiscvMask(feature, feature_env_prefix + "_RISCVS", hal);
    ParseFeatureFileName(feature, feature_env_prefix + "_FILE");
    ParseFeatureOneFilePerRisc(feature, feature_env_prefix + "_ONE_FILE_PER_RISC");
    ParseFeaturePrependDeviceCoreRisc(feature, feature_env_prefix + "_PREPEND_DEVICE_CORE_RISC");

    // Set feature enabled if the user asked for any feature cores
    feature_targets[feature].enabled = false;
    for (auto& core_type_and_all_flag : feature_targets[feature].all_cores) {
        if (core_type_and_all_flag.second != RunTimeDebugClassNoneSpecified) {
            feature_targets[feature].enabled = true;
        }
    }
    for (auto& core_type_and_cores : feature_targets[feature].cores) {
        if (!core_type_and_cores.second.empty()) {
            feature_targets[feature].enabled = true;
        }
    }

    const char* print_noc_xfers = std::getenv("TT_METAL_RECORD_NOC_TRANSFER_DATA");
    if (print_noc_xfers != nullptr) {
        record_noc_transfer_data = true;
    }
};

void RunTimeOptions::ParseFeatureCoreRange(
    RunTimeDebugFeatures feature, const std::string& env_var, CoreType core_type) {
    char* str = std::getenv(env_var.c_str());
    std::vector<CoreCoord> cores;

    // Check if "all" is specified, rather than a range of cores.
    feature_targets[feature].all_cores[core_type] = RunTimeDebugClassNoneSpecified;
    if (str != nullptr) {
        for (int idx = 0; idx < RunTimeDebugClassCount; idx++) {
            if (strcmp(str, RunTimeDebugClassNames[idx]) == 0) {
                feature_targets[feature].all_cores[core_type] = idx;
                return;
            }
        }
    }
    if (str != nullptr) {
        if (isdigit(str[0])) {
            // Assume this is a single core
            uint32_t x, y;
            if (sscanf(str, "%d,%d", &x, &y) != 2) {
                TT_THROW("Invalid {}", env_var);
            }
            cores.push_back({x, y});
        } else if (str[0] == '(') {
            if (strchr(str, '-')) {
                // Assume this is a range
                CoreCoord start, end;
                if (sscanf(str, "(%zu,%zu)", &start.x, &start.y) != 2) {
                    TT_THROW("Invalid {}", env_var);
                }
                str = strchr(str, '-');
                if (sscanf(str, "-(%zu,%zu)", &end.x, &end.y) != 2) {
                    TT_THROW("Invalid {}", env_var);
                }
                for (uint32_t x = start.x; x <= end.x; x++) {
                    for (uint32_t y = start.y; y <= end.y; y++) {
                        cores.push_back({x, y});
                    }
                }
            } else {
                // Assume this is a list of coordinates (maybe just one)
                while (str != nullptr) {
                    uint32_t x, y;
                    if (sscanf(str, "(%d,%d)", &x, &y) != 2) {
                        TT_THROW("Invalid {}", env_var);
                    }
                    cores.push_back({x, y});
                    str = strchr(str, ',');
                    str = strchr(str + 1, ',');
                    if (str != nullptr) {
                        str++;
                    }
                }
            }
        } else {
            TT_THROW("Invalid {}", env_var);
        }
    }

    // Set the core range
    feature_targets[feature].cores[core_type] = cores;
}

void RunTimeOptions::ParseFeatureChipIds(RunTimeDebugFeatures feature, const std::string& env_var) {
    std::vector<int> chips;
    char* env_var_str = std::getenv(env_var.c_str());

    // If the environment variable is not empty, parse it.
    while (env_var_str != nullptr) {
        // Can also have "all"
        if (strcmp(env_var_str, "all") == 0) {
            feature_targets[feature].all_chips = true;
            break;
        }
        uint32_t chip;
        if (sscanf(env_var_str, "%d", &chip) != 1) {
            TT_THROW("Invalid {}", env_var_str);
        }
        chips.push_back(chip);
        env_var_str = strchr(env_var_str, ',');
        if (env_var_str != nullptr) {
            env_var_str++;
        }
    }

    // Default is no chips are specified is all
    if (chips.empty()) {
        feature_targets[feature].all_chips = true;
    }
    feature_targets[feature].chip_ids = chips;
}

void RunTimeOptions::ParseFeatureRiscvMask(
    RunTimeDebugFeatures feature, const std::string& env_var, const tt_metal::Hal& hal) {
    const char* env_var_str = std::getenv(env_var.c_str());

    if (env_var_str != nullptr) {
        feature_targets[feature].processors = hal.parse_processor_set_spec(env_var_str);
    } else {
        auto& processors = feature_targets[feature].processors;
        uint32_t num_core_types = hal.get_programmable_core_type_count();
        for (uint32_t core_type_index = 0; core_type_index < num_core_types; ++core_type_index) {
            auto core_type = hal.get_programmable_core_type(core_type_index);
            uint32_t num_processors = hal.get_num_risc_processors(core_type);
            for (uint32_t processor_index = 0; processor_index < num_processors; ++processor_index) {
                processors.add(core_type, processor_index);
            }
        }
    }
}

void RunTimeOptions::ParseFeatureFileName(RunTimeDebugFeatures feature, const std::string& env_var) {
    char* env_var_str = std::getenv(env_var.c_str());
    feature_targets[feature].file_name = (env_var_str != nullptr) ? std::string(env_var_str) : "";
}

void RunTimeOptions::ParseFeatureOneFilePerRisc(RunTimeDebugFeatures feature, const std::string& env_var) {
    char* env_var_str = std::getenv(env_var.c_str());
    feature_targets[feature].one_file_per_risc = (env_var_str != nullptr);
}

void RunTimeOptions::ParseFeaturePrependDeviceCoreRisc(RunTimeDebugFeatures feature, const std::string& env_var) {
    char* env_var_str = std::getenv(env_var.c_str());
    feature_targets[feature].prepend_device_core_risc =
        (env_var_str != nullptr) ? (strcmp(env_var_str, "1") == 0) : true;
}

uint32_t RunTimeOptions::get_watcher_hash() const {
    // These values will cause kernels / firmware to be recompiled if they change
    // Only the ones which have #define on the device side need to be listed here
    std::string hash_str;
    hash_str += std::to_string(watcher_feature_disabled(watcher_waypoint_str));
    hash_str += std::to_string(watcher_feature_disabled(watcher_noc_sanitize_str));
    hash_str += std::to_string(watcher_feature_disabled(watcher_assert_str));
    hash_str += std::to_string(watcher_feature_disabled(watcher_pause_str));
    hash_str += std::to_string(watcher_feature_disabled(watcher_ring_buffer_str));
    hash_str += std::to_string(watcher_feature_disabled(watcher_stack_usage_str));
    hash_str += std::to_string(watcher_feature_disabled(watcher_dispatch_str));
    hash_str += std::to_string(get_watcher_noc_sanitize_linked_transaction());
    hash_str += std::to_string(get_watcher_enabled());
    std::hash<std::string> hash_fn;
    return hash_fn(hash_str);
}

// Can't create a DispatchCoreConfig as part of the RTOptions constructor because the DispatchCoreConfig constructor
// depends on RTOptions settings.
tt_metal::DispatchCoreConfig RunTimeOptions::get_dispatch_core_config() const {
    tt_metal::DispatchCoreConfig dispatch_core_config = tt_metal::DispatchCoreConfig{};
    dispatch_core_config.set_dispatch_core_type(this->dispatch_core_type);
    return dispatch_core_config;
}

}  // namespace llrt

}  // namespace tt<|MERGE_RESOLUTION|>--- conflicted
+++ resolved
@@ -143,6 +143,7 @@
     TT_METAL_RISCV_DEBUG_INFO,                       // Enable RISC-V debug info
     TT_METAL_INSPECTOR_RPC_SERVER_ADDRESS,           // Inspector RPC server address (host:port)
     TT_METAL_INSPECTOR_RPC,                          // Enable/disable inspector RPC server
+    TT_METAL_INSPECTOR_TRACK_OPERATIONS,             // Enable/disable operation tracking in inspector
 
     // ========================================
     // DEBUG PRINTING (DPRINT)
@@ -963,6 +964,17 @@
             }
             break;
 
+        // TT_METAL_INSPECTOR_TRACK_OPERATIONS
+        // Enables or disables operation tracking in inspector. Set to '0' to disable.
+        // Default: false (disabled)
+        // Usage: export TT_METAL_INSPECTOR_TRACK_OPERATIONS=1
+        case EnvVarID::TT_METAL_INSPECTOR_TRACK_OPERATIONS:
+            this->inspector_settings.track_operations = true;
+            if (strcmp(value, "0") == 0) {
+                this->inspector_settings.track_operations = false;
+            }
+            break;
+
         // ========================================
         // DEBUG PRINTING (DPRINT)
         // ========================================
@@ -1101,63 +1113,6 @@
     }
 }
 
-<<<<<<< HEAD
-void RunTimeOptions::ParseInspectorEnv() {
-    const char* inspector_enable_str = getenv("TT_METAL_INSPECTOR");
-    if (inspector_enable_str != nullptr) {
-        inspector_settings.enabled = true;
-        if (strcmp(inspector_enable_str, "0") == 0) {
-            inspector_settings.enabled = false;
-        }
-    }
-
-    const char* inspector_log_path_str = getenv("TT_METAL_INSPECTOR_LOG_PATH");
-    if (inspector_log_path_str != nullptr) {
-        inspector_settings.log_path = std::filesystem::path(inspector_log_path_str);
-    } else {
-        inspector_settings.log_path = std::filesystem::path(get_root_dir()) / "generated/inspector";
-    }
-
-    const char* inspector_initialization_is_important_str = getenv("TT_METAL_INSPECTOR_INITIALIZATION_IS_IMPORTANT");
-    if (inspector_initialization_is_important_str != nullptr) {
-        inspector_settings.initialization_is_important = true;
-        if (strcmp(inspector_initialization_is_important_str, "0") == 0) {
-            inspector_settings.initialization_is_important = false;
-        }
-    }
-
-    const char* inspector_warn_on_write_exceptions_str = getenv("TT_METAL_INSPECTOR_WARN_ON_WRITE_EXCEPTIONS");
-    if (inspector_warn_on_write_exceptions_str != nullptr) {
-        inspector_settings.warn_on_write_exceptions = true;
-        if (strcmp(inspector_warn_on_write_exceptions_str, "0") == 0) {
-            inspector_settings.warn_on_write_exceptions = false;
-        }
-    }
-
-    const char* inspector_rpc_server_address_str = getenv("TT_METAL_INSPECTOR_RPC_SERVER_ADDRESS");
-    if (inspector_rpc_server_address_str != nullptr) {
-        inspector_settings.rpc_server_address = std::string(inspector_rpc_server_address_str);
-    }
-
-    const char* inspector_rpc_str = getenv("TT_METAL_INSPECTOR_RPC");
-    if (inspector_rpc_str != nullptr) {
-        inspector_settings.rpc_server_enabled = true;
-        if (std::strncmp(inspector_rpc_str, "0", 1) == 0) {
-            inspector_settings.rpc_server_enabled = false;
-        }
-    }
-
-    const char* inspector_track_operations_str = getenv("TT_METAL_INSPECTOR_TRACK_OPERATIONS");
-    if (inspector_track_operations_str != nullptr) {
-        inspector_settings.track_operations = true;
-        if (strcmp(inspector_track_operations_str, "0") == 0) {
-            inspector_settings.track_operations = false;
-        }
-    }
-}
-
-=======
->>>>>>> d396a289
 void RunTimeOptions::ParseFeatureEnv(RunTimeDebugFeatures feature, const tt_metal::Hal& hal) {
     std::string feature_env_prefix("TT_METAL_");
     feature_env_prefix += RunTimeDebugFeatureNames[feature];
