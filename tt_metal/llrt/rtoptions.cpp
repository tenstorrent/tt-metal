// SPDX-FileCopyrightText: © 2023 Tenstorrent AI ULC
//
// SPDX-License-Identifier: Apache-2.0

#include "rtoptions.hpp"

#include <ctype.h>
#include <stdio.h>
#include <cstdlib>
#include <cstring>
#include <filesystem>
#include <stdexcept>
#include <string>

#include "assert.hpp"
#include <umd/device/tt_core_coordinates.h>

using std::vector;

namespace tt {

namespace llrt {

const char* RunTimeDebugFeatureNames[RunTimeDebugFeatureCount] = {
    "DPRINT",
    "READ_DEBUG_DELAY",
    "WRITE_DEBUG_DELAY",
    "ATOMIC_DEBUG_DELAY",
    "DISABLE_L1_DATA_CACHE",
};

const char* RunTimeDebugClassNames[RunTimeDebugClassCount] = {"N/A", "worker", "dispatch", "all"};

static const char* TT_METAL_HOME_ENV_VAR = "TT_METAL_HOME";
static const char* TT_METAL_KERNEL_PATH_ENV_VAR = "TT_METAL_KERNEL_PATH";
// Set this var to change the cache dir.
static const char* TT_METAL_CACHE_ENV_VAR = "TT_METAL_CACHE";
// Used for demonstration purposes and will be removed in the future.
// Env variable to override the core grid configuration
static const char* TT_METAL_CORE_GRID_OVERRIDE_TODEPRECATE_ENV_VAR = "TT_METAL_CORE_GRID_OVERRIDE_TODEPRECATE";

RunTimeOptions::RunTimeOptions() {
    const char* root_dir_str = std::getenv(TT_METAL_HOME_ENV_VAR);
    if (root_dir_str != nullptr) {
        this->is_root_dir_env_var_set = true;
        this->root_dir = std::string(root_dir_str) + "/";
    }

    // Check if user has specified a cache path.
    const char* cache_dir_str = std::getenv(TT_METAL_CACHE_ENV_VAR);
    if (cache_dir_str != nullptr) {
        this->is_cache_dir_env_var_set = true;
        this->cache_dir_ = std::string(cache_dir_str) + "/tt-metal-cache/";
    }

    const char* kernel_dir_str = std::getenv(TT_METAL_KERNEL_PATH_ENV_VAR);
    if (kernel_dir_str != nullptr) {
        this->is_kernel_dir_env_var_set = true;
        this->kernel_dir = std::string(kernel_dir_str) + "/";
    }
    this->system_kernel_dir = "/usr/share/tenstorrent/kernels/";

    const char* custom_fabric_mesh_graph_desc_path_str = std::getenv("TT_MESH_GRAPH_DESC_PATH");
    if (custom_fabric_mesh_graph_desc_path_str != nullptr) {
        this->is_custom_fabric_mesh_graph_desc_path_set = true;
        this->custom_fabric_mesh_graph_desc_path = std::string(custom_fabric_mesh_graph_desc_path_str);
    }

    const char* core_grid_override_todeprecate_str = std::getenv(TT_METAL_CORE_GRID_OVERRIDE_TODEPRECATE_ENV_VAR);
    if (core_grid_override_todeprecate_str != nullptr) {
        this->is_core_grid_override_todeprecate_env_var_set = true;
        this->core_grid_override_todeprecate = std::string(core_grid_override_todeprecate_str);
    }

    build_map_enabled = (getenv("TT_METAL_KERNEL_MAP") != nullptr);

    ParseWatcherEnv();
    ParseInspectorEnv();

    for (int i = 0; i < RunTimeDebugFeatureCount; i++) {
        ParseFeatureEnv((RunTimeDebugFeatures)i);
    }

    test_mode_enabled = (getenv("TT_METAL_WATCHER_TEST_MODE") != nullptr);

    profiler_enabled = false;
    profile_dispatch_cores = false;
    profiler_sync_enabled = false;
    profiler_mid_run_dump = false;
    profiler_buffer_usage_enabled = false;
    profiler_trace_profiler = false;
#if defined(TRACY_ENABLE)
    const char* profiler_enabled_str = std::getenv("TT_METAL_DEVICE_PROFILER");
    if (profiler_enabled_str != nullptr && profiler_enabled_str[0] == '1') {
        profiler_enabled = true;
        const char* profile_dispatch_str = std::getenv("TT_METAL_DEVICE_PROFILER_DISPATCH");
        if (profile_dispatch_str != nullptr && profile_dispatch_str[0] == '1') {
            profile_dispatch_cores = true;
        }
        const char* profiler_sync_enabled_str = std::getenv("TT_METAL_PROFILER_SYNC");
        if (profiler_sync_enabled_str != nullptr && profiler_sync_enabled_str[0] == '1') {
            profiler_sync_enabled = true;
        }
        const char* profiler_trace_profiler_str = std::getenv("TT_METAL_TRACE_PROFILER");
        if (profiler_trace_profiler_str != nullptr && profiler_trace_profiler_str[0] == '1') {
            profiler_trace_profiler = true;
        }
        const char* profiler_mid_run_dump_str = std::getenv("TT_METAL_PROFILER_MID_RUN_DUMP");
        if (profiler_mid_run_dump_str != nullptr && profiler_mid_run_dump_str[0] == '1') {
            profiler_mid_run_dump = true;
        }
    }

    const char *profiler_noc_events_str = std::getenv("TT_METAL_DEVICE_PROFILER_NOC_EVENTS");
    if (profiler_noc_events_str != nullptr && profiler_noc_events_str[0] == '1') {
        profiler_enabled = true;
        profiler_noc_events_enabled = true;
    }

    const char *profiler_noc_events_report_path_str = std::getenv("TT_METAL_DEVICE_PROFILER_NOC_EVENTS_RPT_PATH");
    if (profiler_noc_events_report_path_str != nullptr) {
        profiler_noc_events_report_path = profiler_noc_events_report_path_str;
    }

    const char *profile_buffer_usage_str = std::getenv("TT_METAL_MEM_PROFILER");
    if (profile_buffer_usage_str != nullptr && profile_buffer_usage_str[0] == '1') {
        profiler_buffer_usage_enabled = true;
    }
#endif
    TT_FATAL(
        !(get_feature_enabled(RunTimeDebugFeatureDprint) && get_profiler_enabled()),
        "Cannot enable both debug printing and profiling");

    null_kernels = (std::getenv("TT_METAL_NULL_KERNELS") != nullptr);

    kernels_early_return = (std::getenv("TT_METAL_KERNELS_EARLY_RETURN") != nullptr);

    this->clear_l1 = false;
    const char* clear_l1_enabled_str = std::getenv("TT_METAL_CLEAR_L1");
    if (clear_l1_enabled_str != nullptr && clear_l1_enabled_str[0] == '1') {
        this->clear_l1 = true;
    }

    this->clear_dram = false;
    const char* clear_dram_enabled_str = std::getenv("TT_METAL_CLEAR_DRAM");
    if (clear_dram_enabled_str != nullptr && clear_dram_enabled_str[0] == '1') {
        this->clear_dram = true;
    }

    const char* skip_eth_cores_with_retrain_str = std::getenv("TT_METAL_SKIP_ETH_CORES_WITH_RETRAIN");
    if (skip_eth_cores_with_retrain_str != nullptr) {
        if (skip_eth_cores_with_retrain_str[0] == '0') {
            skip_eth_cores_with_retrain = false;
        }
        if (skip_eth_cores_with_retrain_str[0] == '1') {
            skip_eth_cores_with_retrain = true;
        }
    }

    const char* riscv_debug_info_enabled_str = std::getenv("TT_METAL_RISCV_DEBUG_INFO");
    bool enable_riscv_debug_info = get_inspector_enabled();
    if (riscv_debug_info_enabled_str != nullptr) {
        enable_riscv_debug_info = true;
        if (strcmp(riscv_debug_info_enabled_str, "0") == 0) {
            enable_riscv_debug_info = false;
        }
    }
    set_riscv_debug_info_enabled(enable_riscv_debug_info);

    const char* validate_kernel_binaries = std::getenv("TT_METAL_VALIDATE_PROGRAM_BINARIES");
    set_validate_kernel_binaries(validate_kernel_binaries != nullptr && validate_kernel_binaries[0] == '1');

    const char* num_cqs = getenv("TT_METAL_GTEST_NUM_HW_CQS");
    if (num_cqs != nullptr) {
        try {
            set_num_hw_cqs(std::stoi(num_cqs));
        } catch (const std::invalid_argument& ia) {
            TT_THROW("Invalid TT_METAL_GTEST_NUM_HW_CQS: {}", num_cqs);
        }
    }

    using_slow_dispatch = getenv("TT_METAL_SLOW_DISPATCH_MODE") != nullptr;

    const char* dispatch_data_collection_str = std::getenv("TT_METAL_DISPATCH_DATA_COLLECTION");
    if (dispatch_data_collection_str != nullptr) {
        enable_dispatch_data_collection = true;
    }

    if (getenv("TT_METAL_GTEST_ETH_DISPATCH")) {
        this->dispatch_core_type = tt_metal::DispatchCoreType::ETH;
    }

    if (getenv("TT_METAL_SKIP_LOADING_FW")) {
        this->skip_loading_fw = true;
    }

    if (getenv("TT_METAL_SKIP_DELETING_BUILT_CACHE")) {
        this->skip_deleting_built_cache = true;
    }

    if (getenv("TT_METAL_ENABLE_HW_CACHE_INVALIDATION")) {
        this->enable_hw_cache_invalidation = true;
    }

    if (std::getenv("TT_METAL_SIMULATOR")) {
        this->simulator_path = std::getenv("TT_METAL_SIMULATOR");
        this->runtime_target_device_ = tt::TargetDevice::Simulator;
    }

    // Enable mock cluster if TT_METAL_MOCK is set to a descriptor path
    // This is used for initializing UMD without any hardware using a mock cluster descriptor
    if (const char* mock_path = std::getenv("TT_METAL_MOCK_CLUSTER_DESC_PATH")) {
        this->mock_cluster_desc_path = std::string(mock_path);
        this->runtime_target_device_ = tt::TargetDevice::Mock;
    }

    if (auto str = getenv("TT_METAL_ENABLE_ERISC_IRAM")) {
        bool disabled = strcmp(str, "0") == 0;
        this->erisc_iram_enabled = !disabled;
        this->erisc_iram_enabled_env_var = !disabled;
    }
    this->fast_dispatch = (std::getenv("TT_METAL_SLOW_DISPATCH_MODE") == nullptr);

    if (getenv("TT_METAL_DISABLE_RELAXED_MEM_ORDERING")) {
        this->disable_relaxed_memory_ordering = true;
    }

    if (getenv("TT_METAL_ENABLE_GATHERING")) {
        this->enable_gathering = true;
    }

    const char* arc_debug_enabled_str = std::getenv("TT_METAL_ARC_DEBUG_BUFFER_SIZE");
    if (arc_debug_enabled_str != nullptr) {
        sscanf(arc_debug_enabled_str, "%u", &arc_debug_buffer_size);
    }

    const char* disable_dma_ops_str = std::getenv("TT_METAL_DISABLE_DMA_OPS");
    if (disable_dma_ops_str != nullptr) {
        if (disable_dma_ops_str[0] == '1') {
            this->disable_dma_ops = true;
        }
    }

    if (getenv("TT_METAL_FABRIC_TELEMETRY")) {
        enable_fabric_telemetry = true;
    }

    if (getenv("TT_METAL_FORCE_REINIT")) {
        force_context_reinit = true;
    }

    if (getenv("TT_METAL_FABRIC_BLACKHOLE_TWO_ERISC")) {
        this->enable_2_erisc_mode_with_fabric = true;
    }

    if (getenv("TT_METAL_LOG_KERNELS_COMPILE_COMMANDS")) {
        this->log_kernels_compilation_commands = true;
    }

<<<<<<< HEAD
    if (getenv("TT_METAL_USE_MGD_2_0")) {
        this->use_mesh_graph_descriptor_2_0 = true;
    }
=======
    const char* timeout_duration_for_operations_value = std::getenv("TT_METAL_OPERATION_TIMEOUT_SECONDS");
    float timeout_duration_for_operations =
        timeout_duration_for_operations_value ? std::stof(timeout_duration_for_operations_value) : 0.f;
    this->timeout_duration_for_operations = std::chrono::duration<float>(timeout_duration_for_operations);
>>>>>>> 074c84fd
}

const std::string& RunTimeOptions::get_root_dir() const {
    if (!this->is_root_dir_specified()) {
        TT_THROW("Env var {} is not set.", TT_METAL_HOME_ENV_VAR);
    }

    return root_dir;
}

const std::string& RunTimeOptions::get_cache_dir() const {
    if (!this->is_cache_dir_specified()) {
        TT_THROW("Env var {} is not set.", TT_METAL_CACHE_ENV_VAR);
    }
    return this->cache_dir_;
}

const std::string& RunTimeOptions::get_kernel_dir() const {
    if (!this->is_kernel_dir_specified()) {
        TT_THROW("Env var {} is not set.", TT_METAL_KERNEL_PATH_ENV_VAR);
    }

    return this->kernel_dir;
}

const std::string& RunTimeOptions::get_core_grid_override_todeprecate() const {
    if (!this->is_core_grid_override_todeprecate()) {
        TT_THROW("Env var {} is not set.", TT_METAL_CORE_GRID_OVERRIDE_TODEPRECATE_ENV_VAR);
    }

    return this->core_grid_override_todeprecate;
}

const std::string& RunTimeOptions::get_system_kernel_dir() const { return this->system_kernel_dir; }

void RunTimeOptions::ParseWatcherEnv() {
    const char* watcher_enable_str = getenv("TT_METAL_WATCHER");
    if (watcher_enable_str != nullptr) {
        int sleep_val = 0;
        sscanf(watcher_enable_str, "%d", &sleep_val);
        if (strstr(watcher_enable_str, "ms") == nullptr) {
            sleep_val *= 1000;
        }
        watcher_settings.enabled = true;
        watcher_settings.interval_ms = sleep_val;
    }

    watcher_settings.dump_all = (getenv("TT_METAL_WATCHER_DUMP_ALL") != nullptr);
    watcher_settings.append = (getenv("TT_METAL_WATCHER_APPEND") != nullptr);
    watcher_settings.noinline = (getenv("TT_METAL_WATCHER_NOINLINE") != nullptr);
    watcher_settings.phys_coords = (getenv("TT_METAL_WATCHER_PHYS_COORDS") != nullptr);
    watcher_settings.text_start = (getenv("TT_METAL_WATCHER_TEXT_START") != nullptr);
    watcher_settings.skip_logging = (getenv("TT_METAL_WATCHER_SKIP_LOGGING") != nullptr);
    watcher_settings.noc_sanitize_linked_transaction =
        (getenv("TT_METAL_WATCHER_ENABLE_NOC_SANITIZE_LINKED_TRANSACTION") != nullptr);
    // Auto unpause is for testing only, no env var.
    watcher_settings.auto_unpause = false;

    // Any watcher features to disabled based on env var.
    std::set all_features = {
        watcher_waypoint_str,
        watcher_noc_sanitize_str,
        watcher_assert_str,
        watcher_pause_str,
        watcher_ring_buffer_str,
        watcher_stack_usage_str,
        watcher_dispatch_str,
        watcher_eth_link_status_str};
    for (const std::string& feature : all_features) {
        std::string env_var("TT_METAL_WATCHER_DISABLE_");
        env_var += feature;
        if (getenv(env_var.c_str()) != nullptr) {
            watcher_disabled_features.insert(feature);
        }
    }

    const char* watcher_debug_delay_str = getenv("TT_METAL_WATCHER_DEBUG_DELAY");
    if (watcher_debug_delay_str != nullptr) {
        sscanf(watcher_debug_delay_str, "%u", &watcher_debug_delay);
        // Assert watcher is also enabled (TT_METAL_WATCHER=1)
        TT_ASSERT(watcher_settings.enabled, "TT_METAL_WATCHER_DEBUG_DELAY requires TT_METAL_WATCHER");
        // Assert TT_METAL_WATCHER_DISABLE_NOC_SANITIZE is either not set or set to 0
        TT_ASSERT(
            watcher_disabled_features.find(watcher_noc_sanitize_str) == watcher_disabled_features.end(),
            "TT_METAL_WATCHER_DEBUG_DELAY requires TT_METAL_WATCHER_DISABLE_NOC_SANITIZE=0");
    }
    if (watcher_settings.noc_sanitize_linked_transaction) {
        TT_ASSERT(
            watcher_disabled_features.find(watcher_noc_sanitize_str) == watcher_disabled_features.end(),
            "TT_METAL_WATCHER_ENABLE_NOC_SANITIZE_LINKED_TRANSACTION requires TT_METAL_WATCHER_DISABLE_NOC_SANITIZE=0");
    }
}

void RunTimeOptions::ParseInspectorEnv() {
    const char* inspector_enable_str = getenv("TT_METAL_INSPECTOR");
    if (inspector_enable_str != nullptr) {
        inspector_settings.enabled = true;
        if (strcmp(inspector_enable_str, "0") == 0) {
            inspector_settings.enabled = false;
        }
    }

    const char* inspector_log_path_str = getenv("TT_METAL_INSPECTOR_LOG_PATH");
    if (inspector_log_path_str != nullptr) {
        inspector_settings.log_path = std::filesystem::path(inspector_log_path_str);
    } else {
        inspector_settings.log_path = std::filesystem::path(get_root_dir()) / "generated/inspector";
    }

    const char* inspector_initialization_is_important_str = getenv("TT_METAL_INSPECTOR_INITIALIZATION_IS_IMPORTANT");
    if (inspector_initialization_is_important_str != nullptr) {
        inspector_settings.initialization_is_important = true;
        if (strcmp(inspector_initialization_is_important_str, "0") == 0) {
            inspector_settings.initialization_is_important = false;
        }
    }

    const char* inspector_warn_on_write_exceptions_str = getenv("TT_METAL_INSPECTOR_WARN_ON_WRITE_EXCEPTIONS");
    if (inspector_warn_on_write_exceptions_str != nullptr) {
        inspector_settings.warn_on_write_exceptions = true;
        if (strcmp(inspector_warn_on_write_exceptions_str, "0") == 0) {
            inspector_settings.warn_on_write_exceptions = false;
        }
    }
}

void RunTimeOptions::ParseFeatureEnv(RunTimeDebugFeatures feature) {
    std::string feature_env_prefix("TT_METAL_");
    feature_env_prefix += RunTimeDebugFeatureNames[feature];

    ParseFeatureCoreRange(feature, feature_env_prefix + "_CORES", CoreType::WORKER);
    ParseFeatureCoreRange(feature, feature_env_prefix + "_ETH_CORES", CoreType::ETH);
    ParseFeatureChipIds(feature, feature_env_prefix + "_CHIPS");
    ParseFeatureRiscvMask(feature, feature_env_prefix + "_RISCVS");
    ParseFeatureFileName(feature, feature_env_prefix + "_FILE");
    ParseFeatureOneFilePerRisc(feature, feature_env_prefix + "_ONE_FILE_PER_RISC");
    ParseFeaturePrependDeviceCoreRisc(feature, feature_env_prefix + "_PREPEND_DEVICE_CORE_RISC");

    // Set feature enabled if the user asked for any feature cores
    feature_targets[feature].enabled = false;
    for (auto& core_type_and_all_flag : feature_targets[feature].all_cores) {
        if (core_type_and_all_flag.second != RunTimeDebugClassNoneSpecified) {
            feature_targets[feature].enabled = true;
        }
    }
    for (auto& core_type_and_cores : feature_targets[feature].cores) {
        if (core_type_and_cores.second.size() > 0) {
            feature_targets[feature].enabled = true;
        }
    }

    const char* print_noc_xfers = std::getenv("TT_METAL_RECORD_NOC_TRANSFER_DATA");
    if (print_noc_xfers != nullptr) {
        record_noc_transfer_data = true;
    }
};

void RunTimeOptions::ParseFeatureCoreRange(
    RunTimeDebugFeatures feature, const std::string& env_var, CoreType core_type) {
    char* str = std::getenv(env_var.c_str());
    std::vector<CoreCoord> cores;

    // Check if "all" is specified, rather than a range of cores.
    feature_targets[feature].all_cores[core_type] = RunTimeDebugClassNoneSpecified;
    if (str != nullptr) {
        for (int idx = 0; idx < RunTimeDebugClassCount; idx++) {
            if (strcmp(str, RunTimeDebugClassNames[idx]) == 0) {
                feature_targets[feature].all_cores[core_type] = idx;
                return;
            }
        }
    }
    if (str != nullptr) {
        if (isdigit(str[0])) {
            // Assume this is a single core
            uint32_t x, y;
            if (sscanf(str, "%d,%d", &x, &y) != 2) {
                TT_THROW("Invalid {}", env_var);
            }
            cores.push_back({x, y});
        } else if (str[0] == '(') {
            if (strchr(str, '-')) {
                // Assume this is a range
                CoreCoord start, end;
                if (sscanf(str, "(%zu,%zu)", &start.x, &start.y) != 2) {
                    TT_THROW("Invalid {}", env_var);
                }
                str = strchr(str, '-');
                if (sscanf(str, "-(%zu,%zu)", &end.x, &end.y) != 2) {
                    TT_THROW("Invalid {}", env_var);
                }
                for (uint32_t x = start.x; x <= end.x; x++) {
                    for (uint32_t y = start.y; y <= end.y; y++) {
                        cores.push_back({x, y});
                    }
                }
            } else {
                // Assume this is a list of coordinates (maybe just one)
                while (str != nullptr) {
                    uint32_t x, y;
                    if (sscanf(str, "(%d,%d)", &x, &y) != 2) {
                        TT_THROW("Invalid {}", env_var);
                    }
                    cores.push_back({x, y});
                    str = strchr(str, ',');
                    str = strchr(str + 1, ',');
                    if (str != nullptr) {
                        str++;
                    }
                }
            }
        } else {
            TT_THROW("Invalid {}", env_var);
        }
    }

    // Set the core range
    feature_targets[feature].cores[core_type] = cores;
}

void RunTimeOptions::ParseFeatureChipIds(RunTimeDebugFeatures feature, const std::string& env_var) {
    std::vector<int> chips;
    char* env_var_str = std::getenv(env_var.c_str());

    // If the environment variable is not empty, parse it.
    while (env_var_str != nullptr) {
        // Can also have "all"
        if (strcmp(env_var_str, "all") == 0) {
            feature_targets[feature].all_chips = true;
            break;
        }
        uint32_t chip;
        if (sscanf(env_var_str, "%d", &chip) != 1) {
            TT_THROW("Invalid {}", env_var_str);
        }
        chips.push_back(chip);
        env_var_str = strchr(env_var_str, ',');
        if (env_var_str != nullptr) {
            env_var_str++;
        }
    }

    // Default is no chips are specified is all
    if (chips.size() == 0) {
        feature_targets[feature].all_chips = true;
    }
    feature_targets[feature].chip_ids = chips;
}

void RunTimeOptions::ParseFeatureRiscvMask(RunTimeDebugFeatures feature, const std::string& env_var) {
    uint32_t riscv_mask = 0;
    char* env_var_str = std::getenv(env_var.c_str());

    if (env_var_str != nullptr) {
        if (strstr(env_var_str, "BR")) {
            riscv_mask |= RISCV_BR;
        }
        if (strstr(env_var_str, "NC")) {
            riscv_mask |= RISCV_NC;
        }
        if (strstr(env_var_str, "TR0")) {
            riscv_mask |= RISCV_TR0;
        }
        if (strstr(env_var_str, "TR1")) {
            riscv_mask |= RISCV_TR1;
        }
        if (strstr(env_var_str, "TR2")) {
            riscv_mask |= RISCV_TR2;
        }
        if (strstr(env_var_str, "TR*")) {
            riscv_mask |= (RISCV_TR0 | RISCV_TR1 | RISCV_TR2);
        }
        if (strstr(env_var_str, "ER0")) {
            riscv_mask |= RISCV_ER0;
        }
        if (strstr(env_var_str, "ER1")) {
            riscv_mask |= RISCV_ER1;
        }
        if (strstr(env_var_str, "ER*")) {
            riscv_mask |= (RISCV_ER0 | RISCV_ER1);
        }
        if (riscv_mask == 0) {
            TT_THROW(
                "Invalid RISC selection: \"{}\". Valid values are BR,NC,TR0,TR1,TR2,TR*,ER0,ER1,ER*.", env_var_str);
        }
    } else {
        // Default is all RISCVs enabled.
        bool default_disabled = (feature == RunTimeDebugFeatures::RunTimeDebugFeatureDisableL1DataCache);
        riscv_mask =
            default_disabled ? 0 : (RISCV_ER0 | RISCV_ER1 | RISCV_BR | RISCV_TR0 | RISCV_TR1 | RISCV_TR2 | RISCV_NC);
    }

    feature_targets[feature].riscv_mask = riscv_mask;
}

void RunTimeOptions::ParseFeatureFileName(RunTimeDebugFeatures feature, const std::string& env_var) {
    char* env_var_str = std::getenv(env_var.c_str());
    feature_targets[feature].file_name = (env_var_str != nullptr) ? std::string(env_var_str) : "";
}

void RunTimeOptions::ParseFeatureOneFilePerRisc(RunTimeDebugFeatures feature, const std::string& env_var) {
    char* env_var_str = std::getenv(env_var.c_str());
    feature_targets[feature].one_file_per_risc = (env_var_str != nullptr);
}

void RunTimeOptions::ParseFeaturePrependDeviceCoreRisc(RunTimeDebugFeatures feature, const std::string &env_var) {
    char *env_var_str = std::getenv(env_var.c_str());
    feature_targets[feature].prepend_device_core_risc =
        (env_var_str != nullptr) ? (strcmp(env_var_str, "1") == 0) : true;
}

// Can't create a DispatchCoreConfig as part of the RTOptions constructor because the DispatchCoreConfig constructor
// depends on RTOptions settings.
tt_metal::DispatchCoreConfig RunTimeOptions::get_dispatch_core_config() const {
    tt_metal::DispatchCoreConfig dispatch_core_config = tt_metal::DispatchCoreConfig{};
    dispatch_core_config.set_dispatch_core_type(this->dispatch_core_type);
    return dispatch_core_config;
}

}  // namespace llrt

}  // namespace tt<|MERGE_RESOLUTION|>--- conflicted
+++ resolved
@@ -257,16 +257,14 @@
         this->log_kernels_compilation_commands = true;
     }
 
-<<<<<<< HEAD
     if (getenv("TT_METAL_USE_MGD_2_0")) {
         this->use_mesh_graph_descriptor_2_0 = true;
     }
-=======
+
     const char* timeout_duration_for_operations_value = std::getenv("TT_METAL_OPERATION_TIMEOUT_SECONDS");
     float timeout_duration_for_operations =
         timeout_duration_for_operations_value ? std::stof(timeout_duration_for_operations_value) : 0.f;
     this->timeout_duration_for_operations = std::chrono::duration<float>(timeout_duration_for_operations);
->>>>>>> 074c84fd
 }
 
 const std::string& RunTimeOptions::get_root_dir() const {
