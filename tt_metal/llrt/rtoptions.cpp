// SPDX-FileCopyrightText: © 2023 Tenstorrent AI ULC
//
// SPDX-License-Identifier: Apache-2.0

#include "rtoptions.hpp"

#include <algorithm>
#include <ctype.h>
#include <stdio.h>
#include <cstdlib>
#include <cstring>
#include <filesystem>
#include <stdexcept>
#include <string>
#include <enchantum/enchantum.hpp>
#include <tt_stl/assert.hpp>
#include <tt-logger/tt-logger.hpp>
#include <umd/device/types/core_coordinates.hpp>

using std::vector;

namespace tt {

namespace llrt {

const char* RunTimeDebugFeatureNames[RunTimeDebugFeatureCount] = {
    "DPRINT",
    "READ_DEBUG_DELAY",
    "WRITE_DEBUG_DELAY",
    "ATOMIC_DEBUG_DELAY",
    "ENABLE_L1_DATA_CACHE",
};

const char* RunTimeDebugClassNames[RunTimeDebugClassCount] = {"N/A", "worker", "dispatch", "all"};

// ============================================================================
// ENVIRONMENT VARIABLE IDs
// ============================================================================
// Full definition of EnvVarID enum (forward-declared in rtoptions.hpp)
enum class EnvVarID {
    // ========================================
    // PATH CONFIGURATION
    // ========================================

    TT_METAL_CACHE,                           // Cache directory for compiled kernels
    TT_METAL_KERNEL_PATH,                     // Path to kernel source files
    TT_METAL_SIMULATOR,                       // Path to simulator executable
    TT_METAL_MOCK_CLUSTER_DESC_PATH,          // Mock cluster descriptor path
    TT_METAL_VISIBLE_DEVICES,                 // Comma-separated list of visible device IDs
    ARCH_NAME,                                // Architecture name (simulation mode)
    TT_MESH_GRAPH_DESC_PATH,                  // Custom fabric mesh graph descriptor
    TT_METAL_CORE_GRID_OVERRIDE_TODEPRECATE,  // Core grid override

    // ========================================
    // KERNEL EXECUTION CONTROL
    // ========================================
    TT_METAL_NULL_KERNELS,          // Skip kernel execution (testing)
    TT_METAL_KERNELS_EARLY_RETURN,  // Kernels return early

    // ========================================
    // MEMORY INITIALIZATION
    // ========================================
    TT_METAL_CLEAR_L1,    // Clear L1 memory on device init
    TT_METAL_CLEAR_DRAM,  // Clear DRAM on device init

    // ========================================
    // DEBUG & TESTING
    // ========================================
    TT_METAL_WATCHER_TEST_MODE,          // Enable watcher test mode
    TT_METAL_KERNEL_MAP,                 // Enable kernel build mapping
    TT_METAL_DISPATCH_DATA_COLLECTION,   // Enable dispatch debug data collection
    TT_METAL_GTEST_ETH_DISPATCH,         // Use Ethernet cores for dispatch in tests
    TT_METAL_SKIP_LOADING_FW,            // Skip firmware loading
    TT_METAL_SKIP_DELETING_BUILT_CACHE,  // Skip cache deletion on cleanup
    TT_METAL_DISABLE_XIP_DUMP,           // Disable XIP dump

    // ========================================
    // HARDWARE CONFIGURATION
    // ========================================
    TT_METAL_ENABLE_HW_CACHE_INVALIDATION,  // Enable HW cache invalidation
    TT_METAL_DISABLE_RELAXED_MEM_ORDERING,  // Disable relaxed memory ordering
    TT_METAL_ENABLE_GATHERING,              // Enable instruction gathering
    TT_METAL_FABRIC_TELEMETRY,              // Enable fabric telemetry
    TT_FABRIC_PROFILE_RX_CH_FWD,            // Enable fabric RX channel forwarding profiling
    TT_METAL_FORCE_REINIT,                  // Force context reinitialization
    TT_METAL_DISABLE_FABRIC_TWO_ERISC,      // Disable fabric 2-ERISC mode
    TT_METAL_LOG_KERNELS_COMPILE_COMMANDS,  // Log kernel compilation commands
    TT_METAL_SLOW_DISPATCH_MODE,            // Use slow dispatch mode
    TT_METAL_SKIP_ETH_CORES_WITH_RETRAIN,   // Skip Ethernet cores during retrain
    TT_METAL_VALIDATE_PROGRAM_BINARIES,     // Validate kernel binary integrity
    TT_METAL_DISABLE_DMA_OPS,               // Disable DMA operations
    TT_METAL_ENABLE_ERISC_IRAM,             // Enable ERISC IRAM (inverted logic)
    RELIABILITY_MODE,                       // Fabric reliability mode (strict/relaxed)
    TT_METAL_DISABLE_MULTI_AERISC,          // Disable multi-erisc mode (inverted logic, enabled by default)
    TT_METAL_USE_MGD_2_0,                   // Use mesh graph descriptor 2.0
    TT_METAL_FORCE_JIT_COMPILE,             // Force JIT compilation

    // ========================================
    // PROFILING & PERFORMANCE
    // ========================================
    TT_METAL_DEVICE_PROFILER,                      // Enable device profiling
    TT_METAL_DEVICE_PROFILER_DISPATCH,             // Enable dispatch core profiling
    TT_METAL_PROFILER_SYNC,                        // Enable synchronous profiling
    TT_METAL_DEVICE_PROFILER_NOC_EVENTS,           // Enable NoC events profiling
    TT_METAL_DEVICE_PROFILER_NOC_EVENTS_RPT_PATH,  // NoC events report path
    TT_METAL_MEM_PROFILER,                         // Enable memory/buffer profiling
    TT_METAL_TRACE_PROFILER,                       // Enable trace profiling
    TT_METAL_PROFILER_TRACE_TRACKING,              // Enable trace tracking
    TT_METAL_PROFILER_MID_RUN_DUMP,                // Force mid-run profiler dumps
    TT_METAL_PROFILER_CPP_POST_PROCESS,            // Enable C++ post-processing for profiler
    TT_METAL_TRACY_MID_RUN_PUSH,                   // Force Tracy mid-run pushes
    TT_METAL_GTEST_NUM_HW_CQS,                     // Number of HW command queues in tests
    TT_METAL_ARC_DEBUG_BUFFER_SIZE,                // ARC processor debug buffer size
    TT_METAL_OPERATION_TIMEOUT_SECONDS,            // Operation timeout duration

    // ========================================
    // WATCHER SYSTEM
    // ========================================
    TT_METAL_WATCHER,                                         // Enable watcher system
    TT_METAL_WATCHER_DUMP_ALL,                                // Dump all watcher data
    TT_METAL_WATCHER_APPEND,                                  // Append mode for watcher output
    TT_METAL_WATCHER_NOINLINE,                                // Disable watcher function inlining
    TT_METAL_WATCHER_PHYS_COORDS,                             // Use physical coordinates in watcher
    TT_METAL_WATCHER_TEXT_START,                              // Include text start info in watcher
    TT_METAL_WATCHER_SKIP_LOGGING,                            // Disable watcher logging
    TT_METAL_WATCHER_DISABLE_ASSERT,                          // Disable watcher assert feature
    TT_METAL_WATCHER_DISABLE_PAUSE,                           // Disable watcher pause feature
    TT_METAL_WATCHER_DISABLE_RING_BUFFER,                     // Disable watcher ring buffer
    TT_METAL_WATCHER_DISABLE_STACK_USAGE,                     // Disable watcher stack usage tracking
    TT_METAL_WATCHER_DISABLE_SANITIZE_NOC,                    // Disable watcher NoC sanitization
    TT_METAL_WATCHER_DISABLE_SANITIZE_READ_ONLY_L1,           // Disable read-only L1 sanitization
    TT_METAL_WATCHER_DISABLE_SANITIZE_WRITE_ONLY_L1,          // Disable write-only L1 sanitization
    TT_METAL_WATCHER_DISABLE_WAYPOINT,                        // Disable watcher waypoint feature
    TT_METAL_WATCHER_DISABLE_DISPATCH,                        // Disable watcher dispatch feature
    TT_METAL_WATCHER_ENABLE_NOC_SANITIZE_LINKED_TRANSACTION,  // Enable NoC linked transaction sanitization

    // ========================================
    // INSPECTOR
    // ========================================
    TT_METAL_INSPECTOR,                              // Enable/disable inspector
    TT_METAL_INSPECTOR_LOG_PATH,                     // Inspector log output path
    TT_METAL_INSPECTOR_INITIALIZATION_IS_IMPORTANT,  // Track initialization closely
    TT_METAL_INSPECTOR_WARN_ON_WRITE_EXCEPTIONS,     // Warn on write exceptions
    TT_METAL_RISCV_DEBUG_INFO,                       // Enable RISC-V debug info
    TT_METAL_INSPECTOR_RPC_SERVER_ADDRESS,           // Inspector RPC server address (host:port)
    TT_METAL_INSPECTOR_RPC,                          // Enable/disable inspector RPC server

    // ========================================
    // DEBUG PRINTING (DPRINT)
    // ========================================
    TT_METAL_DPRINT_CORES,                     // Worker cores for debug printing
    TT_METAL_DPRINT_ETH_CORES,                 // Ethernet cores for debug printing
    TT_METAL_DPRINT_CHIPS,                     // Chip IDs for debug printing
    TT_METAL_DPRINT_RISCVS,                    // RISC-V processors for debug printing
    TT_METAL_DPRINT_FILE,                      // Debug print output file
    TT_METAL_DPRINT_ONE_FILE_PER_RISC,         // Separate file per RISC-V processor
    TT_METAL_DPRINT_PREPEND_DEVICE_CORE_RISC,  // Prepend device/core/RISC info

    // ========================================
    // DEVICE MANAGER
    // ========================================
    TT_METAL_NUMA_BASED_AFFINITY,

    // ========================================
    // FABRIC CONFIGURATION
    // ========================================
    TT_METAL_FABRIC_ROUTER_SYNC_TIMEOUT_MS,  // Timeout for fabric router sync in milliseconds
};

// Environment variable name for TT-Metal root directory
constexpr auto TT_METAL_RUNTIME_ROOT_ENV_VAR = "TT_METAL_RUNTIME_ROOT";

namespace {
// Helper function to normalize directory paths using std::filesystem
std::string normalize_path(const char* path, const std::string& subdir = "") {
    std::filesystem::path p(path);
    if (!subdir.empty()) {
        p /= subdir;
    }
    return p.lexically_normal().string();
}

// Helper function to check if environment variable value is "1" (enabled)
bool is_env_enabled(const char* value) { return value && value[0] == '1'; }
}  // namespace

RunTimeOptions::RunTimeOptions() :
    system_kernel_dir("/usr/share/tenstorrent/kernels/"),
    profiler_enabled(false),
    profile_dispatch_cores(false),
    profiler_sync_enabled(false),
    profiler_mid_run_dump(false),
    profiler_trace_profiler(false),
    profiler_buffer_usage_enabled(false) {
// Default assume package install path
#ifdef TT_METAL_INSTALL_ROOT
    if (std::filesystem::is_directory(std::filesystem::path(TT_METAL_INSTALL_ROOT))) {
        this->root_dir = std::filesystem::path(TT_METAL_INSTALL_ROOT).string();
    }
    log_debug(tt::LogMetal, "initial root_dir: {}", this->root_dir);
#endif

    // ENV Can Override
    const char* root_dir_str = std::getenv(TT_METAL_RUNTIME_ROOT_ENV_VAR);
    if (root_dir_str != nullptr) {
        this->root_dir = std::string(root_dir_str);
        log_debug(tt::LogMetal, "ENV override root_dir: {}", this->root_dir);
    } else if (!g_root_dir.empty()) {
        this->root_dir = g_root_dir;
        log_debug(tt::LogMetal, "API override root_dir: {}", this->root_dir);
    } else if (this->root_dir.empty()) {
        // If the current working directory contains a "tt_metal/" directory,
        // treat the current working directory as the repository root.
        std::filesystem::path current_working_directory = std::filesystem::current_path();
        std::filesystem::path tt_metal_subdirectory = current_working_directory / "tt_metal";
        if (std::filesystem::is_directory(tt_metal_subdirectory)) {
            this->root_dir = current_working_directory.string();
            log_debug(tt::LogMetal, "current working directory fallback root_dir: {}", this->root_dir);
        }
    }

    if (this->root_dir.empty()) {
        log_critical(
            tt::LogMetal,
            "Failed to determine TT-Metal root directory. "
            "Root directory must be set via one of the following methods:\n"
            "1. Automatically determined when using a package install\n"
            "2. Set TT_METAL_RUNTIME_ROOT environment variable to the path containing tt_metal/\n"
            "3. Call RunTimeOptions::set_root_dir() API before creating RunTimeOptions\n"
            "4. Run from the root of the repository\n"
            "Current working directory: {}",
            std::filesystem::current_path().string());
    }

    TT_FATAL(!this->root_dir.empty(), "Root Directory is not set.");

    {
        std::filesystem::path p(root_dir);
        p /= "";  // ensures trailing slash, never duplicates
        this->root_dir = p.string();
    }

    InitializeFromEnvVars();

    if (this->runtime_target_device_ != tt::TargetDevice::Silicon) {
        log_info(tt::LogMetal, "Disabling multi-erisc mode with simulator/mock target device");
        this->enable_2_erisc_mode = false;
    }

    TT_FATAL(
        !(get_feature_enabled(RunTimeDebugFeatureDprint) && get_profiler_enabled()),
        "Cannot enable both debug printing and profiling");
}

void RunTimeOptions::set_root_dir(const std::string& root_dir) {
    std::call_once(g_root_once, [&] { g_root_dir = root_dir; });
}

const std::string& RunTimeOptions::get_root_dir() const { return root_dir; }

const std::string& RunTimeOptions::get_cache_dir() const {
    if (!this->is_cache_dir_specified()) {
        TT_THROW("Env var {} is not set.", "TT_METAL_CACHE");
    }
    return this->cache_dir_;
}

const std::string& RunTimeOptions::get_kernel_dir() const {
    if (!this->is_kernel_dir_specified()) {
        TT_THROW("Env var {} is not set.", "TT_METAL_KERNEL_PATH");
    }

    return this->kernel_dir;
}

const std::string& RunTimeOptions::get_core_grid_override_todeprecate() const {
    if (!this->is_core_grid_override_todeprecate()) {
        TT_THROW("Env var {} is not set.", enchantum::to_string(EnvVarID::TT_METAL_CORE_GRID_OVERRIDE_TODEPRECATE));
    }

    return this->core_grid_override_todeprecate;
}

const std::string& RunTimeOptions::get_system_kernel_dir() const { return this->system_kernel_dir; }

// ============================================================================
// ENVIRONMENT VARIABLE HANDLER
// ============================================================================
// Central handler that processes environment variables based on their ID
// Uses switch statement for efficient dispatch
//
// IMPORTANT: Most cases assume 'value' is non-null (enforced by InitializeFromEnvVars loop guard).
// Only TT_METAL_INSPECTOR_LOG_PATH and TT_METAL_RISCV_DEBUG_INFO explicitly handle nullptr
// for default value initialization.

void RunTimeOptions::HandleEnvVar(EnvVarID id, const char* value) {
    switch (id) {
        // ========================================
        // PATH CONFIGURATION
        // ========================================

        // TT_METAL_CACHE
        // Directory for caching compiled kernels and other build artifacts.
        // Default: Defaults to system temp directory if not set
        // Usage: export TT_METAL_CACHE=/path/to/cache
        case EnvVarID::TT_METAL_CACHE:
            this->is_cache_dir_env_var_set = true;
            this->cache_dir_ = normalize_path(value, "tt-metal-cache");
            break;

        // TT_METAL_KERNEL_PATH
        // Path to kernel source files.
        // Default: Uses TT_METAL_RUNTIME_ROOT/tt_metal/kernels if not set
        // Usage: export TT_METAL_KERNEL_PATH=/path/to/kernels
        case EnvVarID::TT_METAL_KERNEL_PATH:
            this->is_kernel_dir_env_var_set = true;
            this->kernel_dir = normalize_path(value) + "/";
            break;

        // TT_METAL_SIMULATOR
        // Path to simulator executable. When set, overrides mock cluster mode if both are set.
        // Default: Hardware mode (no simulator)
        // Usage: export TT_METAL_SIMULATOR=/path/to/simulator
        case EnvVarID::TT_METAL_SIMULATOR:
            this->simulator_path = std::string(value);
            // Simulator takes precedence over Mock (will be set even if Mock was set first)
            this->runtime_target_device_ = tt::TargetDevice::Simulator;
            break;

        // TT_METAL_MOCK_CLUSTER_DESC_PATH
        // Path to mock cluster descriptor for testing without hardware.
        // Note: If both MOCK and SIMULATOR are set, SIMULATOR takes precedence
        // Default: Hardware mode (no mock cluster)
        // Usage: export TT_METAL_MOCK_CLUSTER_DESC_PATH=/path/to/mock_cluster_desc.yaml
        case EnvVarID::TT_METAL_MOCK_CLUSTER_DESC_PATH:
            this->mock_cluster_desc_path = std::string(value);
            // Only set Mock target if Simulator hasn't been set already
            if (this->simulator_path.empty()) {
                this->runtime_target_device_ = tt::TargetDevice::Mock;
            }
            break;

        // TT_METAL_VISIBLE_DEVICES
        // Comma-separated list of device IDs to make visible to the runtime.
        // Default: All devices visible
        // Usage: export TT_METAL_VISIBLE_DEVICES=0,1,2
        case EnvVarID::TT_METAL_VISIBLE_DEVICES: this->visible_devices = std::string(value); break;

        // ARCH_NAME
        // Sets the architecture name (only necessary during simulation).
        // Default: Hardware-detected architecture
        // Usage: export ARCH_NAME=wormhole_b0
        case EnvVarID::ARCH_NAME: this->arch_name = std::string(value); break;

        // TT_MESH_GRAPH_DESC_PATH
        // Custom fabric mesh graph descriptor path.
        // Default: Default fabric mesh configuration
        // Usage: export TT_MESH_GRAPH_DESC_PATH=/path/to/mesh_desc.yaml
        case EnvVarID::TT_MESH_GRAPH_DESC_PATH:
            this->is_custom_fabric_mesh_graph_desc_path_set = true;
            this->custom_fabric_mesh_graph_desc_path = std::string(value);
            break;

        // TT_METAL_CORE_GRID_OVERRIDE_TODEPRECATE
        // Override core grid configuration (this is meant to be deprecated).
        // Default: Hardware-detected core grid
        // Usage: export TT_METAL_CORE_GRID_OVERRIDE_TODEPRECATE=custom_grid
        case EnvVarID::TT_METAL_CORE_GRID_OVERRIDE_TODEPRECATE:
            this->is_core_grid_override_todeprecate_env_var_set = true;
            this->core_grid_override_todeprecate = std::string(value);
            break;

        // ========================================
        // KERNEL EXECUTION CONTROL
        // ========================================

        // TT_METAL_NULL_KERNELS
        // Skip actual kernel execution, useful for testing dispatch logic without running kernels.
        // Default: false (kernels execute normally)
        // Usage: export TT_METAL_NULL_KERNELS=1
        case EnvVarID::TT_METAL_NULL_KERNELS: this->null_kernels = true; break;

        // TT_METAL_KERNELS_EARLY_RETURN
        // Kernels return early, skipping execution but maintaining same size as normal.
        // Default: false (kernels execute fully)
        // Usage: export TT_METAL_KERNELS_EARLY_RETURN=1
        case EnvVarID::TT_METAL_KERNELS_EARLY_RETURN: this->kernels_early_return = true; break;

        // ========================================
        // MEMORY INITIALIZATION
        // ========================================

        // TT_METAL_CLEAR_L1
        // Clear L1 memory on device initialization.
        // Default: 0 (don't clear)
        // Usage: export TT_METAL_CLEAR_L1=1
        case EnvVarID::TT_METAL_CLEAR_L1: this->clear_l1 = is_env_enabled(value); break;

        // TT_METAL_CLEAR_DRAM
        // Clear DRAM memory on device initialization.
        // Default: 0 (don't clear)
        // Usage: export TT_METAL_CLEAR_DRAM=1
        case EnvVarID::TT_METAL_CLEAR_DRAM: this->clear_dram = is_env_enabled(value); break;
        // ========================================
        // DEBUG & TESTING
        // ========================================

        // TT_METAL_WATCHER_TEST_MODE
        // Enable test mode for watcher functionality.
        // Default: false (normal mode)
        // Usage: export TT_METAL_WATCHER_TEST_MODE=1
        case EnvVarID::TT_METAL_WATCHER_TEST_MODE: this->test_mode_enabled = true; break;

        // TT_METAL_KERNEL_MAP
        // Enable kernel build mapping for debugging.
        // Default: false (mapping disabled)
        // Usage: export TT_METAL_KERNEL_MAP=1
        case EnvVarID::TT_METAL_KERNEL_MAP: this->build_map_enabled = true; break;

        // TT_METAL_DISPATCH_DATA_COLLECTION
        // Enable collection of dispatch debugging data.
        // Default: false (collection disabled)
        // Usage: export TT_METAL_DISPATCH_DATA_COLLECTION=1
        case EnvVarID::TT_METAL_DISPATCH_DATA_COLLECTION: this->enable_dispatch_data_collection = true; break;

        // TT_METAL_GTEST_ETH_DISPATCH
        // Use Ethernet cores for dispatch in tests.
        // Default: Worker cores (default dispatch type)
        // Usage: export TT_METAL_GTEST_ETH_DISPATCH=1
        case EnvVarID::TT_METAL_GTEST_ETH_DISPATCH: this->dispatch_core_type = tt_metal::DispatchCoreType::ETH; break;

        // TT_METAL_SKIP_LOADING_FW
        // Skip loading firmware during device initialization.
        // Default: false (load firmware)
        // Usage: export TT_METAL_SKIP_LOADING_FW=1
        case EnvVarID::TT_METAL_SKIP_LOADING_FW: this->skip_loading_fw = true; break;

        // TT_METAL_SKIP_DELETING_BUILT_CACHE
        // Skip deleting built cache files on cleanup.
        // Default: false (delete cache)
        // Usage: export TT_METAL_SKIP_DELETING_BUILT_CACHE=1
        case EnvVarID::TT_METAL_SKIP_DELETING_BUILT_CACHE: this->skip_deleting_built_cache = true; break;

        // ========================================
        // HARDWARE CONFIGURATION
        // ========================================

        // TT_METAL_ENABLE_HW_CACHE_INVALIDATION
        // Enable hardware to automatically invalidate Blackhole's data cache.
        // Default: false (cache invalidation disabled)
        // Usage: export TT_METAL_ENABLE_HW_CACHE_INVALIDATION=1
        case EnvVarID::TT_METAL_ENABLE_HW_CACHE_INVALIDATION: this->enable_hw_cache_invalidation = true; break;

        // TT_METAL_DISABLE_RELAXED_MEM_ORDERING
        // Disable relaxed memory ordering optimizations on Blackhole.
        // Default: false (relaxed ordering enabled)
        // Usage: export TT_METAL_DISABLE_RELAXED_MEM_ORDERING=1
        case EnvVarID::TT_METAL_DISABLE_RELAXED_MEM_ORDERING: this->disable_relaxed_memory_ordering = true; break;

        // TT_METAL_ENABLE_GATHERING
        // Enable data gathering on Blackhole.
        // Default: false (gathering disabled)
        // Usage: export TT_METAL_ENABLE_GATHERING=1
        case EnvVarID::TT_METAL_ENABLE_GATHERING: this->enable_gathering = true; break;

        // TT_METAL_FABRIC_TELEMETRY
        // Enable fabric telemetry data collection.
        // Default: false (telemetry disabled)
        // Usage: export TT_METAL_FABRIC_TELEMETRY=1
        case EnvVarID::TT_METAL_FABRIC_TELEMETRY: this->enable_fabric_telemetry = true; break;

        // TT_FABRIC_PROFILE_RX_CH_FWD
        // Enables fabric RX channel forwarding profiling.
        // Default: false
        // Usage: export TT_FABRIC_PROFILE_RX_CH_FWD=1
        case EnvVarID::TT_FABRIC_PROFILE_RX_CH_FWD: this->fabric_profiling_settings.enable_rx_ch_fwd = true; break;

        // RELIABILITY_MODE
        // Sets the fabric reliability mode (STRICT, RELAXED, or DYNAMIC).
        // Default: nullopt (uses system default)
        // Usage: export RELIABILITY_MODE=STRICT (or strict/0), RELAXED (or relaxed/1), DYNAMIC (or dynamic/2)
        case EnvVarID::RELIABILITY_MODE: {
            std::string mode_str(value);
            // Convert to lowercase for case-insensitive comparison
            std::transform(
                mode_str.begin(), mode_str.end(), mode_str.begin(), [](unsigned char c) { return std::tolower(c); });
            if (mode_str == "strict" || mode_str == "0") {
                this->reliability_mode = tt::tt_fabric::FabricReliabilityMode::STRICT_SYSTEM_HEALTH_SETUP_MODE;
            } else if (mode_str == "relaxed" || mode_str == "1") {
                this->reliability_mode = tt::tt_fabric::FabricReliabilityMode::RELAXED_SYSTEM_HEALTH_SETUP_MODE;
            } else if (mode_str == "dynamic" || mode_str == "2") {
                this->reliability_mode = tt::tt_fabric::FabricReliabilityMode::DYNAMIC_RECONFIGURATION_SETUP_MODE;
            }
            break;
        }

        // TT_METAL_DISABLE_FABRIC_TWO_ERISC
        // Presence-based override to force-disable fabric 2-ERISC mode, even if defaults would enable
        // Default: false (2-ERISC mode enabled)
        // Usage: export TT_METAL_DISABLE_FABRIC_TWO_ERISC=1
        case EnvVarID::TT_METAL_DISABLE_FABRIC_TWO_ERISC:
            log_info(tt::LogMetal, "Disabling two-erisc fabric mode with TT_METAL_DISABLE_FABRIC_TWO_ERISC");
            this->disable_fabric_2_erisc_mode = true;
            break;

        // TT_METAL_DISABLE_MULTI_AERISC
        // Disable multi-ERISC mode (2-ERISC mode is enabled by default on Blackhole).
        // Use this to fallback to single ERISC mode.
        // Default: enabled (2-ERISC mode)
        // Usage: export TT_METAL_DISABLE_MULTI_AERISC=1
        case EnvVarID::TT_METAL_DISABLE_MULTI_AERISC:
            log_info(tt::LogMetal, "Disabling multi-erisc mode with TT_METAL_DISABLE_MULTI_AERISC");
            this->enable_2_erisc_mode = false;
            break;

        // TT_METAL_USE_MGD_2_0
        // Enables use of Mesh Graph Descriptor 2.0 format for fabric configuration.
        // Default: false (uses MGD 1.0)
        // Usage: export TT_METAL_USE_MGD_2_0=1
        case EnvVarID::TT_METAL_USE_MGD_2_0:
            this->use_mesh_graph_descriptor_2_0 = (std::strncmp(value, "0", 1) != 0);
            break;

        // TT_METAL_FORCE_JIT_COMPILE
        // Force JIT compilation even if dependencies are up-to-date.
        // This overrides the dependency tracking optimization.
        // Default: false (uses dependency tracking)
        // Usage: export TT_METAL_FORCE_JIT_COMPILE=1
        case EnvVarID::TT_METAL_FORCE_JIT_COMPILE: this->force_jit_compile = true; break;

        // TT_METAL_FORCE_REINIT
        // Force context reinitialization on each run.
        // Default: false (normal initialization)
        // Usage: export TT_METAL_FORCE_REINIT=1
        case EnvVarID::TT_METAL_FORCE_REINIT: this->force_context_reinit = true; break;

        // TT_METAL_LOG_KERNELS_COMPILE_COMMANDS
        // Log kernel compilation commands for debugging.
        // Default: false (no logging)
        // Usage: export TT_METAL_LOG_KERNELS_COMPILE_COMMANDS=1
        case EnvVarID::TT_METAL_LOG_KERNELS_COMPILE_COMMANDS: this->log_kernels_compilation_commands = true; break;

        // TT_METAL_SLOW_DISPATCH_MODE
        // Use slow dispatch mode for debugging.
        // Default: false (fast dispatch mode)
        // Usage: export TT_METAL_SLOW_DISPATCH_MODE=1
        case EnvVarID::TT_METAL_SLOW_DISPATCH_MODE:
            this->using_slow_dispatch = true;
            this->fast_dispatch = false;
            break;

        // TT_METAL_SKIP_ETH_CORES_WITH_RETRAIN
        // Skip Ethernet cores during retraining process.
        // Default: true (skip retraining)
        // Usage: export TT_METAL_SKIP_ETH_CORES_WITH_RETRAIN=1
        case EnvVarID::TT_METAL_SKIP_ETH_CORES_WITH_RETRAIN:
            this->skip_eth_cores_with_retrain = is_env_enabled(value);
            break;

        // TT_METAL_VALIDATE_PROGRAM_BINARIES
        // Validate kernel binary integrity before execution.
        // Default: 0 (no validation)
        // Usage: export TT_METAL_VALIDATE_PROGRAM_BINARIES=1
        case EnvVarID::TT_METAL_VALIDATE_PROGRAM_BINARIES:
            this->set_validate_kernel_binaries(is_env_enabled(value));
            break;

        // TT_METAL_DISABLE_DMA_OPS
        // Disable DMA operations for debugging.
        // Default: 0 (DMA enabled)
        // Usage: export TT_METAL_DISABLE_DMA_OPS=1
        case EnvVarID::TT_METAL_DISABLE_DMA_OPS: this->disable_dma_ops = is_env_enabled(value); break;

        // TT_METAL_ENABLE_ERISC_IRAM
        // Enable ERISC IRAM functionality (inverted: 0=disabled, 1=enabled).
        // Default: 1 (enabled)
        // Usage: export TT_METAL_ENABLE_ERISC_IRAM=0  # to disable
        case EnvVarID::TT_METAL_ENABLE_ERISC_IRAM: {
            bool disabled = (value[0] == '0');
            this->erisc_iram_enabled = !disabled;
            this->erisc_iram_enabled_env_var = !disabled;
            break;
        }

        // ========================================
        // PROFILING & PERFORMANCE
        // ========================================

        // TT_METAL_DEVICE_PROFILER
        // Enables device profiling (requires TRACY_ENABLE compilation flag).
        // Default: false (profiling disabled)
        // Usage: export TT_METAL_DEVICE_PROFILER=1
        case EnvVarID::TT_METAL_DEVICE_PROFILER:
#if !defined(TRACY_ENABLE)
            TT_FATAL(false, "TT_METAL_DEVICE_PROFILER requires a Tracy-enabled build of tt-metal.");
#else
            if (is_env_enabled(value)) {
                this->profiler_enabled = true;
            }
#endif
            break;

        // TT_METAL_DEVICE_PROFILER_DISPATCH
        // Enables profiling of dispatch cores. Requires TT_METAL_DEVICE_PROFILER=1 to be effective.
        // Default: 0 (dispatch profiling disabled)
        // Usage: export TT_METAL_DEVICE_PROFILER_DISPATCH=1
        case EnvVarID::TT_METAL_DEVICE_PROFILER_DISPATCH: {
            // Only enable dispatch profiling if device profiler is also enabled
            if (this->profiler_enabled && is_env_enabled(value)) {
                this->profile_dispatch_cores = true;
            }
            break;
        }

        // TT_METAL_PROFILER_SYNC
        // Enables synchronous profiling mode for more accurate timing.
        // Default: false (asynchronous profiling)
        // Usage: export TT_METAL_PROFILER_SYNC=1
        case EnvVarID::TT_METAL_PROFILER_SYNC: {
            // Only enable sync profiling if device profiler is also enabled
            if (this->profiler_enabled && is_env_enabled(value)) {
                this->profiler_sync_enabled = true;
            }
            break;
        }

        // TT_METAL_DEVICE_PROFILER_NOC_EVENTS
        // Enables NoC (Network-on-Chip) events profiling.
        // Default: false (NoC events not profiled)
        // Usage: export TT_METAL_DEVICE_PROFILER_NOC_EVENTS=1
        case EnvVarID::TT_METAL_DEVICE_PROFILER_NOC_EVENTS:
            if (is_env_enabled(value)) {
                this->profiler_enabled = true;
                this->profiler_noc_events_enabled = true;
            }
            break;

        // TT_METAL_DEVICE_PROFILER_NOC_EVENTS_RPT_PATH
        // Sets the report path for NoC events profiling output files.
        // Default: Default report location
        // Usage: export TT_METAL_DEVICE_PROFILER_NOC_EVENTS_RPT_PATH=/path/to/reports
        case EnvVarID::TT_METAL_DEVICE_PROFILER_NOC_EVENTS_RPT_PATH:
            this->profiler_noc_events_report_path = std::string(value);
            break;

        // TT_METAL_MEM_PROFILER
        // Enables memory/buffer usage profiling for tracking memory allocation patterns.
        // Default: false (memory profiling disabled)
        // Usage: export TT_METAL_MEM_PROFILER=1
        case EnvVarID::TT_METAL_MEM_PROFILER:
            if (is_env_enabled(value)) {
                this->profiler_buffer_usage_enabled = true;
            }
            break;

        // TT_METAL_TRACE_PROFILER
        // Enables trace profiler for detailed execution tracing.
        // Default: false (trace profiling disabled)
        // Usage: export TT_METAL_TRACE_PROFILER=1
        case EnvVarID::TT_METAL_TRACE_PROFILER: {
            // Only enable trace profiling if device profiler is also enabled
            if (this->profiler_enabled && is_env_enabled(value)) {
                this->profiler_trace_profiler = true;
            }
            break;
        }

        // TT_METAL_PROFILER_TRACE_TRACKING
        // Enables trace tracking for detailed execution tracing.
        // Default: false (trace tracking disabled)
        // Usage: export TT_METAL_PROFILER_TRACE_TRACKING=1
        case EnvVarID::TT_METAL_PROFILER_TRACE_TRACKING: {
            // Only enable trace tracking if device profiler is also enabled
            if (this->profiler_enabled && is_env_enabled(value)) {
                this->profiler_trace_tracking = true;
            }
            break;
        }

        // TT_METAL_PROFILER_MID_RUN_DUMP
        // Forces Tracy profiler dumps during execution for real-time profiling.
        // Default: false (no mid-run dumps)
        // Usage: export TT_METAL_PROFILER_MID_RUN_DUMP=1
        case EnvVarID::TT_METAL_PROFILER_MID_RUN_DUMP: {
            // Only enable mid-run dumps if device profiler is also enabled
            if (this->profiler_enabled && is_env_enabled(value)) {
                this->profiler_mid_run_dump = true;
            }
            break;
        }

        // TT_METAL_PROFILER_CPP_POST_PROCESS
        // Enable C++ post-processing for profiler output. Requires TT_METAL_DEVICE_PROFILER=1 to be effective.
        // Default: false
        // Usage: export TT_METAL_PROFILER_CPP_POST_PROCESS=1
        case EnvVarID::TT_METAL_PROFILER_CPP_POST_PROCESS: {
            // Only enable C++ post-processing if device profiler is also enabled
            if (this->profiler_enabled && is_env_enabled(value)) {
                this->profiler_cpp_post_process = true;
            }
            break;
        }

        // TT_METAL_TRACY_MID_RUN_PUSH
        // Forces Tracy profiler pushes during execution for real-time profiling.
        // Default: false (no mid-run pushes)
        // Usage: export TT_METAL_TRACY_MID_RUN_PUSH=1
        case EnvVarID::TT_METAL_TRACY_MID_RUN_PUSH: this->tracy_mid_run_push = true; break;

        // TT_METAL_GTEST_NUM_HW_CQS
        // Number of hardware command queues to use in tests.
        // Default: 1
        // Usage: export TT_METAL_GTEST_NUM_HW_CQS=4
        case EnvVarID::TT_METAL_GTEST_NUM_HW_CQS: try { this->set_num_hw_cqs(std::stoi(value));
            } catch (const std::invalid_argument& ia) {
                TT_THROW("Invalid TT_METAL_GTEST_NUM_HW_CQS: {}", value);
            } catch (const std::out_of_range&) {
                TT_THROW("TT_METAL_GTEST_NUM_HW_CQS value out of range: {}", value);
            }
            break;

        // TT_METAL_ARC_DEBUG_BUFFER_SIZE
        // Buffer size in DRAM for storing ARC processor debug samples.
        // Default: 0 (disabled)
        // Usage: export TT_METAL_ARC_DEBUG_BUFFER_SIZE=1024
        case EnvVarID::TT_METAL_ARC_DEBUG_BUFFER_SIZE: sscanf(value, "%u", &this->arc_debug_buffer_size); break;

        // TT_METAL_OPERATION_TIMEOUT_SECONDS
        // Timeout duration for device operations in seconds.
        // Default: 0.0 (no timeout)
        // Usage: export TT_METAL_OPERATION_TIMEOUT_SECONDS=30.0
        case EnvVarID::TT_METAL_OPERATION_TIMEOUT_SECONDS: {
            float timeout_duration = std::stof(value);
            this->timeout_duration_for_operations = std::chrono::duration<float>(timeout_duration);
            break;
        }

        // ========================================
        // WATCHER SYSTEM
        // ========================================

        // TT_METAL_WATCHER
        // Enables the watcher system for debugging. When set, enables watcher on all features.
        // Default: disabled
        // Usage: export TT_METAL_WATCHER=1
        case EnvVarID::TT_METAL_WATCHER: {
            int sleep_val = 0;
            sscanf(value, "%d", &sleep_val);
            if (strstr(value, "ms") == nullptr) {
                sleep_val *= 1000;
            }
            this->watcher_settings.enabled = true;
            this->watcher_settings.interval_ms = sleep_val;
            break;
        }

        // TT_METAL_WATCHER_DUMP_ALL
        // Enables dumping all watcher data, including potentially unsafe state information.
        // Default: false (safe data only)
        // Usage: export TT_METAL_WATCHER_DUMP_ALL=1
        case EnvVarID::TT_METAL_WATCHER_DUMP_ALL: this->watcher_settings.dump_all = true; break;

        // TT_METAL_WATCHER_APPEND
        // Enables append mode for watcher output files instead of overwriting.
        // Default: false (overwrite mode)
        // Usage: export TT_METAL_WATCHER_APPEND=1
        case EnvVarID::TT_METAL_WATCHER_APPEND: this->watcher_settings.append = true; break;

        // TT_METAL_WATCHER_NOINLINE
        // Disables inlining for watcher functions to reduce binary size.
        // Default: false (inlining enabled)
        // Usage: export TT_METAL_WATCHER_NOINLINE=1
        case EnvVarID::TT_METAL_WATCHER_NOINLINE: this->watcher_settings.noinline = true; break;

        // TT_METAL_WATCHER_PHYS_COORDS
        // Uses physical coordinates in watcher output instead of logical coordinates.
        // Default: false (logical coordinates)
        // Usage: export TT_METAL_WATCHER_PHYS_COORDS=1
        case EnvVarID::TT_METAL_WATCHER_PHYS_COORDS: this->watcher_settings.phys_coords = true; break;

        // TT_METAL_WATCHER_TEXT_START
        // Includes text start information in watcher output for debugging.
        // Default: false (no text start info)
        // Usage: export TT_METAL_WATCHER_TEXT_START=1
        case EnvVarID::TT_METAL_WATCHER_TEXT_START: this->watcher_settings.text_start = true; break;

        // TT_METAL_WATCHER_SKIP_LOGGING
        // Disables watcher logging to reduce overhead.
        // Default: false (logging enabled)
        // Usage: export TT_METAL_WATCHER_SKIP_LOGGING=1
        case EnvVarID::TT_METAL_WATCHER_SKIP_LOGGING: this->watcher_settings.skip_logging = true; break;

        // TT_METAL_WATCHER_DISABLE_ASSERT
        // Disables watcher assert feature when set to any value.
        // Default: enabled
        // Usage: export TT_METAL_WATCHER_DISABLE_ASSERT=1
        case EnvVarID::TT_METAL_WATCHER_DISABLE_ASSERT:
            this->watcher_disabled_features.insert(this->watcher_assert_str);
            break;

        // TT_METAL_WATCHER_DISABLE_PAUSE
        // Disables watcher pause feature when set to any value.
        // Default: enabled
        // Usage: export TT_METAL_WATCHER_DISABLE_PAUSE=1
        case EnvVarID::TT_METAL_WATCHER_DISABLE_PAUSE:
            this->watcher_disabled_features.insert(this->watcher_pause_str);
            break;

        // TT_METAL_WATCHER_DISABLE_RING_BUFFER
        // Disables watcher ring buffer feature when set to any value.
        // Default: enabled
        // Usage: export TT_METAL_WATCHER_DISABLE_RING_BUFFER=1
        case EnvVarID::TT_METAL_WATCHER_DISABLE_RING_BUFFER:
            this->watcher_disabled_features.insert(this->watcher_ring_buffer_str);
            break;

        // TT_METAL_WATCHER_DISABLE_STACK_USAGE
        // Disables watcher stack usage tracking when set to any value.
        // Default: enabled
        // Usage: export TT_METAL_WATCHER_DISABLE_STACK_USAGE=1
        case EnvVarID::TT_METAL_WATCHER_DISABLE_STACK_USAGE:
            this->watcher_disabled_features.insert(this->watcher_stack_usage_str);
            break;

        // TT_METAL_WATCHER_DISABLE_SANITIZE_NOC
        // Disables watcher NoC sanitization when set to any value.
        // Default: enabled
        // Usage: export TT_METAL_WATCHER_DISABLE_SANITIZE_NOC=1
        case EnvVarID::TT_METAL_WATCHER_DISABLE_SANITIZE_NOC:
            this->watcher_disabled_features.insert(this->watcher_noc_sanitize_str);
            break;

        // TT_METAL_WATCHER_DISABLE_SANITIZE_READ_ONLY_L1
        // Disables watcher read-only L1 sanitization when set to any value.
        // Default: enabled
        // Usage: export TT_METAL_WATCHER_DISABLE_SANITIZE_READ_ONLY_L1=1
        case EnvVarID::TT_METAL_WATCHER_DISABLE_SANITIZE_READ_ONLY_L1:
            this->watcher_disabled_features.insert(this->watcher_sanitize_read_only_l1_str);
            break;

        // TT_METAL_WATCHER_DISABLE_SANITIZE_WRITE_ONLY_L1
        // Disables watcher write-only L1 sanitization when set to any value.
        // Default: enabled
        // Usage: export TT_METAL_WATCHER_DISABLE_SANITIZE_WRITE_ONLY_L1=1
        case EnvVarID::TT_METAL_WATCHER_DISABLE_SANITIZE_WRITE_ONLY_L1:
            this->watcher_disabled_features.insert(this->watcher_sanitize_write_only_l1_str);
            break;

        // TT_METAL_WATCHER_DISABLE_WAYPOINT
        // Disables watcher waypoint feature when set to any value.
        // Default: enabled
        // Usage: export TT_METAL_WATCHER_DISABLE_WAYPOINT=1
        case EnvVarID::TT_METAL_WATCHER_DISABLE_WAYPOINT:
            this->watcher_disabled_features.insert(this->watcher_waypoint_str);
            break;

        // TT_METAL_WATCHER_DISABLE_DISPATCH
        // Disables watcher dispatch feature when set to any value.
        // Default: enabled
        // Usage: export TT_METAL_WATCHER_DISABLE_DISPATCH=1
        case EnvVarID::TT_METAL_WATCHER_DISABLE_DISPATCH:
            this->watcher_disabled_features.insert(this->watcher_dispatch_str);
            break;

        // TT_METAL_WATCHER_ENABLE_NOC_SANITIZE_LINKED_TRANSACTION
        // Enables NoC sanitization for linked transactions to catch more subtle errors.
        // Default: false (linked transaction sanitization disabled)
        // Usage: export TT_METAL_WATCHER_ENABLE_NOC_SANITIZE_LINKED_TRANSACTION=1
        case EnvVarID::TT_METAL_WATCHER_ENABLE_NOC_SANITIZE_LINKED_TRANSACTION:
            this->watcher_settings.noc_sanitize_linked_transaction = true;
            break;

        // ========================================
        // INSPECTOR
        // ========================================

        // TT_METAL_INSPECTOR
        // Enables or disables the inspector system. Set to '0' to disable, any other value enables it.
        // Default: true (enabled)
        // Usage: export TT_METAL_INSPECTOR=1
        case EnvVarID::TT_METAL_INSPECTOR:
            this->inspector_settings.enabled = true;
            if (strcmp(value, "0") == 0) {
                this->inspector_settings.enabled = false;
            }
            break;

        // TT_METAL_INSPECTOR_LOG_PATH
        // Sets the log path for inspector output.
        // Default: Defaults to {TT_METAL_RUNTIME_ROOT}/generated/inspector
        // Usage: export TT_METAL_INSPECTOR_LOG_PATH=/path/to/inspector/logs
        case EnvVarID::TT_METAL_INSPECTOR_LOG_PATH:
            if (value) {
                this->inspector_settings.log_path = std::filesystem::path(value);
            } else {
                this->inspector_settings.log_path = std::filesystem::path(this->get_root_dir()) / "generated/inspector";
            }
            break;

        // TT_METAL_INSPECTOR_INITIALIZATION_IS_IMPORTANT
        // Controls whether initialization is considered important for inspector. Set to '0' to disable.
        // Default: false (not important)
        // Usage: export TT_METAL_INSPECTOR_INITIALIZATION_IS_IMPORTANT=1
        case EnvVarID::TT_METAL_INSPECTOR_INITIALIZATION_IS_IMPORTANT:
            this->inspector_settings.initialization_is_important = true;
            if (strcmp(value, "0") == 0) {
                this->inspector_settings.initialization_is_important = false;
            }
            break;

        // TT_METAL_INSPECTOR_WARN_ON_WRITE_EXCEPTIONS
        // Controls whether to warn on write exceptions in inspector. Set to '0' to disable warnings.
        // Default: true (warnings enabled)
        // Usage: export TT_METAL_INSPECTOR_WARN_ON_WRITE_EXCEPTIONS=0
        case EnvVarID::TT_METAL_INSPECTOR_WARN_ON_WRITE_EXCEPTIONS:
            this->inspector_settings.warn_on_write_exceptions = true;
            if (strcmp(value, "0") == 0) {
                this->inspector_settings.warn_on_write_exceptions = false;
            }
            break;

        // TT_METAL_RISCV_DEBUG_INFO
        // Enable RISC-V debug info. Defaults to inspector setting, override with 0/1.
        // Default: Inherits from inspector setting
        // Usage: export TT_METAL_RISCV_DEBUG_INFO=1  # or =0 to disable
        case EnvVarID::TT_METAL_RISCV_DEBUG_INFO: {
            bool enable_riscv_debug_info = this->get_inspector_enabled();  // Default from inspector
            if (value) {
                enable_riscv_debug_info = true;  // Default to true if set
                if (strcmp(value, "0") == 0) {
                    enable_riscv_debug_info = false;  // Only "0" = false
                }
            }
            this->set_riscv_debug_info_enabled(enable_riscv_debug_info);
            break;
        }

        // TT_METAL_INSPECTOR_RPC_SERVER_ADDRESS
        // Sets the RPC server address for the inspector. Format: "host:port" or just "host" (uses default port).
        // Default: localhost:50051
        // Usage: export TT_METAL_INSPECTOR_RPC_SERVER_ADDRESS=127.0.0.1:8080
        case EnvVarID::TT_METAL_INSPECTOR_RPC_SERVER_ADDRESS: {
            // Parse address into host and port
            std::string addr(value);
            size_t colon_pos = addr.find(':');
            if (colon_pos != std::string::npos) {
                this->inspector_settings.rpc_server_host = addr.substr(0, colon_pos);
                try {
                    this->inspector_settings.rpc_server_port = std::stoi(addr.substr(colon_pos + 1));
                } catch (const std::invalid_argument&) {
                    TT_THROW("Invalid port in TT_METAL_INSPECTOR_RPC_SERVER_ADDRESS: {}", value);
                } catch (const std::out_of_range&) {
                    TT_THROW("Port out of range in TT_METAL_INSPECTOR_RPC_SERVER_ADDRESS: {}", value);
                }
            } else {
                this->inspector_settings.rpc_server_host = addr;
            }
            break;
        }

        // TT_METAL_INSPECTOR_RPC
        // Enables or disables the inspector RPC server. Set to '0' to disable, any other value enables it.
        // Default: true (enabled)
        // Usage: export TT_METAL_INSPECTOR_RPC=1
        case EnvVarID::TT_METAL_INSPECTOR_RPC:
            this->inspector_settings.rpc_server_enabled = true;
            if (std::strncmp(value, "0", 1) == 0) {
                this->inspector_settings.rpc_server_enabled = false;
            }
            break;

        // ========================================
        // DEBUG PRINTING (DPRINT)
        // ========================================
        // Note: Most DPRINT variables are handled by ParseFeatureEnv() in constructor
        // These cases exist for documentation and potential future direct handling

        // TT_METAL_DPRINT_CORES
        // Specifies worker cores for debug printing. Supports 'all', ranges '(1,1)-(2,2)', or lists '(1,1),(2,2)'.
        // Default: disabled (no debug printing)
        // Usage: export TT_METAL_DPRINT_CORES=all
        case EnvVarID::TT_METAL_DPRINT_CORES:
            // Handled by ParseFeatureEnv() - this is for documentation
            break;

        // TT_METAL_DPRINT_ETH_CORES
        // Specifies Ethernet cores for debug printing. Same syntax as DPRINT_CORES.
        // Default: disabled (no debug printing on ETH cores)
        // Usage: export TT_METAL_DPRINT_ETH_CORES=(0,0),(1,0)
        case EnvVarID::TT_METAL_DPRINT_ETH_CORES:
            // Handled by ParseFeatureEnv() - this is for documentation
            break;

        // TT_METAL_DPRINT_CHIPS
        // Specifies chip IDs for debug printing. Supports 'all' or comma-separated list of chip IDs.
        // Default: all chips
        // Usage: export TT_METAL_DPRINT_CHIPS=0,1,2
        case EnvVarID::TT_METAL_DPRINT_CHIPS:
            // Handled by ParseFeatureEnv() - this is for documentation
            break;

        // TT_METAL_DPRINT_RISCVS
        // Specifies RISC-V processors for debug printing. Complex processor selection syntax.
        // Default: all RISC-V processors
        // Usage: export TT_METAL_DPRINT_RISCVS=BR+NCRISC+TRISC0
        case EnvVarID::TT_METAL_DPRINT_RISCVS:
            // Handled by ParseFeatureEnv() - this is for documentation
            break;

        // TT_METAL_DPRINT_FILE
        // Output file path for debug printing. If not specified, prints to stdout.
        // Default: stdout
        // Usage: export TT_METAL_DPRINT_FILE=/tmp/debug_output.log
        case EnvVarID::TT_METAL_DPRINT_FILE:
            // Handled by ParseFeatureEnv() - this is for documentation
            break;

        // TT_METAL_DPRINT_ONE_FILE_PER_RISC
        // Creates separate output files for each RISC-V processor when set.
        // Default: false (single output file)
        // Usage: export TT_METAL_DPRINT_ONE_FILE_PER_RISC=1
        case EnvVarID::TT_METAL_DPRINT_ONE_FILE_PER_RISC:
            // Handled by ParseFeatureEnv() - this is for documentation
            break;

        // TT_METAL_DPRINT_PREPEND_DEVICE_CORE_RISC
        // Prepends device/core/RISC information to each debug print line. Set to '0' to disable.
        // Default: true (prepend enabled)
        // Usage: export TT_METAL_DPRINT_PREPEND_DEVICE_CORE_RISC=0
        case EnvVarID::TT_METAL_DPRINT_PREPEND_DEVICE_CORE_RISC:
            // Handled by ParseFeatureEnv() - this is for documentation
            break;

        // ========================================
        // DEVICE MANAGER
        // ========================================
        // TT_METAL_NUMA_BASED_AFFINITY
        // Specifies thread binding in DeviceManager
        // Default: disabled
        // Usage: export TT_METAL_NUMA_BASED_AFFINITY=1
        case EnvVarID::TT_METAL_NUMA_BASED_AFFINITY: {
            this->numa_based_affinity = is_env_enabled(value);
            break;
        }

<<<<<<< HEAD
        // ========================================
        // FABRIC CONFIGURATION
        // ========================================
        // TT_METAL_FABRIC_ROUTER_SYNC_TIMEOUT_MS
        // Timeout in milliseconds for fabric router sync
        // Default: 5000ms
        // Usage: export TT_METAL_FABRIC_ROUTER_SYNC_TIMEOUT_MS=8000
        case EnvVarID::TT_METAL_FABRIC_ROUTER_SYNC_TIMEOUT_MS:
            try {
                int parsed_value = std::stoi(value);
                if (parsed_value < 0) {
                    TT_THROW("TT_METAL_FABRIC_ROUTER_SYNC_TIMEOUT_MS must be non-negative: {}", value);
                }
                this->fabric_router_sync_timeout_ms = static_cast<uint32_t>(parsed_value);
            } catch (const std::invalid_argument& ia) {
                TT_THROW("Invalid TT_METAL_FABRIC_ROUTER_SYNC_TIMEOUT_MS: {}", value);
            } catch (const std::out_of_range&) {
                TT_THROW("TT_METAL_FABRIC_ROUTER_SYNC_TIMEOUT_MS value out of range: {}", value);
            }
            break;
=======
        // TT_METAL_DISABLE_XIP_DUMP
        // Disable XIP dump
        // Default: false
        // Usage: export TT_METAL_DISABLE_XIP_DUMP=1
        case EnvVarID::TT_METAL_DISABLE_XIP_DUMP: {
            this->disable_xip_dump = is_env_enabled(value);
            break;
        }
>>>>>>> 5ba81d90
    }
}

void RunTimeOptions::InitializeFromEnvVars() {
    // Use enchantum to automatically iterate over all EnvVarID enum values
    for (const auto [id, name] : enchantum::entries_generator<EnvVarID>) {
        const char* value = std::getenv(std::string(name).c_str());

        // Only process if the environment variable is set
        if (value) {
            HandleEnvVar(id, value);
        }
    }

    // TT_METAL_INSPECTOR_LOG_PATH: Set default path if not specified
    if (std::getenv("TT_METAL_INSPECTOR_LOG_PATH") == nullptr) {
        HandleEnvVar(EnvVarID::TT_METAL_INSPECTOR_LOG_PATH, nullptr);
    }

    // TT_METAL_RISCV_DEBUG_INFO: Inherit from inspector if not explicitly set
    if (std::getenv("TT_METAL_RISCV_DEBUG_INFO") == nullptr) {
        HandleEnvVar(EnvVarID::TT_METAL_RISCV_DEBUG_INFO, nullptr);
    }
    ParseWatcherEnv();
}

void RunTimeOptions::ParseWatcherEnv() {
    // Auto unpause is for testing only, no env var.
    watcher_settings.auto_unpause = false;

    // Any watcher features to disabled based on env var.
    std::set all_features = {
        watcher_waypoint_str,
        watcher_noc_sanitize_str,
        watcher_assert_str,
        watcher_pause_str,
        watcher_ring_buffer_str,
        watcher_stack_usage_str,
        watcher_dispatch_str,
        watcher_eth_link_status_str};
    for (const std::string& feature : all_features) {
        std::string env_var("TT_METAL_WATCHER_DISABLE_");
        env_var += feature;
        if (getenv(env_var.c_str()) != nullptr) {
            watcher_disabled_features.insert(feature);
        }
    }

    const char* watcher_debug_delay_str = getenv("TT_METAL_WATCHER_DEBUG_DELAY");
    if (watcher_debug_delay_str != nullptr) {
        sscanf(watcher_debug_delay_str, "%u", &watcher_debug_delay);
        // Assert watcher is also enabled (TT_METAL_WATCHER=1)
        TT_ASSERT(watcher_settings.enabled, "TT_METAL_WATCHER_DEBUG_DELAY requires TT_METAL_WATCHER");
        // Assert TT_METAL_WATCHER_DISABLE_NOC_SANITIZE is either not set or set to 0
        TT_ASSERT(
            watcher_disabled_features.find(watcher_noc_sanitize_str) == watcher_disabled_features.end(),
            "TT_METAL_WATCHER_DEBUG_DELAY requires TT_METAL_WATCHER_DISABLE_NOC_SANITIZE=0");
    }
    if (watcher_settings.noc_sanitize_linked_transaction) {
        TT_ASSERT(
            watcher_disabled_features.find(watcher_noc_sanitize_str) == watcher_disabled_features.end(),
            "TT_METAL_WATCHER_ENABLE_NOC_SANITIZE_LINKED_TRANSACTION requires TT_METAL_WATCHER_DISABLE_NOC_SANITIZE=0");
    }
}

void RunTimeOptions::ParseFeatureEnv(RunTimeDebugFeatures feature, const tt_metal::Hal& hal) {
    std::string feature_env_prefix("TT_METAL_");
    feature_env_prefix += RunTimeDebugFeatureNames[feature];

    ParseFeatureCoreRange(feature, feature_env_prefix + "_CORES", CoreType::WORKER);
    ParseFeatureCoreRange(feature, feature_env_prefix + "_ETH_CORES", CoreType::ETH);
    ParseFeatureChipIds(feature, feature_env_prefix + "_CHIPS");
    ParseFeatureRiscvMask(feature, feature_env_prefix + "_RISCVS", hal);
    ParseFeatureFileName(feature, feature_env_prefix + "_FILE");
    ParseFeatureOneFilePerRisc(feature, feature_env_prefix + "_ONE_FILE_PER_RISC");
    ParseFeaturePrependDeviceCoreRisc(feature, feature_env_prefix + "_PREPEND_DEVICE_CORE_RISC");

    // Set feature enabled if the user asked for any feature cores
    feature_targets[feature].enabled = false;
    for (auto& core_type_and_all_flag : feature_targets[feature].all_cores) {
        if (core_type_and_all_flag.second != RunTimeDebugClassNoneSpecified) {
            feature_targets[feature].enabled = true;
        }
    }
    for (auto& core_type_and_cores : feature_targets[feature].cores) {
        if (!core_type_and_cores.second.empty()) {
            feature_targets[feature].enabled = true;
        }
    }

    const char* print_noc_xfers = std::getenv("TT_METAL_RECORD_NOC_TRANSFER_DATA");
    if (print_noc_xfers != nullptr) {
        record_noc_transfer_data = true;
    }
};

void RunTimeOptions::ParseFeatureCoreRange(
    RunTimeDebugFeatures feature, const std::string& env_var, CoreType core_type) {
    char* str = std::getenv(env_var.c_str());
    std::vector<CoreCoord> cores;

    // Check if "all" is specified, rather than a range of cores.
    feature_targets[feature].all_cores[core_type] = RunTimeDebugClassNoneSpecified;
    if (str != nullptr) {
        for (int idx = 0; idx < RunTimeDebugClassCount; idx++) {
            if (strcmp(str, RunTimeDebugClassNames[idx]) == 0) {
                feature_targets[feature].all_cores[core_type] = idx;
                return;
            }
        }
    }
    if (str != nullptr) {
        if (isdigit(str[0])) {
            // Assume this is a single core
            uint32_t x, y;
            if (sscanf(str, "%d,%d", &x, &y) != 2) {
                TT_THROW("Invalid {}", env_var);
            }
            cores.push_back({x, y});
        } else if (str[0] == '(') {
            if (strchr(str, '-')) {
                // Assume this is a range
                CoreCoord start, end;
                if (sscanf(str, "(%zu,%zu)", &start.x, &start.y) != 2) {
                    TT_THROW("Invalid {}", env_var);
                }
                str = strchr(str, '-');
                if (sscanf(str, "-(%zu,%zu)", &end.x, &end.y) != 2) {
                    TT_THROW("Invalid {}", env_var);
                }
                for (uint32_t x = start.x; x <= end.x; x++) {
                    for (uint32_t y = start.y; y <= end.y; y++) {
                        cores.push_back({x, y});
                    }
                }
            } else {
                // Assume this is a list of coordinates (maybe just one)
                while (str != nullptr) {
                    uint32_t x, y;
                    if (sscanf(str, "(%d,%d)", &x, &y) != 2) {
                        TT_THROW("Invalid {}", env_var);
                    }
                    cores.push_back({x, y});
                    str = strchr(str, ',');
                    str = strchr(str + 1, ',');
                    if (str != nullptr) {
                        str++;
                    }
                }
            }
        } else {
            TT_THROW("Invalid {}", env_var);
        }
    }

    // Set the core range
    feature_targets[feature].cores[core_type] = cores;
}

void RunTimeOptions::ParseFeatureChipIds(RunTimeDebugFeatures feature, const std::string& env_var) {
    std::vector<int> chips;
    char* env_var_str = std::getenv(env_var.c_str());

    // If the environment variable is not empty, parse it.
    while (env_var_str != nullptr) {
        // Can also have "all"
        if (strcmp(env_var_str, "all") == 0) {
            feature_targets[feature].all_chips = true;
            break;
        }
        uint32_t chip;
        if (sscanf(env_var_str, "%d", &chip) != 1) {
            TT_THROW("Invalid {}", env_var_str);
        }
        chips.push_back(chip);
        env_var_str = strchr(env_var_str, ',');
        if (env_var_str != nullptr) {
            env_var_str++;
        }
    }

    // Default is no chips are specified is all
    if (chips.empty()) {
        feature_targets[feature].all_chips = true;
    }
    feature_targets[feature].chip_ids = chips;
}

void RunTimeOptions::ParseFeatureRiscvMask(
    RunTimeDebugFeatures feature, const std::string& env_var, const tt_metal::Hal& hal) {
    const char* env_var_str = std::getenv(env_var.c_str());

    if (env_var_str != nullptr) {
        feature_targets[feature].processors = hal.parse_processor_set_spec(env_var_str);
    } else {
        auto& processors = feature_targets[feature].processors;
        uint32_t num_core_types = hal.get_programmable_core_type_count();
        for (uint32_t core_type_index = 0; core_type_index < num_core_types; ++core_type_index) {
            auto core_type = hal.get_programmable_core_type(core_type_index);
            uint32_t num_processors = hal.get_num_risc_processors(core_type);
            for (uint32_t processor_index = 0; processor_index < num_processors; ++processor_index) {
                processors.add(core_type, processor_index);
            }
        }
    }
}

void RunTimeOptions::ParseFeatureFileName(RunTimeDebugFeatures feature, const std::string& env_var) {
    char* env_var_str = std::getenv(env_var.c_str());
    feature_targets[feature].file_name = (env_var_str != nullptr) ? std::string(env_var_str) : "";
}

void RunTimeOptions::ParseFeatureOneFilePerRisc(RunTimeDebugFeatures feature, const std::string& env_var) {
    char* env_var_str = std::getenv(env_var.c_str());
    feature_targets[feature].one_file_per_risc = (env_var_str != nullptr);
}

void RunTimeOptions::ParseFeaturePrependDeviceCoreRisc(RunTimeDebugFeatures feature, const std::string& env_var) {
    char* env_var_str = std::getenv(env_var.c_str());
    feature_targets[feature].prepend_device_core_risc =
        (env_var_str != nullptr) ? (strcmp(env_var_str, "1") == 0) : true;
}

uint32_t RunTimeOptions::get_watcher_hash() const {
    // These values will cause kernels / firmware to be recompiled if they change
    // Only the ones which have #define on the device side need to be listed here
    std::string hash_str;
    hash_str += std::to_string(watcher_feature_disabled(watcher_waypoint_str));
    hash_str += std::to_string(watcher_feature_disabled(watcher_noc_sanitize_str));
    hash_str += std::to_string(watcher_feature_disabled(watcher_assert_str));
    hash_str += std::to_string(watcher_feature_disabled(watcher_pause_str));
    hash_str += std::to_string(watcher_feature_disabled(watcher_ring_buffer_str));
    hash_str += std::to_string(watcher_feature_disabled(watcher_stack_usage_str));
    hash_str += std::to_string(watcher_feature_disabled(watcher_dispatch_str));
    hash_str += std::to_string(get_watcher_noc_sanitize_linked_transaction());
    hash_str += std::to_string(get_watcher_enabled());
    std::hash<std::string> hash_fn;
    return hash_fn(hash_str);
}

// Can't create a DispatchCoreConfig as part of the RTOptions constructor because the DispatchCoreConfig constructor
// depends on RTOptions settings.
tt_metal::DispatchCoreConfig RunTimeOptions::get_dispatch_core_config() const {
    tt_metal::DispatchCoreConfig dispatch_core_config = tt_metal::DispatchCoreConfig{};
    dispatch_core_config.set_dispatch_core_type(this->dispatch_core_type);
    return dispatch_core_config;
}

}  // namespace llrt

}  // namespace tt<|MERGE_RESOLUTION|>--- conflicted
+++ resolved
@@ -1043,7 +1043,6 @@
             break;
         }
 
-<<<<<<< HEAD
         // ========================================
         // FABRIC CONFIGURATION
         // ========================================
@@ -1064,7 +1063,6 @@
                 TT_THROW("TT_METAL_FABRIC_ROUTER_SYNC_TIMEOUT_MS value out of range: {}", value);
             }
             break;
-=======
         // TT_METAL_DISABLE_XIP_DUMP
         // Disable XIP dump
         // Default: false
@@ -1073,7 +1071,6 @@
             this->disable_xip_dump = is_env_enabled(value);
             break;
         }
->>>>>>> 5ba81d90
     }
 }
 
