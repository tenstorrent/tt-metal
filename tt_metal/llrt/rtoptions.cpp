--- conflicted
+++ resolved
@@ -79,6 +79,7 @@
     TT_METAL_ENABLE_HW_CACHE_INVALIDATION,  // Enable HW cache invalidation
     TT_METAL_DISABLE_RELAXED_MEM_ORDERING,  // Disable relaxed memory ordering
     TT_METAL_ENABLE_GATHERING,              // Enable instruction gathering
+    TT_METAL_FABRIC_BW_TELEMETRY,           // Enable fabric bandwidth telemetry
     TT_METAL_FABRIC_TELEMETRY,              // Enable fabric telemetry
     TT_FABRIC_PROFILE_RX_CH_FWD,            // Enable fabric RX channel forwarding profiling
     TT_METAL_FORCE_REINIT,                  // Force context reinitialization
@@ -457,6 +458,12 @@
         // Usage: export TT_METAL_ENABLE_GATHERING=1
         case EnvVarID::TT_METAL_ENABLE_GATHERING: this->enable_gathering = true; break;
 
+        // TT_METAL_FABRIC_BW_TELEMETRY
+        // Enable fabric bandwidth telemetry data collection.
+        // Default: false (telemetry disabled)
+        // Usage: export TT_METAL_FABRIC_BW_TELEMETRY=1
+        case EnvVarID::TT_METAL_FABRIC_BW_TELEMETRY: this->enable_fabric_bw_telemetry = true; break;
+
         // TT_METAL_FABRIC_TELEMETRY
         // Enable fabric telemetry data collection.
         // Default: false (telemetry disabled)
@@ -902,15 +909,6 @@
             }
             break;
 
-<<<<<<< HEAD
-    if (getenv("TT_METAL_FABRIC_BW_TELEMETRY")) {
-        enable_fabric_bw_telemetry = true;
-    }
-
-    if (getenv("TT_METAL_FABRIC_TELEMETRY")) {
-        enable_fabric_telemetry = true;
-    }
-=======
         // TT_METAL_INSPECTOR_WARN_ON_WRITE_EXCEPTIONS
         // Controls whether to warn on write exceptions in inspector. Set to '0' to disable warnings.
         // Default: true (warnings enabled)
@@ -921,7 +919,6 @@
                 this->inspector_settings.warn_on_write_exceptions = false;
             }
             break;
->>>>>>> b659fba4
 
         // TT_METAL_RISCV_DEBUG_INFO
         // Enable RISC-V debug info. Defaults to inspector setting, override with 0/1.
