// SPDX-FileCopyrightText: © 2023 Tenstorrent AI ULC
//
// SPDX-License-Identifier: Apache-2.0

#include "rtoptions.hpp"

#include <ctype.h>
#include <stdio.h>
#include <cstdlib>
#include <cstring>
<<<<<<< HEAD
#include <filesystem>
#include <functional>
=======
>>>>>>> 7ec6d046
#include <stdexcept>
#include <string>

#include "assert.hpp"
#include <umd/device/tt_core_coordinates.h>

using std::vector;

namespace tt {

namespace llrt {

const char* RunTimeDebugFeatureNames[RunTimeDebugFeatureCount] = {
    "DPRINT",
    "READ_DEBUG_DELAY",
    "WRITE_DEBUG_DELAY",
    "ATOMIC_DEBUG_DELAY",
    "DISABLE_L1_DATA_CACHE",
};

const char* RunTimeDebugClassNames[RunTimeDebugClassCount] = {"N/A", "worker", "dispatch", "all"};

static const char* TT_METAL_HOME_ENV_VAR = "TT_METAL_HOME";
static const char* TT_METAL_KERNEL_PATH_ENV_VAR = "TT_METAL_KERNEL_PATH";
// Set this var to change the cache dir.
static const char* TT_METAL_CACHE_ENV_VAR = "TT_METAL_CACHE";
// Used for demonstration purposes and will be removed in the future.
static const char* TT_METAL_FD_FABRIC_DEMO = "TT_METAL_FD_FABRIC";

RunTimeOptions::RunTimeOptions() {
    const char* root_dir_str = std::getenv(TT_METAL_HOME_ENV_VAR);
    if (root_dir_str != nullptr) {
        this->is_root_dir_env_var_set = true;
        this->root_dir = std::string(root_dir_str) + "/";
    }

    // Check if user has specified a cache path.
    const char* cache_dir_str = std::getenv(TT_METAL_CACHE_ENV_VAR);
    if (cache_dir_str != nullptr) {
        this->is_cache_dir_env_var_set = true;
        this->cache_dir_ = std::string(cache_dir_str) + "/tt-metal-cache/";
    }

    const char* kernel_dir_str = std::getenv(TT_METAL_KERNEL_PATH_ENV_VAR);
    if (kernel_dir_str != nullptr) {
        this->is_kernel_dir_env_var_set = true;
        this->kernel_dir = std::string(kernel_dir_str) + "/";
    }
    this->system_kernel_dir = "/usr/share/tenstorrent/kernels/";

    build_map_enabled = (getenv("TT_METAL_KERNEL_MAP") != nullptr);

    ParseWatcherEnv();
    ParseInspectorEnv();

    for (int i = 0; i < RunTimeDebugFeatureCount; i++) {
        ParseFeatureEnv((RunTimeDebugFeatures)i);
    }

    // Test mode has no env var, default is disabled
    test_mode_enabled = false;

    profiler_enabled = false;
    profile_dispatch_cores = false;
    profiler_sync_enabled = false;
    profiler_mid_run_tracy_push = false;
    profiler_buffer_usage_enabled = false;
#if defined(TRACY_ENABLE)
    const char* profiler_enabled_str = std::getenv("TT_METAL_DEVICE_PROFILER");
    if (profiler_enabled_str != nullptr && profiler_enabled_str[0] == '1') {
        profiler_enabled = true;
        const char* profile_dispatch_str = std::getenv("TT_METAL_DEVICE_PROFILER_DISPATCH");
        if (profile_dispatch_str != nullptr && profile_dispatch_str[0] == '1') {
            profile_dispatch_cores = true;
        }
        const char* profiler_sync_enabled_str = std::getenv("TT_METAL_PROFILER_SYNC");
        if (profiler_enabled && profiler_sync_enabled_str != nullptr && profiler_sync_enabled_str[0] == '1') {
            profiler_sync_enabled = true;
        }
        const char* profiler_force_push_enabled_str = std::getenv("TT_METAL_TRACY_MID_RUN_PUSH");
        if (profiler_enabled && profiler_force_push_enabled_str != nullptr &&
            profiler_force_push_enabled_str[0] == '1') {
            profiler_mid_run_tracy_push = true;
        }
    }

    const char *profiler_noc_events_str = std::getenv("TT_METAL_DEVICE_PROFILER_NOC_EVENTS");
    if (profiler_noc_events_str != nullptr && profiler_noc_events_str[0] == '1') {
        profiler_enabled = true;
        profiler_noc_events_enabled = true;
    }

    const char *profiler_noc_events_report_path_str = std::getenv("TT_METAL_DEVICE_PROFILER_NOC_EVENTS_RPT_PATH");
    if (profiler_noc_events_report_path_str != nullptr) {
        profiler_noc_events_report_path = profiler_noc_events_report_path_str;
    }

    const char *profile_buffer_usage_str = std::getenv("TT_METAL_MEM_PROFILER");
    if (profile_buffer_usage_str != nullptr && profile_buffer_usage_str[0] == '1') {
        profiler_buffer_usage_enabled = true;
    }
#endif
    TT_FATAL(
        !(get_feature_enabled(RunTimeDebugFeatureDprint) && get_profiler_enabled()),
        "Cannot enable both debug printing and profiling");

    null_kernels = (std::getenv("TT_METAL_NULL_KERNELS") != nullptr);

    kernels_early_return = (std::getenv("TT_METAL_KERNELS_EARLY_RETURN") != nullptr);

    this->clear_l1 = false;
    const char* clear_l1_enabled_str = std::getenv("TT_METAL_CLEAR_L1");
    if (clear_l1_enabled_str != nullptr && clear_l1_enabled_str[0] == '1') {
        this->clear_l1 = true;
    }

    this->clear_dram = false;
    const char* clear_dram_enabled_str = std::getenv("TT_METAL_CLEAR_DRAM");
    if (clear_dram_enabled_str != nullptr && clear_dram_enabled_str[0] == '1') {
        this->clear_dram = true;
    }

    const char* skip_eth_cores_with_retrain_str = std::getenv("TT_METAL_SKIP_ETH_CORES_WITH_RETRAIN");
    if (skip_eth_cores_with_retrain_str != nullptr) {
        if (skip_eth_cores_with_retrain_str[0] == '0') {
            skip_eth_cores_with_retrain = false;
        }
        if (skip_eth_cores_with_retrain_str[0] == '1') {
            skip_eth_cores_with_retrain = true;
        }
    }

    const char* riscv_debug_info_enabled_str = std::getenv("TT_METAL_RISCV_DEBUG_INFO");
    bool enable_riscv_debug_info = get_inspector_enabled();
    if (riscv_debug_info_enabled_str != nullptr) {
        enable_riscv_debug_info = true;
        if (strcmp(riscv_debug_info_enabled_str, "0") == 0) {
            enable_riscv_debug_info = false;
        }
    }
    set_riscv_debug_info_enabled(enable_riscv_debug_info);

    const char* validate_kernel_binaries = std::getenv("TT_METAL_VALIDATE_PROGRAM_BINARIES");
    set_validate_kernel_binaries(validate_kernel_binaries != nullptr && validate_kernel_binaries[0] == '1');

    const char* num_cqs = getenv("TT_METAL_GTEST_NUM_HW_CQS");
    if (num_cqs != nullptr) {
        try {
            set_num_hw_cqs(std::stoi(num_cqs));
        } catch (const std::invalid_argument& ia) {
            TT_THROW("Invalid TT_METAL_GTEST_NUM_HW_CQS: {}", num_cqs);
        }
    }

    const char* fb_fabric = getenv(TT_METAL_FD_FABRIC_DEMO);
    fb_fabric_en = fb_fabric != nullptr;

    const char* dispatch_data_collection_str = std::getenv("TT_METAL_DISPATCH_DATA_COLLECTION");
    if (dispatch_data_collection_str != nullptr) {
        enable_dispatch_data_collection = true;
    }

    if (getenv("TT_METAL_GTEST_ETH_DISPATCH")) {
        this->dispatch_core_type = tt_metal::DispatchCoreType::ETH;
    }

    if (getenv("TT_METAL_SKIP_LOADING_FW")) {
        this->skip_loading_fw = true;
    }

    if (getenv("TT_METAL_SKIP_DELETING_BUILT_CACHE")) {
        this->skip_deleting_built_cache = true;
    }

    if (getenv("TT_METAL_ENABLE_HW_CACHE_INVALIDATION")) {
        this->enable_hw_cache_invalidation = true;
    }

    if (std::getenv("TT_METAL_SIMULATOR")) {
        this->simulator_enabled = true;
        this->simulator_path = std::getenv("TT_METAL_SIMULATOR");
    }

    if (getenv("TT_METAL_ENABLE_ERISC_IRAM")) {
        this->erisc_iram_enabled = true;
    }

    if (getenv("TT_METAL_DISABLE_RELAXED_MEM_ORDERING")) {
        this->disable_relaxed_memory_ordering = true;
    }

    if (getenv("TT_METAL_ENABLE_GATHERING")) {
        this->enable_gathering = true;
    }

    const char *arc_debug_enabled_str = std::getenv("TT_METAL_ARC_DEBUG_BUFFER_SIZE");
    if (arc_debug_enabled_str != nullptr) {
        sscanf(arc_debug_enabled_str, "%u", &arc_debug_buffer_size);
    }
}

const std::string& RunTimeOptions::get_root_dir() const {
    if (!this->is_root_dir_specified()) {
        TT_THROW("Env var {} is not set.", TT_METAL_HOME_ENV_VAR);
    }

    return root_dir;
}

const std::string& RunTimeOptions::get_cache_dir() const {
    if (!this->is_cache_dir_specified()) {
        TT_THROW("Env var {} is not set.", TT_METAL_CACHE_ENV_VAR);
    }
    return this->cache_dir_;
}

const std::string& RunTimeOptions::get_kernel_dir() const {
    if (!this->is_kernel_dir_specified()) {
        TT_THROW("Env var {} is not set.", TT_METAL_KERNEL_PATH_ENV_VAR);
    }

    return this->kernel_dir;
}

const std::string& RunTimeOptions::get_system_kernel_dir() const { return this->system_kernel_dir; }

void RunTimeOptions::ParseWatcherEnv() {
    const char* watcher_enable_str = getenv("TT_METAL_WATCHER");
    if (watcher_enable_str != nullptr) {
        int sleep_val = 0;
        sscanf(watcher_enable_str, "%d", &sleep_val);
        if (strstr(watcher_enable_str, "ms") == nullptr) {
            sleep_val *= 1000;
        }
        watcher_settings.enabled = true;
        watcher_settings.interval_ms = sleep_val;
    }

    watcher_settings.dump_all = (getenv("TT_METAL_WATCHER_DUMP_ALL") != nullptr);
    watcher_settings.append = (getenv("TT_METAL_WATCHER_APPEND") != nullptr);
    watcher_settings.noinline = (getenv("TT_METAL_WATCHER_NOINLINE") != nullptr);
    watcher_settings.phys_coords = (getenv("TT_METAL_WATCHER_PHYS_COORDS") != nullptr);
    watcher_settings.text_start = (getenv("TT_METAL_WATCHER_TEXT_START") != nullptr);
    watcher_settings.skip_logging = (getenv("TT_METAL_WATCHER_SKIP_LOGGING") != nullptr);
    // Auto unpause is for testing only, no env var.
    watcher_settings.auto_unpause = false;

    // Any watcher features to disabled based on env var.
    std::set all_features = {
        watcher_waypoint_str,
        watcher_noc_sanitize_str,
        watcher_assert_str,
        watcher_pause_str,
        watcher_ring_buffer_str,
        watcher_stack_usage_str,
        watcher_dispatch_str};
    for (const std::string& feature : all_features) {
        std::string env_var("TT_METAL_WATCHER_DISABLE_");
        env_var += feature;
        if (getenv(env_var.c_str()) != nullptr) {
            watcher_disabled_features.insert(feature);
        }
    }

    const char* watcher_debug_delay_str = getenv("TT_METAL_WATCHER_DEBUG_DELAY");
    if (watcher_debug_delay_str != nullptr) {
        sscanf(watcher_debug_delay_str, "%u", &watcher_debug_delay);
        // Assert watcher is also enabled (TT_METAL_WATCHER=1)
        TT_ASSERT(watcher_settings.enabled, "TT_METAL_WATCHER_DEBUG_DELAY requires TT_METAL_WATCHER");
        // Assert TT_METAL_WATCHER_DISABLE_NOC_SANITIZE is either not set or set to 0
        TT_ASSERT(
            watcher_disabled_features.find(watcher_noc_sanitize_str) == watcher_disabled_features.end(),
            "TT_METAL_WATCHER_DEBUG_DELAY requires TT_METAL_WATCHER_DISABLE_NOC_SANITIZE=0");
    }
}

void RunTimeOptions::ParseInspectorEnv() {
    const char* inspector_enable_str = getenv("TT_METAL_INSPECTOR");
    if (inspector_enable_str != nullptr) {
        inspector_settings.enabled = true;
        if (strcmp(inspector_enable_str, "0") == 0) {
            inspector_settings.enabled = false;
        }
    }

    const char* inspector_log_path_str = getenv("TT_METAL_INSPECTOR_LOG_PATH");
    if (inspector_log_path_str != nullptr) {
        inspector_settings.log_path = std::filesystem::path(inspector_log_path_str);
    } else {
        inspector_settings.log_path = std::filesystem::path(get_root_dir()) / "generated/inspector";
    }
    std::filesystem::remove_all(inspector_settings.log_path);
    std::filesystem::create_directories(inspector_settings.log_path);

    const char* inspector_initialization_is_important_str = getenv("TT_METAL_INSPECTOR_INITIALIZATION_IS_IMPORTANT");
    if (inspector_initialization_is_important_str != nullptr) {
        inspector_settings.initialization_is_important = true;
        if (strcmp(inspector_initialization_is_important_str, "0") == 0) {
            inspector_settings.initialization_is_important = false;
        }
    }

    const char* inspector_warn_on_write_exceptions_str = getenv("TT_METAL_INSPECTOR_WARN_ON_WRITE_EXCEPTIONS");
    if (inspector_warn_on_write_exceptions_str != nullptr) {
        inspector_settings.warn_on_write_exceptions = true;
        if (strcmp(inspector_warn_on_write_exceptions_str, "0") == 0) {
            inspector_settings.warn_on_write_exceptions = false;
        }
    }
}

void RunTimeOptions::ParseFeatureEnv(RunTimeDebugFeatures feature) {
    std::string feature_env_prefix("TT_METAL_");
    feature_env_prefix += RunTimeDebugFeatureNames[feature];

    ParseFeatureCoreRange(feature, feature_env_prefix + "_CORES", CoreType::WORKER);
    ParseFeatureCoreRange(feature, feature_env_prefix + "_ETH_CORES", CoreType::ETH);
    ParseFeatureChipIds(feature, feature_env_prefix + "_CHIPS");
    ParseFeatureRiscvMask(feature, feature_env_prefix + "_RISCVS");
    ParseFeatureFileName(feature, feature_env_prefix + "_FILE");
    ParseFeatureOneFilePerRisc(feature, feature_env_prefix + "_ONE_FILE_PER_RISC");
    ParseFeaturePrependDeviceCoreRisc(feature, feature_env_prefix + "_PREPEND_DEVICE_CORE_RISC");

    // Set feature enabled if the user asked for any feature cores
    feature_targets[feature].enabled = false;
    for (auto& core_type_and_all_flag : feature_targets[feature].all_cores) {
        if (core_type_and_all_flag.second != RunTimeDebugClassNoneSpecified) {
            feature_targets[feature].enabled = true;
        }
    }
    for (auto& core_type_and_cores : feature_targets[feature].cores) {
        if (core_type_and_cores.second.size() > 0) {
            feature_targets[feature].enabled = true;
        }
    }

    const char* print_noc_xfers = std::getenv("TT_METAL_RECORD_NOC_TRANSFER_DATA");
    if (print_noc_xfers != nullptr) {
        record_noc_transfer_data = true;
    }
};

void RunTimeOptions::ParseFeatureCoreRange(
    RunTimeDebugFeatures feature, const std::string& env_var, CoreType core_type) {
    char* str = std::getenv(env_var.c_str());
    std::vector<CoreCoord> cores;

    // Check if "all" is specified, rather than a range of cores.
    feature_targets[feature].all_cores[core_type] = RunTimeDebugClassNoneSpecified;
    if (str != nullptr) {
        for (int idx = 0; idx < RunTimeDebugClassCount; idx++) {
            if (strcmp(str, RunTimeDebugClassNames[idx]) == 0) {
                feature_targets[feature].all_cores[core_type] = idx;
                return;
            }
        }
    }
    if (str != nullptr) {
        if (isdigit(str[0])) {
            // Assume this is a single core
            uint32_t x, y;
            if (sscanf(str, "%d,%d", &x, &y) != 2) {
                TT_THROW("Invalid {}", env_var);
            }
            cores.push_back({x, y});
        } else if (str[0] == '(') {
            if (strchr(str, '-')) {
                // Assume this is a range
                CoreCoord start, end;
                if (sscanf(str, "(%zu,%zu)", &start.x, &start.y) != 2) {
                    TT_THROW("Invalid {}", env_var);
                }
                str = strchr(str, '-');
                if (sscanf(str, "-(%zu,%zu)", &end.x, &end.y) != 2) {
                    TT_THROW("Invalid {}", env_var);
                }
                for (uint32_t x = start.x; x <= end.x; x++) {
                    for (uint32_t y = start.y; y <= end.y; y++) {
                        cores.push_back({x, y});
                    }
                }
            } else {
                // Assume this is a list of coordinates (maybe just one)
                while (str != nullptr) {
                    uint32_t x, y;
                    if (sscanf(str, "(%d,%d)", &x, &y) != 2) {
                        TT_THROW("Invalid {}", env_var);
                    }
                    cores.push_back({x, y});
                    str = strchr(str, ',');
                    str = strchr(str + 1, ',');
                    if (str != nullptr) {
                        str++;
                    }
                }
            }
        } else {
            TT_THROW("Invalid {}", env_var);
        }
    }

    // Set the core range
    feature_targets[feature].cores[core_type] = cores;
}

void RunTimeOptions::ParseFeatureChipIds(RunTimeDebugFeatures feature, const std::string& env_var) {
    std::vector<int> chips;
    char* env_var_str = std::getenv(env_var.c_str());

    // If the environment variable is not empty, parse it.
    while (env_var_str != nullptr) {
        // Can also have "all"
        if (strcmp(env_var_str, "all") == 0) {
            feature_targets[feature].all_chips = true;
            break;
        }
        uint32_t chip;
        if (sscanf(env_var_str, "%d", &chip) != 1) {
            TT_THROW("Invalid {}", env_var_str);
        }
        chips.push_back(chip);
        env_var_str = strchr(env_var_str, ',');
        if (env_var_str != nullptr) {
            env_var_str++;
        }
    }

    // Default is no chips are specified is all
    if (chips.size() == 0) {
        feature_targets[feature].all_chips = true;
    }
    feature_targets[feature].chip_ids = chips;
}

void RunTimeOptions::ParseFeatureRiscvMask(RunTimeDebugFeatures feature, const std::string& env_var) {
    uint32_t riscv_mask = 0;
    char* env_var_str = std::getenv(env_var.c_str());

    if (env_var_str != nullptr) {
        if (strstr(env_var_str, "BR")) {
            riscv_mask |= RISCV_BR;
        }
        if (strstr(env_var_str, "NC")) {
            riscv_mask |= RISCV_NC;
        }
        if (strstr(env_var_str, "TR0")) {
            riscv_mask |= RISCV_TR0;
        }
        if (strstr(env_var_str, "TR1")) {
            riscv_mask |= RISCV_TR1;
        }
        if (strstr(env_var_str, "TR2")) {
            riscv_mask |= RISCV_TR2;
        }
        if (strstr(env_var_str, "TR*")) {
            riscv_mask |= (RISCV_TR0 | RISCV_TR1 | RISCV_TR2);
        }
        if (strstr(env_var_str, "ER0")) {
            riscv_mask |= RISCV_ER0;
        }
        if (strstr(env_var_str, "ER1")) {
            riscv_mask |= RISCV_ER1;
        }
        if (strstr(env_var_str, "ER*")) {
            riscv_mask |= (RISCV_ER0 | RISCV_ER1);
        }
        if (riscv_mask == 0) {
            TT_THROW(
                "Invalid RISC selection: \"{}\". Valid values are BR,NC,TR0,TR1,TR2,TR*,ER0,ER1,ER*.", env_var_str);
        }
    } else {
        // Default is all RISCVs enabled.
        bool default_disabled = (feature == RunTimeDebugFeatures::RunTimeDebugFeatureDisableL1DataCache);
        riscv_mask =
            default_disabled ? 0 : (RISCV_ER0 | RISCV_ER1 | RISCV_BR | RISCV_TR0 | RISCV_TR1 | RISCV_TR2 | RISCV_NC);
    }

    feature_targets[feature].riscv_mask = riscv_mask;
}

void RunTimeOptions::ParseFeatureFileName(RunTimeDebugFeatures feature, const std::string& env_var) {
    char* env_var_str = std::getenv(env_var.c_str());
    feature_targets[feature].file_name = (env_var_str != nullptr) ? std::string(env_var_str) : "";
}

void RunTimeOptions::ParseFeatureOneFilePerRisc(RunTimeDebugFeatures feature, const std::string& env_var) {
    char* env_var_str = std::getenv(env_var.c_str());
    feature_targets[feature].one_file_per_risc = (env_var_str != nullptr);
}

void RunTimeOptions::ParseFeaturePrependDeviceCoreRisc(RunTimeDebugFeatures feature, const std::string &env_var) {
    char *env_var_str = std::getenv(env_var.c_str());
    feature_targets[feature].prepend_device_core_risc =
        (env_var_str != nullptr) ? (strcmp(env_var_str, "1") == 0) : true;
}

// Can't create a DispatchCoreConfig as part of the RTOptions constructor because the DispatchCoreConfig constructor
// depends on RTOptions settings.
tt_metal::DispatchCoreConfig RunTimeOptions::get_dispatch_core_config() const {
    tt_metal::DispatchCoreConfig dispatch_core_config = tt_metal::DispatchCoreConfig{};
    dispatch_core_config.set_dispatch_core_type(this->dispatch_core_type);
    return dispatch_core_config;
}

}  // namespace llrt

}  // namespace tt<|MERGE_RESOLUTION|>--- conflicted
+++ resolved
@@ -8,11 +8,7 @@
 #include <stdio.h>
 #include <cstdlib>
 #include <cstring>
-<<<<<<< HEAD
 #include <filesystem>
-#include <functional>
-=======
->>>>>>> 7ec6d046
 #include <stdexcept>
 #include <string>
 
