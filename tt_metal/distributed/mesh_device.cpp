--- conflicted
+++ resolved
@@ -241,7 +241,6 @@
         [&]() -> std::tuple<std::shared_ptr<ScopedDevices>, std::vector<tt::tt_fabric::FabricNodeId>, MeshShape> {
         if (config.physical_device_ids().empty()) {
             auto mapped_devices = SystemMesh::instance().get_mapped_devices(config.mesh_shape(), config.offset());
-<<<<<<< HEAD
             // Validate that none of the fabric node IDs are on switch meshes
             for (const auto& fabric_node_id : mapped_devices.fabric_node_ids) {
                 TT_FATAL(
@@ -251,13 +250,10 @@
                     fabric_node_id,
                     *fabric_node_id.mesh_id);
             }
-=======
             auto mapped_devices_full_system_device_ids =
                 (*MetalContext::instance().global_distributed_context().size() > 1)
                     ? SystemMesh::instance().get_mapped_devices(std::nullopt).device_ids
                     : mapped_devices.device_ids;
-
->>>>>>> 054908e3
             return std::make_tuple(
                 std::make_shared<ScopedDevices>(
                     mapped_devices_full_system_device_ids,
@@ -342,7 +338,6 @@
     const DispatchCoreConfig& dispatch_core_config,
     tt::stl::Span<const std::uint32_t> /*l1_bank_remap*/,
     size_t worker_l1_size) {
-<<<<<<< HEAD
     // Validate all devices are on compute meshes (not switches) before creating any resources
     const auto& mesh_graph = MetalContext::instance().get_control_plane().get_mesh_graph();
     std::vector<tt::tt_fabric::FabricNodeId> fabric_node_ids;
@@ -360,12 +355,10 @@
     }
 
     // Now create ScopedDevices after validation passes
-=======
     auto mapped_devices_full_system_device_ids =
         (*MetalContext::instance().global_distributed_context().size() > 1)
             ? SystemMesh::instance().get_mapped_devices(std::nullopt).device_ids
             : wrap_to_maybe_remote(device_ids);
->>>>>>> 054908e3
     auto scoped_devices = std::make_shared<ScopedDevices>(
         mapped_devices_full_system_device_ids,
         wrap_to_maybe_remote(device_ids),
