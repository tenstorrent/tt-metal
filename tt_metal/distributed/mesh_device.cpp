// SPDX-FileCopyrightText: © 2023 Tenstorrent Inc.
//
// SPDX-License-Identifier: Apache-2.0

#include <initializer_list>
#include <tt-logger/tt-logger.hpp>
#include <mesh_command_queue.hpp>
#include <mesh_coord.hpp>
#include <mesh_device.hpp>
#include <mesh_device_view.hpp>
#include <tt_stl/small_vector.hpp>
#include <sub_device.hpp>
#include <system_mesh.hpp>
#include <maybe_remote.hpp>
#include <tt_metal.hpp>
#include <algorithm>
#include <array>
#include <atomic>
#include <cstddef>
#include <iterator>
#include <memory>
#include <optional>
#include <source_location>
#include <utility>

#include "impl/allocator/allocator.hpp"
#include <tt_stl/assert.hpp>
#include "buffer.hpp"
#include "device/device_impl.hpp"
#include "dispatch/dispatch_settings.hpp"
#include "host_api.hpp"
#include "mesh_config.hpp"
#include "mesh_trace.hpp"
#include "profiler_types.hpp"
#include <experimental/fabric/routing_table_generator.hpp>
#include "shape_base.hpp"
#include <tt_stl/span.hpp>
#include <tt_stl/strong_type.hpp>
#include "common/thread_pool.hpp"
#include "device/device_manager.hpp"
#include <experimental/fabric/control_plane.hpp>
#include <experimental/fabric/fabric_types.hpp>
#include "distributed/fd_mesh_command_queue.hpp"
#include "distributed/sd_mesh_command_queue.hpp"
#include "tracy/Tracy.hpp"
#include "tools/profiler/tt_metal_tracy.hpp"
#include <env_lib.hpp>

#include "allocator/l1_banking_allocator.hpp"
#include "debug/inspector/inspector.hpp"
#include "sub_device/sub_device_manager.hpp"
#include "sub_device/sub_device_manager_tracker.hpp"
#include <umd/device/types/xy_pair.hpp>
#include "context/metal_context.hpp"
#include "dispatch/system_memory_manager.hpp"
#include <llrt/tt_cluster.hpp>
#include <umd/device/types/core_coordinates.hpp>

namespace tt {
namespace tt_metal {
class CommandQueue;
class SystemMemoryManager;
namespace program_cache {
namespace detail {
struct ProgramCache;
}  // namespace detail
}  // namespace program_cache
}  // namespace tt_metal
}  // namespace tt

namespace tt::tt_metal::distributed {
namespace {

int generate_unique_mesh_id() {
    static std::atomic<int> next_id{0};
    return next_id++;
}

std::shared_ptr<ThreadPool> create_default_thread_pool(const std::vector<IDevice*>& physical_devices) {
    // Bind the thread-pool to the physical devices being used.
    if (tt::parse_env("TT_MESH_PASS_THROUGH_THREAD_POOL", false) || physical_devices.size() == 1) {
        return create_passthrough_thread_pool();
    } else {
        return create_device_bound_thread_pool(physical_devices);
    }
}

// Helper function to verify all devices in the MeshDevice have the same value
template <typename F>
decltype(auto) validate_and_get_reference_value(
    const std::vector<IDevice*>& devices, F&& func, const std::source_location& loc = std::source_location::current()) {
    if (devices.empty()) {
        TT_THROW("{} [{}:{}] failed: MeshDevice has no devices", loc.function_name(), loc.file_name(), loc.line());
    }

    // Forward the callable once to preserve its value category.
    auto&& callable = std::forward<F>(func);

    // Get reference to first device's value
    decltype(auto) reference_value = callable(devices.front());

    // Validate all other devices match
    for (auto it = devices.begin() + 1; it != devices.end(); ++it) {
        decltype(auto) current_value = callable(*it);
        if (current_value != reference_value) {
            TT_THROW(
                "{} [{}:{}] failed: Device at index {} returned value that differs from reference. "
                "Expected: {}, Actual: {}",
                loc.function_name(),
                loc.file_name(),
                loc.line(),
                std::distance(devices.begin(), it),
                reference_value,
                current_value);
        }
    }
    return reference_value;
}

// Returns offset of the mesh device view in the system mesh.
MeshCoordinate compute_system_mesh_offset(const MeshDeviceView& view) {
    const auto origin_fabric_node_id = view.get_fabric_node_id(MeshCoordinate::zero_coordinate(view.shape().dims()));
    const auto system_mesh_shape = SystemMesh::instance().shape();
    for (const auto& coord : MeshCoordinateRange(system_mesh_shape)) {
        if (coord.to_linear_index(system_mesh_shape) == origin_fabric_node_id.chip_id) {
            return coord;
        }
    }
    TT_THROW("Failed to find offset for mesh device view");
}

}  // namespace

MeshDevice::ScopedDevices::ScopedDevices(
    const std::vector<MaybeRemote<int>>& device_ids,
    size_t l1_small_size,
    size_t trace_region_size,
    size_t num_command_queues,
    size_t worker_l1_size,
    const DispatchCoreConfig& dispatch_core_config) {
    auto local_devices = extract_locals(device_ids);
    opened_local_devices_ = tt_metal::detail::CreateDevices(
        local_devices,
        num_command_queues,
        l1_small_size,
        trace_region_size,
        dispatch_core_config,
        {},
        worker_l1_size,
        /* init_profiler */ false,
        /* ignored */ true,
        /* initialize_fabric_and_dispatch_fw */ false);

    for (auto device_id : device_ids) {
        if (device_id.is_local()) {
            auto* device = opened_local_devices_.at(*device_id);
            devices_.push_back(MaybeRemoteDevice::local(device));
        } else {
            devices_.push_back(MaybeRemoteDevice::remote());
        }
    }
}

MeshDevice::ScopedDevices::~ScopedDevices() {
    if (!opened_local_devices_.empty()) {
        std::map<ChipId, IDevice*> devices_to_close;
        for (auto& [id, device] : opened_local_devices_) {
            devices_to_close[id] = device;
        }
<<<<<<< HEAD
        tt::tt_metal::detail::CloseDevices(devices_to_close);
=======
        tt_metal::MetalContext::instance().device_manager()->close_devices(devices_to_close, /*skip_synchronize=*/true);
>>>>>>> 694da94f
    }
}

const std::vector<MaybeRemote<IDevice*>>& MeshDevice::ScopedDevices::root_devices() const { return devices_; }

uint8_t MeshDevice::num_hw_cqs() const {
    return validate_and_get_reference_value(
        this->get_devices(), [](const auto* device) { return device->num_hw_cqs(); });
}

bool MeshDevice::is_initialized() const {
    // TODO: Revisit whether we can simplify this when `MeshDevice` initialization isn't so coupled
    // with individual device initialization.
    if (!is_internal_state_initialized) {
        return false;
    }
    if (!scoped_devices_) {
        return false;
    }
    return validate_and_get_reference_value(
        this->get_devices(), [](const auto* device) { return device->is_initialized(); });
}

uint32_t MeshDevice::l1_size_per_core() const {
    return validate_and_get_reference_value(
        this->get_devices(), [](const auto* device) { return device->l1_size_per_core(); });
}

uint32_t MeshDevice::dram_size_per_channel() const {
    return validate_and_get_reference_value(
        this->get_devices(), [](const auto* device) { return device->dram_size_per_channel(); });
}

IDevice* MeshDevice::reference_device() const { return this->get_devices().at(0); }

void MeshDevice::mark_allocations_unsafe() { this->allocator_impl()->mark_allocations_unsafe(); }

void MeshDevice::mark_allocations_safe() { this->allocator_impl()->mark_allocations_safe(); }

MeshDevice::MeshDevice(
    std::shared_ptr<ScopedDevices> mesh_handle,
    std::unique_ptr<MeshDeviceView> mesh_device_view,
    std::shared_ptr<MeshDevice> parent_mesh) :
    scoped_devices_(std::move(mesh_handle)),
    mesh_id_(generate_unique_mesh_id()),
    view_(std::move(mesh_device_view)),
    parent_mesh_(std::move(parent_mesh)),
    dispatch_thread_pool_(create_default_thread_pool(extract_locals(scoped_devices_->root_devices()))),
    reader_thread_pool_(create_default_thread_pool(extract_locals(scoped_devices_->root_devices()))),
    program_cache_(std::make_unique<program_cache::detail::ProgramCache>()) {
    Inspector::mesh_device_created(this, parent_mesh_ ? std::make_optional(parent_mesh_->mesh_id_) : std::nullopt);
}

std::shared_ptr<MeshDevice> MeshDevice::create(
    const MeshDeviceConfig& config,
    size_t l1_small_size,
    size_t trace_region_size,
    size_t num_command_queues,
    const DispatchCoreConfig& dispatch_core_config,
    tt::stl::Span<const std::uint32_t> l1_bank_remap,
    size_t worker_l1_size) {
    const auto& mesh_graph = MetalContext::instance().get_control_plane().get_mesh_graph();
    auto [scoped_devices, fabric_node_ids, mesh_shape] =
        [&]() -> std::tuple<std::shared_ptr<ScopedDevices>, std::vector<tt::tt_fabric::FabricNodeId>, MeshShape> {
        if (config.physical_device_ids().empty()) {
            auto mapped_devices = SystemMesh::instance().get_mapped_devices(config.mesh_shape(), config.offset());
            // Validate that none of the fabric node IDs are on switch meshes
            for (const auto& fabric_node_id : mapped_devices.fabric_node_ids) {
                TT_FATAL(
                    !mesh_graph.is_switch_mesh(fabric_node_id.mesh_id),
                    "Cannot create devices on tt-switch meshes. Fabric node {} maps to mesh_id {} which is a switch. "
                    "Use get_compute_mesh_ids() to get valid compute mesh IDs.",
                    fabric_node_id,
                    *fabric_node_id.mesh_id);
            }
            return std::make_tuple(
                std::make_shared<ScopedDevices>(
                    mapped_devices.device_ids,
                    l1_small_size,
                    trace_region_size,
                    num_command_queues,
                    worker_l1_size,
                    dispatch_core_config),
                mapped_devices.fabric_node_ids,
                mapped_devices.mesh_shape);
        } else {
            // Initialize fabric node ids manually.
            // TODO: #22087 - Remove this code path.
            std::vector<tt::tt_fabric::FabricNodeId> fabric_node_ids;
            TT_FATAL(
                config.mesh_shape().has_value(), "Mesh shape must be provided when physical device ids are supplied");
            const auto& supplied_ids = config.physical_device_ids();
            for (int i = 0; i < supplied_ids.size(); i++) {
                auto fabric_node_id =
                    MetalContext::instance().get_control_plane().get_fabric_node_id_from_physical_chip_id(
                        supplied_ids[i]);
                TT_FATAL(
                    !mesh_graph.is_switch_mesh(fabric_node_id.mesh_id),
                    "Cannot create devices on tt-switch meshes. Device {} maps to mesh_id {} which is a switch. "
                    "Use get_compute_mesh_ids() to get valid compute mesh IDs.",
                    supplied_ids[i],
                    *fabric_node_id.mesh_id);
                fabric_node_ids.push_back(fabric_node_id);
            }
            return std::make_tuple(
                std::make_shared<ScopedDevices>(
                    wrap_to_maybe_remote(supplied_ids),
                    l1_small_size,
                    trace_region_size,
                    num_command_queues,
                    worker_l1_size,
                    dispatch_core_config),
                fabric_node_ids,
                config.mesh_shape().value());
        }
    }();

    // Make a copy because we std::move the scoped_devices when creating MeshDevice
    const auto root_devices = scoped_devices->root_devices();

    auto mesh_device = std::make_shared<MeshDevice>(
        std::move(scoped_devices),
        std::make_unique<MeshDeviceView>(mesh_shape, root_devices, fabric_node_ids),
        std::shared_ptr<MeshDevice>());

    mesh_device->initialize(num_command_queues, l1_small_size, trace_region_size, worker_l1_size, l1_bank_remap);
    // TODO #20966: Remove these calls
    for (auto* device : extract_locals(root_devices)) {
        dynamic_cast<Device*>(device)->set_mesh_device(mesh_device);
    }
    // The Device Profiler must be initialized before Fabric is loaded on the Cluster
    tt_metal::MetalContext::instance().device_manager()->init_profiler();
    tt_metal::MetalContext::instance().device_manager()->initialize_fabric_and_dispatch_fw();
    return mesh_device;
}

void MeshDevice::enqueue_to_thread_pool(std::function<void()>&& f) { dispatch_thread_pool_->enqueue(std::move(f)); }

void MeshDevice::wait_for_thread_pool() { dispatch_thread_pool_->wait(); }

std::map<int, std::shared_ptr<MeshDevice>> MeshDevice::create_unit_meshes(
    const std::vector<int>& device_ids,
    size_t l1_small_size,
    size_t trace_region_size,
    size_t num_command_queues,
    const DispatchCoreConfig& dispatch_core_config,
    tt::stl::Span<const std::uint32_t> /*l1_bank_remap*/,
    size_t worker_l1_size) {
    // Validate all devices are on compute meshes (not switches) before creating any resources
    const auto& mesh_graph = MetalContext::instance().get_control_plane().get_mesh_graph();
    std::vector<tt::tt_fabric::FabricNodeId> fabric_node_ids;
    fabric_node_ids.reserve(device_ids.size());
    for (const auto& device_id : device_ids) {
        auto fabric_node_id =
            MetalContext::instance().get_control_plane().get_fabric_node_id_from_physical_chip_id(device_id);
        TT_FATAL(
            !mesh_graph.is_switch_mesh(fabric_node_id.mesh_id),
            "Cannot create devices on tt-switch meshes. Device {} maps to mesh_id {} which is a switch. "
            "Use get_compute_mesh_ids() to get valid compute mesh IDs.",
            device_id,
            *fabric_node_id.mesh_id);
        fabric_node_ids.push_back(fabric_node_id);
    }

    // Now create ScopedDevices after validation passes
    auto scoped_devices = std::make_shared<ScopedDevices>(
        wrap_to_maybe_remote(device_ids),
        l1_small_size,
        trace_region_size,
        num_command_queues,
        worker_l1_size,
        dispatch_core_config);

    // Make a copy because we std::move the scoped_devices when creating MeshDevice
    const auto root_devices = scoped_devices->root_devices();
    auto mesh_device = std::make_shared<MeshDevice>(
        std::move(scoped_devices),
        std::make_unique<MeshDeviceView>(MeshShape(1, device_ids.size()), root_devices, fabric_node_ids),
        std::shared_ptr<MeshDevice>());

    auto submeshes = mesh_device->create_submeshes(MeshShape(1, 1));
    TT_FATAL(
        device_ids.size() == submeshes.size(),
        "Created an unexpected number of submeshes: {} instead of {}",
        submeshes.size(),
        device_ids.size());
    std::map<int, std::shared_ptr<MeshDevice>> result;
    for (size_t i = 0; i < device_ids.size(); i++) {
        result[device_ids[i]] = submeshes[i];
    }
    // The Device Profiler must be initialized before Fabric is loaded on the Cluster
    tt_metal::MetalContext::instance().device_manager()->init_profiler();
    tt_metal::MetalContext::instance().device_manager()->initialize_fabric_and_dispatch_fw();
    return result;
}

std::shared_ptr<MeshDevice> MeshDevice::create_unit_mesh(
    int device_id,
    size_t l1_small_size,
    size_t trace_region_size,
    size_t num_command_queues,
    const DispatchCoreConfig& dispatch_core_config,
    tt::stl::Span<const std::uint32_t> l1_bank_remap,
    size_t worker_l1_size) {
    return create_unit_meshes(
               {device_id},
               l1_small_size,
               trace_region_size,
               num_command_queues,
               dispatch_core_config,
               l1_bank_remap,
               worker_l1_size)
        .at(device_id);
}

std::shared_ptr<MeshDevice> MeshDevice::create_submesh(
    const MeshShape& submesh_shape, const std::optional<MeshCoordinate>& offset) {
    auto lock_api = this->lock_api();
    TT_FATAL(
        std::all_of(submesh_shape.cbegin(), submesh_shape.cend(), [](size_t dim) { return dim > 0; }),
        "Invalid submesh shape: ({}). All dimensions must be positive.",
        submesh_shape);
    TT_FATAL(
        submesh_shape.dims() == view_->shape().dims(),
        "Submesh shape {} and mesh device shape {} must have the same number of dimensions.",
        submesh_shape,
        view_->shape());

    const MeshCoordinate offset_coord = [&offset, &submesh_shape]() {
        if (offset.has_value()) {
            TT_FATAL(
                submesh_shape.dims() == offset->dims(),
                "Submesh shape {} and offset {} must have the same number of dimensions.",
                submesh_shape,
                *offset);
            return *offset;
        } else {
            return MeshCoordinate::zero_coordinate(submesh_shape.dims());
        }
    }();

    tt::stl::SmallVector<uint32_t> end_coords;
    for (size_t i = 0; i < submesh_shape.dims(); i++) {
        TT_FATAL(
            offset_coord[i] + submesh_shape[i] - 1 < view_->shape()[i],
            "Submesh shape {} and offset {} does not fit within parent mesh ({}).",
            submesh_shape,
            offset,
            view_->shape());
        end_coords.push_back(offset_coord[i] + submesh_shape[i] - 1);
    }
    auto end_coordinate = MeshCoordinate(end_coords);

    // Create mesh device view for the submesh.
    std::vector<MaybeRemote<IDevice*>> submesh_devices;
    std::vector<tt::tt_fabric::FabricNodeId> submesh_fabric_node_ids;
    const MeshCoordinateRange submesh_range(offset_coord, end_coordinate);
    for (const auto& coord : submesh_range) {
        if (view_->is_local(coord)) {
            submesh_devices.push_back(MaybeRemote<IDevice*>::local(view_->get_device(coord)));
        } else {
            submesh_devices.push_back(MaybeRemote<IDevice*>::remote());
        }
        submesh_fabric_node_ids.push_back(view_->get_fabric_node_id(coord));
    }
    auto submesh = std::make_shared<MeshDevice>(
        scoped_devices_,
        std::make_unique<MeshDeviceView>(submesh_shape, submesh_devices, submesh_fabric_node_ids),
        shared_from_this());

    const auto& allocator_config = reference_device()->allocator_impl()->get_config();
    submesh->initialize(
        num_hw_cqs(),
        allocator_config.l1_small_size,
        allocator_config.trace_region_size,
        allocator_config.worker_l1_size,
        allocator_config.l1_bank_remap);
    // TODO #20966: Remove these calls
    for (auto* device : submesh->get_devices()) {
        dynamic_cast<Device*>(device)->set_mesh_device(submesh);
    }

    submeshes_.push_back(submesh);
    log_trace(LogMetal, "Instantiating submesh {}: {} with offset: {}", submesh->id(), submesh_shape, offset);
    log_trace(LogMetal, "Submesh {} instantiated with {} devices", submesh->id(), submesh->get_devices().size());
    return submesh;
}

std::vector<std::shared_ptr<MeshDevice>> MeshDevice::create_submeshes(const MeshShape& submesh_shape) {
    // Calculate how many submeshes fit in each dimension.
    tt::stl::SmallVector<uint32_t> steps;
    for (size_t dim = 0; dim < shape().dims(); dim++) {
        TT_FATAL(
            shape()[dim] % submesh_shape[dim] == 0,
            "Shape {} is not divisible by submesh shape {} along dimension {}",
            shape(),
            submesh_shape,
            dim);
        uint32_t num_steps = shape()[dim] / submesh_shape[dim];
        steps.push_back(num_steps);
    }

    // Stamp `submesh_shape` along each dimension, `steps` number of times.
    std::vector<std::shared_ptr<MeshDevice>> submeshes;
    for (const auto& step_position : MeshCoordinateRange(MeshShape(steps))) {
        tt::stl::SmallVector<uint32_t> offset_coords;
        for (size_t dim = 0; dim < submesh_shape.dims(); dim++) {
            offset_coords.push_back(step_position[dim] * submesh_shape[dim]);
        }
        submeshes.push_back(create_submesh(submesh_shape, MeshCoordinate(offset_coords)));
    }

    return submeshes;
}

MeshDevice::~MeshDevice() {
    Inspector::mesh_device_destroyed(this);
    close();
}

IDevice* MeshDevice::get_device(ChipId physical_device_id) const {
    for (auto* device : this->get_devices()) {
        if (device->id() == physical_device_id) {
            return device;
        }
    }
    TT_THROW("Physical Device ID: {} not found in assigned devices", physical_device_id);
}

std::vector<IDevice*> MeshDevice::get_devices() const {
    auto devices = view_->get_devices();
    TT_ASSERT(!devices.empty(), "Mesh Device should have at least 1 IDevice");
    return devices;
}

// TODO: Remove this function once we have a proper view interface
IDevice* MeshDevice::get_device(size_t row_idx, size_t col_idx) const {
    return get_device(MeshCoordinate{row_idx, col_idx});
}

IDevice* MeshDevice::get_device(const MeshCoordinate& coord) const { return view_->get_device(coord); }

tt_fabric::FabricNodeId MeshDevice::get_fabric_node_id(const MeshCoordinate& coord) const {
    return view_->get_fabric_node_id(coord);
}

MeshCommandQueue& MeshDevice::mesh_command_queue(std::optional<uint8_t> cq_id) const {
    auto id = cq_id.value_or(GetCurrentCommandQueueIdForThread());

    TT_FATAL(id < mesh_command_queues_.size(), "cq_id {} is out of range", id);
    const auto& command_queue = mesh_command_queues_[id];
    TT_FATAL(id == command_queue->id(), "MeshCommandQueue id mismatch, expected {}, got {}", id, command_queue->id());
    return *command_queue;
}

DeviceIds MeshDevice::get_device_ids() const {
    DeviceIds device_ids;
    for (auto* device : this->get_devices()) {
        device_ids.push_back(device->id());
    }
    return device_ids;
}

size_t MeshDevice::num_devices() const { return view_->num_devices(); }

CoreCoord MeshDevice::compute_with_storage_grid_size() const {
    return validate_and_get_reference_value(
        this->get_devices(), [](const auto* device) { return device->compute_with_storage_grid_size(); });
}

tt::ARCH MeshDevice::arch() const { return tt_metal::MetalContext::instance().get_cluster().arch(); }

size_t MeshDevice::num_rows() const { return view_->num_rows(); }

size_t MeshDevice::num_cols() const { return view_->num_cols(); }

const MeshShape& MeshDevice::shape() const { return view_->shape(); }

bool MeshDevice::is_local(const MeshCoordinate& coord) const { return view_->is_local(coord); }

void MeshDevice::reshape(const MeshShape& new_shape) {
    const auto num_devices = view_->shape().mesh_size();
    TT_FATAL(new_shape.mesh_size() == num_devices, "New shape must have the same number of devices as current shape");

    // MeshDeviceView requires devices to be provided as a 1D array in row-major order for the target mesh shape.
    // The physical connectivity between devices must be preserved when reshaping.
    //
    // Example:
    // Given 4 devices physically connected in a 2x2 grid like this:
    //   [0]--[1]
    //    |    |
    //   [3]--[2]
    //
    // For a 1x4 mesh shape:
    // - Devices must form a line: 0->1->2->3
    // - Row-major order will be: [0,1,2,3]
    //
    // For a 2x2 mesh shape:
    // - Preserves original 2x2 physical connectivity
    // - Row-major order will be: [0,1,3,2]
    std::unordered_set<tt::tt_fabric::FabricNodeId> current_fabric_nodes;
    for (const auto& coord : MeshCoordinateRange(view_->shape())) {
        current_fabric_nodes.insert(view_->get_fabric_node_id(coord));
    }

    // From an MxN mesh, we can always reduce rank to a 1xM*N Line mesh.
    // However, going from a Line mesh to an MxN mesh is not always possible.
    std::vector<MaybeRemote<IDevice*>> new_device_order;
    std::vector<tt::tt_fabric::FabricNodeId> new_fabric_node_ids;
    new_device_order.reserve(num_devices);
    new_fabric_node_ids.reserve(num_devices);
    if (new_shape.is_line_topology()) {
        auto line_coords = view_->get_line_coordinates();
        for (const auto& coord : line_coords) {
            new_device_order.push_back(
                view_->is_local(coord) ? MaybeRemote<IDevice*>::local(this->get_device(coord))
                                       : MaybeRemote<IDevice*>::remote());
            new_fabric_node_ids.push_back(view_->get_fabric_node_id(coord));
        }
    } else {
        // Do our best at requesting a new set of mapped devices from system mesh, starting at the offset of the first
        // device in the original mesh.
        auto new_mapped_devices =
            SystemMesh::instance().get_mapped_devices(new_shape, compute_system_mesh_offset(*view_));
        for (int i = 0; i < new_mapped_devices.device_ids.size(); i++) {
            TT_FATAL(
                current_fabric_nodes.contains(new_mapped_devices.fabric_node_ids[i]),
                "User has requested a reshape of the MeshDevice to shape: {}, but it is not possible to form a "
                "physically connected mesh grid with the opened devices from the original shape: {}.",
                new_shape,
                view_->shape());
            new_device_order.push_back(
                new_mapped_devices.device_ids[i].is_local()
                    ? MaybeRemote<IDevice*>::local(get_device(*new_mapped_devices.device_ids[i]))
                    : MaybeRemote<IDevice*>::remote());
        }
        new_fabric_node_ids = std::move(new_mapped_devices.fabric_node_ids);
    }
    auto new_view = std::make_unique<MeshDeviceView>(new_shape, new_device_order, new_fabric_node_ids);
    view_ = std::move(new_view);
}

bool MeshDevice::close() {
    ZoneScoped;
    log_trace(tt::LogMetal, "Closing mesh device {}", this->id());

    if (this->is_initialized()) {
        ReadMeshDeviceProfilerResults(*this, ProfilerReadState::LAST_FD_READ);
    }

    // TODO #20966: Remove these calls
    for (auto* device : view_->get_devices()) {
        dynamic_cast<Device*>(device)->set_mesh_device(parent_mesh_);
    }

    // Only one mesh device can use a CQ on a physical device at a time, or else teardown or some other operation will
    // hang. Validate this.
    for (uint32_t cq_id = 0; cq_id < mesh_command_queues_.size(); cq_id++) {
        if (mesh_command_queues_[cq_id]->in_use()) {
            auto parent_mesh = get_parent_mesh();
            if (parent_mesh) {
                auto parent_mesh_id = parent_mesh->get_parent_mesh_id_with_in_use_cq(cq_id);
                if (parent_mesh_id) {
                    TT_THROW(
                        "MeshDevice cq ID {} is in use by parent mesh ID {} during close of mesh ID {}",
                        cq_id,
                        *parent_mesh_id,
                        id());
                }
            }

            for (const auto& submesh : submeshes_) {
                if (auto submesh_ptr = submesh.lock()) {
                    auto child_mesh_id = submesh_ptr->get_child_mesh_id_with_in_use_cq(cq_id);
                    if (child_mesh_id) {
                        TT_THROW(
                            "MeshDevice cq ID {} is in use by child submesh ID {} during close of mesh ID {}",
                            cq_id,
                            *child_mesh_id,
                            id());
                    }
                }
            }
        }
    }

    mesh_command_queues_.clear();
    sub_device_manager_tracker_.reset();
    scoped_devices_.reset();
    parent_mesh_.reset();
    is_internal_state_initialized = false;
    return true;
}

std::optional<int> MeshDevice::get_parent_mesh_id_with_in_use_cq(uint32_t cq_id) const {
    if (cq_id < mesh_command_queues_.size() && mesh_command_queues_[cq_id]->in_use()) {
        return id();
    }
    if (parent_mesh_) {
        return parent_mesh_->get_parent_mesh_id_with_in_use_cq(cq_id);
    }
    return std::nullopt;
}

std::optional<int> MeshDevice::get_child_mesh_id_with_in_use_cq(uint32_t cq_id) const {
    if (cq_id < mesh_command_queues_.size() && mesh_command_queues_[cq_id]->in_use()) {
        return id();
    }
    for (const auto& submesh : submeshes_) {
        if (auto submesh_ptr = submesh.lock()) {
            auto child_mesh_id = submesh_ptr->get_child_mesh_id_with_in_use_cq(cq_id);
            if (child_mesh_id) {
                return child_mesh_id;
            }
        }
    }
    return std::nullopt;
}

std::string MeshDevice::to_string() const {
    return fmt::format("MeshDevice({}x{} grid, {} devices)", this->num_rows(), this->num_cols(), this->num_devices());
}

const MeshDeviceView& MeshDevice::get_view() const {
    TT_FATAL(view_, "MeshDeviceView is not initialized");
    return *view_;
}

int MeshDevice::id() const { return mesh_id_; }
// For a mesh, build id is the same as the device id for the reference device
ChipId MeshDevice::build_id() const { return reference_device()->id(); }

bool MeshDevice::is_parent_mesh() const { return parent_mesh_ == nullptr; }

const std::shared_ptr<MeshDevice>& MeshDevice::get_parent_mesh() const { return parent_mesh_; }
std::vector<std::shared_ptr<MeshDevice>> MeshDevice::get_submeshes() const {
    std::vector<std::shared_ptr<MeshDevice>> result;
    result.reserve(submeshes_.size());
    for (const auto& weak_submesh : submeshes_) {
        if (auto submesh = weak_submesh.lock()) {
            result.push_back(std::move(submesh));
        }
    }
    return result;
}

std::ostream& operator<<(std::ostream& os, const MeshDevice& mesh_device) { return os << mesh_device.to_string(); }

void MeshDevice::enable_program_cache() {
    log_info(tt::LogMetal, "Enabling program cache on MeshDevice {}", this->id());
    program_cache_->enable();
}

void MeshDevice::clear_program_cache() {
    log_info(tt::LogMetal, "Clearing program cache on MeshDevice {}", this->id());
    program_cache_->clear();
}

void MeshDevice::disable_and_clear_program_cache() {
    log_info(tt::LogMetal, "Disabling and clearing program cache on MeshDevice {}", this->id());
    if (program_cache_->is_enabled()) {
        program_cache_->disable();
    }
    program_cache_->clear();
}

size_t MeshDevice::num_program_cache_entries() { return program_cache_->num_entries(); }

SubDeviceManagerId MeshDevice::create_sub_device_manager(
    std::initializer_list<SubDevice> sub_devices, DeviceAddr local_l1_size) {
    auto lock = lock_api();
    return sub_device_manager_tracker_->create_sub_device_manager(sub_devices, local_l1_size);
}

SubDeviceManagerId MeshDevice::create_sub_device_manager(
    tt::stl::Span<const SubDevice> sub_devices, DeviceAddr local_l1_size) {
    auto lock = lock_api();
    return sub_device_manager_tracker_->create_sub_device_manager(sub_devices, local_l1_size);
}
void MeshDevice::remove_sub_device_manager(SubDeviceManagerId sub_device_manager_id) {
    auto lock = lock_api();
    sub_device_manager_tracker_->remove_sub_device_manager(sub_device_manager_id);
}
void MeshDevice::load_sub_device_manager(SubDeviceManagerId sub_device_manager_id) {
    auto lock = lock_api();
    sub_device_manager_tracker_->load_sub_device_manager(sub_device_manager_id);
}
void MeshDevice::clear_loaded_sub_device_manager() { sub_device_manager_tracker_->clear_loaded_sub_device_manager(); }

CoreCoord MeshDevice::dram_grid_size() const {
    return validate_and_get_reference_value(
        this->get_devices(), [](const auto* device) { return device->dram_grid_size(); });
}

// Device property methods that can be delegated to reference device
CoreCoord MeshDevice::grid_size() const {
    return validate_and_get_reference_value(
        this->get_devices(), [](const auto* device) { return device->grid_size(); });
}
CoreCoord MeshDevice::logical_grid_size() const {
    return validate_and_get_reference_value(
        this->get_devices(), [](const auto* device) { return device->logical_grid_size(); });
}
CoreCoord MeshDevice::virtual_noc0_coordinate(uint8_t noc_index, CoreCoord coord) const {
    TT_FATAL(num_devices() == 1, "virtual_noc0_coordinate() is only supported on unit MeshDevice.");
    return get_devices().front()->virtual_noc0_coordinate(noc_index, coord);
}
std::vector<CoreCoord> MeshDevice::worker_cores_from_logical_cores(const std::vector<CoreCoord>& logical_cores) const {
    return validate_and_get_reference_value(this->get_devices(), [logical_cores](const auto* device) {
        return device->worker_cores_from_logical_cores(logical_cores);
    });
}
std::vector<CoreCoord> MeshDevice::get_optimal_dram_bank_to_logical_worker_assignment(NOC noc) {
    return get_devices().front()->get_optimal_dram_bank_to_logical_worker_assignment(noc);
}
CoreCoord MeshDevice::virtual_core_from_logical_core(const CoreCoord& logical_coord, const CoreType& core_type) const {
    return validate_and_get_reference_value(this->get_devices(), [logical_coord, core_type](const auto* device) {
        return device->virtual_core_from_logical_core(logical_coord, core_type);
    });
}
CoreCoord MeshDevice::worker_core_from_logical_core(const CoreCoord& logical_core) const {
    return validate_and_get_reference_value(this->get_devices(), [logical_core](const auto* device) {
        return device->worker_core_from_logical_core(logical_core);
    });
}
CoreCoord MeshDevice::logical_core_from_ethernet_core(const CoreCoord& ethernet_core) const {
    return validate_and_get_reference_value(this->get_devices(), [ethernet_core](const auto* device) {
        return device->logical_core_from_ethernet_core(ethernet_core);
    });
}

// These methods require some change / or assert out for now
std::vector<CoreCoord> MeshDevice::ethernet_cores_from_logical_cores(
    const std::vector<CoreCoord>& logical_cores) const {
    return validate_and_get_reference_value(this->get_devices(), [logical_cores](const auto* device) {
        return device->ethernet_cores_from_logical_cores(logical_cores);
    });
}
CoreCoord MeshDevice::ethernet_core_from_logical_core(const CoreCoord& logical_core) const {
    return validate_and_get_reference_value(this->get_devices(), [logical_core](const auto* device) {
        return device->ethernet_core_from_logical_core(logical_core);
    });
}
std::unordered_set<CoreCoord> MeshDevice::get_active_ethernet_cores(bool /*skip_reserved_tunnel_cores*/) const {
    TT_THROW("get_active_ethernet_cores() is not supported on MeshDevice - use individual devices instead");
}

std::unordered_set<CoreCoord> MeshDevice::get_inactive_ethernet_cores() const {
    TT_THROW("get_inactive_ethernet_cores() is not supported on MeshDevice - use individual devices instead");
}

bool MeshDevice::is_inactive_ethernet_core(CoreCoord /*logical_core*/) const {
    TT_THROW("is_inactive_ethernet_core() is not supported on MeshDevice - use individual devices instead");
}

std::tuple<ChipId, CoreCoord> MeshDevice::get_connected_ethernet_core(CoreCoord /*eth_core*/) const {
    TT_THROW("get_connected_ethernet_core() is not supported on MeshDevice - use individual devices instead");
}

bool MeshDevice::is_active_ethernet_core(CoreCoord /*logical_core*/, bool /*skip_reserved_tunnel_cores*/) const {
    TT_THROW("is_active_ethernet_core() is not supported on MeshDevice - use individual devices instead");
}

std::vector<CoreCoord> MeshDevice::get_ethernet_sockets(ChipId /*connected_chip_id*/) const {
    TT_THROW("get_ethernet_sockets() is not supported on MeshDevice - use individual devices instead");
}

uint32_t MeshDevice::num_virtual_eth_cores(SubDeviceId sub_device_id) {
    // Issue #19729: Return the maximum number of active ethernet cores across physical devices in the Mesh.
    TT_FATAL(*sub_device_id == 0, "Cannot query virtual ethernet cores per sub-device when using MeshDevice");
    return num_virtual_eth_cores_;
}

// Core and worker management methods (These are OK)
CoreRangeSet MeshDevice::worker_cores(HalProgrammableCoreType core_type, SubDeviceId sub_device_id) const {
    return sub_device_manager_tracker_->get_active_sub_device_manager()->sub_device(sub_device_id).cores(core_type);
}
uint32_t MeshDevice::num_worker_cores(HalProgrammableCoreType core_type, SubDeviceId sub_device_id) const {
    return sub_device_manager_tracker_->get_active_sub_device_manager()->sub_device(sub_device_id).num_cores(core_type);
}

// Bank and memory management methods
int MeshDevice::num_dram_channels() const { return reference_device()->num_dram_channels(); }

CoreCoord MeshDevice::logical_core_from_dram_channel(uint32_t dram_channel) const {
    return validate_and_get_reference_value(this->get_devices(), [dram_channel](const auto* device) {
        return device->logical_core_from_dram_channel(dram_channel);
    });
}
uint32_t MeshDevice::dram_channel_from_logical_core(const CoreCoord& logical_core) const {
    return validate_and_get_reference_value(this->get_devices(), [logical_core](const auto* device) {
        return device->dram_channel_from_logical_core(logical_core);
    });
}
uint32_t MeshDevice::dram_channel_from_virtual_core(const CoreCoord& virtual_core) const {
    return validate_and_get_reference_value(this->get_devices(), [virtual_core](const auto* device) {
        return device->dram_channel_from_virtual_core(virtual_core);
    });
}

// Core management and network operations
const std::set<CoreCoord>& MeshDevice::ethernet_cores() const {
    return validate_and_get_reference_value(
        this->get_devices(), [](const auto* device) -> const std::set<CoreCoord>& { return device->ethernet_cores(); });
}
const std::set<CoreCoord>& MeshDevice::storage_only_cores() const {
    return validate_and_get_reference_value(this->get_devices(), [](const auto* device) -> const std::set<CoreCoord>& {
        return device->storage_only_cores();
    });
}
uint32_t MeshDevice::get_noc_unicast_encoding(uint8_t noc_index, const CoreCoord& core) const {
    return validate_and_get_reference_value(this->get_devices(), [noc_index, core](const auto* device) {
        return device->get_noc_unicast_encoding(noc_index, core);
    });
}
uint32_t MeshDevice::get_noc_multicast_encoding(uint8_t noc_index, const CoreRange& cores) const {
    return validate_and_get_reference_value(this->get_devices(), [noc_index, cores](const auto* device) {
        return device->get_noc_multicast_encoding(noc_index, cores);
    });
}

// System memory and command queue management
SystemMemoryManager& MeshDevice::sysmem_manager() {
    TT_THROW("sysmem_manager() is not supported on MeshDevice - use individual devices instead");
    return reference_device()->sysmem_manager();
}

CommandQueue& MeshDevice::command_queue(std::optional<uint8_t> cq_id) {
    TT_THROW("command_queue() is not supported on MeshDevice - use individual devices instead");
    return reference_device()->command_queue(cq_id);
}

void MeshDevice::release_mesh_trace(const MeshTraceId& trace_id) {
    TracyTTMetalReleaseMeshTrace(this->get_device_ids(), *trace_id);

    sub_device_manager_tracker_->get_active_sub_device_manager()->release_trace(trace_id);

    // Only enable allocations once all captured traces are released
    if (this->trace_buffers_size_ == 0) {
        this->mark_allocations_safe();
    }
}

std::shared_ptr<MeshTraceBuffer> MeshDevice::get_mesh_trace(const MeshTraceId& trace_id) {
    return sub_device_manager_tracker_->get_active_sub_device_manager()->get_trace(trace_id);
}

MeshTraceId MeshDevice::begin_mesh_trace(uint8_t cq_id) {
    auto trace_id = MeshTrace::next_id();
    this->begin_mesh_trace(cq_id, trace_id);
    return trace_id;
}

void MeshDevice::begin_mesh_trace(uint8_t cq_id, const MeshTraceId& trace_id) {
    TracyTTMetalBeginMeshTrace(this->get_device_ids(), *trace_id);
    TT_FATAL(
        !this->mesh_command_queues_[cq_id]->trace_id().has_value(),
        "CQ {} is already being used for tracing tid {}",
        (uint32_t)cq_id,
        *trace_id);
    this->mark_allocations_safe();
    // Create an empty trace buffer here. This will get initialized in end_trace
    auto* active_sub_device_manager = sub_device_manager_tracker_->get_active_sub_device_manager();
    TT_FATAL(
        active_sub_device_manager->get_trace(trace_id) == nullptr,
        "Trace already exists for tid {} on device {}'s active sub-device manager {}",
        *trace_id,
        this->mesh_id_,
        active_sub_device_manager->id());
    auto& trace_buffer = active_sub_device_manager->create_trace(trace_id);
    this->mesh_command_queues_[cq_id]->record_begin(trace_id, trace_buffer->desc);
}

void MeshDevice::end_mesh_trace(uint8_t cq_id, const MeshTraceId& trace_id) {
    TracyTTMetalEndMeshTrace(this->get_device_ids(), *trace_id);
    TT_FATAL(
        this->mesh_command_queues_[cq_id]->trace_id() == trace_id,
        "CQ {} is not being used for tracing tid {}",
        (uint32_t)cq_id,
        trace_id);
    auto* active_sub_device_manager = sub_device_manager_tracker_->get_active_sub_device_manager();
    auto trace_buffer = active_sub_device_manager->get_trace(trace_id);
    TT_FATAL(
        trace_buffer != nullptr,
        "Trace instance {} must exist on device {}'s active sub-device manager {}",
        *trace_id,
        this->mesh_id_,
        active_sub_device_manager->id());
    this->mesh_command_queues_[cq_id]->record_end();

    MeshTrace::populate_mesh_buffer(*(mesh_command_queues_[cq_id]), trace_buffer);
    this->mark_allocations_unsafe();
}

void MeshDevice::replay_mesh_trace(uint8_t cq_id, const MeshTraceId& trace_id, bool blocking) {
    ZoneScoped;
    TracyTTMetalReplayMeshTrace(this->get_device_ids(), *trace_id);
    auto* active_sub_device_manager = sub_device_manager_tracker_->get_active_sub_device_manager();
    const auto& trace_buffer = active_sub_device_manager->get_trace(trace_id);
    TT_FATAL(
        trace_buffer != nullptr,
        "Trace instance {} must exist on Mesh device {}'s active sub-device manager {}",
        *trace_id,
        this->mesh_id_,
        *(active_sub_device_manager->id()));
    mesh_command_queues_[cq_id]->enqueue_trace(trace_id, blocking);
}

uint32_t MeshDevice::get_trace_buffers_size() const { return trace_buffers_size_; }
void MeshDevice::set_trace_buffers_size(uint32_t size) { trace_buffers_size_ = size; }

// Dispatch and initialization
bool MeshDevice::initialize(
    const uint8_t /*num_hw_cqs*/,
    size_t /*l1_small_size*/,
    size_t /*trace_region_size*/,
    size_t /*worker_l1_size*/,
    tt::stl::Span<const std::uint32_t> /*l1_bank_remap*/,
    bool /*minimal*/) {
    TT_FATAL(!this->is_initialized(), "MeshDevice is already initialized!");

    // For MeshDevice, we support uniform sub-devices across all devices and we do not support ethernet subdevices.
    const auto& compute_grid_size = this->compute_with_storage_grid_size();
    auto sub_devices = {
        SubDevice(std::array{CoreRangeSet(CoreRange({0, 0}, {compute_grid_size.x - 1, compute_grid_size.y - 1}))})};

    // Resource shared across mesh command queues.
    auto cq_shared_state = std::make_shared<CQSharedState>();
    cq_shared_state->sub_device_cq_owner.resize(1);

    const auto& allocator = reference_device()->allocator_impl();
    sub_device_manager_tracker_ = std::make_unique<SubDeviceManagerTracker>(
        this, std::make_unique<L1BankingAllocator>(allocator->get_config()), sub_devices);
    // Issue #19729: Store the maximum number of active ethernet cores across opened physical devices in the Mesh
    // as the number of virtual ethernet cores seen by the MeshDevice
    num_virtual_eth_cores_ =
        tt_metal::MetalContext::instance().device_manager()->get_max_num_eth_cores_across_all_devices();
    mesh_command_queues_.reserve(this->num_hw_cqs());
    if (MetalContext::instance().rtoptions().get_fast_dispatch()) {
        for (std::size_t cq_id = 0; cq_id < this->num_hw_cqs(); cq_id++) {
            mesh_command_queues_.push_back(std::make_unique<FDMeshCommandQueue>(
                this,
                cq_id,
                dispatch_thread_pool_,
                reader_thread_pool_,
                cq_shared_state,
                std::bind(&MeshDevice::lock_api, this)));
        }
    } else {
        for (std::size_t cq_id = 0; cq_id < this->num_hw_cqs(); cq_id++) {
            mesh_command_queues_.push_back(
                std::make_unique<SDMeshCommandQueue>(this, cq_id, std::bind(&MeshDevice::lock_api, this)));
        }
    }
    Inspector::mesh_device_initialized(this);
    is_internal_state_initialized = true;
    return true;
}

void MeshDevice::init_command_queue_host() {
    TT_THROW("init_command_queue_host() is not supported on MeshDevice - use individual devices instead");
    reference_device()->init_command_queue_host();
}
void MeshDevice::init_command_queue_device() {
    TT_THROW("init_command_queue_device() is not supported on MeshDevice - use individual devices instead");
    reference_device()->init_command_queue_device();
}
bool MeshDevice::compile_fabric() {
    TT_THROW("compile_fabric() is not supported on MeshDevice - use individual devices instead");
    return reference_device()->compile_fabric();
}
void MeshDevice::configure_fabric() {
    TT_THROW("configure_fabric() is not supported on MeshDevice - use individual devices instead");
    reference_device()->configure_fabric();
}
void MeshDevice::init_fabric() {
    TT_THROW("init_fabric_program() is not supported on MeshDevice - use individual devices instead");
    reference_device()->init_fabric();
}

program_cache::detail::ProgramCache& MeshDevice::get_program_cache() { return *program_cache_; }
HalProgrammableCoreType MeshDevice::get_programmable_core_type(CoreCoord virtual_core) const {
    return reference_device()->get_programmable_core_type(virtual_core);
}

HalMemType MeshDevice::get_mem_type_of_core(CoreCoord virtual_core) const {
    return reference_device()->get_mem_type_of_core(virtual_core);
}

// Methods for SubDevice Management
bool MeshDevice::has_noc_mcast_txns(SubDeviceId sub_device_id) const {
    return sub_device_manager_tracker_->get_active_sub_device_manager()->has_noc_mcast_txns(sub_device_id);
}
uint8_t MeshDevice::num_noc_unicast_txns(SubDeviceId sub_device_id) const {
    return sub_device_manager_tracker_->get_active_sub_device_manager()->num_noc_unicast_txns(sub_device_id);
}
uint8_t MeshDevice::noc_data_start_index(SubDeviceId sub_device_id, bool unicast_data) const {
    if (unicast_data) {
        return sub_device_manager_tracker_->get_active_sub_device_manager()->noc_unicast_data_start_index(
            sub_device_id);
    } else {
        return 0;
    }
}
SubDeviceManagerId MeshDevice::get_active_sub_device_manager_id() const {
    return sub_device_manager_tracker_->get_active_sub_device_manager()->id();
}
SubDeviceManagerId MeshDevice::get_default_sub_device_manager_id() const {
    return sub_device_manager_tracker_->get_default_sub_device_manager()->id();
}
CoreCoord MeshDevice::virtual_program_dispatch_core(uint8_t cq_id) const {
    return validate_and_get_reference_value(
        this->get_devices(), [cq_id](const auto* device) { return device->virtual_program_dispatch_core(cq_id); });
}
const std::vector<SubDeviceId>& MeshDevice::get_sub_device_ids() const {
    return sub_device_manager_tracker_->get_active_sub_device_manager()->get_sub_device_ids();
}
const std::vector<SubDeviceId>& MeshDevice::get_sub_device_stall_group() const {
    return sub_device_manager_tracker_->get_active_sub_device_manager()->get_sub_device_stall_group();
}
void MeshDevice::set_sub_device_stall_group(tt::stl::Span<const SubDeviceId> sub_device_ids) {
    sub_device_manager_tracker_->get_active_sub_device_manager()->set_sub_device_stall_group(sub_device_ids);
}
void MeshDevice::reset_sub_device_stall_group() {
    sub_device_manager_tracker_->get_active_sub_device_manager()->reset_sub_device_stall_group();
}

uint32_t MeshDevice::num_sub_devices() const {
    return sub_device_manager_tracker_->get_active_sub_device_manager()->num_sub_devices();
}

bool MeshDevice::is_mmio_capable() const {
    TT_THROW("is_mmio_capable() is not supported on MeshDevice - use individual devices instead");
    return reference_device()->is_mmio_capable();
}

void MeshDevice::quiesce_internal() {
    TT_FATAL(
        get_active_sub_device_manager_id() == get_default_sub_device_manager_id(),
        "Cannot quiesce when non-default sub-device manager is active");
    for (const auto& submesh : submeshes_) {
        if (auto submesh_ptr = submesh.lock()) {
            submesh_ptr->quiesce_devices();
        }
    }
    bool have_reset_launch_msg_state = false;
    for (auto& command_queue : mesh_command_queues_) {
        command_queue->wait_for_completion(!have_reset_launch_msg_state);
        have_reset_launch_msg_state = true;
    }
    for (auto& command_queue : mesh_command_queues_) {
        command_queue->finish_and_reset_in_use();
    }
}

void MeshDevice::quiesce_devices() {
    quiesce_internal();
    for (auto& command_queue : mesh_command_queues_) {
        for (auto& device : get_devices()) {
            TT_ASSERT(
                device->sysmem_manager().get_last_completed_event(command_queue->id()) == 0,
                "Last completed event is not 0");
            TT_ASSERT(device->sysmem_manager().get_current_event(command_queue->id()) == 0, "Current event is not 0");
        }
    }
}

// Allocator methods
std::optional<DeviceAddr> MeshDevice::lowest_occupied_compute_l1_address() const {
    return sub_device_manager_tracker_->lowest_occupied_compute_l1_address();
}

std::optional<DeviceAddr> MeshDevice::lowest_occupied_compute_l1_address(
    tt::stl::Span<const SubDeviceId> sub_device_ids) const {
    return sub_device_manager_tracker_->lowest_occupied_compute_l1_address(sub_device_ids);
}

const std::unique_ptr<AllocatorImpl>& MeshDevice::allocator_impl() const {
    return sub_device_manager_tracker_->get_default_sub_device_manager()->allocator(SubDeviceId{0});
}

const std::unique_ptr<Allocator>& MeshDevice::allocator() const { return this->allocator_impl()->view(); }

const std::unique_ptr<AllocatorImpl>& MeshDevice::allocator_impl(SubDeviceId sub_device_id) const {
    return sub_device_manager_tracker_->get_active_sub_device_manager()->allocator(sub_device_id);
}

const std::unique_ptr<Allocator>& MeshDevice::allocator(SubDeviceId sub_device_id) const {
    return this->allocator_impl(sub_device_id)->view();
}

std::shared_ptr<distributed::MeshDevice> MeshDevice::get_mesh_device() { return shared_from_this(); }

}  // namespace tt::tt_metal::distributed<|MERGE_RESOLUTION|>--- conflicted
+++ resolved
@@ -163,15 +163,12 @@
 
 MeshDevice::ScopedDevices::~ScopedDevices() {
     if (!opened_local_devices_.empty()) {
-        std::map<ChipId, IDevice*> devices_to_close;
+        std::vector<IDevice*> devices_to_close;
+        devices_to_close.reserve(opened_local_devices_.size());
         for (auto& [id, device] : opened_local_devices_) {
-            devices_to_close[id] = device;
-        }
-<<<<<<< HEAD
-        tt::tt_metal::detail::CloseDevices(devices_to_close);
-=======
+            devices_to_close.push_back(device);
+        }
         tt_metal::MetalContext::instance().device_manager()->close_devices(devices_to_close, /*skip_synchronize=*/true);
->>>>>>> 694da94f
     }
 }
 
