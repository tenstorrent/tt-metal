--- conflicted
+++ resolved
@@ -387,14 +387,6 @@
 }
 
 bool MeshDevice::close() {
-<<<<<<< HEAD
-    for (const auto& submesh : submeshes_) {
-        submesh->close();
-    }
-    submeshes_.clear();
-    mesh_command_queues_.clear();
-=======
->>>>>>> 60e4cb9d
     sub_device_manager_tracker_.reset();
     scoped_devices_.reset();
     parent_mesh_.reset();
