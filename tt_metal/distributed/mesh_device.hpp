// SPDX-FileCopyrightText: © 2023 Tenstorrent Inc.
//
// SPDX-License-Identifier: Apache-2.0

#pragma once

#include <map>
#include <memory>
#include <optional>
#include <vector>

#include "tt_metal/distributed/mesh_device_view.hpp"
#include "tt_metal/device.hpp"
#include "tt_metal/impl/sub_device/sub_device_types.hpp"
#include "tt_metal/tt_stl/span.hpp"

namespace tt::tt_metal::distributed {

using DeviceIds = std::vector<int>;
using MeshDeviceID = size_t;
struct MeshOffset {
    size_t row = 0;
    size_t col = 0;
};

class MeshCommandQueue;

class MeshDeviceView;

struct MeshSubDeviceManagerId;

struct MeshDeviceConfig {
    MeshShape mesh_shape;
    MeshOffset offset;
    std::vector<chip_id_t> physical_device_ids;
    MeshType mesh_type;

    MeshDeviceConfig(const MeshShape& mesh_shape, MeshType mesh_type) :
        mesh_shape(mesh_shape),
        offset(MeshOffset{0, 0}),
        physical_device_ids(std::vector<chip_id_t>()),
        mesh_type(mesh_type) {}

    MeshDeviceConfig(
        const MeshShape& mesh_shape,
        const MeshOffset& offset = MeshOffset{0, 0},
        const std::vector<chip_id_t>& physical_device_ids = {},
        MeshType mesh_type = MeshType::RowMajor) :
        mesh_shape(mesh_shape), offset(offset), physical_device_ids(physical_device_ids), mesh_type(mesh_type) {}
};

// SystemMesh creates a virtualization over the physical devices in the system.
// It creates a logical 2D-mesh of devices and manages the mapping between logical and physical device coordinates.
// It serves as a query interface between the logical 2D coordinates to physical device IDs.
class SystemMesh {
   private:
    friend class MeshDevice;
    class Impl;  // Forward declaration only
    std::unique_ptr<Impl> pimpl_;
    SystemMesh();
    ~SystemMesh();

    std::vector<chip_id_t> request_available_devices(const MeshDeviceConfig& config) const;
    void register_mesh_device(const std::shared_ptr<MeshDevice>& mesh_device, const std::vector<IDevice*>& devices);

public:
    static SystemMesh& instance();
    SystemMesh(const SystemMesh &) = delete;
    SystemMesh &operator=(const SystemMesh &) = delete;
    SystemMesh(SystemMesh &&) = delete;
    SystemMesh &operator=(SystemMesh &&) = delete;

    // Get the shape of the logical mesh
    const MeshShape& get_shape() const;
    size_t get_num_devices() const;

    // Gets the physical device ID for a given logical row and column index
    chip_id_t get_physical_device_id(size_t logical_row_idx, size_t logical_col_idx) const;

    // Get the physical device IDs mapped to a MeshDevice
    std::vector<chip_id_t> get_mapped_physical_device_ids(const MeshDeviceConfig &config) const;
};

class MeshDevice : public std::enable_shared_from_this<MeshDevice> {
private:
    MeshDeviceID mesh_id;
    MeshShape mesh_device_shape;
    MeshType type;
    std::unique_ptr<MeshDeviceView> view;
<<<<<<< HEAD
    std::map<chip_id_t, IDevice*> opened_devices;
    std::vector<IDevice*> devices;
    std::vector<std::shared_ptr<MeshDevice>> submeshes;  // Parent owns submeshes and responsible fortheir destruction
=======
    std::map<chip_id_t, Device*> opened_devices;
    std::vector<Device*> devices;
    std::vector<std::shared_ptr<MeshDevice>>
        submeshes;  // Parent owns submeshes and is responsible for their destruction
>>>>>>> ccb55da0
    std::weak_ptr<MeshDevice> parent_mesh;               // Submesh created with reference to parent mesh
    std::unique_ptr<MeshCommandQueue> mesh_command_queue_;

    void initialize(
        size_t l1_small_size,
        size_t trace_region_size,
        size_t num_command_queues,
        const DispatchCoreConfig& dispatch_core_config,
        const MeshDeviceConfig& config);

    // This is a reference device used to query properties that are the same for all devices in the mesh.
    IDevice* reference_device() const;

public:
    MeshDevice(const MeshShape& mesh_device_shape, MeshType type, std::weak_ptr<MeshDevice> parent_mesh = {});
    ~MeshDevice();

    MeshDevice(const MeshDevice&) = delete;
    MeshDevice& operator=(const MeshDevice&) = delete;

    MeshDevice(MeshDevice&&) = delete;
    MeshDevice& operator=(MeshDevice&&) = delete;

    // A MeshDevice is a collection of devices arranged in a 2D grid.
    // The type parameter allows the caller to specify how to linearize the devices in the mesh.
    // If type is not provided, the default behavior is to return the devices based on the MeshType of the MeshDevice.
    std::vector<IDevice*> get_devices(const std::optional<MeshType>& type = std::nullopt) const;
    IDevice* get_device_index(size_t logical_device_id) const;
    IDevice* get_device(chip_id_t physical_device_id) const;
    IDevice* get_device(size_t row_idx, size_t col_idx) const;

    MeshCommandQueue& command_queue();
    const DeviceIds get_device_ids() const;

    size_t num_devices() const;
    size_t num_rows() const;
    size_t num_cols() const;
    MeshShape shape() const;

    // Reshapes the logical mesh and re-maps the physical devices to the new logical coordinates.
    // Reshaping Rules:
    // 1. The old_shape volume must equal the new_shape volume (i.e. number of devices must remain constant)
    // 2. Line-to-Line Reshaping (when either dimension is 1):
    //    - Always possible between 1xN and Nx1 shapes (e.g.: 1x8 <-> 8x1
    // 3. Grid-to-Grid Reshaping:
    //    - Only possible if the devices can form a connected physical mesh in the new shape
    //    - Must maintain physical connectivity between adjacent devices
    // 4. Line-to-Grid Reshaping:
    //    - Only possible if the physical devices can form a connected physical mesh in the new shape
    //    - Example: 1x8 -> 2x4 is possible only if physical mesh permits a 2x4 configuration
    //
    // @throws std::runtime_error if any of the following constraints are not met:
    // 1. The old_shape volume must equal the new_shape volume (i.e. number of devices must remain constant)
    // 2. For Grid-to-Grid or Line-to-Grid reshaping: physical connectivity must be possible with current devices
    void reshape(const MeshShape& new_shape);
    void close_devices();
    const MeshDeviceView& get_view() const;

    std::string to_string() const;
    MeshDeviceID get_mesh_id() const;
    bool is_parent_mesh() const;

    std::vector<std::shared_ptr<MeshDevice>> get_submeshes() const;

    std::shared_ptr<MeshDevice> create_submesh(
        const MeshShape& submesh_shape,
        const MeshOffset& offset = MeshOffset{0, 0},
        MeshType type = MeshType::RowMajor);

    std::vector<std::shared_ptr<MeshDevice>> create_submeshes(
        const MeshShape& submesh_shape, MeshType type = MeshType::RowMajor);

    MeshSubDeviceManagerId create_sub_device_manager(
        tt::stl::Span<const SubDevice> sub_devices, DeviceAddr local_l1_size);
    // TODO #15944: Temporary api until migration to actual fabric is complete
    std::tuple<MeshSubDeviceManagerId, SubDeviceId> create_sub_device_manager_with_fabric(
        tt::stl::Span<const SubDevice> sub_devices, DeviceAddr local_l1_size);
    void load_sub_device_manager(MeshSubDeviceManagerId mesh_sub_device_manager_id);
    void clear_loaded_sub_device_manager();
    void remove_sub_device_manager(MeshSubDeviceManagerId mesh_sub_device_manager_id);

    static std::shared_ptr<MeshDevice> create(
        const MeshDeviceConfig& config,
        size_t l1_small_size = DEFAULT_L1_SMALL_SIZE,
        size_t trace_region_size = DEFAULT_TRACE_REGION_SIZE,
        size_t num_command_queues = 1,
        const DispatchCoreConfig& dispatch_core_config = DispatchCoreConfig{});

    // Device API Queries (API contract with Device class to be supported in future)
    CoreCoord compute_with_storage_grid_size() const;
    CoreCoord dram_grid_size() const;

    tt::ARCH arch() const;
    void enable_async(bool enable);
    void enable_program_cache();
    void disable_and_clear_program_cache();

    size_t num_program_cache_entries() const;

    int num_dram_channels() const;
    allocator::Statistics get_memory_allocation_statistics(
        const BufferType& buffer_type, SubDeviceId sub_device_id = SubDeviceId{0}) const;

    bool using_fast_dispatch();
};

std::ostream& operator<<(std::ostream& os, const MeshDevice& mesh_device);

// TODO: This will be removed once we have DistributedDevice
// Currently required since each device manages its own sub-device manager ids
struct MeshSubDeviceManagerId {
    MeshSubDeviceManagerId(const MeshDevice& mesh_device);

    std::vector<SubDeviceManagerId> sub_device_manager_ids;
};

namespace detail {
template <typename T>
concept HasMethodsForArchitectureQueries = requires(T& device) {
    { device.compute_with_storage_grid_size() } -> std::same_as<CoreCoord>;
    { device.dram_grid_size() } -> std::same_as<CoreCoord>;
    { device.arch() } -> std::same_as<tt::ARCH>;
    { device.num_dram_channels() } -> std::same_as<int>;
};

template <typename T>
concept HasMethodsForAllocator = requires(T& device) {
    { device.get_memory_allocation_statistics(std::declval<BufferType>(), std::declval<SubDeviceId>()) } -> std::same_as<allocator::Statistics>;
};

template <typename T>
concept HasMethodsForProgramCache = requires(T& device) {
    { device.num_program_cache_entries() } -> std::same_as<size_t>;
    { device.enable_program_cache() } -> std::same_as<void>;
    { device.disable_and_clear_program_cache() } -> std::same_as<void>;
};

template <typename T>
concept HasMethodsForAsync = requires(T& device) {
    { device.enable_async(std::declval<bool>()) } -> std::same_as<void>;
};

template <typename T>
concept DeviceInterfaceContract =
    HasMethodsForArchitectureQueries<T> &&
    HasMethodsForAllocator<T> &&
    HasMethodsForProgramCache<T> &&
    HasMethodsForAsync<T>;

}  // namespace detail

// For now static_asserts are used to ensure that the concepts are satisfied.
// This is a temporary compile-time check to make sure that Device/MeshDevice don't deviate from the expected interface.
static_assert(detail::DeviceInterfaceContract<IDevice>, "Device must satisfy the DeviceInterfaceContract concept.");
static_assert(detail::DeviceInterfaceContract<MeshDevice>, "MeshDevice must satisfy the DeviceInterfaceContract concept.");

}  // namespace tt::tt_metal::distributed<|MERGE_RESOLUTION|>--- conflicted
+++ resolved
@@ -87,16 +87,10 @@
     MeshShape mesh_device_shape;
     MeshType type;
     std::unique_ptr<MeshDeviceView> view;
-<<<<<<< HEAD
     std::map<chip_id_t, IDevice*> opened_devices;
     std::vector<IDevice*> devices;
-    std::vector<std::shared_ptr<MeshDevice>> submeshes;  // Parent owns submeshes and responsible fortheir destruction
-=======
-    std::map<chip_id_t, Device*> opened_devices;
-    std::vector<Device*> devices;
     std::vector<std::shared_ptr<MeshDevice>>
         submeshes;  // Parent owns submeshes and is responsible for their destruction
->>>>>>> ccb55da0
     std::weak_ptr<MeshDevice> parent_mesh;               // Submesh created with reference to parent mesh
     std::unique_ptr<MeshCommandQueue> mesh_command_queue_;
 
