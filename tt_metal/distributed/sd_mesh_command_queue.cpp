--- conflicted
+++ resolved
@@ -78,8 +78,7 @@
     for (auto& [coord_range, program] : mesh_workload.get_programs()) {
         for (const auto& coord : coord_range) {
             if (mesh_device_->is_local(coord)) {
-<<<<<<< HEAD
-                auto device = mesh_device_->get_device(coord);
+                auto* device = mesh_device_->get_device(coord);
 
                 // Track CB allocations per-device for distributed workloads
                 // CBs are allocated once during compilation, but we need to track them
@@ -96,9 +95,6 @@
                         circular_buffer->core_ranges(), addr, size, circular_buffer->globally_allocated(), device);
                 }
 
-=======
-                auto* device = mesh_device_->get_device(coord);
->>>>>>> 8853d2f2
                 tt_metal::detail::LaunchProgram(device, program, false);
             }
         }
