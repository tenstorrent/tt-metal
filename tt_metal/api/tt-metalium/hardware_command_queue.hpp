// SPDX-FileCopyrightText: © 2025 Tenstorrent Inc.
//
// SPDX-License-Identifier: Apache-2.0

#pragma once

#include <condition_variable>
#include <cstdint>
#include <memory>
#include <thread>

#include "command_queue_interface.hpp"
#include "lock_free_queue.hpp"
#include "worker_config_buffer.hpp"
#include "program_impl.hpp"
#include "trace_buffer.hpp"

namespace tt::tt_metal {
inline namespace v0 {

class Event;

}  // namespace v0

namespace detail {

// Used so the host knows how to properly copy data into user space from the completion queue (in hugepages)
struct ReadBufferDescriptor {
    TensorMemoryLayout buffer_layout;
    uint32_t page_size;
    uint32_t padded_page_size;
    std::shared_ptr<const BufferPageMapping> buffer_page_mapping;
    void* dst;
    uint32_t dst_offset;
    uint32_t num_pages_read;
    uint32_t cur_dev_page_id;
    uint32_t starting_host_page_id;

    ReadBufferDescriptor(
        TensorMemoryLayout buffer_layout,
        uint32_t page_size,
        uint32_t padded_page_size,
        void* dst,
        uint32_t dst_offset,
        uint32_t num_pages_read,
        uint32_t cur_dev_page_id,
        uint32_t starting_host_page_id = 0,
        const std::shared_ptr<const BufferPageMapping>& buffer_page_mapping = nullptr) :
        buffer_layout(buffer_layout),
        page_size(page_size),
        padded_page_size(padded_page_size),
        buffer_page_mapping(buffer_page_mapping),
        dst(dst),
        dst_offset(dst_offset),
        num_pages_read(num_pages_read),
        cur_dev_page_id(cur_dev_page_id),
        starting_host_page_id(starting_host_page_id) {}
};

// Used so host knows data in completion queue is just an event ID
struct ReadEventDescriptor {
    uint32_t event_id;
    uint32_t global_offset;

    explicit ReadEventDescriptor(uint32_t event) : event_id(event), global_offset(0) {}

    void set_global_offset(uint32_t offset) { global_offset = offset; }
    uint32_t get_global_event_id() { return global_offset + event_id; }
};

using CompletionReaderVariant = std::variant<std::monostate, ReadBufferDescriptor, ReadEventDescriptor>;

}  // namespace detail

class CommandQueue {
public:
<<<<<<< HEAD
    CommandQueue(IDevice* device, uint32_t id, NOC noc_index);
=======
    HWCommandQueue(IDevice* device, uint32_t id, NOC noc_index, uint32_t completion_queue_reader_core = 0);
>>>>>>> 776a92d0

    ~CommandQueue();

    CoreCoord virtual_enqueue_program_dispatch_core;
    CoreCoord completion_queue_writer_core;
    NOC noc_index;
    volatile bool is_dprint_server_hung();
    volatile bool is_noc_hung();

    void record_begin(const uint32_t tid, std::shared_ptr<detail::TraceDescriptor> ctx);
    void record_end();
    void set_num_worker_sems_on_dispatch(uint32_t num_worker_sems);
    void set_go_signal_noc_data_on_dispatch(const vector_memcpy_aligned<uint32_t>& go_signal_noc_data);

    void reset_worker_state(
        bool reset_launch_msg_state,
        uint32_t num_sub_devices,
        const vector_memcpy_aligned<uint32_t>& go_signal_noc_data);

    uint32_t id() const;
    std::optional<uint32_t> tid() const;

    SystemMemoryManager& sysmem_manager();

    void terminate();

    // These functions are temporarily needed since MeshCommandQueue relies on the CommandQueue object
    uint32_t get_expected_num_workers_completed_for_sub_device(uint32_t sub_device_index) const;
    void set_expected_num_workers_completed_for_sub_device(uint32_t sub_device_index, uint32_t num_workers);
    WorkerConfigBufferMgr& get_config_buffer_mgr(uint32_t index);

    void enqueue_trace(const uint32_t trace_id, bool blocking);
    void enqueue_program(Program& program, bool blocking);
    void enqueue_read_buffer(
        std::shared_ptr<Buffer>& buffer,
        void* dst,
        const BufferRegion& region,
        bool blocking,
        tt::stl::Span<const SubDeviceId> sub_device_ids = {});
    void enqueue_read_buffer(
        Buffer& buffer,
        void* dst,
        const BufferRegion& region,
        bool blocking,
        tt::stl::Span<const SubDeviceId> sub_device_ids = {});

    void enqueue_record_event(
        const std::shared_ptr<Event>& event,
        bool clear_count = false,
        tt::stl::Span<const SubDeviceId> sub_device_ids = {});
    void enqueue_wait_for_event(const std::shared_ptr<Event>& sync_event, bool clear_count = false);

    void enqueue_write_buffer(
        const std::variant<std::reference_wrapper<Buffer>, std::shared_ptr<Buffer>>& buffer,
        HostDataType src,
        const BufferRegion& region,
        bool blocking,
        tt::stl::Span<const SubDeviceId> sub_device_ids = {});
    void enqueue_write_buffer(
        Buffer& buffer,
        const void* src,
        const BufferRegion& region,
        bool blocking,
        tt::stl::Span<const SubDeviceId> sub_device_ids = {});

    void finish(tt::stl::Span<const SubDeviceId> sub_device_ids);

    IDevice* device();

private:
    uint32_t id_;
    uint32_t size_B;
<<<<<<< HEAD
    std::optional<uint32_t> tid_;
=======
    uint32_t completion_queue_reader_core = 0;
    std::optional<uint32_t> tid;
>>>>>>> 776a92d0
    std::shared_ptr<detail::TraceDescriptor> trace_ctx;
    std::thread completion_queue_thread;
    SystemMemoryManager& manager;
    std::array<tt::tt_metal::WorkerConfigBufferMgr, dispatch_constants::DISPATCH_MESSAGE_ENTRIES> config_buffer_mgr;
    // Expected value of DISPATCH_MESSAGE_ADDR in dispatch core L1
    //  Value in L1 incremented by worker to signal completion to dispatch. Value on host is set on each enqueue program
    //  call
    std::array<uint32_t, dispatch_constants::DISPATCH_MESSAGE_ENTRIES> expected_num_workers_completed;

    volatile bool exit_condition;
    volatile bool dprint_server_hang = false;
    volatile bool illegal_noc_txn_hang = false;
    volatile uint32_t num_entries_in_completion_q;  // issue queue writer thread increments this when an issued command
                                                    // is expected back in the completion queue
    volatile uint32_t num_completed_completion_q_reads;  // completion queue reader thread increments this after reading
                                                         // an entry out of the completion queue

    LockFreeQueue<detail::CompletionReaderVariant> issued_completion_q_reads;
    // These values are used to reset the host side launch message wptr after a trace is captured
    // Trace capture is a fully host side operation, but it modifies the state of the wptrs above
    // To ensure that host and device are not out of sync, we reset the wptrs to their original values
    // post trace capture.
    std::array<LaunchMessageRingBufferState, dispatch_constants::DISPATCH_MESSAGE_ENTRIES>
        worker_launch_message_buffer_state_reset;
    std::array<uint32_t, dispatch_constants::DISPATCH_MESSAGE_ENTRIES> expected_num_workers_completed_reset;
    std::array<tt::tt_metal::WorkerConfigBufferMgr, dispatch_constants::DISPATCH_MESSAGE_ENTRIES>
        config_buffer_mgr_reset;
    IDevice* device_;

    std::condition_variable reader_thread_cv;
    std::mutex reader_thread_cv_mutex;

    std::condition_variable reads_processed_cv;
    std::mutex reads_processed_cv_mutex;
    CoreType get_dispatch_core_type();

    void reset_worker_dispatch_state_on_device(bool reset_launch_msg_state);
    void reset_config_buffer_mgr(const uint32_t num_entries);

    void read_completion_queue();

    // sub_device_ids only needs to be passed when blocking and there are specific sub_devices to wait on
    template <typename T>
    void enqueue_command(T& command, bool blocking, tt::stl::Span<const SubDeviceId> sub_device_ids);

    void increment_num_entries_in_completion_q();
    void set_exit_condition();
};

}  // namespace tt::tt_metal<|MERGE_RESOLUTION|>--- conflicted
+++ resolved
@@ -74,11 +74,7 @@
 
 class CommandQueue {
 public:
-<<<<<<< HEAD
-    CommandQueue(IDevice* device, uint32_t id, NOC noc_index);
-=======
-    HWCommandQueue(IDevice* device, uint32_t id, NOC noc_index, uint32_t completion_queue_reader_core = 0);
->>>>>>> 776a92d0
+    CommandQueue(IDevice* device, uint32_t id, NOC noc_index, uint32_t completion_queue_reader_core = 0);
 
     ~CommandQueue();
 
@@ -151,12 +147,8 @@
 private:
     uint32_t id_;
     uint32_t size_B;
-<<<<<<< HEAD
+    uint32_t completion_queue_reader_core = 0;
     std::optional<uint32_t> tid_;
-=======
-    uint32_t completion_queue_reader_core = 0;
-    std::optional<uint32_t> tid;
->>>>>>> 776a92d0
     std::shared_ptr<detail::TraceDescriptor> trace_ctx;
     std::thread completion_queue_thread;
     SystemMemoryManager& manager;
