--- conflicted
+++ resolved
@@ -204,12 +204,6 @@
     uint8_t padding[12];                                  // pad to 16-byte alignment
 } __attribute__((packed));
 
-<<<<<<< HEAD
-static_assert(sizeof(tensix_routing_l1_info_t) == 784, "Struct size mismatch!");
-static_assert(sizeof(tensix_routing_l1_info_t) % 16 == 0, "tensix_routing_l1_info_t must be 16-byte aligned");
-
-=======
->>>>>>> f294181c
 constexpr std::uint8_t USE_DYNAMIC_CREDIT_ADDR = 255;
 
 struct fabric_connection_info_t {
