// SPDX-FileCopyrightText: © 2023 Tenstorrent Inc.
//
// SPDX-License-Identifier: Apache-2.0

#pragma once

#include <map>
#include <memory>
#include <optional>
#include <unordered_map>
#include <vector>

#include "device.hpp"

#include "mesh_config.hpp"
#include "mesh_coord.hpp"
#include "mesh_device_view.hpp"
#include "mesh_trace_id.hpp"
#include "small_vector.hpp"
#include "sub_device_types.hpp"
#include "span.hpp"

namespace tt::tt_metal {

class SubDeviceManagerTracker;
class ThreadPool;

namespace distributed {

class MeshCommandQueue;
class MeshDeviceView;
class MeshSubDeviceManagerId;
class MeshTraceBuffer;

class MeshDevice : public IDevice, public std::enable_shared_from_this<MeshDevice> {
private:
    // Resource management class / RAII wrapper for *physical devices* of the mesh
    class ScopedDevices {
    private:
        std::map<chip_id_t, IDevice*> opened_devices_;
        std::vector<IDevice*> devices_;

    public:
        // Constructor acquires physical resources
        ScopedDevices(
            size_t l1_small_size,
            size_t trace_region_size,
            size_t num_command_queues,
            const DispatchCoreConfig& dispatch_core_config,
            const MeshDeviceConfig& config);
        ScopedDevices(
            const std::vector<int>& device_ids,
            size_t l1_small_size,
            size_t trace_region_size,
            size_t num_command_queues,
            const DispatchCoreConfig& dispatch_core_config);

        // Destructor releases physical resources
        ~ScopedDevices();
        ScopedDevices(const ScopedDevices&) = delete;
        ScopedDevices& operator=(const ScopedDevices&) = delete;

        // Returns the list of devices opened by the root mesh device (i.e. not submeshes).
        const std::vector<IDevice*>& root_devices() const;
    };

    std::shared_ptr<ScopedDevices> scoped_devices_;
    MeshDeviceID mesh_id_;
    std::unique_ptr<MeshDeviceView> view_;
<<<<<<< HEAD
    std::shared_ptr<MeshDevice> parent_mesh_;  // Submesh keeps the parent mesh alive
    std::vector<std::unique_ptr<MeshCommandQueue>> mesh_command_queues_;
=======
    // Submesh keeps the parent mesh alive. Parent_mesh_ is null if the current mesh is the parent mesh.
    std::shared_ptr<MeshDevice> parent_mesh_;
    std::vector<std::weak_ptr<MeshDevice>> submeshes_;

    tt::stl::SmallVector<std::unique_ptr<MeshCommandQueue>> mesh_command_queues_;

>>>>>>> b2b5dd16
    std::unique_ptr<SubDeviceManagerTracker> sub_device_manager_tracker_;
    std::unordered_map<MeshTraceId, std::shared_ptr<MeshTraceBuffer>> trace_buffer_pool_;
    uint32_t trace_buffers_size_ = 0;

    std::shared_ptr<ThreadPool> dispatch_thread_pool_;
    std::shared_ptr<ThreadPool> reader_thread_pool_;

    std::recursive_mutex push_work_mutex_;
    // This is a reference device used to query properties that are the same for all devices in the mesh.
    IDevice* reference_device() const;

    // Returns the devices in row-major order for the new mesh shape
    std::vector<IDevice*> get_row_major_devices(const MeshShape& new_shape) const;

    std::shared_ptr<MeshTraceBuffer>& create_mesh_trace(const MeshTraceId& trace_id);

public:
    MeshDevice(
        std::shared_ptr<ScopedDevices> scoped_devices,
        std::unique_ptr<MeshDeviceView> mesh_device_view,
        std::shared_ptr<MeshDevice> parent_mesh = {});
    ~MeshDevice() override;

    MeshDevice(const MeshDevice&) = delete;
    MeshDevice& operator=(const MeshDevice&) = delete;

    MeshDevice(MeshDevice&&) = delete;
    MeshDevice& operator=(MeshDevice&&) = delete;

    // IDevice interface implementation
    tt::ARCH arch() const override;
    MeshDeviceID id() const override;
    chip_id_t build_id() const override;
    uint8_t num_hw_cqs() const override;
    bool is_initialized() const override;

    int num_dram_channels() const override;
    uint32_t l1_size_per_core() const override;
    uint32_t dram_size_per_channel() const override;

    CoreCoord grid_size() const override;
    CoreCoord logical_grid_size() const override;
    CoreCoord dram_grid_size() const override;
    CoreType core_type_from_virtual_core(const CoreCoord& virtual_coord) const override;
    CoreCoord virtual_noc_coordinate(uint8_t noc_index, CoreCoord coord) const override;
    CoreCoord virtual_noc0_coordinate(uint8_t noc_index, CoreCoord coord) const override;

    std::vector<CoreCoord> worker_cores_from_logical_cores(const std::vector<CoreCoord>&logical_cores) const override;
    std::vector<CoreCoord> ethernet_cores_from_logical_cores(const std::vector<CoreCoord> &logical_cores) const override;
    std::vector<CoreCoord> get_optimal_dram_bank_to_logical_worker_assignment() override;


    CoreCoord virtual_core_from_logical_core(const CoreCoord& logical_coord, const CoreType& core_type) const override;
    CoreCoord worker_core_from_logical_core(const CoreCoord& logical_core) const override;
    CoreCoord ethernet_core_from_logical_core(const CoreCoord& logical_core) const override;
    CoreCoord logical_core_from_ethernet_core(const CoreCoord& ethernet_core) const override;
    std::unordered_set<CoreCoord> get_active_ethernet_cores(bool skip_reserved_tunnel_cores=false) const override;
    std::unordered_set<CoreCoord> get_inactive_ethernet_cores() const override;
    bool is_active_ethernet_core(CoreCoord logical_core, bool skip_reserved_tunnel_cores=false) const override;
    std::tuple<chip_id_t, CoreCoord> get_connected_ethernet_core(CoreCoord eth_core) const override;
    std::vector<CoreCoord> get_ethernet_sockets(chip_id_t connected_chip_id) const override;
    bool is_inactive_ethernet_core(CoreCoord logical_core) const override;
    CoreCoord compute_with_storage_grid_size() const override;
    CoreRangeSet worker_cores(HalProgrammableCoreType core_type, SubDeviceId sub_device_id) const override;
    uint32_t num_worker_cores(HalProgrammableCoreType core_type, SubDeviceId sub_device_id) const override;
    const std::unique_ptr<Allocator>& allocator() const override;
    const std::unique_ptr<Allocator>& allocator(SubDeviceId sub_device_id) const override;
    CoreCoord logical_core_from_dram_channel(uint32_t dram_channel) const override;
    uint32_t dram_channel_from_logical_core(const CoreCoord& logical_core) const override;
    std::optional<DeviceAddr> lowest_occupied_compute_l1_address() const override;
    std::optional<DeviceAddr> lowest_occupied_compute_l1_address(
        tt::stl::Span<const SubDeviceId> sub_device_ids) const override;
    const std::set<CoreCoord>& ethernet_cores() const override;
    const std::set<CoreCoord>& storage_only_cores() const override;
    uint32_t get_noc_unicast_encoding(uint8_t noc_index, const CoreCoord& core) const override;
    uint32_t get_noc_multicast_encoding(uint8_t noc_index, const CoreRange& cores) const override;
    SystemMemoryManager& sysmem_manager() override;
    CommandQueue& command_queue(size_t cq_id = 0) override;

    // Trace APIs
    void begin_trace(const uint8_t cq_id, const uint32_t tid) override;
    void end_trace(const uint8_t cq_id, const uint32_t tid) override;

    // TODO: `block_on_worker_thread` can be removed once we remove multi-threaded async dispatch
    void replay_trace(
        const uint8_t cq_id,
        const uint32_t tid,
        const bool block_on_device,
        const bool block_on_worker_thread) override;
    void release_trace(const uint32_t tid) override;
    std::shared_ptr<TraceBuffer> get_trace(uint32_t tid) override;

    // MeshTrace Internal APIs - these should be used to deprecate the single device backed trace APIs
    void begin_mesh_trace(uint8_t cq_id, const MeshTraceId& trace_id);
    void end_mesh_trace(uint8_t cq_id, const MeshTraceId& trace_id);
    void replay_mesh_trace(uint8_t cq_id, const MeshTraceId& trace_id, bool blocking);
    void release_mesh_trace(const MeshTraceId& trace_id);
    std::shared_ptr<MeshTraceBuffer> get_mesh_trace(const MeshTraceId& trace_id);
    uint32_t get_trace_buffers_size() const override;
    void set_trace_buffers_size(uint32_t size) override;

    // Light Metal
    void load_trace(uint8_t cq_id, uint32_t trace_id, const TraceDescriptor& trace_desc) override;

    bool using_slow_dispatch() const override;
    bool using_fast_dispatch() const override;

    // Initialization APIs
    bool initialize(
        const uint8_t num_hw_cqs,
        size_t l1_small_size,
        size_t trace_region_size,
        tt::stl::Span<const std::uint32_t> l1_bank_remap = {},
        bool minimal = false) override;
    void reset_cores() override;
    void initialize_and_launch_firmware() override;
    void init_command_queue_host() override;
    void init_command_queue_device() override;
    void init_fabric() override;
    bool close() override;
    void enable_async(bool enable) override;
    void synchronize() override;
    WorkExecutorMode get_worker_mode() override;
    bool is_worker_queue_empty() const override;
    void push_work(std::function<void()> work, bool blocking) override;
    void enable_program_cache() override;
    void disable_and_clear_program_cache() override;
    program_cache::detail::ProgramCache& get_program_cache() override;
    std::size_t num_program_cache_entries() override;
    HalProgrammableCoreType get_programmable_core_type(CoreCoord virtual_core) const override;
    std::vector<std::pair<transfer_info_cores, uint32_t>> extract_dst_noc_multicast_info(
        const std::vector<CoreRange>& ranges, const CoreType core_type) override;
    uint8_t num_noc_mcast_txns(SubDeviceId sub_device_id) const override;
    uint8_t num_noc_unicast_txns(SubDeviceId sub_device_id) const override;
    uint8_t noc_data_start_index(SubDeviceId sub_device_id, bool mcast_data=true, bool unicast_data=true) const override;
    SubDeviceManagerId get_active_sub_device_manager_id() const override;
    SubDeviceManagerId get_default_sub_device_manager_id() const override;
    SubDeviceManagerId create_sub_device_manager(tt::stl::Span<const SubDevice> sub_devices, DeviceAddr local_l1_size) override;
    void remove_sub_device_manager(SubDeviceManagerId sub_device_manager_id) override;
    void load_sub_device_manager(SubDeviceManagerId sub_device_manager_id) override;
    void clear_loaded_sub_device_manager() override;
    CoreCoord virtual_program_dispatch_core(uint8_t cq_id) const override;
    const std::vector<SubDeviceId>& get_sub_device_ids() const override;
    const std::vector<SubDeviceId>& get_sub_device_stall_group() const override;
    void set_sub_device_stall_group(tt::stl::Span<const SubDeviceId> sub_device_ids) override;
    void reset_sub_device_stall_group() override;
    uint32_t num_sub_devices() const override;
    // TODO #16526: Temporary api until migration to actual fabric is complete
    std::tuple<SubDeviceManagerId, SubDeviceId> create_sub_device_manager_with_fabric(
        tt::stl::Span<const SubDevice> sub_devices, DeviceAddr local_l1_size) override;
    bool is_mmio_capable() const override;

    // A MeshDevice is a collection of devices arranged in a 2D grid.
    // The type parameter allows the caller to specify how to linearize the devices in the mesh.

    // Returns the devices in the mesh in row-major order.
    std::vector<IDevice*> get_devices() const;
    IDevice* get_device(chip_id_t physical_device_id) const;
    IDevice* get_device(const MeshCoordinate& coord) const;

    const DeviceIds get_device_ids() const;

    size_t num_devices() const;

    // The following methods assume 2D mesh, and throw if the mesh is not 2D.
    // TODO: #17477 - Remove the methods that assume 2D mesh.
    size_t num_rows() const;
    size_t num_cols() const;
    IDevice* get_device(size_t row_idx, size_t col_idx) const;

    const MeshShape& shape() const;

    // Reshapes the logical mesh and re-maps the physical devices to the new logical coordinates.
    // Reshaping Rules:
    // 1. The old_shape volume must equal the new_shape volume (i.e. number of devices must remain constant)
    // 2. Line-to-Line Reshaping (when either dimension is 1):
    //    - Always possible between 1xN and Nx1 shapes (e.g.: 1x8 <-> 8x1)
    // 3. Grid-to-Grid Reshaping:
    //    - Only possible if the devices can form a connected physical mesh in the new shape
    //    - Must maintain physical connectivity between adjacent devices
    // 4. Line-to-Grid Reshaping:
    //    - Only possible if the physical devices can form a connected physical mesh in the new shape
    //    - Example: 1x8 -> 2x4 is possible only if physical mesh permits a 2x4 configuration
    //
    // @throws std::runtime_error if any of the following constraints are not met:
    // 1. The old_shape volume must equal the new_shape volume (i.e. number of devices must remain constant)
    // 2. For Grid-to-Grid or Line-to-Grid reshaping: physical connectivity must be possible with current devices
    void reshape(const MeshShape& new_shape);
    const MeshDeviceView& get_view() const;

    std::string to_string() const;
    bool is_parent_mesh() const;

    std::shared_ptr<MeshDevice> create_submesh(
        const MeshShape& submesh_shape, const std::optional<MeshCoordinate>& offset = std::nullopt);

    std::vector<std::shared_ptr<MeshDevice>> create_submeshes(const MeshShape& submesh_shape);

    // These methods will get removed once in favour of the ones in IDevice* and TT-Mesh bringup
    // These are prefixed with "mesh_" to avoid conflicts with the IDevice* methods
    MeshCommandQueue& mesh_command_queue(std::size_t cq_id = 0) const;
    MeshSubDeviceManagerId mesh_create_sub_device_manager(
        tt::stl::Span<const SubDevice> sub_devices, DeviceAddr local_l1_size);
    // TODO #16526: Temporary api until migration to actual fabric is complete
    std::tuple<MeshSubDeviceManagerId, SubDeviceId> mesh_create_sub_device_manager_with_fabric(
        tt::stl::Span<const SubDevice> sub_devices, DeviceAddr local_l1_size);
    void mesh_clear_loaded_sub_device_manager();

    void mesh_load_sub_device_manager(MeshSubDeviceManagerId mesh_sub_device_manager_id);
    void mesh_remove_sub_device_manager(MeshSubDeviceManagerId mesh_sub_device_manager_id);
    // TODO #16492: Add get_sub_device_stall_group once MeshDevice is no longer just a collection of single Devices
    // and the MeshDevice has a single SubDeviceManager responsible for all Devices.
    void mesh_set_sub_device_stall_group(tt::stl::Span<const SubDeviceId> sub_device_ids);
    void mesh_reset_sub_device_stall_group();

    static std::shared_ptr<MeshDevice> create(
        const MeshDeviceConfig& config,
        size_t l1_small_size = DEFAULT_L1_SMALL_SIZE,
        size_t trace_region_size = DEFAULT_TRACE_REGION_SIZE,
        size_t num_command_queues = 1,
        const DispatchCoreConfig& dispatch_core_config = DispatchCoreConfig{},
        tt::stl::Span<const std::uint32_t> l1_bank_remap = {});
<<<<<<< HEAD
    static std::shared_ptr<MeshDevice> create_single_device(
=======
    static std::shared_ptr<MeshDevice> create_unit_mesh(
>>>>>>> b2b5dd16
        int device_id,
        size_t l1_small_size = DEFAULT_L1_SMALL_SIZE,
        size_t trace_region_size = DEFAULT_TRACE_REGION_SIZE,
        size_t num_command_queues = 1,
        const DispatchCoreConfig& dispatch_core_config = DispatchCoreConfig{},
        tt::stl::Span<const std::uint32_t> l1_bank_remap = {});
<<<<<<< HEAD
    static std::map<int, std::shared_ptr<MeshDevice>> create_single_devices(
=======
    static std::map<int, std::shared_ptr<MeshDevice>> create_unit_meshes(
>>>>>>> b2b5dd16
        const std::vector<int>& device_ids,
        size_t l1_small_size = DEFAULT_L1_SMALL_SIZE,
        size_t trace_region_size = DEFAULT_TRACE_REGION_SIZE,
        size_t num_command_queues = 1,
        const DispatchCoreConfig& dispatch_core_config = DispatchCoreConfig{},
        tt::stl::Span<const std::uint32_t> l1_bank_remap = {});
};

std::ostream& operator<<(std::ostream& os, const MeshDevice& mesh_device);

// TODO: This will be removed once we have DistributedDevice
// Currently required since each device manages its own sub-device manager ids
struct MeshSubDeviceManagerId {
    MeshSubDeviceManagerId(const MeshDevice& mesh_device);

    std::vector<SubDeviceManagerId> sub_device_manager_ids;
};

}  // namespace distributed

}  // namespace tt::tt_metal<|MERGE_RESOLUTION|>--- conflicted
+++ resolved
@@ -67,17 +67,12 @@
     std::shared_ptr<ScopedDevices> scoped_devices_;
     MeshDeviceID mesh_id_;
     std::unique_ptr<MeshDeviceView> view_;
-<<<<<<< HEAD
-    std::shared_ptr<MeshDevice> parent_mesh_;  // Submesh keeps the parent mesh alive
-    std::vector<std::unique_ptr<MeshCommandQueue>> mesh_command_queues_;
-=======
     // Submesh keeps the parent mesh alive. Parent_mesh_ is null if the current mesh is the parent mesh.
     std::shared_ptr<MeshDevice> parent_mesh_;
     std::vector<std::weak_ptr<MeshDevice>> submeshes_;
 
     tt::stl::SmallVector<std::unique_ptr<MeshCommandQueue>> mesh_command_queues_;
 
->>>>>>> b2b5dd16
     std::unique_ptr<SubDeviceManagerTracker> sub_device_manager_tracker_;
     std::unordered_map<MeshTraceId, std::shared_ptr<MeshTraceBuffer>> trace_buffer_pool_;
     uint32_t trace_buffers_size_ = 0;
@@ -300,22 +295,14 @@
         size_t num_command_queues = 1,
         const DispatchCoreConfig& dispatch_core_config = DispatchCoreConfig{},
         tt::stl::Span<const std::uint32_t> l1_bank_remap = {});
-<<<<<<< HEAD
-    static std::shared_ptr<MeshDevice> create_single_device(
-=======
     static std::shared_ptr<MeshDevice> create_unit_mesh(
->>>>>>> b2b5dd16
         int device_id,
         size_t l1_small_size = DEFAULT_L1_SMALL_SIZE,
         size_t trace_region_size = DEFAULT_TRACE_REGION_SIZE,
         size_t num_command_queues = 1,
         const DispatchCoreConfig& dispatch_core_config = DispatchCoreConfig{},
         tt::stl::Span<const std::uint32_t> l1_bank_remap = {});
-<<<<<<< HEAD
-    static std::map<int, std::shared_ptr<MeshDevice>> create_single_devices(
-=======
     static std::map<int, std::shared_ptr<MeshDevice>> create_unit_meshes(
->>>>>>> b2b5dd16
         const std::vector<int>& device_ids,
         size_t l1_small_size = DEFAULT_L1_SMALL_SIZE,
         size_t trace_region_size = DEFAULT_TRACE_REGION_SIZE,
