--- conflicted
+++ resolved
@@ -10,8 +10,6 @@
 #include <memory>
 #include <mutex>
 #include <optional>
-<<<<<<< HEAD
-=======
 #include <queue>
 #include <thread>
 #include <unordered_map>
@@ -37,7 +35,6 @@
 #include <tt-metalium/vector_aligned.hpp>
 #include <tt-metalium/worker_config_buffer.hpp>
 #include <umd/device/tt_core_coordinates.h>
->>>>>>> e98309be
 
 namespace tt {
 namespace tt_metal {
@@ -56,13 +53,10 @@
 namespace tt::tt_metal::distributed {
 
 class MeshEvent;
-<<<<<<< HEAD
-=======
 struct MeshBufferReadDescriptor;
 struct MeshReadEventDescriptor;
 
 using MeshCompletionReaderVariant = std::variant<MeshBufferReadDescriptor, MeshReadEventDescriptor>;
->>>>>>> e98309be
 
 class MeshCommandQueue {
     // Main interface to dispatch data and workloads to a MeshDevice
