// SPDX-FileCopyrightText: © 2024 Tenstorrent Inc.
//
// SPDX-License-Identifier: Apache-2.0

#pragma once

#include <memory>
#include <mutex>
#include <optional>
#include <set>
#include <string>
#include <utility>
#include <unordered_map>
#include <unordered_set>
#include <vector>

#include <hostdevcommon/common_values.hpp>
#include <hostdevcommon/kernel_structs.h>  // Not used here, but leaked to programming examples
#include <tt-metalium/work_executor_types.hpp>
#include <tt-metalium/data_types.hpp>
#include <tt-metalium/hal_types.hpp>
#include <tt-metalium/command_queue_interface.hpp>
#include <tt-metalium/sub_device_types.hpp>
#include <tt-metalium/allocator_types.hpp>

#include <tt_stl/span.hpp>

namespace tt {

namespace tt_metal {

namespace program_cache::detail {
class ProgramCache;
}
/*
MemoryBlockTable is a list of memory blocks in the following format:
[{"blockID": "0", "address": "0", "size": "0", "prevID": "0", "nextID": "0", "allocated": true}]
address: bytes
size: bytes
*/
using MemoryBlockTable = std::vector<std::unordered_map<std::string, std::string>>;
enum class BufferType;

class Buffer;
class Program;
class SubDevice;

class CommandQueue;
class SystemMemoryManager;
class TraceBuffer;
struct TraceDescriptor;

namespace distributed {
class MeshDevice;
}

class IDevice {
public:
    IDevice() = default;
    virtual ~IDevice() = default;

    IDevice(const IDevice &other) = delete;
    IDevice& operator=(const IDevice &other) = delete;

    IDevice(IDevice &&other) = default;
    IDevice& operator=(IDevice &&other) = default;

    virtual tt::ARCH arch() const = 0;

    virtual chip_id_t id() const = 0;
    virtual chip_id_t build_id() const = 0;

    virtual uint8_t num_hw_cqs() const = 0;

    virtual bool is_initialized() const = 0;

    virtual int num_dram_channels() const = 0;
    virtual uint32_t l1_size_per_core() const = 0;
    virtual uint32_t dram_size_per_channel() const = 0;
    virtual CoreCoord grid_size() const = 0;
    virtual CoreCoord logical_grid_size() const = 0;
    virtual CoreCoord dram_grid_size() const = 0;

    // Given a coordinate in Virtual NOC0 Space, get the equivalent coordinate in Virtual noc_index space
    virtual CoreCoord virtual_noc0_coordinate(uint8_t noc_index, CoreCoord coord) const = 0;

    // Convert logical coordinates to virtual coordinates for worker coordinates
    virtual std::vector<CoreCoord> worker_cores_from_logical_cores(
        const std::vector<CoreCoord>& logical_cores) const = 0;

    // Convert logical coordinates to virtaul coordinates for ethernet coordinates
    virtual std::vector<CoreCoord> ethernet_cores_from_logical_cores(
        const std::vector<CoreCoord>& logical_cores) const = 0;

    // Returns the optimal DRAM bank coordinates to logical worker assignment
    virtual std::vector<CoreCoord> get_optimal_dram_bank_to_logical_worker_assignment() = 0;

    // Convert a logical coordinate to virtual coordinate
    virtual CoreCoord virtual_core_from_logical_core(
        const CoreCoord& logical_coord, const CoreType& core_type) const = 0;

    // Convert a logical coordinate to a virtual coordinate for a worker coordinate
    virtual CoreCoord worker_core_from_logical_core(const CoreCoord &logical_core) const = 0;

    // Convert a logical coordinate to virtual coordinate for an ethernet coordinate
    virtual CoreCoord ethernet_core_from_logical_core(const CoreCoord& logical_core) const = 0;

    // Convert a virtual ethernet coordinate to logical coordinate
    virtual CoreCoord logical_core_from_ethernet_core(const CoreCoord& ethernet_core) const = 0;

    // Returns virtual coordinates of active ethernet cores. Some ethernet cores may be reserved for dispatch use.
    virtual std::unordered_set<CoreCoord> get_active_ethernet_cores(bool skip_reserved_tunnel_cores = false) const = 0;

    // Returns virtual coordinates of inactive ethernet cores
    virtual std::unordered_set<CoreCoord> get_inactive_ethernet_cores() const = 0;

    // Returns true if the ethernet core is active
    virtual bool is_active_ethernet_core(CoreCoord logical_core, bool skip_reserved_tunnel_cores=false) const = 0;
    virtual std::tuple<chip_id_t, CoreCoord> get_connected_ethernet_core(CoreCoord eth_core) const = 0;
    virtual std::vector<CoreCoord> get_ethernet_sockets(chip_id_t connected_chip_id) const = 0;
    virtual bool is_inactive_ethernet_core(CoreCoord logical_core) const = 0;

    virtual CoreCoord compute_with_storage_grid_size() const = 0;

    // Returns a logical CoreRangeSet of the worker cores in the specified sub device that was previously loaded.
    virtual CoreRangeSet worker_cores(HalProgrammableCoreType core_type, SubDeviceId sub_device_id) const = 0;
    // Returns the number of worker cores in the specified sub device that was previously loaded.
    virtual uint32_t num_worker_cores(HalProgrammableCoreType core_type, SubDeviceId sub_device_id) const = 0;

    virtual const std::unique_ptr<Allocator>& allocator() const = 0;
    virtual const std::unique_ptr<Allocator>& allocator(SubDeviceId sub_device_id) const = 0;

    virtual CoreCoord logical_core_from_dram_channel(uint32_t dram_channel) const = 0;
    virtual uint32_t dram_channel_from_logical_core(const CoreCoord& logical_core) const = 0;
<<<<<<< HEAD
    virtual uint32_t dram_channel_offset(uint32_t dram_channel) const = 0;
=======
    virtual uint32_t dram_channel_from_virtual_core(const CoreCoord& virtual_core) const = 0;
>>>>>>> 4289aa0d

    virtual std::optional<DeviceAddr> lowest_occupied_compute_l1_address() const = 0;
    virtual std::optional<DeviceAddr> lowest_occupied_compute_l1_address(tt::stl::Span<const SubDeviceId> sub_device_ids) const = 0;

    // Set of logical ethernet core coordinates
    // core.x represents connectivity to one other chip, i.e. cores with <x> all connect to same chip
    // core.y represents different channels along one <x>
    virtual const std::set<CoreCoord> &ethernet_cores() const = 0;
    virtual const std::set<CoreCoord> &storage_only_cores() const = 0;

    virtual uint32_t get_noc_unicast_encoding(uint8_t noc_index, const CoreCoord& core) const = 0;
    virtual uint32_t get_noc_multicast_encoding(uint8_t noc_index, const CoreRange& cores) const = 0;

    virtual SystemMemoryManager& sysmem_manager() = 0;
    virtual CommandQueue& command_queue(size_t cq_id = 0) = 0;

    // Metal trace device capture mode
    virtual void begin_trace(const uint8_t cq_id, const uint32_t tid) = 0;
    virtual void end_trace(const uint8_t cq_id, const uint32_t tid) = 0;
    virtual void replay_trace(
        const uint8_t cq_id, const uint32_t tid, const bool block_on_device, const bool block_on_worker_thread) = 0;
    virtual void release_trace(const uint32_t tid) = 0;

    virtual std::shared_ptr<TraceBuffer> get_trace(uint32_t tid) = 0;
    virtual uint32_t get_trace_buffers_size() const = 0;
    virtual void set_trace_buffers_size(uint32_t size) = 0;

    // Light Metal
    virtual void load_trace(uint8_t cq_id, uint32_t trace_id, const TraceDescriptor& trace_desc) = 0;
    virtual bool using_slow_dispatch() const = 0;
    virtual bool using_fast_dispatch() const = 0;

    // Checks that the given arch is on the given pci_slot and that it's responding
    // Puts device into reset
    virtual bool initialize(
        const uint8_t num_hw_cqs,
        size_t l1_small_size,
        size_t trace_region_size,
        size_t worker_l1_size,
        tt::stl::Span<const std::uint32_t> l1_bank_remap = {},
        bool minimal = false) = 0;
    virtual void reset_cores() = 0;
    virtual void initialize_and_launch_firmware() = 0;
    virtual void init_command_queue_host() = 0;
    virtual void init_command_queue_device() = 0;

    virtual void init_fabric() = 0;
    // Puts device into reset
    virtual bool close() = 0;

    // Program cache interface. Syncrhonize with worker worker threads before querying or
    // modifying this structure, since worker threads use this for compiling ops
    virtual void enable_program_cache() = 0;
    virtual void disable_and_clear_program_cache() = 0;
    void set_program_cache_misses_allowed(bool allowed);
    virtual program_cache::detail::ProgramCache& get_program_cache() = 0;
    virtual std::size_t num_program_cache_entries() = 0;

    virtual HalProgrammableCoreType get_programmable_core_type(CoreCoord virtual_core) const = 0;
    virtual HalMemType get_mem_type_of_core(CoreCoord virtual_core) const = 0;

    // Returns the starting address and memory region size on the device for a given virtual core and L1 memory type
    uint64_t get_dev_addr(CoreCoord virtual_core, HalL1MemAddrType addr_type) const;
    uint64_t get_dev_size(CoreCoord virtual_core, HalL1MemAddrType addr_type) const;

    virtual uint8_t num_noc_mcast_txns(SubDeviceId sub_device_id) const = 0;
    virtual uint8_t num_noc_unicast_txns(SubDeviceId sub_device_id) const = 0;
    virtual uint8_t noc_data_start_index(SubDeviceId sub_device_id, bool mcast_data=true, bool unicast_data=true) const = 0;

    virtual SubDeviceManagerId get_active_sub_device_manager_id() const = 0;
    virtual SubDeviceManagerId get_default_sub_device_manager_id() const = 0;
    virtual SubDeviceManagerId create_sub_device_manager(tt::stl::Span<const SubDevice> sub_devices, DeviceAddr local_l1_size) = 0;
    virtual void remove_sub_device_manager(SubDeviceManagerId sub_device_manager_id) = 0;
    virtual void load_sub_device_manager(SubDeviceManagerId sub_device_manager_id) = 0;
    virtual void clear_loaded_sub_device_manager() = 0;
    virtual CoreCoord virtual_program_dispatch_core(uint8_t cq_id) const = 0;
    virtual const std::vector<SubDeviceId> &get_sub_device_ids() const = 0;
    virtual const std::vector<SubDeviceId> &get_sub_device_stall_group() const = 0;
    virtual void set_sub_device_stall_group(tt::stl::Span<const SubDeviceId> sub_device_ids) = 0;
    virtual void reset_sub_device_stall_group() = 0;
    virtual uint32_t num_sub_devices() const = 0;
    virtual uint32_t num_virtual_eth_cores(SubDeviceId sub_device_id) = 0;

    // TODO #15944: Temporary api until migration to actual fabric is complete
    virtual std::tuple<SubDeviceManagerId, SubDeviceId> create_sub_device_manager_with_fabric(
        tt::stl::Span<const SubDevice> sub_devices, DeviceAddr local_l1_size) = 0;

    virtual bool is_mmio_capable() const = 0;

    // Allowing to get corresponding MeshDevice for a given device to properly schedule programs / create buffers for
    // it. This is currently used exclusively by profiler.
    virtual std::shared_ptr<distributed::MeshDevice> get_mesh_device() = 0;

    static constexpr MemoryAllocator allocator_scheme_ = MemoryAllocator::L1_BANKING;
};

}  // namespace tt_metal

}  // namespace tt<|MERGE_RESOLUTION|>--- conflicted
+++ resolved
@@ -132,11 +132,8 @@
 
     virtual CoreCoord logical_core_from_dram_channel(uint32_t dram_channel) const = 0;
     virtual uint32_t dram_channel_from_logical_core(const CoreCoord& logical_core) const = 0;
-<<<<<<< HEAD
+    virtual uint32_t dram_channel_from_virtual_core(const CoreCoord& virtual_core) const = 0;
     virtual uint32_t dram_channel_offset(uint32_t dram_channel) const = 0;
-=======
-    virtual uint32_t dram_channel_from_virtual_core(const CoreCoord& virtual_core) const = 0;
->>>>>>> 4289aa0d
 
     virtual std::optional<DeviceAddr> lowest_occupied_compute_l1_address() const = 0;
     virtual std::optional<DeviceAddr> lowest_occupied_compute_l1_address(tt::stl::Span<const SubDeviceId> sub_device_ids) const = 0;
