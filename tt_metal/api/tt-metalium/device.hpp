--- conflicted
+++ resolved
@@ -44,19 +44,10 @@
 class TraceBuffer;
 struct TraceDescriptor;
 
-<<<<<<< HEAD
-namespace detail {
-struct TraceDescriptor;
-}
-
 namespace distributed {
 class MeshDevice;
 }
 
-inline namespace v0 {
-
-=======
->>>>>>> 10213e10
 class IDevice {
 public:
     IDevice() = default;
