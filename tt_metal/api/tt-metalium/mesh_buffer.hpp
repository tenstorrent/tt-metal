--- conflicted
+++ resolved
@@ -98,17 +98,10 @@
     const ShardedBufferConfig& global_shard_spec() const;
     const DeviceLocalBufferConfig& device_local_config() const { return device_local_config_; }
 
-<<<<<<< HEAD
     Buffer* get_device_buffer(const MeshCoordinate& device_coord) const;
 
     // TODO: Remove this method, once there is no need to interop MeshBuffer with Buffer.
     Buffer* get_reference_buffer() const;
-=======
-    std::shared_ptr<Buffer> get_device_buffer(const MeshCoordinate& device_coord) const;
-
-    // TODO: Remove this method, once there is no need to interop MeshBuffer with Buffer.
-    std::shared_ptr<Buffer> get_reference_buffer() const;
->>>>>>> 1e9f8896
 
     uint32_t datum_size_bytes() const;
     Shape2D physical_shard_shape() const;
