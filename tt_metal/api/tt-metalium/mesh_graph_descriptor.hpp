// SPDX-FileCopyrightText: © 2024 Tenstorrent Inc.
//
// SPDX-License-Identifier: Apache-2.0

#pragma once

#include <string>
#include <string_view>
#include <filesystem>
#include <memory>
#include <vector>
#include <unordered_set>
#include <unordered_map>
#include <variant>
#include <atomic>

#include <tt-metalium/assert.hpp>

// Forward declaration
namespace tt::tt_fabric {

namespace proto {
// Forward declare the enum with its underlying type to avoid including the full protobuf header
enum Architecture : int;
class MeshGraphDescriptor;
class MeshDescriptor;
class GraphDescriptor;
class Channels;
class NodeRef;
class MeshRef;
class GraphRef;
enum Policy : int;
enum RoutingDirection : int;
}

inline namespace v1_0 {
using LocalNodeId = uint32_t;   // Scoped to parent (mesh_id, graph_id, device index)
using GlobalNodeId = uint32_t;  // Unique across the instantiated MGD
using ConnectionId = uint32_t;

enum class NodeKind : uint8_t { Mesh = 0, Graph = 1, Device = 2 };
// NOTE: Instance Data and ConnectionData are subject to change as Physical discovery is implemented
// These will be moved to Mesh Graph object once MGD 1.0 is deprecated
struct InstanceData {
    const LocalNodeId local_id;        // instance id from proto or computed device index
    const std::string name;
    const std::string type;
    const NodeKind kind; // Type of instance (mesh, graph, device)
    std::variant<const proto::MeshDescriptor*, const proto::GraphDescriptor*> desc; // Pointer to the descriptor that this instance is based on
    std::unordered_set<GlobalNodeId> sub_instances; // direct list of child GlobalNodeIds
    std::unordered_map<LocalNodeId, GlobalNodeId> sub_instances_local_id_to_global_id; // child LocalId -> GlobalId
    std::vector<GlobalNodeId> hierarchy; // path from root using GlobalNodeIds

    const GlobalNodeId global_id = generate_next_global_id();

private:
    inline static GlobalNodeId generate_next_global_id() {
        static std::atomic_uint32_t next_global_id_ = 0;
        return next_global_id_++;
    }
};

struct ConnectionData {
    std::vector<GlobalNodeId> nodes; // [src_global_device_id, dst_global_device_id]
    const std::uint32_t count;             // ethernet lanes per connection
    const proto::Policy policy;
    const bool directional;
    const GlobalNodeId parent_instance_id;

    const ConnectionId connection_id = generate_next_global_id();

    private:
        inline static ConnectionId generate_next_global_id() {
            static std::atomic_uint32_t next_global_id_ = 0;
            return next_global_id_++;
        }
<<<<<<< HEAD
    };

    struct ConnectionData {
        std::vector<GlobalNodeId> nodes; // [src_global_device_id, dst_global_device_id]
        const std::uint32_t count;             // ethernet lanes per connection
        const proto::Policy policy;
        const bool directional;

        const GlobalNodeId parent_instance_id;

        const ConnectionId connection_id = generate_next_global_id();

        // TODO: Remove after MGD 1.0 is deprecated
        const proto::RoutingDirection routing_direction;

    private:
        inline static ConnectionId generate_next_global_id() {
            static std::atomic_uint32_t next_global_id_ = 0;
            return next_global_id_++;
        }
    };
=======
};
} // v1_0
>>>>>>> df128639

// TODO: Try make efficient by storing stringviews?
class MeshGraphDescriptor {
public:
    // backwards_compatible will enable all checks related to MGD 1.0. This will limit the functionality of MGD 2.0
    explicit MeshGraphDescriptor(const std::string& text_proto,  const bool backwards_compatible = false);
    explicit MeshGraphDescriptor(const std::filesystem::path& text_proto_file_path,  const bool backwards_compatible = false);
    ~MeshGraphDescriptor();

    // Debugging/inspection
    void print_node(const GlobalNodeId id, int indent_level = 0);
    void print_all_nodes();

    // Instance access API
    const InstanceData& get_instance(GlobalNodeId id) const {
        auto it = instances_.find(id);
        TT_FATAL(it != instances_.end(), "Instance id {} not found", id);
        return it->second;
    }
    const ConnectionData& get_connection(ConnectionId connection_id) const {
        auto it = connections_.find(connection_id);
        TT_FATAL(it != connections_.end(), "Connection id {} not found", connection_id);
        return it->second;
    }
    const InstanceData & top_level() const {
        auto it = instances_.find(top_level_id_);
        TT_FATAL(it != instances_.end(), "Top-level instance id {} not found", top_level_id_);
        return it->second;
    }

    // Instance type checks
    bool is_graph(const InstanceData& instance) const { return instance.kind == NodeKind::Graph; }
    bool is_mesh(const InstanceData& instance) const { return instance.kind == NodeKind::Mesh; }


    // Typed enumeration
    const std::vector<GlobalNodeId>& all_meshes() const { return mesh_instances_; }
    const std::vector<GlobalNodeId>& all_graphs() const { return graph_instances_; }

    // Queries
    const std::vector<GlobalNodeId>& instances_by_name(const std::string& name) const {
        auto it = instances_by_name_.find(name);
        if (it == instances_by_name_.end()) {
            static const std::vector<GlobalNodeId> empty_vector;
            return empty_vector;
        }
        return it->second;
    }
    const std::vector<GlobalNodeId>& instances_by_type(const std::string& type) const { // includes "MESH"
        auto it = instances_by_type_.find(type);
        if (it == instances_by_type_.end()) {
            static const std::vector<GlobalNodeId> empty_vector;
            return empty_vector;
        }
        return it->second;
    }
    const std::vector<ConnectionId>& connections_by_instance_id(const GlobalNodeId instance_id) const {
        auto it = connections_by_instance_id_.find(instance_id);
        if (it == connections_by_instance_id_.end()) {
            static const std::vector<ConnectionId> empty_vector;
            return empty_vector;
        }
        return it->second;
    }
    const std::vector<ConnectionId>& connections_by_type(const std::string& type) const {
        auto it = connections_by_type_.find(type);
        if (it == connections_by_type_.end()) {
            static const std::vector<ConnectionId> empty_vector;
            return empty_vector;
        }
        return it->second;
    }
    const std::vector<ConnectionId>& connections_by_source_device_id(const GlobalNodeId source_device_id) const {
        auto it = connections_by_source_device_id_.find(source_device_id);
        if (it == connections_by_source_device_id_.end()) {
            static const std::vector<ConnectionId> empty_vector;
            return empty_vector;
        }
        return it->second;
    }


    // TODO: This will disappear after we move to Physical discovery
    proto::Architecture get_arch() const;
    uint32_t get_num_eth_ports_per_direction() const;

private:
    bool backwards_compatible_;

    // Descriptor fast lookup
    std::unique_ptr<const proto::MeshGraphDescriptor> proto_;
    std::unordered_map<std::string, const proto::MeshDescriptor*> mesh_desc_by_name_;
    std::unordered_map<std::string, const proto::GraphDescriptor*> graph_desc_by_name_;

    // Global node table and typed stores
    std::unordered_map<GlobalNodeId, InstanceData> instances_;
    std::unordered_map<ConnectionId, ConnectionData> connections_;

    // Indices
    std::unordered_map<std::string, std::vector<GlobalNodeId>> instances_by_name_;
    std::unordered_map<std::string, std::vector<GlobalNodeId>> instances_by_type_;
    std::vector<GlobalNodeId> device_instances_;
    std::vector<GlobalNodeId> mesh_instances_;
    std::vector<GlobalNodeId> graph_instances_;
    GlobalNodeId top_level_id_;

    // Connections
    std::unordered_map<GlobalNodeId, std::vector<ConnectionId>> connections_by_instance_id_;
    std::unordered_map<std::string_view, std::vector<ConnectionId>> connections_by_type_;
    std::unordered_map<GlobalNodeId, std::vector<ConnectionId>> connections_by_source_device_id_;


    static void set_defaults(proto::MeshGraphDescriptor& proto);
    static std::vector<std::string> static_validate(const proto::MeshGraphDescriptor& proto, const bool backwards_compatible = false);

    // Helper methods for validation that return their own error lists
    static void validate_basic_structure(const proto::MeshGraphDescriptor& proto, std::vector<std::string>& errors);
    static void validate_names(const proto::MeshGraphDescriptor& proto, std::vector<std::string>& errors);
    static void validate_mesh_topology(const proto::MeshGraphDescriptor& proto, std::vector<std::string>& errors);
    static void validate_architecture_consistency(const proto::MeshGraphDescriptor& proto, std::vector<std::string>& errors);
    static void validate_channels(const proto::MeshGraphDescriptor& proto, std::vector<std::string>& errors);
    static void validate_express_connections(const proto::MeshGraphDescriptor& proto, std::vector<std::string>& errors);
    static void validate_graph_descriptors(const proto::MeshGraphDescriptor& proto, std::vector<std::string>& errors);
    static void validate_graph_topology_and_connections(const proto::MeshGraphDescriptor& proto, std::vector<std::string>& errors);

    static void validate_legacy_requirements(const proto::MeshGraphDescriptor& proto, std::vector<std::string>& errors);

    // Populates the MGD Graph from the proto file
    void populate();

    // Populate Descriptors
    void populate_descriptors();

    // Populate Instances
    void populate_top_level_instance();
    const GlobalNodeId populate_instance(const proto::NodeRef& node_ref, std::vector<GlobalNodeId>& hierarchy);
    const GlobalNodeId populate_mesh_instance(const proto::MeshRef& mesh_ref, std::vector<GlobalNodeId>& hierarchy);
    const GlobalNodeId populate_graph_instance(const proto::GraphRef& graph_ref, std::vector<GlobalNodeId>& hierarchy);
    const GlobalNodeId populate_device_instance(const LocalNodeId local_id, std::vector<GlobalNodeId>& hierarchy);

    // Populate Connections
    void populate_connections();

    void populate_intra_mesh_connections(GlobalNodeId mesh_id);
    void populate_intra_mesh_express_connections(GlobalNodeId mesh_id);
    void populate_inter_mesh_connections(GlobalNodeId graph_id);
    void populate_inter_mesh_manual_connections(GlobalNodeId graph_id);
    void populate_inter_mesh_topology_connections(GlobalNodeId graph_id); // TODO: To be implemented in seperate PR

    const GlobalNodeId find_instance_by_ref(const GlobalNodeId parent_instance_id, const proto::NodeRef& node_ref);

    void add_to_fast_lookups(const InstanceData& instance);
    void add_connection_to_fast_lookups(const ConnectionData& connection, const std::string& type);
};

}  // namespace tt::tt_fabric<|MERGE_RESOLUTION|>--- conflicted
+++ resolved
@@ -69,37 +69,16 @@
 
     const ConnectionId connection_id = generate_next_global_id();
 
-    private:
-        inline static ConnectionId generate_next_global_id() {
-            static std::atomic_uint32_t next_global_id_ = 0;
-            return next_global_id_++;
-        }
-<<<<<<< HEAD
-    };
-
-    struct ConnectionData {
-        std::vector<GlobalNodeId> nodes; // [src_global_device_id, dst_global_device_id]
-        const std::uint32_t count;             // ethernet lanes per connection
-        const proto::Policy policy;
-        const bool directional;
-
-        const GlobalNodeId parent_instance_id;
-
-        const ConnectionId connection_id = generate_next_global_id();
-
-        // TODO: Remove after MGD 1.0 is deprecated
-        const proto::RoutingDirection routing_direction;
-
-    private:
-        inline static ConnectionId generate_next_global_id() {
-            static std::atomic_uint32_t next_global_id_ = 0;
-            return next_global_id_++;
-        }
-    };
-=======
+    // TODO: Remove after MGD 1.0 is deprecated
+    const proto::RoutingDirection routing_direction;
+
+private:
+    inline static ConnectionId generate_next_global_id() {
+        static std::atomic_uint32_t next_global_id_ = 0;
+        return next_global_id_++;
+    }
 };
 } // v1_0
->>>>>>> df128639
 
 // TODO: Try make efficient by storing stringviews?
 class MeshGraphDescriptor {
