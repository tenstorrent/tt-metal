--- conflicted
+++ resolved
@@ -62,20 +62,6 @@
 
 struct ConnectionData {
     std::vector<GlobalNodeId> nodes; // [src_global_device_id, dst_global_device_id]
-<<<<<<< HEAD
-    const std::uint32_t count;             // ethernet lanes per connection
-    const proto::Policy policy;
-    const bool directional;
-    const GlobalNodeId parent_instance_id;
-
-    const ConnectionId connection_id = generate_next_global_id();
-
-    // TODO: Remove after MGD 1.0 is deprecated
-    const proto::RoutingDirection routing_direction;
-
-private:
-    inline static ConnectionId generate_next_global_id() {
-=======
     std::uint32_t count;             // ethernet lanes per connection
     proto::Policy policy;
     bool directional;
@@ -83,9 +69,11 @@
 
     ConnectionId connection_id = generate_next_global_id();
 
+    // TODO: Remove after MGD 1.0 is deprecated
+    proto::RoutingDirection routing_direction;
+
 private:
     static ConnectionId generate_next_global_id() {
->>>>>>> 6735c9ce
         static std::atomic_uint32_t next_global_id_ = 0;
         return next_global_id_++;
     }
