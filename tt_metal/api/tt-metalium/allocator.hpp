--- conflicted
+++ resolved
@@ -57,48 +57,8 @@
     // Overrides the current state with the given state, deallocating all of existing buffers.
     void override_state(const AllocatorState& state);
 
-<<<<<<< HEAD
-    // Set device ID for allocation tracking
-    void set_device_id(int device_id) { device_id_ = device_id; }
-
-protected:
-    // Initializers for mapping banks to DRAM channels / L1 banks
-    void init_one_bank_per_channel();
-    void init_one_bank_per_l1();
-    void init_compute_and_storage_l1_bank_manager();
-
-    void validate_bank_assignments() const;
-
-private:
-    void verify_safe_allocation() const;
-
-    mutable std::mutex mutex_;
-
-    // Set to true if allocating a buffer is unsafe. This happens when a live trace on device can corrupt
-    // memory allocated by the user (memory used by trace is not tracked in the allocator once the trace is captured).
-    bool allocations_unsafe_ = false;
-    std::unique_ptr<BankManager> dram_manager_;
-    std::unique_ptr<BankManager> l1_manager_;
-    std::unique_ptr<BankManager> l1_small_manager_;
-    std::unique_ptr<BankManager> trace_buffer_manager_;
-
-    std::unordered_map<uint32_t, uint32_t> bank_id_to_dram_channel_;
-    std::unordered_map<uint32_t, std::vector<uint32_t>> dram_channel_to_bank_ids_;
-    std::unordered_map<uint32_t, CoreCoord> bank_id_to_logical_core_;
-    std::unordered_map<BufferType, std::unordered_map<CoreCoord, std::vector<uint32_t>>> logical_core_to_bank_ids_;
-    std::unordered_set<Buffer*> allocated_buffers_;
-
-    // config_ is stored in a unique_ptr because AllocatorConfig is current an incomplete type in API directory.
-    //
-    // TODO(river): revert this to inplace storage if we can shove Allocator into impl.
-    std::unique_ptr<AllocatorConfig> config_;
-
-    // Device ID for allocation tracking (set via set_device_id)
-    int device_id_ = -1;
-=======
 private:
     AllocatorImpl* impl;
->>>>>>> 8853d2f2
 };
 
 namespace detail {
