// SPDX-FileCopyrightText: © 2024 Tenstorrent Inc.
//
// SPDX-License-Identifier: Apache-2.0

#pragma once

#include <tt-metalium/assert.hpp>
#include <tt-metalium/device.hpp>
#include <tt-metalium/program.hpp>
#include <tt-metalium/hal.hpp>

#include <umd/device/types/cluster_descriptor_types.h>
#include <tt-metalium/fabric_edm_types.hpp>
#include <tt-metalium/fabric_edm_packet_header.hpp>
#include <tt-metalium/edm_fabric_counters.hpp>

#include <unordered_map>
#include <optional>
#include <cstdint>
#include <vector>
#include <array>
#include <cstddef>

namespace tt::tt_fabric {

struct FabricEriscDatamoverConfig {
    static constexpr uint32_t WR_CMD_BUF = 0;      // for large writes
    static constexpr uint32_t RD_CMD_BUF = 1;      // for all reads
    static constexpr uint32_t WR_REG_CMD_BUF = 2;  // for small writes (e.g., registers, semaphores)
    static constexpr uint32_t AT_CMD_BUF = 3;      // for atomics
    static constexpr uint32_t DEFAULT_NOC_VC = 2;
    static constexpr uint32_t MAX_EDM_NOC_VC = 3;

    static constexpr uint32_t DEFAULT_RECEIVER_FORWARDING_NOC = 1;
    static constexpr uint32_t DEFAULT_RECEIVER_LOCAL_WRITE_NOC = 1;
    static constexpr uint32_t DEFAULT_SENDER_ACK_NOC = 0;

    static constexpr std::size_t num_sender_channels_1d = 3;
    static constexpr std::size_t num_sender_channels_2d = 5;
    static constexpr std::size_t num_sender_channels = std::max(num_sender_channels_1d, num_sender_channels_2d);

    static constexpr std::size_t num_receiver_channels = 2;
    static constexpr std::size_t num_downstream_edms_vc0 = 1;
    static constexpr std::size_t num_downstream_edms_2d_vc0 = 4;
    static constexpr std::size_t num_downstream_edms_vc1 = 1;
    static constexpr std::size_t num_downstream_edms = num_downstream_edms_vc0 + num_downstream_edms_vc1;
    static constexpr std::size_t num_downstream_edms_2d = num_downstream_edms_2d_vc0 + num_downstream_edms_vc1;
    static constexpr std::size_t max_downstream_edms = std::max(num_downstream_edms, num_downstream_edms_2d);
    static constexpr uint32_t num_virtual_channels = 2;

    static constexpr std::size_t num_riscv_cores = 1;  // 2 for BH
    static constexpr std::size_t field_size = 16;
    static constexpr std::size_t buffer_alignment = 32;
    static constexpr std::size_t eth_word_l1_alignment = 16;
    static constexpr uint32_t default_iterations_between_ctx_switch_and_teardown_checks = 32;
    static_assert(((buffer_alignment - 1) & buffer_alignment) == 0);
    static constexpr bool enable_fabric_counters = false;
    static constexpr bool enable_fabric_pkt_header_recording = false;

    // Global
    static constexpr std::size_t eth_channel_sync_size = 16;
    std::size_t handshake_addr = 0;
    std::size_t edm_channel_ack_addr = 0;
    std::size_t termination_signal_address = 0;  // pad extra bytes to match old EDM so handshake logic will still work
    std::size_t edm_local_sync_address = 0;
    std::size_t edm_status_address = 0;
    // shared buffer mode is for multi-riscv core to have their own buffer on single L1 region
    bool shared_buffer_mode = true;

    // Debug and Counters
    static constexpr std::size_t receiver_channel_counters_size_bytes =
        (((tt::tt_fabric::receiver_channel_counters_l1_size - 1) / field_size) + 1) * field_size;
    static constexpr std::size_t sender_channel_counters_size_bytes =
        (((tt::tt_fabric::sender_channel_counters_l1_size - 1) / field_size) + 1) * field_size;

    std::array<std::array<std::size_t, num_receiver_channels>, num_riscv_cores> receiver_channels_counters_address;
    std::array<std::array<std::size_t, num_sender_channels>, num_riscv_cores> sender_channels_counters_address;

    // Packet header history buffer(s)
    static constexpr std::size_t receiver_completed_packet_header_cb_size_headers = 32;
    static constexpr std::size_t receiver_completed_packet_header_cb_size_bytes =
        sizeof(tt::tt_fabric::PacketHeader) * receiver_completed_packet_header_cb_size_headers;
    static constexpr std::size_t sender_completed_packet_header_cb_size_headers = 32;
    static constexpr std::size_t sender_completed_packet_header_cb_size_bytes =
        sizeof(tt::tt_fabric::PacketHeader) * sender_completed_packet_header_cb_size_headers;
    std::array<std::array<std::size_t, num_receiver_channels>, num_riscv_cores>
        receivers_completed_packet_header_cb_address;
    std::array<std::array<std::size_t, num_sender_channels>, num_riscv_cores>
        senders_completed_packet_header_cb_address;

    // ----------- Sender Channels
    std::array<std::array<bool, num_sender_channels>, num_riscv_cores> is_sender_channel_serviced;

    std::array<std::array<std::size_t, num_sender_channels>, num_riscv_cores> sender_channels_buffer_index_address;
    // Connection info layout:
    // 0: buffer_index_rdptr -> Tells EDM the address in worker L1 to update EDM's copy of channel rdptr
    // 1: worker_teardown_semaphore_address -> Tells EDM where to signal connection teardown completion in worker's L1
    // 2: WorkerXY (as uint32_t)
    // 3: Hold's EDM's rdptr for the buffer index in the channel
    std::array<std::array<std::size_t, num_sender_channels>, num_riscv_cores>
        sender_channels_worker_conn_info_base_address;
    std::array<std::array<std::size_t, num_sender_channels>, num_riscv_cores>
        sender_channels_local_flow_control_semaphore_address;
    std::array<std::array<std::size_t, num_sender_channels>, num_riscv_cores>
        sender_channels_producer_terminate_connection_address;
    // persistent mode field
    std::array<std::array<std::size_t, num_sender_channels>, num_riscv_cores>
        sender_channels_connection_semaphore_address;
    // persistent mode field
    std::array<std::array<std::size_t, num_sender_channels>, num_riscv_cores>
        sender_channels_buffer_index_semaphore_address;

    static_assert(sizeof(tt::tt_fabric::EDMChannelWorkerLocationInfo) % field_size == 0);

    // ----------- Receiver Channels
    std::array<std::array<bool, num_receiver_channels>, num_riscv_cores> is_receiver_channel_serviced;

    std::array<std::array<std::size_t, max_downstream_edms>, num_riscv_cores>
        receiver_channels_local_buffer_index_address;
    // persistent mode field
    std::array<std::array<std::size_t, max_downstream_edms>, num_riscv_cores>
        receiver_channels_downstream_flow_control_semaphore_address;
    std::array<std::array<std::size_t, max_downstream_edms>, num_riscv_cores>
        receiver_channels_downstream_teardown_semaphore_address;

    // Channel Allocations
    std::size_t max_l1_loading_size;
    ;
    std::size_t buffer_region_start;
    std::size_t available_channel_buffering_space;

    FabricEriscDatamoverConfig(
<<<<<<< HEAD
        std::size_t channel_buffer_size_bytes,
        Topology topology = Topology::Linear,
        tt::ARCH arch = tt::ARCH::WORMHOLE_B0);
=======
        std::size_t channel_buffer_size_bytes, Topology topology = Topology::Linear, bool is_dateline = false);
>>>>>>> 6507971d

    std::array<std::size_t, num_riscv_cores> channel_buffer_size_bytes = {0};

    std::array<std::array<std::size_t, num_sender_channels>, num_riscv_cores> sender_channels_size_bytes;
    std::array<std::array<std::size_t, num_receiver_channels>, num_riscv_cores> receiver_channels_size_bytes;
    std::array<std::array<std::size_t, num_sender_channels>, num_riscv_cores> sender_channels_num_buffers;
    std::array<std::array<std::size_t, num_receiver_channels>, num_riscv_cores> receiver_channels_num_buffers;

    std::array<std::array<std::size_t, num_sender_channels>, num_riscv_cores> sender_channels_base_address;
    std::array<std::array<std::size_t, num_receiver_channels>, num_riscv_cores> receiver_channels_base_address;

    std::array<std::size_t, num_riscv_cores> num_used_sender_channels = {0};
    std::array<std::size_t, num_riscv_cores> num_used_receiver_channels = {0};
    std::array<std::size_t, num_riscv_cores> num_fwd_paths = {0};
    std::array<std::size_t, num_riscv_cores> sender_txq_id = {0};
    std::array<std::size_t, num_riscv_cores> receiver_txq_id = {0};
    std::size_t num_used_riscv_cores = 0;

    Topology topology = Topology::Linear;

    std::array<bool, num_riscv_cores> enable_handshake;
    std::array<bool, num_riscv_cores> enable_context_switch;
    std::array<bool, num_riscv_cores> enable_interrupts;
    std::array<size_t, num_riscv_cores> iterations_between_ctx_switch_and_teardown_checks;

    // add the noc-usage and cmd_buf-usage here
    std::array<std::size_t, num_receiver_channels> receiver_channel_forwarding_noc_ids;
    std::array<std::size_t, num_receiver_channels> receiver_channel_forwarding_data_cmd_buf_ids;
    std::array<std::size_t, num_receiver_channels> receiver_channel_forwarding_sync_cmd_buf_ids;
    std::array<std::size_t, num_receiver_channels> receiver_channel_local_write_noc_ids;
    std::array<std::size_t, num_receiver_channels> receiver_channel_local_write_cmd_buf_ids;

    std::array<std::size_t, num_sender_channels> sender_channel_ack_noc_ids;
    std::array<std::size_t, num_sender_channels> sender_channel_ack_cmd_buf_ids;

    // emd vcs
    std::size_t edm_noc_vc;

private:
    FabricEriscDatamoverConfig(Topology topology = Topology::Linear);
};

struct SenderWorkerAdapterSpec {
    size_t edm_noc_x = 0;
    size_t edm_noc_y = 0;
    size_t edm_buffer_base_addr = 0;
    size_t num_buffers_per_channel = 0;
    size_t edm_l1_sem_addr = 0;
    size_t edm_connection_handshake_addr = 0;
    size_t edm_worker_location_info_addr = 0;  // The EDM's location for `EDMChannelWorkerLocationInfo`
    size_t buffer_size_bytes = 0;
    size_t buffer_index_semaphore_id = 0;  // the semaphore ID on the EDM, not the worker
    bool persistent_fabric = false;
    eth_chan_directions edm_direction = eth_chan_directions::EAST;
};

struct edm_termination_info_t {
    uint32_t distance = 0;
    uint32_t edm_noc_x = 0;
    uint32_t edm_noc_y = 0;
    uint32_t termination_addr = 0;
};

void get_runtime_args_for_edm_termination_infos(
    const std::vector<edm_termination_info_t>& edm_termination_infos, std::vector<uint32_t>& args_out);
void append_worker_to_fabric_edm_sender_rt_args(
    const SenderWorkerAdapterSpec& connection,
    size_t sender_worker_flow_control_semaphore_id,
    size_t sender_worker_teardown_semaphore_id,
    size_t sender_worker_buffer_index_semaphore_id,
    std::vector<uint32_t>& args_out);
size_t log_worker_to_fabric_edm_sender_rt_args(const std::vector<uint32_t>& args, size_t starting_arg_idx = 0);

class FabricEriscDatamoverBuilder {
public:
    static constexpr size_t default_firmware_context_switch_interval = 10000;
    // payload only, no header
    static constexpr size_t default_packet_payload_size_bytes = tt::tile_size(tt::DataFormat::Bfp8_b) * 4;
    static constexpr size_t default_mesh_packet_payload_size_bytes = tt::tile_size(tt::DataFormat::Bfp8_b) * 2;

    FabricEriscDatamoverBuilder(
        const CoreCoord& my_eth_core_logical,
        size_t my_noc_x,
        size_t my_noc_y,
        size_t my_chip_id,
        size_t peer_chip_id,

        const std::array<std::optional<size_t>, FabricEriscDatamoverConfig::max_downstream_edms>&
            receiver_channels_downstream_flow_control_semaphore_id,
        const std::array<std::optional<size_t>, FabricEriscDatamoverConfig::max_downstream_edms>&
            receiver_channels_downstream_teardown_semaphore_id,
        const std::array<size_t, FabricEriscDatamoverConfig::num_sender_channels>&
            sender_channels_flow_control_semaphore_id,
        const std::array<size_t, FabricEriscDatamoverConfig::num_sender_channels>&
            sender_channels_connection_semaphore_id,
        const std::array<size_t, FabricEriscDatamoverConfig::num_sender_channels>&
            sender_channels_buffer_index_semaphore_id,

        const FabricEriscDatamoverConfig& config,
        eth_chan_directions direction,
        bool enable_persistent_mode,
        bool build_in_worker_connection_mode = false,
        bool dateline_connection = false,
        tt::ARCH arch = tt::ARCH::WORMHOLE_B0,
        size_t risc_id = 0);

    static FabricEriscDatamoverBuilder build(
        tt::tt_metal::IDevice* device,
        tt::tt_metal::Program& program,
        const CoreCoord& ethernet_core,
        chip_id_t local_chip_id,
        chip_id_t peer_chip_id,
        const FabricEriscDatamoverConfig& config,
        bool enable_persistent_mode,
        bool build_in_worker_connection_mode = false,
        bool dateline_connection = false,
        size_t risc_id = 0,
        eth_chan_directions direction = eth_chan_directions::EAST);

    [[nodiscard]] SenderWorkerAdapterSpec build_connection_to_worker_channel() const;
    [[nodiscard]] SenderWorkerAdapterSpec build_connection_to_fabric_channel(uint32_t vc);

    [[nodiscard]] std::vector<uint32_t> get_compile_time_args(const size_t riscv_id = 0) const;

    [[nodiscard]] std::vector<uint32_t> get_runtime_args() const;

    void connect_to_downstream_edm(FabricEriscDatamoverBuilder& downstream_edm);

    eth_chan_directions get_direction() const;
    size_t get_noc_x() const;
    size_t get_noc_y() const;

    void dump_to_log() const {
        // TODO
    }

    void teardown_from_host(
        tt::tt_metal::IDevice* d,
        tt::tt_fabric::TerminationSignal termination_signal =
            tt::tt_fabric::TerminationSignal::GRACEFULLY_TERMINATE) const;

    void set_firmware_context_switch_interval(size_t interval);
    void set_wait_for_host_signal(bool wait_for_host_signal);

    //    protected:
    friend class EdmLineFabricOpInterface;
    CoreCoord my_eth_core_logical;
    size_t risc_id = 0;
    size_t my_noc_x = 0;
    size_t my_noc_y = 0;

    FabricEriscDatamoverConfig config;

    size_t my_chip_id = 0;
    size_t peer_chip_id = 0;
    size_t handshake_address = 0;
    size_t channel_buffer_size = 0;

    std::array<size_t, FabricEriscDatamoverConfig::num_sender_channels> sender_channels_num_buffers;
    std::array<size_t, FabricEriscDatamoverConfig::num_receiver_channels> receiver_channels_num_buffers;

    std::array<size_t, FabricEriscDatamoverConfig::num_sender_channels> local_sender_channels_buffer_address;
    std::array<size_t, FabricEriscDatamoverConfig::num_receiver_channels> local_receiver_channels_buffer_address;

    std::array<size_t, FabricEriscDatamoverConfig::num_sender_channels> local_sender_channels_connection_info_addr;

    size_t termination_signal_ptr = 0;
    size_t edm_local_sync_ptr = 0;
    size_t edm_status_ptr = 0;
    eth_chan_directions direction = eth_chan_directions::EAST;
    size_t downstream_edms_connected = 0;

    // Semaphore IDs
    // this is the receiver channel's local sem for flow controlling with downstream fabric sender
    std::array<std::optional<size_t>, FabricEriscDatamoverConfig::max_downstream_edms>
        receiver_channels_downstream_flow_control_semaphore_id;
    std::array<std::optional<size_t>, FabricEriscDatamoverConfig::max_downstream_edms>
        receiver_channels_downstream_teardown_semaphore_id;
    std::array<size_t, FabricEriscDatamoverConfig::num_sender_channels> sender_channels_flow_control_semaphore_id;
    std::array<size_t, FabricEriscDatamoverConfig::num_sender_channels> sender_channels_connection_semaphore_id;
    std::array<size_t, FabricEriscDatamoverConfig::num_sender_channels> sender_channels_buffer_index_semaphore_id;
    std::array<size_t, FabricEriscDatamoverConfig::max_downstream_edms> receiver_channels_local_buffer_index_address;

    std::array<std::optional<size_t>, FabricEriscDatamoverConfig::max_downstream_edms> downstream_edm_vcs_noc_x;
    std::array<std::optional<size_t>, FabricEriscDatamoverConfig::max_downstream_edms> downstream_edm_vcs_noc_y;
    std::array<std::optional<size_t>, FabricEriscDatamoverConfig::max_downstream_edms>
        downstream_edm_vcs_buffer_base_address;
    std::array<std::optional<size_t>, FabricEriscDatamoverConfig::max_downstream_edms>
        downstream_edm_vcs_semaphore_address;
    std::array<std::optional<size_t>, FabricEriscDatamoverConfig::max_downstream_edms>
        downstream_edm_vcs_worker_registration_address;
    std::array<std::optional<size_t>, FabricEriscDatamoverConfig::max_downstream_edms>
        downstream_edm_vcs_worker_location_info_address;
    std::array<size_t, FabricEriscDatamoverConfig::num_sender_channels>
        downstream_vcs_sender_channel_buffer_index_semaphore_id;

    std::array<bool, FabricEriscDatamoverConfig::num_sender_channels>
        sender_channel_connection_liveness_check_disable_array;

    bool enable_persistent_mode = false;
    bool build_in_worker_connection_mode = false;
    size_t firmware_context_switch_interval = default_firmware_context_switch_interval;
    bool enable_first_level_ack = false;
    bool fuse_receiver_flush_and_completion_ptr = true;
    bool dateline_connection = false;
    bool wait_for_host_signal = false;
    tt::ARCH arch = tt::ARCH::WORMHOLE_B0;
};

}  // namespace tt::tt_fabric<|MERGE_RESOLUTION|>--- conflicted
+++ resolved
@@ -130,13 +130,10 @@
     std::size_t available_channel_buffering_space;
 
     FabricEriscDatamoverConfig(
-<<<<<<< HEAD
         std::size_t channel_buffer_size_bytes,
         Topology topology = Topology::Linear,
+        bool is_dateline = false,
         tt::ARCH arch = tt::ARCH::WORMHOLE_B0);
-=======
-        std::size_t channel_buffer_size_bytes, Topology topology = Topology::Linear, bool is_dateline = false);
->>>>>>> 6507971d
 
     std::array<std::size_t, num_riscv_cores> channel_buffer_size_bytes = {0};
 
