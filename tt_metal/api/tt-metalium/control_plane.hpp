--- conflicted
+++ resolved
@@ -99,12 +99,7 @@
     void set_routing_mode(uint16_t mode);
     uint16_t get_routing_mode() const;
 
-<<<<<<< HEAD
-    void initialize_fabric_context(
-        tt_metal::FabricConfig fabric_config, tt_metal::FabricReliabilityMode reliability_mode);
-=======
     void initialize_fabric_context(tt_metal::FabricConfig fabric_config);
->>>>>>> 2bb3b057
 
     FabricContext& get_fabric_context() const;
 
