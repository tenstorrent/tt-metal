--- conflicted
+++ resolved
@@ -287,12 +287,8 @@
     // Takes RoutingTableGenerator table and converts to routing tables for each ethernet port
     void convert_fabric_routing_table_to_chip_routing_table();
 
-<<<<<<< HEAD
     void write_routing_tables_to_eth_cores(MeshId mesh_id, ChipId chip_id) const;
     void write_routing_info_to_devices(MeshId mesh_id, ChipId chip_id) const;
-=======
-    void write_routing_tables_to_tensix_cores(MeshId mesh_id, ChipId chip_id) const;
->>>>>>> 6ccd4deb
     void write_fabric_connections_to_tensix_cores(MeshId mesh_id, ChipId chip_id) const;
     // Helper functions to compute and embed routing path tables
     void compute_and_embed_1d_routing_path_table(MeshId mesh_id, routing_l1_info_t& routing_info) const;
