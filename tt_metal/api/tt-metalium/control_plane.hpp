// SPDX-FileCopyrightText: © 2025 Tenstorrent AI ULC
//
// SPDX-License-Identifier: Apache-2.0

#pragma once

#include <unordered_set>
#include <functional>

#include <tt_stl/span.hpp>
#include <tt-metalium/routing_table_generator.hpp>
#include <tt-metalium/fabric_host_interface.h>
#include <tt-metalium/core_coord.hpp>
#include <tt-metalium/mesh_coord.hpp>
#include <tt-metalium/fabric_types.hpp>
#include <tt-metalium/multi_mesh_types.hpp>

#include <map>
#include <unordered_map>
#include <memory>
#include <vector>

namespace tt::tt_fabric {

class FabricContext;

<<<<<<< HEAD
// Forward declaration for test accessor
class ControlPlaneTestAccessor;
=======
// This struct provides information for how a process binds to a particular
// mesh and local mesh rank (HostRankId rename - #24178) in the mesh graph
// descriptor.
struct LocalMeshBinding {
    MeshId mesh_id;
    HostRankId host_rank;
};

// In multi-host context, APIs parameterized with MeshScope, can return
// results for local mesh or global mesh.
enum class MeshScope {
    LOCAL,
    GLOBAL,
};
>>>>>>> 0d7dfb5a

class ControlPlane {
public:
    explicit ControlPlane(const std::string& mesh_graph_desc_yaml_file);
    explicit ControlPlane(
        const std::string& mesh_graph_desc_yaml_file,
        const std::map<FabricNodeId, chip_id_t>& logical_mesh_chip_id_to_physical_chip_id_mapping);

    // Virtual methods for testing - can be overridden in test classes
    // FIXME: this is a hack to get the adjacent chips for testing. We should not expose this to the user.
    //        Change to non-virtual
    // Should look into making a mock cluster object that can be used to test the control plane:
    // https://github.com/tenstorrent/tt-metal/issues/24497
    virtual ~ControlPlane();

    // Printing functions
    void print_routing_tables() const;
    void print_ethernet_channels() const;
    void print_active_ethernet_connections() const;
    void print_all_ethernet_connections() const;

    // Converts chip level routing tables to per ethernet channel
    void configure_routing_tables_for_fabric_ethernet_channels(
        tt::tt_metal::FabricConfig fabric_config, tt_metal::FabricReliabilityMode reliability_mode);
    void write_routing_tables_to_all_chips() const;

    // Return mesh_id, chip_id from physical chip id
    FabricNodeId get_fabric_node_id_from_physical_chip_id(chip_id_t physical_chip_id) const;
    chip_id_t get_physical_chip_id_from_fabric_node_id(const FabricNodeId& fabric_node_id) const;

    std::vector<MeshId> get_user_physical_mesh_ids() const;

    // Query for the MeshId and HostRankId of the local mesh; returns std::nullopt if binding is not set
    MeshId get_local_mesh_id_binding() const;
    HostRankId get_local_host_rank_id_binding() const;

    // Queries that are MeshScope-aware (i.e. return results for local mesh or global mesh)
    MeshShape get_physical_mesh_shape(MeshId mesh_id, MeshScope scope = MeshScope::GLOBAL) const;
    MeshCoordinateRange get_coord_range(MeshId mesh_id, MeshScope scope = MeshScope::GLOBAL) const;

    // Return valid ethernet channels on the specificed routing plane
    std::vector<chan_id_t> get_valid_eth_chans_on_routing_plane(
        FabricNodeId fabric_node_id, routing_plane_id_t routing_plane_id) const;

    // Return path from device to device in the fabric
    std::vector<std::pair<FabricNodeId, chan_id_t>> get_fabric_route(
        FabricNodeId src_fabric_node_id, FabricNodeId dst_fabric_node_id, chan_id_t src_chan_id) const;

    // Returns the direction in which the data should be forwarded from the src to reach the dest
    std::optional<RoutingDirection> get_forwarding_direction(
        FabricNodeId src_fabric_node_id, FabricNodeId dst_fabric_node_id) const;

    // Return eth channels that can forward the data from src to dest.
    // This will be a subset of the active routers in a given direction since some channels could be
    // reserved along the way for tunneling etc.
    std::vector<chan_id_t> get_forwarding_eth_chans_to_chip(
        FabricNodeId src_fabric_node_id, FabricNodeId dst_fabric_node_id) const;
    std::vector<chan_id_t> get_forwarding_eth_chans_to_chip(
        FabricNodeId src_fabric_node_id, FabricNodeId dst_fabric_node_id, RoutingDirection forwarding_direction) const;

    stl::Span<const chip_id_t> get_intra_chip_neighbors(
        FabricNodeId src_fabric_node_id, RoutingDirection routing_direction) const;
    std::unordered_map<MeshId, std::vector<chip_id_t>> get_chip_neighbors(
        FabricNodeId src_fabric_node_id, RoutingDirection routing_direction) const;

    routing_plane_id_t get_routing_plane_id(FabricNodeId fabric_node_id, chan_id_t eth_chan_id) const;

    size_t get_num_active_fabric_routers(FabricNodeId fabric_node_id) const;

    // Number of active ethernet channels, but these may not be participating in active routing planes
    // (in other words, they are not participating in fabric traffic)
    std::vector<chan_id_t> get_active_fabric_eth_channels_in_direction(
        FabricNodeId fabric_node_id, RoutingDirection routing_direction) const;
    // Return the active routing planes in a given direction.
    std::vector<chan_id_t> get_active_fabric_eth_routing_planes_in_direction(
        FabricNodeId fabric_node_id, RoutingDirection routing_direction) const;

    size_t get_num_available_routing_planes_in_direction(
        FabricNodeId fabric_node_id, RoutingDirection routing_direction) const;

    std::set<std::pair<chan_id_t, eth_chan_directions>> get_active_fabric_eth_channels(
        FabricNodeId fabric_node_id) const;
    eth_chan_directions get_eth_chan_direction(FabricNodeId fabric_node_id, int chan) const;
    // TODO: remove this converter, we should consolidate the directions here
    eth_chan_directions routing_direction_to_eth_direction(RoutingDirection direction) const;

    // The following apis should probably be private, and exposed only to some Metal runtime objects
    void set_routing_mode(uint16_t mode);
    uint16_t get_routing_mode() const;

    void initialize_fabric_context(tt_metal::FabricConfig fabric_config);

    FabricContext& get_fabric_context() const;

    void clear_fabric_context();

    // Check if ANY managed chip supports intermesh links
    bool system_has_intermesh_links() const;

    // Check if a specific chip has intermesh links configured
    bool has_intermesh_links(chip_id_t chip_id) const;

    // Get intermesh ethernet links for a specific chip
    // Returns: vector of (eth_core, channel)
    const std::vector<std::pair<CoreCoord, chan_id_t>>& get_intermesh_eth_links(chip_id_t chip_id) const;

    // Get all intermesh ethernet links in the system
    // Returns: map of chip_id -> vector of (eth_core, channel)
    const std::unordered_map<chip_id_t, std::vector<std::pair<CoreCoord, chan_id_t>>>& get_all_intermesh_eth_links()
        const;

    // Check if a specific ethernet core is an intermesh link
    bool is_intermesh_eth_link(chip_id_t chip_id, CoreCoord eth_core) const;

    // If the ethernet core is an intermesh link, probe to see if it is trained
    bool is_intermesh_eth_link_trained(chip_id_t chip_id, CoreCoord eth_core) const;

    // Returns set of logical active ethernet coordinates on chip
    // If skip_reserved_cores is true, will return cores that dispatch is not using,
    // intended for users to grab available eth cores for testing
    // `skip_reserved_cores` is ignored on BH because there are no ethernet cores used for Fast Dispatch
    // tunneling
    std::unordered_set<CoreCoord> get_active_ethernet_cores(chip_id_t chip_id, bool skip_reserved_cores = false) const;
    std::unordered_set<CoreCoord> get_inactive_ethernet_cores(chip_id_t chip_id) const;

    // Query the local intermesh link table containing the local to remote link mapping
    const IntermeshLinkTable& get_local_intermesh_link_table() const;

    // Get the ASIC ID for a chip (the ASIC ID is unique per chip, even in multi-host systems and is programmed
    // by SPI-ROM firmware)
    uint64_t get_asic_id(chip_id_t chip_id) const;

    // Friend declaration for test accessor
    friend class TestingMockControlPlane;

protected:
    // Virtual methods for testing - can be overridden in test classes
    // FIXME: this is a hack to get the adjacent chips for testing. We should not expose this to the user.
    //        Move these to the cpp file as helper functions and out of the control plane class.
    // Should look into making a mock cluster object that can be used to test the control plane:
    // https://github.com/tenstorrent/tt-metal/issues/24497
    virtual std::vector<chip_id_t> get_adjacent_chips(chip_id_t chip_id, std::uint32_t num_ports_per_side) const;
    virtual std::set<chip_id_t> get_user_exposed_chip_ids() const;

private:
    // -----------------------------------------------------------------------------
    // Helper: BFS distance map from a start chip to all reachable chips using the
    // physical Ethernet topology. Returned distances are expressed in hop count.
    // -----------------------------------------------------------------------------

    uint16_t routing_mode_ = 0;  // ROUTING_MODE_UNDEFINED
    // TODO: remove this from local node control plane. Can get it from the global control plane
    std::unique_ptr<RoutingTableGenerator> routing_table_generator_;

    std::map<FabricNodeId, chip_id_t> logical_mesh_chip_id_to_physical_chip_id_mapping_;
    // map[mesh_fabric_id][direction] has a vector of ethernet channels in that direction
    std::map<FabricNodeId, std::unordered_map<RoutingDirection, std::vector<chan_id_t>>>
        router_port_directions_to_physical_eth_chan_map_;
    // map[mesh_fabric_id][direction] has the number of live routing planes in that direction
    std::map<FabricNodeId, std::unordered_map<RoutingDirection, size_t>>
        router_port_directions_to_num_routing_planes_map_;
    // tables[mesh_fabric_id][eth_chan]
    std::map<FabricNodeId, std::vector<std::vector<chan_id_t>>>
        intra_mesh_routing_tables_;  // table that will be written to each ethernet core
    std::map<FabricNodeId, std::vector<std::vector<chan_id_t>>>
        inter_mesh_routing_tables_;  // table that will be written to each ethernet core
    // map[phys_chip_id] has a vector of (eth_core, channel) pairs used for intermesh routing
    std::unordered_map<chip_id_t, std::vector<std::pair<CoreCoord, chan_id_t>>> intermesh_eth_links_;
    // Stores a table of all local intermesh links (board_id, chan_id) and the corresponding remote intermesh links
    IntermeshLinkTable intermesh_link_table_;
    std::unordered_map<chip_id_t, uint64_t> chip_id_to_asic_id_;
    // custom logic to order eth channels
    void order_ethernet_channels();

    routing_plane_id_t get_routing_plane_id(
        chan_id_t eth_chan_id, const std::vector<chan_id_t>& eth_chans_in_direction) const;

    // Virtual methods for testing - can be overridden in test classes
    // FIXME: this is a hack to get the adjacent chips for testing. We should not expose this to the user.
    // Should look into making a mock cluster object that can be used to test the control plane:
    // https://github.com/tenstorrent/tt-metal/issues/24497
    virtual std::vector<chip_id_t> get_mesh_physical_chip_ids(
        const tt::tt_metal::distributed::MeshContainer<chip_id_t>& mesh_container) const;

    std::map<FabricNodeId, chip_id_t> get_logical_chip_to_physical_chip_mapping(
        const std::string& mesh_graph_desc_file);

    // Tries to get a valid downstream channel from the candidate_target_chans
    // First along same routing plane, but if not available, take round robin from candidates
    chan_id_t get_downstream_eth_chan_id(
        chan_id_t src_chan_id, const std::vector<chan_id_t>& candidate_target_chans) const;

    chip_id_t get_physical_chip_id_from_eth_coord(const eth_coord_t& eth_coord) const;

    void load_physical_chip_mapping(
        const std::map<FabricNodeId, chip_id_t>& logical_mesh_chip_id_to_physical_chip_id_mapping);
    size_t get_num_live_routing_planes(FabricNodeId fabric_node_id, RoutingDirection routing_direction) const;
    void initialize_dynamic_routing_plane_counts(
        const IntraMeshConnectivity& intra_mesh_connectivity,
        tt_metal::FabricConfig fabric_config,
        tt_metal::FabricReliabilityMode reliability_mode);
    void trim_ethernet_channels_not_mapped_to_live_routing_planes();

    void validate_mesh_connections(MeshId mesh_id) const;
    void validate_mesh_connections() const;

    std::pair<FabricNodeId, chan_id_t> get_connected_mesh_chip_chan_ids(
        FabricNodeId fabric_node_id, chan_id_t chan_id) const;

    // Takes RoutingTableGenerator table and converts to routing tables for each ethernet port
    void convert_fabric_routing_table_to_chip_routing_table();

    void write_routing_tables_to_eth_cores(MeshId mesh_id, chip_id_t chip_id) const;
    void write_routing_tables_to_tensix_cores(MeshId mesh_id, chip_id_t chip_id) const;

    // Populate the local intermesh link to remote intermesh link table
    void generate_local_intermesh_link_table();

    // Initialize internal map of physical chip_id to intermesh ethernet links
    void initialize_intermesh_eth_links();

    // Check if intermesh links are available by reading SPI ROM config from first chip
    bool is_intermesh_enabled() const;

    // Initialize the local mesh binding from the environment variables
    // Returns std::nullopt if not in multi-host context
    LocalMeshBinding initialize_local_mesh_binding();

    std::unique_ptr<FabricContext> fabric_context_;
    LocalMeshBinding local_mesh_binding_;
};

class GlobalControlPlane {
public:
    explicit GlobalControlPlane(const std::string& mesh_graph_desc_yaml_file);
    explicit GlobalControlPlane(
        const std::string& mesh_graph_desc_yaml_file,
        const std::map<FabricNodeId, chip_id_t>& logical_mesh_chip_id_to_physical_chip_id_mapping);
    ~GlobalControlPlane();

    void initialize_host_mapping();

    tt::tt_fabric::ControlPlane& get_local_node_control_plane() { return *control_plane_; }

private:
    std::unique_ptr<RoutingTableGenerator> routing_table_generator_;
    // Host rank to sub mesh shape
    std::unordered_map<HostRankId, std::vector<MeshCoordinate>> host_rank_to_sub_mesh_shape_;
    std::unique_ptr<tt::tt_fabric::ControlPlane> control_plane_;

    std::string mesh_graph_desc_file_;
};

}  // namespace tt::tt_fabric<|MERGE_RESOLUTION|>--- conflicted
+++ resolved
@@ -24,10 +24,10 @@
 
 class FabricContext;
 
-<<<<<<< HEAD
+
 // Forward declaration for test accessor
 class ControlPlaneTestAccessor;
-=======
+
 // This struct provides information for how a process binds to a particular
 // mesh and local mesh rank (HostRankId rename - #24178) in the mesh graph
 // descriptor.
@@ -42,7 +42,6 @@
     LOCAL,
     GLOBAL,
 };
->>>>>>> 0d7dfb5a
 
 class ControlPlane {
 public:
