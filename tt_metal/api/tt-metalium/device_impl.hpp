--- conflicted
+++ resolved
@@ -241,14 +241,10 @@
     std::vector<std::unique_ptr<Program>> command_queue_programs_;
     bool using_fast_dispatch_ = false;
 
-<<<<<<< HEAD
     std::weak_ptr<distributed::MeshDevice> mesh_device;
     friend class distributed::MeshDevice;
 
-    // Fabric program includes ethernet router kernel and tensix gatekeeper kernel
-=======
     // Fabric program includes ethernet router kernel
->>>>>>> 10213e10
     std::unique_ptr<Program> fabric_program_;
 
     // Work Executor for this device - can asynchronously process host side work for
