// SPDX-FileCopyrightText: © 2024 Tenstorrent Inc.
//
// SPDX-License-Identifier: Apache-2.0

#pragma once

#include <cstdint>
#include <memory>

#include "core_coord.hpp"
#include "buffer_constants.hpp"
#include "hal.hpp"
#include "mesh_buffer.hpp"

namespace tt::tt_metal {

<<<<<<< HEAD
inline namespace v0 {

=======
>>>>>>> 10213e10
class GlobalSemaphore {
public:
    GlobalSemaphore(
        IDevice* device, const CoreRangeSet& cores, uint32_t initial_value, BufferType buffer_type = BufferType::L1);

    GlobalSemaphore(
        IDevice* device, CoreRangeSet&& cores, uint32_t initial_value, BufferType buffer_type = BufferType::L1);

    GlobalSemaphore(const GlobalSemaphore&) = default;
    GlobalSemaphore& operator=(const GlobalSemaphore&) = default;

    GlobalSemaphore(GlobalSemaphore&&) noexcept = default;
    GlobalSemaphore& operator=(GlobalSemaphore&&) noexcept = default;

    IDevice* device() const;

    DeviceAddr address() const;

    void reset_semaphore_value(uint32_t reset_value) const;

    static constexpr auto attribute_names = std::forward_as_tuple("cores");
    const auto attribute_values() const { return std::make_tuple(this->cores_); }

private:
    void setup_buffer(uint32_t initial_value, BufferType buffer_type);

    // GlobalSemaphore is implemented as a wrapper around a sharded buffer
    // This can be updated in the future to be its own container with optimized dispatch functions
    distributed::AnyBuffer buffer_;
    IDevice* device_;
    CoreRangeSet cores_;
};

}  // namespace tt::tt_metal

namespace std {

template <>
struct hash<tt::tt_metal::GlobalSemaphore> {
    std::size_t operator()(const tt::tt_metal::GlobalSemaphore& global_semaphore) const;
};

}  // namespace std<|MERGE_RESOLUTION|>--- conflicted
+++ resolved
@@ -14,11 +14,6 @@
 
 namespace tt::tt_metal {
 
-<<<<<<< HEAD
-inline namespace v0 {
-
-=======
->>>>>>> 10213e10
 class GlobalSemaphore {
 public:
     GlobalSemaphore(
