// SPDX-FileCopyrightText: © 2025 Tenstorrent Inc.
//
// SPDX-License-Identifier: Apache-2.0

#pragma once

#include <filesystem>
#include <stdint.h>
#include <tt_stl/span.hpp>
#include <cstddef>
#include <functional>
#include <map>
#include <memory>
#include <ostream>
#include <set>
#include <string>
#include <string_view>
#include <type_traits>
#include <unordered_map>
#include <variant>
#include <vector>

#include <tt-metalium/base_types.hpp>
#include <tt-metalium/core_coord.hpp>
#include <tt-metalium/hal_types.hpp>
#include <tt-metalium/kernel_types.hpp>
#include <tt-metalium/runtime_args_data.hpp>
#include <tt-metalium/tt_backend_api_types.hpp>
#include <umd/device/tt_core_coordinates.h>
#include <umd/device/types/cluster_descriptor_types.h>
#include <umd/device/types/xy_pair.h>
#include <tt-metalium/utils.hpp>

namespace ll_api {
class memory;
}  // namespace ll_api

namespace tt {

namespace tt_metal {

class IDevice;
enum class DataMovementProcessor;
class KernelImpl;

// 341 = (4096/(3 * sizeof(uint32_t)), where
// - 4096 - packet size in dispatch
// - 3 - number of kernels per tensix
constexpr uint32_t max_runtime_args = 341;

using Config = std::variant<DataMovementConfig, EthernetConfig, ComputeConfig>;
struct KernelSource {
    enum SourceType { FILE_PATH, SOURCE_CODE };

    std::string source_;
    SourceType source_type_;
    // if source_type_ is FILE_PATH, file pointed by path_ exists at time of construction
    std::filesystem::path path_;

    KernelSource(const std::string& source, const SourceType& source_type);

    std::string name() const {
        std::string name;
        if (this->source_type_ == SourceType::FILE_PATH) {
            const std::size_t start_pos_of_name = this->source_.rfind("/") + 1;
            const std::size_t pos_of_dot = this->source_.rfind(".");
            name = this->source_.substr(start_pos_of_name, (pos_of_dot - start_pos_of_name));
        } else {
            name = "Kernel_Source_Code";
        }
        return name;
    }
};

class Kernel {
public:
    virtual ~Kernel() = default;

    std::string name() const;

    const KernelSource &kernel_source() const { return kernel_src_; }

    const CoreRangeSet &core_range_set() const { return core_range_set_; }

    const std::set<CoreCoord> &logical_cores() const;

    std::vector<CoreRange> logical_coreranges() const;

    bool is_on_logical_core(const CoreCoord &logical_core) const;

    std::vector<uint32_t> compile_time_args() const { return compile_time_args_; }

    const std::set<CoreCoord>& cores_with_runtime_args() const { return core_with_runtime_args_; }

    std::vector<uint32_t> & runtime_args(const CoreCoord &logical_core);
    RuntimeArgsData & runtime_args_data(const CoreCoord &logical_core);
    std::vector< std::vector< std::vector<uint32_t>> > & runtime_args();
    std::vector< std::vector< RuntimeArgsData > > & runtime_args_data();
    void set_runtime_args_count(CoreRangeSet& core_ranges, uint32_t count);
    std::vector<uint32_t> & common_runtime_args();
    RuntimeArgsData & common_runtime_args_data();
    void set_common_runtime_args_count(uint32_t count);
    uint32_t get_common_runtime_args_count() const { return this->common_runtime_args_count_; }

    const std::map<std::string, std::string>& defines() const { return defines_; }

    uint32_t dispatch_class() { return this->dispatch_class_; }

    virtual bool configure(IDevice* device, const CoreCoord &logical_core, uint32_t base_address, const uint32_t offsets[]) const = 0;

    virtual Config config() const = 0;

    std::string compute_hash() const;

    virtual const std::string& get_full_kernel_name() const = 0;

    void validate_runtime_args_size(size_t num_unique_rt_args, size_t num_common_rt_args, const CoreCoord& logical_core);
    void set_runtime_args(const CoreCoord &logical_core, stl::Span<const uint32_t> runtime_args);
    void set_common_runtime_args(stl::Span<const uint32_t> runtime_args);

    int get_watcher_kernel_id() const { return watcher_kernel_id_; }

    // Get the corresponding core type, processor class, and processor type of the kernel as defined by HAL.
    // The processor type is per-binary, where 0 <= index < expected_num_binaries.
    HalProgrammableCoreType get_kernel_programmable_core_type() const { return this->programmable_core_type_; }
    HalProcessorClassType get_kernel_processor_class() const { return this->processor_class_; }
    virtual uint32_t get_kernel_processor_type(int index) const = 0;

    CoreType get_kernel_core_type() const;
    void set_full_name(const std::string& s) { kernel_full_name_ = s; }
    void add_defines(const std::map<std::string, std::string>& defines);

    virtual uint8_t expected_num_binaries() const = 0;
    virtual uint32_t get_binary_packed_size(IDevice* device, int index) const = 0;

    bool is_idle_eth() const;

protected:
<<<<<<< HEAD
    int watcher_kernel_id_{};
=======
    HalProgrammableCoreType programmable_core_type_;
    HalProcessorClassType processor_class_;

    int watcher_kernel_id_;
>>>>>>> 5a78a74d
    KernelSource kernel_src_;
    std::string kernel_full_name_;  // Name + hash
    CoreRangeSet core_range_set_;
    uint8_t dispatch_class_{};
    std::vector<uint32_t> compile_time_args_;
    std::vector< std::vector< std::vector<uint32_t>> > core_to_runtime_args_;
    std::vector< std::vector< RuntimeArgsData> > core_to_runtime_args_data_;
    uint32_t common_runtime_args_count_;
    std::vector<uint32_t> common_runtime_args_;
    RuntimeArgsData common_runtime_args_data_{};
    std::set<CoreCoord> core_with_runtime_args_;
    std::size_t max_runtime_args_per_core_;             // For validation
    CoreCoord core_with_max_runtime_args_;              // For validation
    std::map<std::string, std::string> defines_;        // preprocessor defines. this is to be able to generate generic instances.
    std::set<CoreCoord> logical_cores_;

    virtual std::string config_hash() const = 0;

private:
    void register_kernel_with_watcher();

    Kernel(
        HalProgrammableCoreType programmable_core_type,
        HalProcessorClassType processor_class,
        const KernelSource& kernel_src,
        const CoreRangeSet& core_range_set,
        const std::vector<uint32_t>& compile_args,
        const std::map<std::string, std::string>& defines);

    // Only allow KernelImpl to inherit from Kernel.
    friend class KernelImpl;
};

std::ostream& operator<<(std::ostream& os, const DataMovementProcessor& processor);

}  // namespace tt_metal

}  // namespace tt<|MERGE_RESOLUTION|>--- conflicted
+++ resolved
@@ -82,6 +82,10 @@
 
     const CoreRangeSet &core_range_set() const { return core_range_set_; }
 
+    const std::set<CoreCoord>& cores_with_runtime_args() const { return core_with_runtime_args_; }
+
+    const std::map<std::string, std::string>& defines() const { return defines_; }
+
     const std::set<CoreCoord> &logical_cores() const;
 
     std::vector<CoreRange> logical_coreranges() const;
@@ -89,8 +93,6 @@
     bool is_on_logical_core(const CoreCoord &logical_core) const;
 
     std::vector<uint32_t> compile_time_args() const { return compile_time_args_; }
-
-    const std::set<CoreCoord>& cores_with_runtime_args() const { return core_with_runtime_args_; }
 
     std::vector<uint32_t> & runtime_args(const CoreCoord &logical_core);
     RuntimeArgsData & runtime_args_data(const CoreCoord &logical_core);
@@ -101,9 +103,6 @@
     RuntimeArgsData & common_runtime_args_data();
     void set_common_runtime_args_count(uint32_t count);
     uint32_t get_common_runtime_args_count() const { return this->common_runtime_args_count_; }
-
-    const std::map<std::string, std::string>& defines() const { return defines_; }
-
     uint32_t dispatch_class() { return this->dispatch_class_; }
 
     virtual bool configure(IDevice* device, const CoreCoord &logical_core, uint32_t base_address, const uint32_t offsets[]) const = 0;
@@ -136,14 +135,10 @@
     bool is_idle_eth() const;
 
 protected:
-<<<<<<< HEAD
-    int watcher_kernel_id_{};
-=======
     HalProgrammableCoreType programmable_core_type_;
     HalProcessorClassType processor_class_;
 
-    int watcher_kernel_id_;
->>>>>>> 5a78a74d
+    int watcher_kernel_id_{};
     KernelSource kernel_src_;
     std::string kernel_full_name_;  // Name + hash
     CoreRangeSet core_range_set_;
