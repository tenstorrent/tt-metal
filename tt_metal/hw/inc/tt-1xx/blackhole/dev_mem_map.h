--- conflicted
+++ resolved
@@ -158,11 +158,7 @@
 #define MEM_TENSIX_FABRIC_OFFSET_OF_ALIGNED_INFO 400  // offsetof(tensix_fabric_connections_l1_info_t, read_write)
 
 // Packet header pool sizing constants
-<<<<<<< HEAD
-#define PACKET_HEADER_MAX_SIZE 96  // sizeof(UDMHybridMeshPacketHeader)
-=======
 #define PACKET_HEADER_MAX_SIZE 112  // sizeof(UDMHybridMeshPacketHeader)
->>>>>>> b776a2bc
 #define NUM_PACKET_HEADERS \
     (6 * 2 * MaxDMProcessorsPerCoreType)  // (EAST, WEST, NORTH, SOUTH, UP, DOWN) * convention * (DM0, DM1)
 
