--- conflicted
+++ resolved
@@ -64,13 +64,8 @@
 
 /////////////
 // Firmware/kernel code holes
-<<<<<<< HEAD
-// Increased to 10KB to accommodate non-LTO build for LLVM linking compatibility
-#define MEM_BRISC_FIRMWARE_SIZE (10 * 1024)
-=======
 // Increased to 12KB to accommodate LLVM build with watcher/DPRINT enabled
 #define MEM_BRISC_FIRMWARE_SIZE (12 * 1024)
->>>>>>> c8a557e2
 // TODO: perhaps put NCRISC FW in the scratch area and free 1.5K after init (GS/WH)
 // Increased to 4KB for non-LTO build
 #define MEM_NCRISC_FIRMWARE_SIZE (4 * 1024)
