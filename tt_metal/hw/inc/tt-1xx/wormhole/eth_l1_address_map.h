// SPDX-FileCopyrightText: © 2023 Tenstorrent Inc.
//
// SPDX-License-Identifier: Apache-2.0

#pragma once

#include <cstdint>

#include "noc/noc_parameters.h"
#include "dev_mem_map.h"

namespace eth_iram_mem {
struct address_map {
    static constexpr std::int32_t ERISC_IRAM_BASE = 0xFFC00000;
    static constexpr std::int32_t ERISC_IRAM_SIZE = 16 * 1024;
    static constexpr std::int32_t ERISC_KERNEL_BASE = ERISC_IRAM_BASE;
};
};  // namespace eth_iram_mem

namespace eth_l1_mem {

struct address_map {
    // UMD doesn't distinguish between active/idle eth cores
    // UMD needs space for l1_barrier
    // active/idle eth cores have very different mem maps
    // Reserve some space at the end of l1 for l1_barrier
    static constexpr std::int32_t ERISC_BARRIER_SIZE = 32;
    static constexpr std::int32_t MAX_SIZE = (256 * 1024) - ERISC_BARRIER_SIZE;

    // Sizes
    static constexpr std::int32_t APP_FIRMWARE_SIZE = 32 * 1024;
    static constexpr std::int32_t ROUTING_FW_RESERVED_SIZE = 28 * 1024;

    //  Memory for (dram/l1)_bank_to_noc_xy arrays, size needs to be atleast 2 * NUM_NOCS * (NUM_DRAM_BANKS +
    //  NUM_L1_BANKS)
    static constexpr std::int32_t ERISC_MEM_BANK_TO_NOC_XY_SIZE = 1024;
    // Memory for bank_to_dram_offset and bank_to_l1_offset arrays, size needs to be atleast 4 * (NUM_DRAM_BANKS +
    // NUM_L1_BANKS)
    static constexpr std::int32_t ERISC_MEM_BANK_OFFSET_SIZE = 1024;

    // Kernel config buffer is WIP
    // Size is presently based on the old sizes of the RTAs + CB config + Sems
    static constexpr std::int32_t ERISC_L1_KERNEL_CONFIG_SIZE = MEM_ERISC_L1_KERNEL_CONFIG_SIZE;

    // Base addresses
    static constexpr std::int32_t FIRMWARE_BASE = 0x9040;
    static constexpr std::int32_t L1_EPOCH_Q_BASE = 0x9000;  // Epoch Q start in L1.
    static constexpr std::int32_t KERNEL_BASE = 0xA840;
    static constexpr std::int32_t ROUTING_FW_RESERVED_BASE = L1_EPOCH_Q_BASE + APP_FIRMWARE_SIZE;

    static constexpr std::int32_t MAX_L1_LOADING_ADDR = MEM_ERISC_MAX_L1_LOADING_ADDR;

    // TT Metal Specific
    //     Optional FW reserved space for routing FW
    //     ERISC unreserved space
    //     ERISC config space

    // ERISC UNRESERVED space starting at ROUTING_FW_RESERVED_BASE on systems without routing FW
    // MAX is always MAX_L1_LOADING_ADDR
    // NOTE: ERISC_L1_UNRESERVED_BASE resolves to ROUTING_ENABLED_ERISC_L1_UNRESERVED_BASE when compiled with
    // ROUTING_FW_ENABLED
    // On host ERISC_L1_UNRESERVED_BASE will always resolve to ROUTING_FW_RESERVED_BASE
    static constexpr std::int32_t ROUTING_ENABLED_ERISC_L1_UNRESERVED_BASE =
        ROUTING_FW_RESERVED_BASE + ROUTING_FW_RESERVED_SIZE;
    static constexpr std::int32_t ROUTING_ENABLED_ERISC_L1_UNRESERVED_SIZE =
        MAX_L1_LOADING_ADDR - ROUTING_ENABLED_ERISC_L1_UNRESERVED_BASE;
#ifdef ROUTING_FW_ENABLED
    static constexpr std::int32_t ERISC_L1_UNRESERVED_BASE = ROUTING_ENABLED_ERISC_L1_UNRESERVED_BASE;
#else
    static constexpr std::int32_t ERISC_L1_UNRESERVED_BASE = ROUTING_FW_RESERVED_BASE;
#endif
    static constexpr std::int32_t ERISC_L1_UNRESERVED_SIZE = MAX_L1_LOADING_ADDR - ERISC_L1_UNRESERVED_BASE;

    static_assert((ERISC_L1_UNRESERVED_BASE % 32) == 0);

    // CONFIG SPACE starting from MAX_L1_LOADING_ADDR to MAX_SIZE
    static constexpr std::int32_t MAX_NUM_CONCURRENT_TRANSACTIONS = MEM_MAX_NUM_CONCURRENT_TRANSACTIONS;
    static constexpr std::int32_t ERISC_APP_ROUTING_INFO_SIZE = MEM_ERISC_APP_ROUTING_INFO_SIZE;
    static constexpr std::int32_t ERISC_APP_SYNC_INFO_SIZE = MEM_ERISC_SYNC_INFO_SIZE;

    static constexpr std::int32_t ERISC_APP_ROUTING_INFO_BASE = MAX_L1_LOADING_ADDR;
    static constexpr std::int32_t ERISC_APP_SYNC_INFO_BASE = MEM_ERISC_APP_SYNC_INFO_BASE;

    static constexpr std::int32_t ERISC_MEM_MAILBOX_BASE = MEM_AERISC_MAILBOX_BASE;

    static constexpr std::uint32_t ERISC_MEM_MAILBOX_SIZE = MEM_AERISC_MAILBOX_SIZE;
    static constexpr std::uint32_t ERISC_MEM_MAILBOX_END = MEM_AERISC_MAILBOX_END;
    static constexpr std::int32_t ERISC_L1_KERNEL_CONFIG_BASE = ERISC_MEM_MAILBOX_END;
    static constexpr std::int32_t FABRIC_ROUTER_RESERVED_BASE = MEM_ERISC_FABRIC_ROUTER_RESERVED_BASE;
    static constexpr std::int32_t FABRIC_ROUTER_RESERVED_SIZE = MEM_ERISC_FABRIC_ROUTER_RESERVED_SIZE;

<<<<<<< HEAD
    static constexpr std::uint32_t FABRIC_COMPRESSED_ROUTING_PATH_SIZE_1D = 0;
    static constexpr std::uint32_t FABRIC_COMPRESSED_ROUTING_PATH_SIZE_2D = 512;
    static constexpr std::uint32_t FABRIC_ROUTING_PATH_SIZE_1D = 64;
    static constexpr std::uint32_t FABRIC_ROUTING_PATH_SIZE_2D = FABRIC_COMPRESSED_ROUTING_PATH_SIZE_2D;
    static constexpr std::int32_t FABRIC_ROUTING_PATH_BASE = FABRIC_ROUTER_RESERVED_BASE;
=======
    static constexpr std::int32_t FABRIC_ROUTER_CONFIG_BASE = MEM_AERISC_FABRIC_ROUTER_CONFIG_BASE;
    static constexpr std::int32_t FABRIC_ROUTER_CONFIG_SIZE = MEM_AERISC_FABRIC_ROUTER_CONFIG_SIZE;
    static constexpr std::int32_t AERISC_ROUTING_TABLE_BASE = MEM_AERISC_ROUTING_TABLE_BASE;

    static constexpr std::uint32_t FABRIC_COMPRESSED_ROUTING_PATH_SIZE_1D = COMPRESSED_ROUTING_PATH_SIZE_1D;
    static constexpr std::uint32_t FABRIC_COMPRESSED_ROUTING_PATH_SIZE_2D = COMPRESSED_ROUTING_PATH_SIZE_2D;
    static constexpr std::uint32_t FABRIC_ROUTING_PATH_SIZE_1D = ROUTING_PATH_SIZE_1D;
    static constexpr std::uint32_t FABRIC_ROUTING_PATH_SIZE_2D = FABRIC_COMPRESSED_ROUTING_PATH_SIZE_2D;
    static constexpr std::int32_t FABRIC_ROUTING_PATH_BASE = AERISC_ROUTING_TABLE_BASE + MEM_OFFSET_OF_ROUTING_PATHS;
>>>>>>> 8a2d4ed8
    static constexpr std::int32_t AERISC_FABRIC_ROUTING_PATH_BASE_1D = FABRIC_ROUTING_PATH_BASE;
    static constexpr std::int32_t AERISC_FABRIC_ROUTING_PATH_BASE_2D =
        FABRIC_ROUTING_PATH_BASE + FABRIC_ROUTING_PATH_SIZE_1D;
    static constexpr std::int32_t AERISC_FABRIC_ROUTING_TABLE_BASE =
        (AERISC_FABRIC_ROUTING_PATH_BASE_2D + FABRIC_ROUTING_PATH_SIZE_2D + 31) & ~31;
    static constexpr std::int32_t AERISC_EXIT_NODE_TABLE_BASE =
        (AERISC_FABRIC_ROUTING_TABLE_BASE + MEM_ROUTING_TABLE_SIZE + 31) & ~31;

    static constexpr std::int32_t IERISC_FABRIC_ROUTING_PATH_BASE_1D = MEM_IERISC_FABRIC_ROUTING_PATH_BASE_1D;
    static constexpr std::int32_t IERISC_FABRIC_ROUTING_PATH_BASE_2D = MEM_IERISC_FABRIC_ROUTING_PATH_BASE_2D;
    static constexpr std::int32_t FABRIC_ROUTING_PATH_SIZE = FABRIC_ROUTING_PATH_SIZE_1D + FABRIC_ROUTING_PATH_SIZE_2D;
<<<<<<< HEAD
    // There are still 4484 bytes to ERISC_BARRIER_BASE

=======

    static_assert(
        AERISC_FABRIC_ROUTING_PATH_BASE_2D + FABRIC_ROUTING_PATH_SIZE_2D <
            FABRIC_ROUTER_RESERVED_BASE + FABRIC_ROUTER_RESERVED_SIZE,
        "Active Erisc region is greater than MAX_SIZE");
>>>>>>> 8a2d4ed8
    static constexpr std::int32_t ERISC_BARRIER_BASE =
        (FABRIC_ROUTER_RESERVED_BASE + FABRIC_ROUTER_RESERVED_SIZE + 31) & ~31;
    static_assert(
        AERISC_EXIT_NODE_TABLE_BASE + MEM_EXIT_NODE_TABLE_SIZE <= ERISC_BARRIER_BASE,
        "Fabric router memory map exceeds reserved space");
    static_assert(ERISC_BARRIER_BASE < MAX_SIZE, "Erisc config region is greater than MAX_SIZE");

    // This scratch address is same as ERISC_L1_UNRESERVED_BASE, as the scratch space is used to copy data during
    // runtime build, and is unused once FW copies the data to local memory during FW initialization.
    // We use ROUTING_ENABLED_ERISC_L1_UNRESERVED_BASE as this is a safe address both with/without routing FW
    // enabled.
    static constexpr std::int32_t ERISC_MEM_BANK_TO_NOC_SCRATCH = ROUTING_ENABLED_ERISC_L1_UNRESERVED_BASE;
    static constexpr std::int32_t ERISC_MEM_BANK_TO_NOC_SIZE =
        ERISC_MEM_BANK_TO_NOC_XY_SIZE + ERISC_MEM_BANK_OFFSET_SIZE;
    static_assert(ERISC_MEM_BANK_TO_NOC_SCRATCH + ERISC_MEM_BANK_TO_NOC_SIZE <= MAX_L1_LOADING_ADDR);

    static constexpr std::int32_t LAUNCH_ERISC_APP_FLAG = L1_EPOCH_Q_BASE + 4;

    template <std::size_t A, std::size_t B>
    struct TAssertEquality {
        static_assert(A == B, "Not equal");
        static constexpr bool _cResult = (A == B);
    };

    static constexpr std::int32_t RISC_LOCAL_MEM_BASE =
        0xffb00000;  // Actual local memory address as seen from risc firmware
                     // As part of the init risc firmware will copy local memory data from
                     // l1 locations listed above into internal local memory that starts
                     // at RISC_LOCAL_MEM_BASE address

    static constexpr std::uint32_t RETRAIN_COUNT_ADDR = 0x1EDC;
    static constexpr std::uint32_t RETRAIN_FORCE_ADDR = 0x1EFC;

    static constexpr std::uint32_t CRC_ERR_ADDR = 0x1F7C;

    // The following access 64-bit values, low bits located at +4 Byte offset
    static constexpr std::uint32_t CORR_CW_HI_ADDR = 0x1F90;
    static constexpr std::uint32_t UNCORR_CW_HI_ADDR = 0x1F98;
};
}  // namespace eth_l1_mem<|MERGE_RESOLUTION|>--- conflicted
+++ resolved
@@ -89,48 +89,28 @@
     static constexpr std::int32_t FABRIC_ROUTER_RESERVED_BASE = MEM_ERISC_FABRIC_ROUTER_RESERVED_BASE;
     static constexpr std::int32_t FABRIC_ROUTER_RESERVED_SIZE = MEM_ERISC_FABRIC_ROUTER_RESERVED_SIZE;
 
-<<<<<<< HEAD
-    static constexpr std::uint32_t FABRIC_COMPRESSED_ROUTING_PATH_SIZE_1D = 0;
-    static constexpr std::uint32_t FABRIC_COMPRESSED_ROUTING_PATH_SIZE_2D = 512;
-    static constexpr std::uint32_t FABRIC_ROUTING_PATH_SIZE_1D = 64;
-    static constexpr std::uint32_t FABRIC_ROUTING_PATH_SIZE_2D = FABRIC_COMPRESSED_ROUTING_PATH_SIZE_2D;
-    static constexpr std::int32_t FABRIC_ROUTING_PATH_BASE = FABRIC_ROUTER_RESERVED_BASE;
-=======
-    static constexpr std::int32_t FABRIC_ROUTER_CONFIG_BASE = MEM_AERISC_FABRIC_ROUTER_CONFIG_BASE;
-    static constexpr std::int32_t FABRIC_ROUTER_CONFIG_SIZE = MEM_AERISC_FABRIC_ROUTER_CONFIG_SIZE;
     static constexpr std::int32_t AERISC_ROUTING_TABLE_BASE = MEM_AERISC_ROUTING_TABLE_BASE;
-
     static constexpr std::uint32_t FABRIC_COMPRESSED_ROUTING_PATH_SIZE_1D = COMPRESSED_ROUTING_PATH_SIZE_1D;
     static constexpr std::uint32_t FABRIC_COMPRESSED_ROUTING_PATH_SIZE_2D = COMPRESSED_ROUTING_PATH_SIZE_2D;
     static constexpr std::uint32_t FABRIC_ROUTING_PATH_SIZE_1D = ROUTING_PATH_SIZE_1D;
     static constexpr std::uint32_t FABRIC_ROUTING_PATH_SIZE_2D = FABRIC_COMPRESSED_ROUTING_PATH_SIZE_2D;
     static constexpr std::int32_t FABRIC_ROUTING_PATH_BASE = AERISC_ROUTING_TABLE_BASE + MEM_OFFSET_OF_ROUTING_PATHS;
->>>>>>> 8a2d4ed8
     static constexpr std::int32_t AERISC_FABRIC_ROUTING_PATH_BASE_1D = FABRIC_ROUTING_PATH_BASE;
     static constexpr std::int32_t AERISC_FABRIC_ROUTING_PATH_BASE_2D =
         FABRIC_ROUTING_PATH_BASE + FABRIC_ROUTING_PATH_SIZE_1D;
-    static constexpr std::int32_t AERISC_FABRIC_ROUTING_TABLE_BASE =
-        (AERISC_FABRIC_ROUTING_PATH_BASE_2D + FABRIC_ROUTING_PATH_SIZE_2D + 31) & ~31;
-    static constexpr std::int32_t AERISC_EXIT_NODE_TABLE_BASE =
-        (AERISC_FABRIC_ROUTING_TABLE_BASE + MEM_ROUTING_TABLE_SIZE + 31) & ~31;
 
     static constexpr std::int32_t IERISC_FABRIC_ROUTING_PATH_BASE_1D = MEM_IERISC_FABRIC_ROUTING_PATH_BASE_1D;
     static constexpr std::int32_t IERISC_FABRIC_ROUTING_PATH_BASE_2D = MEM_IERISC_FABRIC_ROUTING_PATH_BASE_2D;
     static constexpr std::int32_t FABRIC_ROUTING_PATH_SIZE = FABRIC_ROUTING_PATH_SIZE_1D + FABRIC_ROUTING_PATH_SIZE_2D;
-<<<<<<< HEAD
-    // There are still 4484 bytes to ERISC_BARRIER_BASE
-
-=======
 
     static_assert(
         AERISC_FABRIC_ROUTING_PATH_BASE_2D + FABRIC_ROUTING_PATH_SIZE_2D <
             FABRIC_ROUTER_RESERVED_BASE + FABRIC_ROUTER_RESERVED_SIZE,
         "Active Erisc region is greater than MAX_SIZE");
->>>>>>> 8a2d4ed8
     static constexpr std::int32_t ERISC_BARRIER_BASE =
         (FABRIC_ROUTER_RESERVED_BASE + FABRIC_ROUTER_RESERVED_SIZE + 31) & ~31;
     static_assert(
-        AERISC_EXIT_NODE_TABLE_BASE + MEM_EXIT_NODE_TABLE_SIZE <= ERISC_BARRIER_BASE,
+        MEM_AERISC_ROUTING_TABLE_BASE + MEM_AERISC_ROUTING_TABLE_SIZE <= ERISC_BARRIER_BASE,
         "Fabric router memory map exceeds reserved space");
     static_assert(ERISC_BARRIER_BASE < MAX_SIZE, "Erisc config region is greater than MAX_SIZE");
 
