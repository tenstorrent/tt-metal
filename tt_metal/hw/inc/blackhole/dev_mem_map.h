// SPDX-FileCopyrightText: © 2023 Tenstorrent Inc.
//
// SPDX-License-Identifier: Apache-2.0

#pragma once

// This file contains the memory map for the tensix device
//
// It is included on the device, on the host and in linker scripts to
// serve as a single source of truth for memory layout for both hw design and
// sw convention.  The requirement of including this in linker scripts
// requires that everything within be handled by the C pre-processor, hence
// the use of #define
//
// Before adding a define here, read the following:
// 1) Any "truly global" address must be specified explicitly here.  Truly
// global addresses are addresses that are referenced on both the host and
// device or between processors
// 2) Memory section sizes must be specified here, these are used in the
// linker scripts
// 3) static/global variables generally should NOT be listed here.  If
// they are global to a processor, declare them in the that processor's source
// code, they will get placed in local memory
// 4) L1 data sections are no longer supported as addressing them with XIP
// binaries requires runtime address patching.  Instead of using named
// variables in the L1 data section use a mailbox (or address in the mailbox
// range and initialize explicitly)
//

/////////////
// RISC-V Address map definition (hardware)
#define MEM_L1_BASE 0x0
#define MEM_L1_SIZE (1536 * 1024)

#define MEM_ETH_BASE 0x0
// Top 64K is reserved for syseng but host reads/writes from that region
#define MEM_ETH_SIZE (512 * 1024)

#define MEM_DRAM_SIZE (4177920 * 1024U)

#define MEM_LOCAL_BASE 0xFFB00000
#define MEM_BRISC_LOCAL_SIZE (8 * 1024)
#define MEM_NCRISC_LOCAL_SIZE (8 * 1024)
#define MEM_TRISC_LOCAL_SIZE (4 * 1024)

// Memory for (dram/l1)_bank_to_noc_xy arrays, size needs to be atleast 2 * NUM_NOCS * (NUM_DRAM_BANKS + NUM_L1_BANKS)
#define MEM_BANK_TO_NOC_XY_SIZE 1024
// Memory for bank_to_dram_offset and bank_to_l1_offset arrays, size needs to be atleast 4 * (NUM_DRAM_BANKS + NUM_L1_BANKS)
#define MEM_BANK_OFFSET_SIZE 1024

/////////////
// Firmware/kernel code holes
#define MEM_BRISC_FIRMWARE_SIZE (6 * 1024 + 1024)
// TODO: perhaps put NCRISC FW in the scratch area and free 1.5K after init (GS/WH)
#define MEM_NCRISC_FIRMWARE_SIZE 1536
#define MEM_TRISC0_FIRMWARE_SIZE 1536
#define MEM_TRISC1_FIRMWARE_SIZE 1536
#define MEM_TRISC2_FIRMWARE_SIZE 1536

#define MEM_BRISC_KERNEL_SIZE (48 * 1024)
#define MEM_NCRISC_KERNEL_SIZE (24 * 1024)
#define MEM_TRISC0_KERNEL_SIZE (24 * 1024)
#define MEM_TRISC1_KERNEL_SIZE (24 * 1024)
#define MEM_TRISC2_KERNEL_SIZE (24 * 1024)

#define MEM_ZEROS_SIZE 512

#define MEM_LLK_DEBUG_SIZE 1024

#define MEM_BOOT_CODE_BASE 0
#define MEM_NOC_ATOMIC_RET_VAL_ADDR 4
#define MEM_L1_BARRIER 12

// Used by ARC FW and LLKs to store power throttling state
#define MEM_L1_ARC_FW_SCRATCH 16
#define MEM_L1_ARC_FW_SCRATCH_SIZE 16

// On Blackhole issuing inline writes and atomics requires all 4 memory ports to accept the transaction at the same
// time. If one port on the receipient has no back-pressure then the transaction will hang because there is no mechanism
// to allow one memory port to move ahead of another. To workaround this hang, we emulate inline writes on Blackhole by
// writing the value to be written to local L1 first and then issue a noc async write.
// Each noc has 16B to store value written out by inline writes.
// Base address for each noc to store the value to be written will be `MEM_{E,B,NC}RISC_L1_INLINE_BASE + (noc_index *
// 16)`
#define MEM_L1_INLINE_SIZE_PER_NOC 16
#define MEM_L1_INLINE_BASE 32  // MEM_L1_ARC_FW_SCRATCH + MEM_L1_ARC_FW_SCRATCH_SIZE

// Hardcode below due to compiler bug that cannot statically resolve the expression see GH issue #19265
#define MEM_MAILBOX_BASE 96  // (MEM_NCRISC_L1_INLINE_BASE + (MEM_L1_INLINE_SIZE_PER_NOC * 2) * 2)  // 2 nocs * 2 (B,NC)
// Magic size must be big enough to hold dev_msgs_t.  static_asserts will fire if this is too small
<<<<<<< HEAD
#define MEM_MAILBOX_SIZE 19808
=======
#define MEM_MAILBOX_SIZE 12768
>>>>>>> 2fbe964a
#define MEM_MAILBOX_END (MEM_MAILBOX_BASE + MEM_MAILBOX_SIZE)
#define MEM_ZEROS_BASE ((MEM_MAILBOX_END + 31) & ~31)

#define MEM_LLK_DEBUG_BASE (MEM_ZEROS_BASE + MEM_ZEROS_SIZE)

#define MEM_BRISC_FIRMWARE_BASE (MEM_LLK_DEBUG_BASE + MEM_LLK_DEBUG_SIZE)
#define MEM_NCRISC_FIRMWARE_BASE (MEM_BRISC_FIRMWARE_BASE + MEM_BRISC_FIRMWARE_SIZE)
#define MEM_TRISC0_FIRMWARE_BASE (MEM_NCRISC_FIRMWARE_BASE + MEM_NCRISC_FIRMWARE_SIZE)
#define MEM_TRISC1_FIRMWARE_BASE (MEM_TRISC0_FIRMWARE_BASE + MEM_TRISC0_FIRMWARE_SIZE)
#define MEM_TRISC2_FIRMWARE_BASE (MEM_TRISC1_FIRMWARE_BASE + MEM_TRISC1_FIRMWARE_SIZE)

#define MEM_NOC_COUNTER_SIZE 4
#define MEM_NOC_COUNTER_L1_SIZE (5 * 2 * 2 * MEM_NOC_COUNTER_SIZE)
#define MEM_NOC_COUNTER_BASE (MEM_TRISC2_FIRMWARE_BASE + MEM_TRISC2_FIRMWARE_SIZE)

// Tensix routing table for fabric networking
#define MEM_TENSIX_ROUTING_TABLE_BASE (MEM_NOC_COUNTER_BASE + MEM_NOC_COUNTER_L1_SIZE)
#define MEM_TENSIX_ROUTING_TABLE_SIZE 784

// Tensix fabric connection metadata for workers
#define MEM_TENSIX_FABRIC_CONNECTIONS_BASE (MEM_TENSIX_ROUTING_TABLE_BASE + MEM_TENSIX_ROUTING_TABLE_SIZE)
#define MEM_TENSIX_FABRIC_CONNECTIONS_SIZE 656        // sizeof(tensix_fabric_connections_l1_info_t)
#define MEM_TENSIX_FABRIC_OFFSET_OF_ALIGNED_INFO 400  // offsetof(tensix_fabric_connections_l1_info_t, read_write)

#define ROUTING_PATH_SIZE_1D 64
// 2D uncompressed size is too large to fit in L1 memory
#define COMPRESSED_ROUTING_PATH_SIZE_1D 16
#define COMPRESSED_ROUTING_PATH_SIZE_2D 512
#define MEM_TENSIX_ROUTING_PATH_BASE (MEM_TENSIX_FABRIC_CONNECTIONS_BASE + MEM_TENSIX_FABRIC_CONNECTIONS_SIZE)
#define MEM_TENSIX_ROUTING_PATH_BASE_1D MEM_TENSIX_ROUTING_PATH_BASE
#define MEM_TENSIX_ROUTING_PATH_BASE_2D (MEM_TENSIX_ROUTING_PATH_BASE + COMPRESSED_ROUTING_PATH_SIZE_1D)
#define MEM_TENSIX_ROUTING_PATH_SIZE (COMPRESSED_ROUTING_PATH_SIZE_1D + COMPRESSED_ROUTING_PATH_SIZE_2D)

// Packet header pool sizing constants
#define PACKET_HEADER_MAX_SIZE 64
#define NUM_PACKET_HEADERS \
    (6 * 2 * MaxDMProcessorsPerCoreType)  // (EAST, WEST, NORTH, SOUTH, UP, DOWN) * convention * (DM0, DM1)

// Packet header pool for fabric networking
// Size: 64 * 6 * 2 * 2 = 1536
#define MEM_PACKET_HEADER_POOL_BASE (MEM_TENSIX_ROUTING_PATH_BASE + MEM_TENSIX_ROUTING_PATH_SIZE)
#define MEM_PACKET_HEADER_POOL_SIZE (PACKET_HEADER_MAX_SIZE * NUM_PACKET_HEADERS)
#if (MEM_PACKET_HEADER_POOL_BASE % 16 != 0) || (MEM_PACKET_HEADER_POOL_SIZE % 16 != 0)
#error "Packet header pool base and size must be 16-byte aligned"
#endif

// Read-only reserved memory boundary for watcher checks
#define MEM_MAP_READ_ONLY_END (MEM_TENSIX_FABRIC_CONNECTIONS_BASE + MEM_TENSIX_FABRIC_OFFSET_OF_ALIGNED_INFO)
#define MEM_MAP_END (MEM_PACKET_HEADER_POOL_BASE + MEM_PACKET_HEADER_POOL_SIZE)

// Every address after MEM_MAP_END is a "scratch" address
// These can be used by FW during init, but aren't usable once FW reaches "ready"

/////////////
// Initialization relocation L1 memory
// Host downloads to these addresses, fw copies to destination
// Note: using xmov to copy ncrisc to addresses above 1M hangs the chip
#define MEM_BRISC_INIT_LOCAL_L1_BASE_SCRATCH MEM_MAP_END
#define MEM_NCRISC_INIT_LOCAL_L1_BASE_SCRATCH (MEM_BRISC_INIT_LOCAL_L1_BASE_SCRATCH + MEM_BRISC_LOCAL_SIZE)
#define MEM_TRISC0_INIT_LOCAL_L1_BASE_SCRATCH (MEM_NCRISC_INIT_LOCAL_L1_BASE_SCRATCH + MEM_NCRISC_LOCAL_SIZE)
#define MEM_TRISC1_INIT_LOCAL_L1_BASE_SCRATCH (MEM_TRISC0_INIT_LOCAL_L1_BASE_SCRATCH + MEM_TRISC_LOCAL_SIZE)
#define MEM_TRISC2_INIT_LOCAL_L1_BASE_SCRATCH (MEM_TRISC1_INIT_LOCAL_L1_BASE_SCRATCH + MEM_TRISC_LOCAL_SIZE)

#define MEM_NCRISC_INIT_IRAM_L1_BASE_SCRATCH (MEM_TRISC2_INIT_LOCAL_L1_BASE_SCRATCH + MEM_TRISC_LOCAL_SIZE)

#define MEM_BANK_TO_NOC_SCRATCH (MEM_NCRISC_INIT_IRAM_L1_BASE_SCRATCH + MEM_NCRISC_LOCAL_SIZE)
#define MEM_BANK_TO_NOC_SIZE (MEM_BANK_TO_NOC_XY_SIZE + MEM_BANK_OFFSET_SIZE)

/////////////
// Stack info
// Stack and globals share the same piece of memory, one grows at the
// expense of the other.
#define MEM_BRISC_STACK_MIN_SIZE 256
#define MEM_NCRISC_STACK_MIN_SIZE 256
#define MEM_TRISC0_STACK_MIN_SIZE 192
#define MEM_TRISC1_STACK_MIN_SIZE 192
#define MEM_TRISC2_STACK_MIN_SIZE 256
#define MEM_ERISC_STACK_MIN_SIZE 192

#define MEM_SYSENG_RESERVED_SIZE (64 * 1024)
// This Barrier is not the same as the metal L1 barrier (MEM_L1_BARRIER)
#define MEM_ERISC_L1_BARRIER_SIZE 64
#define MEM_ERISC_APP_ROUTING_INFO_SIZE 48
#define MEM_MAX_NUM_CONCURRENT_TRANSACTIONS 8
#define MEM_ERISC_SYNC_INFO_SIZE (160 + 16 * MEM_MAX_NUM_CONCURRENT_TRANSACTIONS)
#define MEM_ERISC_FABRIC_ROUTER_CONFIG_SIZE 2064
#define MEM_ERISC_MAILBOX_SIZE 12768
#define MEM_ERISC_LITE_FABRIC_RESERVED_SIZE (24 * 1024)
#define MEM_ERISC_KERNEL_CONFIG_SIZE (25 * 1024)
#define MEM_ERISC_BASE 0

// From the top of L1. Common.
// Start from the top and work downward
#define MEM_SYSENG_RESERVED_BASE (MEM_ETH_SIZE - MEM_SYSENG_RESERVED_SIZE)
#define MEM_ERISC_LITE_FABRIC_RESERVED_BASE (MEM_SYSENG_RESERVED_BASE - MEM_ERISC_LITE_FABRIC_RESERVED_SIZE)
#define MEM_ERISC_BARRIER_BASE (MEM_ERISC_LITE_FABRIC_RESERVED_BASE - MEM_ERISC_L1_BARRIER_SIZE)
#define MEM_ERISC_APP_ROUTING_INFO_BASE (MEM_ERISC_BARRIER_BASE - MEM_ERISC_APP_ROUTING_INFO_SIZE)
#define MEM_ERISC_APP_SYNC_INFO_BASE (MEM_ERISC_APP_ROUTING_INFO_BASE - MEM_ERISC_SYNC_INFO_SIZE)
#define MEM_ERISC_FABRIC_ROUTER_CONFIG_BASE (MEM_ERISC_APP_SYNC_INFO_BASE - MEM_ERISC_FABRIC_ROUTER_CONFIG_SIZE)

// This is now the maximum size available for your application
#define MEM_ERISC_MAX_SIZE MEM_ERISC_FABRIC_ROUTER_CONFIG_BASE

// For your static assert, use the base of the lowest reserved section
#define MEM_ERISC_TOP MEM_ERISC_FABRIC_ROUTER_CONFIG_BASE
// Common Misc
#define MEM_RETRAIN_COUNT_ADDR 0x7CC10
#define MEM_RETRAIN_FORCE_ADDR 0x1EFC

#define MEM_SYSENG_ETH_RESULTS_BASE_ADDR 0x7CC00
#define MEM_SYSENG_ETH_MAILBOX_BASE_ADDR 0x7D000

#define MEM_ERISC_LOCAL_SIZE (8 * 1024)
#define MEM_SUBORDINATE_ERISC_LOCAL_SIZE (8 * 1024)
#define MEM_ERISC_FIRMWARE_SIZE (24 * 1024)
#define MEM_SUBORDINATE_ERISC_FIRMWARE_SIZE (24 * 1024)
#define MEM_ERISC_KERNEL_SIZE (24 * 1024)
#define MEM_ERISC_RESERVED1 0
#define MEM_ERISC_RESERVED1_SIZE 1024

/////////////
// Idle ERISC memory map
// TODO: reduce this when mailbox sizes are core type aware for some members (eg watcher/dprint)
// TODO: also, move into gap above in the reserved area
#define MEM_IERISC_LOCAL_SIZE MEM_ERISC_LOCAL_SIZE
#define MEM_SUBORDINATE_IERISC_LOCAL_SIZE MEM_ERISC_LOCAL_SIZE
#define MEM_IERISC_MAILBOX_BASE (MEM_ERISC_RESERVED1 + MEM_ERISC_RESERVED1_SIZE)
#define MEM_IERISC_MAILBOX_SIZE MEM_ERISC_MAILBOX_SIZE
#define MEM_IERISC_MAILBOX_END (MEM_IERISC_MAILBOX_BASE + MEM_IERISC_MAILBOX_SIZE)
#define MEM_IERISC_FIRMWARE_BASE MEM_IERISC_MAILBOX_END
#define MEM_IERISC_FIRMWARE_SIZE MEM_ERISC_FIRMWARE_SIZE
#define MEM_SUBORDINATE_IERISC_FIRMWARE_BASE (MEM_IERISC_FIRMWARE_BASE + MEM_IERISC_FIRMWARE_SIZE)
#define MEM_SUBORDINATE_IERISC_FIRMWARE_SIZE MEM_ERISC_FIRMWARE_SIZE
#define MEM_IERISC_MAP_END (MEM_SUBORDINATE_IERISC_FIRMWARE_BASE + MEM_SUBORDINATE_IERISC_FIRMWARE_SIZE)
#define MEM_IERISC_KERNEL_SIZE MEM_ERISC_KERNEL_SIZE
#define MEM_IERISC_INIT_LOCAL_L1_BASE_SCRATCH MEM_IERISC_MAP_END
#define MEM_SUBORDINATE_IERISC_INIT_LOCAL_L1_BASE_SCRATCH (MEM_IERISC_INIT_LOCAL_L1_BASE_SCRATCH + MEM_ERISC_LOCAL_SIZE)
#define MEM_IERISC_STACK_MIN_SIZE MEM_ERISC_STACK_MIN_SIZE
#define MEM_SUBORDINATE_IERISC_STACK_MIN_SIZE MEM_ERISC_STACK_MIN_SIZE
#define MEM_IERISC_BANK_TO_NOC_SCRATCH (MEM_SUBORDINATE_IERISC_INIT_LOCAL_L1_BASE_SCRATCH + MEM_SUBORDINATE_ERISC_LOCAL_SIZE)
#define MEM_IERISC_BANK_TO_NOC_SIZE (MEM_BANK_TO_NOC_XY_SIZE + MEM_BANK_OFFSET_SIZE)

#define IERISC_RESET_PC (MEM_LOCAL_BASE | 0x14000)
#define SUBORDINATE_IERISC_RESET_PC (MEM_LOCAL_BASE | 0x14008)

/////////////
// Active ERISC memory map
// TODO: These are added here to enable aerisc compilation but are replicated in eth_l1_address_map
// eth_l1_address_map should be removed in favour of this file
#define MEM_AERISC_LOCAL_SIZE MEM_ERISC_LOCAL_SIZE
#define MEM_SUBORDINATE_AERISC_LOCAL_SIZE MEM_ERISC_LOCAL_SIZE
#define MEM_AERISC_MAILBOX_BASE (MEM_ERISC_RESERVED1 + MEM_ERISC_RESERVED1_SIZE)
#define MEM_AERISC_MAILBOX_SIZE MEM_ERISC_MAILBOX_SIZE
#define MEM_AERISC_MAILBOX_END (MEM_AERISC_MAILBOX_BASE + MEM_AERISC_MAILBOX_SIZE)
#define MEM_AERISC_FIRMWARE_BASE MEM_AERISC_MAILBOX_END
#define MEM_AERISC_FIRMWARE_SIZE MEM_ERISC_FIRMWARE_SIZE
#define MEM_SUBORDINATE_AERISC_FIRMWARE_BASE (MEM_AERISC_FIRMWARE_BASE + MEM_AERISC_FIRMWARE_SIZE)
#define MEM_SUBORDINATE_AERISC_FIRMWARE_SIZE MEM_ERISC_FIRMWARE_SIZE
#define MEM_AERISC_MAP_END (MEM_SUBORDINATE_AERISC_FIRMWARE_BASE + MEM_SUBORDINATE_AERISC_FIRMWARE_SIZE)
#define MEM_AERISC_KERNEL_SIZE MEM_ERISC_KERNEL_SIZE

#define MEM_AERISC_INIT_LOCAL_L1_BASE_SCRATCH MEM_AERISC_MAP_END
#define MEM_SUBORDINATE_AERISC_INIT_LOCAL_L1_BASE_SCRATCH (MEM_AERISC_INIT_LOCAL_L1_BASE_SCRATCH + MEM_ERISC_LOCAL_SIZE)

// Used for Lite Fabric. Otherwise, Kernel config begins after MEM_AERISC_MAP_END and user data goes here.
// Don't overwrite the scratch area. It's needed for initialization on cores over ethernet
#define MEM_AERISC_LITE_FABRIC_CONFIG \
    (MEM_SUBORDINATE_AERISC_INIT_LOCAL_L1_BASE_SCRATCH + MEM_ERISC_LOCAL_SIZE + MEM_ERISC_KERNEL_CONFIG_SIZE)
#define MEM_AERISC_LITE_FABRIC_CONFIG_SIZE 73728

#define MEM_AERISC_STACK_MIN_SIZE MEM_ERISC_STACK_MIN_SIZE
#define MEM_SUBORDINATE_AERISC_STACK_MIN_SIZE MEM_ERISC_STACK_MIN_SIZE

#define MEM_AERISC_BANK_TO_NOC_SCRATCH \
    (MEM_SUBORDINATE_AERISC_INIT_LOCAL_L1_BASE_SCRATCH + MEM_SUBORDINATE_ERISC_LOCAL_SIZE)
#define MEM_AERISC_BANK_TO_NOC_SIZE (MEM_BANK_TO_NOC_XY_SIZE + MEM_BANK_OFFSET_SIZE)

#define AERISC_RESET_PC (MEM_LOCAL_BASE | 0x14000)
#define SUBORDINATE_AERISC_RESET_PC (MEM_LOCAL_BASE | 0x14008)

/////////////
// Padding/alignment restriction needed in linker scripts for erisc
#define MEM_IERISC_KERNEL_PAD 32<|MERGE_RESOLUTION|>--- conflicted
+++ resolved
@@ -88,11 +88,7 @@
 // Hardcode below due to compiler bug that cannot statically resolve the expression see GH issue #19265
 #define MEM_MAILBOX_BASE 96  // (MEM_NCRISC_L1_INLINE_BASE + (MEM_L1_INLINE_SIZE_PER_NOC * 2) * 2)  // 2 nocs * 2 (B,NC)
 // Magic size must be big enough to hold dev_msgs_t.  static_asserts will fire if this is too small
-<<<<<<< HEAD
-#define MEM_MAILBOX_SIZE 19808
-=======
 #define MEM_MAILBOX_SIZE 12768
->>>>>>> 2fbe964a
 #define MEM_MAILBOX_END (MEM_MAILBOX_BASE + MEM_MAILBOX_SIZE)
 #define MEM_ZEROS_BASE ((MEM_MAILBOX_END + 31) & ~31)
 
