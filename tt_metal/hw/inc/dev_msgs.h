// SPDX-FileCopyrightText: © 2023 Tenstorrent Inc.
//
// SPDX-License-Identifier: Apache-2.0

// dev_msgs.h
//
// Contains the structures/values uses in mailboxes to send messages to/from
// host and device and across brisc/ncrisc/trisc
//
// Note: this file is fed to a script for generating generic accessors for HAL,
// If you modify this file, CMake will invoke the script
//     tt_metal/llrt/hal/codegen/codegen.sh
// to update the generated files.
//
// Only a subset of the C++ language can be used:
// - Only enum and struct definitions are allowed.
// - Structs can only have scalars, structs, and 1-d array fields.
// - #includes are copied to the generated interface, so make sure
//   those files are not arch- or core- specific.
// - #if... always evaluates to the false branch, so you can use
//   that to hide code from code generator.

#pragma once

#include <atomic>
#include <cstdint>

#include "hostdevcommon/profiler_common.h"
#include "hostdevcommon/dprint_common.h"

// TODO: w/ the hal, this can come from core specific defines
constexpr static std::uint32_t MAX_RISCV_PER_CORE = 5;

#ifndef CODEGEN
// TODO: can't codegen for templates / 2d arrays
// To be fixed by making RiscCount a per-core constant, and let
// HAL handle the host side access.
template <uint32_t RiscCount>
struct profiler_msg_template_t {
    uint32_t control_vector[kernel_profiler::PROFILER_L1_CONTROL_VECTOR_SIZE];
    uint32_t buffer[RiscCount][kernel_profiler::PROFILER_L1_VECTOR_SIZE];
};  // struct profiler_msg_template_t
#endif

// TODO: move these to processor specific files
#if defined(KERNEL_BUILD) || defined(FW_BUILD)

// Several firmware/kernel files depend on this file for dev_mem_map.h and/or noc_parameters.h inclusion
// We don't want to pollute host code with those
// Including them here within the guard to make FW/KERNEL happy
// The right thing to do, would be "include what you use" in the other header files
#include "core_config.h"
#include "noc/noc_parameters.h"
#include "dev_mem_map.h"

#if defined(COMPILE_FOR_ERISC)
#define GET_MAILBOX_ADDRESS_DEV(x) (&(((mailboxes_t tt_l1_ptr*)eth_l1_mem::address_map::ERISC_MEM_MAILBOX_BASE)->x))
#elif defined(COMPILE_FOR_IDLE_ERISC)
#define GET_MAILBOX_ADDRESS_DEV(x) (&(((mailboxes_t tt_l1_ptr*)MEM_IERISC_MAILBOX_BASE)->x))
#else
#define GET_MAILBOX_ADDRESS_DEV(x) (&(((mailboxes_t tt_l1_ptr*)MEM_MAILBOX_BASE)->x))
#endif
// TODO: when device specific headers specify number of processors
// (and hal abstracts them on host), get these from there (same as above for dprint)
#if defined(COMPILE_FOR_ERISC) || defined(COMPILE_FOR_IDLE_ERISC)
// TODO: Review if this should  be 2 for BH (the number of eth processors)
// Hardcode to 1 to keep size as before
#ifdef ARCH_BLACKHOLE
static constexpr uint32_t PROFILER_RISC_COUNT = 1;
#else
static constexpr uint32_t PROFILER_RISC_COUNT = static_cast<uint32_t>(EthProcessorTypes::COUNT);
#endif
#else
static constexpr uint32_t PROFILER_RISC_COUNT = static_cast<uint32_t>(TensixProcessorTypes::COUNT);
#endif
using profiler_msg_t = profiler_msg_template_t<PROFILER_RISC_COUNT>;
#elif !defined(CODEGEN)
using profiler_msg_t = profiler_msg_template_t<MAX_RISCV_PER_CORE>;
#endif

// Messages for host to tell brisc to go
constexpr uint32_t RUN_MSG_INIT = 0x40;
constexpr uint32_t RUN_MSG_GO = 0x80;
constexpr uint32_t RUN_MSG_RESET_READ_PTR = 0xc0;
constexpr uint32_t RUN_MSG_RESET_READ_PTR_FROM_HOST = 0xe0;
constexpr uint32_t RUN_MSG_DONE = 0;

// 0x80808000 is a micro-optimization, calculated with 1 riscv insn
constexpr uint32_t RUN_SYNC_MSG_INIT = 0x40;
constexpr uint32_t RUN_SYNC_MSG_GO = 0x80;
// Trigger loading CBs (and IRAM) before actually running the kernel.
constexpr uint32_t RUN_SYNC_MSG_LOAD = 0x1;
constexpr uint32_t RUN_SYNC_MSG_WAITING_FOR_RESET = 0x2;
constexpr uint32_t RUN_SYNC_MSG_INIT_SYNC_REGISTERS = 0x3;
constexpr uint32_t RUN_SYNC_MSG_DONE = 0;
constexpr uint32_t RUN_SYNC_MSG_ALL_GO = 0x80808080;
constexpr uint32_t RUN_SYNC_MSG_ALL_INIT = 0x40404040;
constexpr uint32_t RUN_SYNC_MSG_ALL_SUBORDINATES_DONE = 0;

struct ncrisc_halt_msg_t {
    volatile uint32_t resume_addr;
    volatile uint32_t stack_save;
};

enum dispatch_mode {
    DISPATCH_MODE_DEV,
    DISPATCH_MODE_HOST,
};

enum dispatch_core_processor_classes {
    // Tensix processor classes
    DISPATCH_CLASS_TENSIX_DM0 = 0,
    DISPATCH_CLASS_TENSIX_DM1 = 1,
    DISPATCH_CLASS_TENSIX_COMPUTE = 2,

    // Ethernet processor classes
    DISPATCH_CLASS_ETH_DM0 = 0,
    DISPATCH_CLASS_ETH_DM1 = 1,

    DISPATCH_CLASS_MAX = 3,
};

enum dispatch_core_processor_masks {
    DISPATCH_CLASS_MASK_TENSIX_ENABLE_DM0 = 1 << DISPATCH_CLASS_TENSIX_DM0,
    DISPATCH_CLASS_MASK_TENSIX_ENABLE_DM1 = 1 << DISPATCH_CLASS_TENSIX_DM1,
    DISPATCH_CLASS_MASK_TENSIX_ENABLE_COMPUTE = 1 << DISPATCH_CLASS_TENSIX_COMPUTE,

    DISPATCH_CLASS_MASK_ETH_DM0 = 1 << DISPATCH_CLASS_ETH_DM0,
    DISPATCH_CLASS_MASK_ETH_DM1 = 1 << DISPATCH_CLASS_ETH_DM1,
};

enum noc_index {
    NOC_0 = 0,
    NOC_1 = 1,
};

enum noc_mode : uint8_t {
    DM_DEDICATED_NOC = 0,
    DM_DYNAMIC_NOC = 1,
    DM_INVALID_NOC = 2,
};

// Address offsets to kernel runtime configuration components
// struct to densely packs values used by each processor
struct rta_offset_t {
    volatile uint16_t rta_offset;
    volatile uint16_t crta_offset;
};

// Maximums across all archs
constexpr auto NUM_PROGRAMMABLE_CORE_TYPES = 3u;
constexpr auto NUM_PROCESSORS_PER_CORE_TYPE = 5u;
enum dispatch_enable_flags : uint8_t {
    DISPATCH_ENABLE_FLAG_PRELOAD = 1 << 7,
};

struct kernel_config_msg_t {
    volatile uint16_t watcher_kernel_ids[DISPATCH_CLASS_MAX];
    volatile uint16_t ncrisc_kernel_size16;  // size in 16 byte units

    // Ring buffer of kernel configuration data
    volatile uint32_t kernel_config_base[NUM_PROGRAMMABLE_CORE_TYPES];
    volatile uint16_t sem_offset[NUM_PROGRAMMABLE_CORE_TYPES];
    volatile uint16_t local_cb_offset;
    volatile uint16_t remote_cb_offset;
    rta_offset_t rta_offset[DISPATCH_CLASS_MAX];
    volatile uint8_t mode;  // dispatch mode host/dev
    volatile uint8_t pad1[1];  // CODEGEN:skip
    volatile uint32_t kernel_text_offset[NUM_PROCESSORS_PER_CORE_TYPE];
    volatile uint32_t local_cb_mask;

    volatile uint8_t brisc_noc_id;
    volatile uint8_t brisc_noc_mode;
    volatile uint8_t min_remote_cb_start_index;
    volatile uint8_t exit_erisc_kernel;
    // 32 bit program/launch_msg_id used by the performance profiler
    // [9:0]: physical device id
    // [30:10]: program id
    // [31:31]: 0 (specifies that this id corresponds to a program running on device)
    volatile uint32_t host_assigned_id;
    volatile uint8_t sub_device_origin_x;  // Logical X coordinate of the sub device origin
    volatile uint8_t sub_device_origin_y;  // Logical Y coordinate of the sub device origin
    volatile uint8_t enables;

    volatile uint8_t preload;  // Must be at end, so it's only written when all other data is written.
} __attribute__((packed));

// Baby riscs don't natively support unaligned accesses, so ensure data alignment to prevent slow compiler workarounds.
static_assert(offsetof(kernel_config_msg_t, kernel_config_base) % sizeof(uint32_t) == 0);
static_assert(offsetof(kernel_config_msg_t, sem_offset) % sizeof(uint16_t) == 0);
static_assert(offsetof(kernel_config_msg_t, local_cb_offset) % sizeof(uint16_t) == 0);
static_assert(offsetof(kernel_config_msg_t, remote_cb_offset) % sizeof(uint16_t) == 0);
static_assert(offsetof(kernel_config_msg_t, remote_cb_offset) % sizeof(uint16_t) == 0);
static_assert(offsetof(kernel_config_msg_t, rta_offset) % sizeof(uint16_t) == 0);
static_assert(offsetof(kernel_config_msg_t, kernel_text_offset) % sizeof(uint32_t) == 0);
static_assert(offsetof(kernel_config_msg_t, local_cb_mask) % sizeof(uint32_t) == 0);
static_assert(offsetof(kernel_config_msg_t, host_assigned_id) % sizeof(uint32_t) == 0);

struct go_msg_t {
    union {
        uint32_t all;
        struct {
            uint8_t dispatch_message_offset;
            uint8_t master_x;
            uint8_t master_y;
            uint8_t signal;  // INIT, GO, DONE, RESET_RD_PTR
        };
    };
} __attribute__((packed));

struct launch_msg_t {  // must be cacheline aligned
    kernel_config_msg_t kernel_config;
} __attribute__((packed));

struct subordinate_sync_msg_t {
    union {
        volatile uint32_t all;
        struct {
            volatile uint8_t dm1;  // ncrisc must come first, see ncrisc-halt.S
            volatile uint8_t trisc0;
            volatile uint8_t trisc1;
            volatile uint8_t trisc2;
        };
    };
};

constexpr int num_waypoint_bytes_per_riscv = 4;
struct debug_waypoint_msg_t {
    volatile uint8_t waypoint[num_waypoint_bytes_per_riscv];
};

// This structure is populated by the device and read by the host
struct debug_sanitize_noc_addr_msg_t {
    volatile uint64_t noc_addr;
    volatile uint32_t l1_addr;
    volatile uint32_t len;
    volatile uint16_t which_risc;
    volatile uint16_t return_code;
    volatile uint8_t is_multicast;
    volatile uint8_t is_write;
    volatile uint8_t is_target;
    volatile uint8_t pad;  // CODEGEN:skip
};

// Host -> device. Populated with the information on where we want to insert delays.
struct debug_insert_delays_msg_t {
    volatile uint8_t read_delay_riscv_mask = 0;    // Which Riscs will delay their reads
    volatile uint8_t write_delay_riscv_mask = 0;   // Which Riscs will delay their writes
    volatile uint8_t atomic_delay_riscv_mask = 0;  // Which Riscs will delay their atomics
    volatile uint8_t feedback = 0;                 // Stores the feedback about delays (used for testing)
};

enum debug_sanitize_noc_return_code_enum {
    // 0 and 1 are a common stray values to write, so don't use those
    DebugSanitizeNocOK = 2,
    DebugSanitizeNocAddrUnderflow = 3,
    DebugSanitizeNocAddrOverflow = 4,
    DebugSanitizeNocAddrZeroLength = 5,
    DebugSanitizeNocTargetInvalidXY = 6,
    DebugSanitizeNocMulticastNonWorker = 7,
    DebugSanitizeNocMulticastInvalidRange = 8,
    DebugSanitizeNocAlignment = 9,
    DebugSanitizeNocMixedVirtualandPhysical = 10,
    DebugSanitizeInlineWriteDramUnsupported = 11,
    DebugSanitizeNocAddrMailbox = 12,
    DebugSanitizeNocLinkedTransactionViolation = 13,
};

struct debug_assert_msg_t {
    volatile uint16_t line_num;
    volatile uint8_t tripped;
    volatile uint8_t which;
};

enum debug_assert_type_t {
    DebugAssertOK = 2,
    DebugAssertTripped = 3,
    DebugAssertNCriscNOCReadsFlushedTripped = 4,
    DebugAssertNCriscNOCNonpostedWritesSentTripped = 5,
    DebugAssertNCriscNOCNonpostedAtomicsFlushedTripped = 6,
    DebugAssertNCriscNOCPostedWritesSentTripped = 7
};

// XXXX TODO(PGK): why why why do we not have this standardized
enum riscv_id_t {
    DebugBrisc = 0,
    DebugNCrisc = 1,
    DebugTrisc0 = 2,
    DebugTrisc1 = 3,
    DebugTrisc2 = 4,
    DebugErisc = 5,
    DebugSubordinateErisc = 6,
    DebugIErisc = 7,
    DebugSubordinateIErisc = 8,
    DebugNumUniqueRiscs = 9,
    DebugDebugMaxRiscvId = 15,  // For alignment requirements
};

enum debug_transaction_type_t { TransactionRead = 0, TransactionWrite = 1, TransactionAtomic = 2, TransactionNumTypes };

struct debug_pause_msg_t {
    volatile uint8_t flags[NUM_PROCESSORS_PER_CORE_TYPE];
    uint8_t pad[3];
};

constexpr static int DEBUG_RING_BUFFER_ELEMENTS = 32;
constexpr static int DEBUG_RING_BUFFER_SIZE = DEBUG_RING_BUFFER_ELEMENTS * sizeof(uint32_t);
struct debug_ring_buf_msg_t {
    int16_t current_ptr;
    uint16_t wrapped;
    uint32_t data[DEBUG_RING_BUFFER_ELEMENTS];
};

struct debug_stack_usage_per_cpu_t {
    // min free stack, offset by +1 (0 == unset)
    volatile uint16_t min_free;
    volatile uint16_t watcher_kernel_id;
};

struct debug_stack_usage_t {
<<<<<<< HEAD
    debug_stack_usage_per_cpu_t cpu[DebugDebugMaxRiscvId];
=======
    struct usage_t {
        // min free stack, offset by +1 (0 == unset)
        volatile uint16_t min_free;
        volatile uint16_t watcher_kernel_id;
    } cpu[NUM_PROCESSORS_PER_CORE_TYPE];
    uint8_t pad[12];
>>>>>>> 07c041e2
};

struct debug_eth_link_t {
    volatile uint8_t link_down;
};

enum watcher_enable_msg_t {
    WatcherDisabled = 2,
    WatcherEnabled = 3,
};

// TODO: w/ the hal, this can come from core specific defines
constexpr static std::uint32_t MAX_NUM_NOCS_PER_CORE = 2;

struct watcher_msg_t {
    volatile uint32_t enable;
    struct debug_waypoint_msg_t debug_waypoint[MAX_RISCV_PER_CORE];
    struct debug_sanitize_noc_addr_msg_t sanitize_noc[MAX_NUM_NOCS_PER_CORE];
    std::atomic<bool> noc_linked_status[MAX_NUM_NOCS_PER_CORE];
    struct debug_eth_link_t eth_status;
    uint8_t pad0;  // CODEGEN:skip
    struct debug_assert_msg_t assert_status;
    struct debug_pause_msg_t pause_status;
    struct debug_stack_usage_t stack_usage;
    struct debug_insert_delays_msg_t debug_insert_delays;
    struct debug_ring_buf_msg_t debug_ring_buf;
};

#ifndef CODEGEN
// TODO: DebugPrintMemLayout not visible by codegen
// To be fixed by HAL work on dprint buffers.
struct dprint_buf_msg_t {
    DebugPrintMemLayout data[DPRINT_BUFFERS_COUNT];
    uint32_t pad;  // to 1024 bytes
};
#endif

// NOC aligment max from BH
static constexpr uint32_t TT_ARCH_MAX_NOC_WRITE_ALIGNMENT = 16;

static constexpr uint32_t PROFILER_NOC_ALIGNMENT_PAD_COUNT = 4;

enum class AddressableCoreType : uint8_t {
    TENSIX = 0,
    ETH = 1,
    PCIE = 2,
    DRAM = 3,
    HARVESTED = 4,
    UNKNOWN = 5,
    COUNT = 6,
};

struct addressable_core_t {
    volatile uint8_t x;
    volatile uint8_t y;
    volatile AddressableCoreType type;
};

// TODO: This can move into the hal eventually.
// This is the max number of non tensix cores between WH and BH that can be queried through Virtual Coordinates.
// All other Non Worker Cores are not accessible through virtual coordinates. Subject to change, depending on the arch.
// Currently sized for BH (first term is DRAM, second term is PCIe and last term is eth). On WH only Eth and Tensix
// cores are virtualized BH = DRAM(8*2) + 1 PCIe + Eth(12) vs. WH = Eth(16)
constexpr static std::uint32_t MAX_VIRTUAL_NON_WORKER_CORES = 29;
// This is the max number of Non Worker Cores across BH and WH.
// BH = DRAM(8) + 1 PCIe + Eth(12) vs. WH = DRAM(18) + 1 PCIe + Eth(16)
constexpr static std::uint32_t MAX_PHYSICAL_NON_WORKER_CORES = 35;
constexpr static std::uint32_t MAX_HARVESTED_ON_AXIS = 2;
constexpr static std::uint8_t CORE_COORD_INVALID = 0xFF;
struct core_info_msg_t {
    volatile uint64_t noc_pcie_addr_base;
    volatile uint64_t noc_pcie_addr_end;
    volatile uint64_t noc_dram_addr_base;
    volatile uint64_t noc_dram_addr_end;
    addressable_core_t non_worker_cores[MAX_PHYSICAL_NON_WORKER_CORES];
    addressable_core_t virtual_non_worker_cores[MAX_VIRTUAL_NON_WORKER_CORES];
    volatile uint8_t harvested_coords[MAX_HARVESTED_ON_AXIS];
    volatile uint8_t virtual_harvested_coords[MAX_HARVESTED_ON_AXIS];
    volatile uint8_t noc_size_x;
    volatile uint8_t noc_size_y;
    volatile uint8_t worker_grid_size_x;
    volatile uint8_t worker_grid_size_y;
    volatile uint8_t absolute_logical_x;  // Logical X coordinate of this core
    volatile uint8_t absolute_logical_y;  // Logical Y coordinate of this core
    volatile uint32_t l1_unreserved_start;
    uint8_t pad;  // CODEGEN:skip
};

constexpr uint32_t launch_msg_buffer_num_entries = 8;
// Equal to the maximum number of subdevices + 1. This allows all workers that aren't assigned to a subdevice to receive
// a dummy entry.
constexpr uint32_t go_message_num_entries = 9;
struct mailboxes_t {
    struct ncrisc_halt_msg_t ncrisc_halt;
    struct subordinate_sync_msg_t subordinate_sync;
    volatile uint32_t launch_msg_rd_ptr;  // Volatile so this can be manually reset by host. TODO: remove volatile when
                                          // dispatch init moves to one-shot.
    struct launch_msg_t launch[launch_msg_buffer_num_entries];
    volatile struct go_msg_t go_messages[go_message_num_entries];
    uint32_t pads_1[3];                  // CODEGEN:skip
    volatile uint32_t go_message_index;  // Index into go_messages to use. Always 0 on unicast cores.
    struct watcher_msg_t watcher;
    struct dprint_buf_msg_t dprint_buf;  // CODEGEN:skip
    struct core_info_msg_t core_info;
    // Keep profiler last since it's size is dynamic per core type
    uint32_t pads_2[PROFILER_NOC_ALIGNMENT_PAD_COUNT];  // CODEGEN:skip
    profiler_msg_t profiler;                            // CODEGEN:skip
};

// Watcher struct needs to be 32b-divisible, since we need to write it from host using write_core().
static_assert(sizeof(watcher_msg_t) % sizeof(uint32_t) == 0);
static_assert(sizeof(kernel_config_msg_t) % sizeof(uint32_t) == 0);
static_assert(sizeof(core_info_msg_t) % sizeof(uint32_t) == 0);

struct eth_word_t {
    volatile uint32_t bytes_sent;
    volatile uint32_t dst_cmd_valid;
    uint32_t reserved_0;
    uint32_t reserved_1;
};

enum class SyncCBConfigRegion : uint8_t {
    DB_TENSIX = 0,
    TENSIX = 1,
    ROUTER_ISSUE = 2,
    ROUTER_COMPLETION = 3,
};

struct routing_info_t {
    volatile uint32_t routing_enabled;
    volatile uint32_t src_sent_valid_cmd;
    volatile uint32_t dst_acked_valid_cmd;
    volatile uint32_t unused_arg0;
    eth_word_t fd_buffer_msgs[2];
};<|MERGE_RESOLUTION|>--- conflicted
+++ resolved
@@ -300,7 +300,7 @@
 
 struct debug_pause_msg_t {
     volatile uint8_t flags[NUM_PROCESSORS_PER_CORE_TYPE];
-    uint8_t pad[3];
+    uint8_t pad[3];  // CODEGEN:skip
 };
 
 constexpr static int DEBUG_RING_BUFFER_ELEMENTS = 32;
@@ -318,16 +318,8 @@
 };
 
 struct debug_stack_usage_t {
-<<<<<<< HEAD
-    debug_stack_usage_per_cpu_t cpu[DebugDebugMaxRiscvId];
-=======
-    struct usage_t {
-        // min free stack, offset by +1 (0 == unset)
-        volatile uint16_t min_free;
-        volatile uint16_t watcher_kernel_id;
-    } cpu[NUM_PROCESSORS_PER_CORE_TYPE];
-    uint8_t pad[12];
->>>>>>> 07c041e2
+    debug_stack_usage_per_cpu_t cpu[NUM_PROCESSORS_PER_CORE_TYPE];
+    uint8_t pad[12];  // CODEGEN:skip
 };
 
 struct debug_eth_link_t {
