// SPDX-FileCopyrightText: © 2023 Tenstorrent Inc.
//
// SPDX-License-Identifier: Apache-2.0

// dev_msgs.h
//
// Contains the structures/values uses in mailboxes to send messages to/from
// host and device and across brisc/ncrisc/trisc
//
// Note: this file is fed to a script for generating generic accessors for HAL,
// If you modify this file, CMake will invoke the script
//     tt_metal/llrt/hal/codegen/codegen.sh
// to update the generated files.
//
// Only a subset of the C++ language can be used:
// - Only enum and struct definitions are allowed.
// - Structs can only have scalars, structs, and 1-d array fields.
// - #includes are copied to the generated interface, so make sure
//   those files are not arch- or core- specific.
// - #if... always evaluates to the false branch, so you can use
//   that to hide code from code generator.

#pragma once

#include <atomic>
#include <cstdint>

#include "hostdevcommon/profiler_common.h"
#include "hostdevcommon/dprint_common.h"

// TODO: w/ the hal, this can come from core specific defines
constexpr static std::uint32_t MAX_RISCV_PER_CORE = 5;

#ifndef CODEGEN
// TODO: can't codegen for templates / 2d arrays
// To be fixed by making RiscCount a per-core constant, and let
// HAL handle the host side access.
template <uint32_t RiscCount>
struct profiler_msg_template_t {
    uint32_t control_vector[kernel_profiler::PROFILER_L1_CONTROL_VECTOR_SIZE];
    uint32_t buffer[RiscCount][kernel_profiler::PROFILER_L1_VECTOR_SIZE];
};  // struct profiler_msg_template_t
#endif

// TODO: move these to processor specific files
#if defined(KERNEL_BUILD) || defined(FW_BUILD)

// Several firmware/kernel files depend on this file for dev_mem_map.h and/or noc_parameters.h inclusion
// We don't want to pollute host code with those
// Including them here within the guard to make FW/KERNEL happy
// The right thing to do, would be "include what you use" in the other header files
#include "core_config.h"
#include "noc/noc_parameters.h"
#include "dev_mem_map.h"

#if defined(COMPILE_FOR_ERISC)
#define GET_MAILBOX_ADDRESS_DEV(x) (&(((mailboxes_t tt_l1_ptr*)eth_l1_mem::address_map::ERISC_MEM_MAILBOX_BASE)->x))
#elif defined(COMPILE_FOR_IDLE_ERISC)
#define GET_MAILBOX_ADDRESS_DEV(x) (&(((mailboxes_t tt_l1_ptr*)MEM_IERISC_MAILBOX_BASE)->x))
#else
#define GET_MAILBOX_ADDRESS_DEV(x) (&(((mailboxes_t tt_l1_ptr*)MEM_MAILBOX_BASE)->x))
#endif
// TODO: when device specific headers specify number of processors
// (and hal abstracts them on host), get these from there (same as above for dprint)
#if defined(COMPILE_FOR_ERISC) || defined(COMPILE_FOR_IDLE_ERISC)
// TODO: Review if this should  be 2 for BH (the number of eth processors)
// Hardcode to 1 to keep size as before
#ifdef ARCH_BLACKHOLE
static constexpr uint32_t PROFILER_RISC_COUNT = 1;
#else
static constexpr uint32_t PROFILER_RISC_COUNT = static_cast<uint32_t>(EthProcessorTypes::COUNT);
#endif
#else
static constexpr uint32_t PROFILER_RISC_COUNT = static_cast<uint32_t>(TensixProcessorTypes::COUNT);
#endif
using profiler_msg_t = profiler_msg_template_t<PROFILER_RISC_COUNT>;
#elif !defined(CODEGEN)
using profiler_msg_t = profiler_msg_template_t<MAX_RISCV_PER_CORE>;
#endif

// Messages for host to tell brisc to go
constexpr uint32_t RUN_MSG_INIT = 0x40;
constexpr uint32_t RUN_MSG_GO = 0x80;
constexpr uint32_t RUN_MSG_RESET_READ_PTR = 0xc0;
constexpr uint32_t RUN_MSG_RESET_READ_PTR_FROM_HOST = 0xe0;
constexpr uint32_t RUN_MSG_DONE = 0;

// 0x80808000 is a micro-optimization, calculated with 1 riscv insn
constexpr uint32_t RUN_SYNC_MSG_INIT = 0x40;
constexpr uint32_t RUN_SYNC_MSG_GO = 0x80;
// Trigger loading CBs (and IRAM) before actually running the kernel.
constexpr uint32_t RUN_SYNC_MSG_LOAD = 0x1;
constexpr uint32_t RUN_SYNC_MSG_WAITING_FOR_RESET = 0x2;
constexpr uint32_t RUN_SYNC_MSG_INIT_SYNC_REGISTERS = 0x3;
constexpr uint32_t RUN_SYNC_MSG_DONE = 0;
constexpr uint32_t RUN_SYNC_MSG_ALL_GO = 0x80808080;
constexpr uint32_t RUN_SYNC_MSG_ALL_INIT = 0x40404040;
constexpr uint32_t RUN_SYNC_MSG_ALL_SUBORDINATES_DONE = 0;

struct ncrisc_halt_msg_t {
    volatile uint32_t resume_addr;
    volatile uint32_t stack_save;
};

enum dispatch_mode {
    DISPATCH_MODE_DEV,
    DISPATCH_MODE_HOST,
};

enum dispatch_core_processor_classes {
    // Tensix processor classes
    DISPATCH_CLASS_TENSIX_DM0 = 0,
    DISPATCH_CLASS_TENSIX_DM1 = 1,
    DISPATCH_CLASS_TENSIX_COMPUTE = 2,

    // Ethernet processor classes
    DISPATCH_CLASS_ETH_DM0 = 0,
    DISPATCH_CLASS_ETH_DM1 = 1,

    DISPATCH_CLASS_MAX = 3,
};

enum dispatch_core_processor_masks {
    DISPATCH_CLASS_MASK_TENSIX_ENABLE_DM0 = 1 << DISPATCH_CLASS_TENSIX_DM0,
    DISPATCH_CLASS_MASK_TENSIX_ENABLE_DM1 = 1 << DISPATCH_CLASS_TENSIX_DM1,
    DISPATCH_CLASS_MASK_TENSIX_ENABLE_COMPUTE = 1 << DISPATCH_CLASS_TENSIX_COMPUTE,

    DISPATCH_CLASS_MASK_ETH_DM0 = 1 << DISPATCH_CLASS_ETH_DM0,
    DISPATCH_CLASS_MASK_ETH_DM1 = 1 << DISPATCH_CLASS_ETH_DM1,
};

enum noc_index {
    NOC_0 = 0,
    NOC_1 = 1,
};

enum noc_mode : uint8_t {
    DM_DEDICATED_NOC = 0,
    DM_DYNAMIC_NOC = 1,
    DM_INVALID_NOC = 2,
};

// Address offsets to kernel runtime configuration components
// struct to densely packs values used by each processor
struct rta_offset_t {
    volatile uint16_t rta_offset;
    volatile uint16_t crta_offset;
};

// Maximums across all archs
constexpr auto NUM_PROGRAMMABLE_CORE_TYPES = 3u;
constexpr auto NUM_PROCESSORS_PER_CORE_TYPE = 5u;
enum dispatch_enable_flags : uint8_t {
    DISPATCH_ENABLE_FLAG_PRELOAD = 1 << 7,
};

struct kernel_config_msg_t {
    volatile uint16_t watcher_kernel_ids[NUM_PROCESSORS_PER_CORE_TYPE];
    volatile uint8_t pad0[4];
    volatile uint16_t ncrisc_kernel_size16;  // size in 16 byte units

    // Ring buffer of kernel configuration data
    volatile uint32_t kernel_config_base[NUM_PROGRAMMABLE_CORE_TYPES];
    volatile uint16_t sem_offset[NUM_PROGRAMMABLE_CORE_TYPES];
    volatile uint16_t local_cb_offset;
    volatile uint16_t remote_cb_offset;
    rta_offset_t rta_offset[DISPATCH_CLASS_MAX];
    volatile uint8_t pad1[8];
    volatile uint8_t mode;  // dispatch mode host/dev
<<<<<<< HEAD
    volatile uint8_t pad1[1];  // CODEGEN:skip
=======
    volatile uint8_t pad2[1];
>>>>>>> 922ffe8a
    volatile uint32_t kernel_text_offset[NUM_PROCESSORS_PER_CORE_TYPE];
    volatile uint32_t local_cb_mask;

    volatile uint8_t brisc_noc_id;
    volatile uint8_t brisc_noc_mode;
    volatile uint8_t min_remote_cb_start_index;
    volatile uint8_t exit_erisc_kernel;
    // 32 bit program/launch_msg_id used by the performance profiler
    // [9:0]: physical device id
    // [30:10]: program id
    // [31:31]: 0 (specifies that this id corresponds to a program running on device)
    volatile uint32_t host_assigned_id;
    volatile uint8_t sub_device_origin_x;  // Logical X coordinate of the sub device origin
    volatile uint8_t sub_device_origin_y;  // Logical Y coordinate of the sub device origin
    volatile uint8_t enables;

    volatile uint8_t preload;  // Must be at end, so it's only written when all other data is written.
} __attribute__((packed));

// Baby riscs don't natively support unaligned accesses, so ensure data alignment to prevent slow compiler workarounds.
static_assert(offsetof(kernel_config_msg_t, kernel_config_base) % sizeof(uint32_t) == 0);
static_assert(offsetof(kernel_config_msg_t, sem_offset) % sizeof(uint16_t) == 0);
static_assert(offsetof(kernel_config_msg_t, local_cb_offset) % sizeof(uint16_t) == 0);
static_assert(offsetof(kernel_config_msg_t, remote_cb_offset) % sizeof(uint16_t) == 0);
static_assert(offsetof(kernel_config_msg_t, remote_cb_offset) % sizeof(uint16_t) == 0);
static_assert(offsetof(kernel_config_msg_t, rta_offset) % sizeof(uint16_t) == 0);
static_assert(offsetof(kernel_config_msg_t, kernel_text_offset) % sizeof(uint32_t) == 0);
static_assert(offsetof(kernel_config_msg_t, local_cb_mask) % sizeof(uint32_t) == 0);
static_assert(offsetof(kernel_config_msg_t, host_assigned_id) % sizeof(uint32_t) == 0);

struct go_msg_t {
    union {
        uint32_t all;
        struct {
            uint8_t dispatch_message_offset;
            uint8_t master_x;
            uint8_t master_y;
            uint8_t signal;  // INIT, GO, DONE, RESET_RD_PTR
        };
    };
} __attribute__((packed));

struct launch_msg_t {  // must be cacheline aligned
    kernel_config_msg_t kernel_config;
} __attribute__((packed));

struct subordinate_sync_msg_t {
    union {
        volatile uint32_t all;
        struct {
            volatile uint8_t dm1;  // ncrisc must come first, see ncrisc-halt.S
            volatile uint8_t trisc0;
            volatile uint8_t trisc1;
            volatile uint8_t trisc2;
        };
    };
};

constexpr int num_waypoint_bytes_per_riscv = 4;
struct debug_waypoint_msg_t {
    volatile uint8_t waypoint[num_waypoint_bytes_per_riscv];
};

// This structure is populated by the device and read by the host
struct debug_sanitize_noc_addr_msg_t {
    volatile uint64_t noc_addr;
    volatile uint32_t l1_addr;
    volatile uint32_t len;
    volatile uint16_t which_risc;
    volatile uint16_t return_code;
    volatile uint8_t is_multicast;
    volatile uint8_t is_write;
    volatile uint8_t is_target;
    volatile uint8_t pad;  // CODEGEN:skip
};

// Host -> device. Populated with the information on where we want to insert delays.
struct debug_insert_delays_msg_t {
    volatile uint8_t read_delay_riscv_mask = 0;    // Which Riscs will delay their reads
    volatile uint8_t write_delay_riscv_mask = 0;   // Which Riscs will delay their writes
    volatile uint8_t atomic_delay_riscv_mask = 0;  // Which Riscs will delay their atomics
    volatile uint8_t feedback = 0;                 // Stores the feedback about delays (used for testing)
};

enum debug_sanitize_noc_return_code_enum {
    // 0 and 1 are a common stray values to write, so don't use those
    DebugSanitizeNocOK = 2,
    DebugSanitizeNocAddrUnderflow = 3,
    DebugSanitizeNocAddrOverflow = 4,
    DebugSanitizeNocAddrZeroLength = 5,
    DebugSanitizeNocTargetInvalidXY = 6,
    DebugSanitizeNocMulticastNonWorker = 7,
    DebugSanitizeNocMulticastInvalidRange = 8,
    DebugSanitizeNocAlignment = 9,
    DebugSanitizeNocMixedVirtualandPhysical = 10,
    DebugSanitizeInlineWriteDramUnsupported = 11,
    DebugSanitizeNocAddrMailbox = 12,
    DebugSanitizeNocLinkedTransactionViolation = 13,
};

struct debug_assert_msg_t {
    volatile uint16_t line_num;
    volatile uint8_t tripped;
    volatile uint8_t which;
};

enum debug_assert_type_t {
    DebugAssertOK = 2,
    DebugAssertTripped = 3,
    DebugAssertNCriscNOCReadsFlushedTripped = 4,
    DebugAssertNCriscNOCNonpostedWritesSentTripped = 5,
    DebugAssertNCriscNOCNonpostedAtomicsFlushedTripped = 6,
    DebugAssertNCriscNOCPostedWritesSentTripped = 7
};

// XXXX TODO(PGK): why why why do we not have this standardized
enum riscv_id_t {
    DebugBrisc = 0,
    DebugNCrisc = 1,
    DebugTrisc0 = 2,
    DebugTrisc1 = 3,
    DebugTrisc2 = 4,
    DebugErisc = 5,
    DebugSubordinateErisc = 6,
    DebugIErisc = 7,
    DebugSubordinateIErisc = 8,
    DebugNumUniqueRiscs = 9,
    DebugDebugMaxRiscvId = 15,  // For alignment requirements
};

enum debug_transaction_type_t { TransactionRead = 0, TransactionWrite = 1, TransactionAtomic = 2, TransactionNumTypes };

struct debug_pause_msg_t {
    volatile uint8_t flags[NUM_PROCESSORS_PER_CORE_TYPE];
    uint8_t pad[3];  // CODEGEN:skip
};

constexpr static int DEBUG_RING_BUFFER_ELEMENTS = 32;
constexpr static int DEBUG_RING_BUFFER_SIZE = DEBUG_RING_BUFFER_ELEMENTS * sizeof(uint32_t);
struct debug_ring_buf_msg_t {
    int16_t current_ptr;
    uint16_t wrapped;
    uint32_t data[DEBUG_RING_BUFFER_ELEMENTS];
};

struct debug_stack_usage_per_cpu_t {
    // min free stack, offset by +1 (0 == unset)
    volatile uint16_t min_free;
    volatile uint16_t watcher_kernel_id;
};

struct debug_stack_usage_t {
    debug_stack_usage_per_cpu_t cpu[NUM_PROCESSORS_PER_CORE_TYPE];
    uint8_t pad[12];  // CODEGEN:skip
};

struct debug_eth_link_t {
    volatile uint8_t link_down;
};

enum watcher_enable_msg_t {
    WatcherDisabled = 2,
    WatcherEnabled = 3,
};

// TODO: w/ the hal, this can come from core specific defines
constexpr static std::uint32_t MAX_NUM_NOCS_PER_CORE = 2;

struct watcher_msg_t {
    volatile uint32_t enable;
    struct debug_waypoint_msg_t debug_waypoint[MAX_RISCV_PER_CORE];
    struct debug_sanitize_noc_addr_msg_t sanitize_noc[MAX_NUM_NOCS_PER_CORE];
    std::atomic<bool> noc_linked_status[MAX_NUM_NOCS_PER_CORE];
    struct debug_eth_link_t eth_status;
    uint8_t pad0;  // CODEGEN:skip
    struct debug_assert_msg_t assert_status;
    struct debug_pause_msg_t pause_status;
    struct debug_stack_usage_t stack_usage;
    struct debug_insert_delays_msg_t debug_insert_delays;
    struct debug_ring_buf_msg_t debug_ring_buf;
};

#ifndef CODEGEN
// TODO: DebugPrintMemLayout not visible by codegen
// To be fixed by HAL work on dprint buffers.
struct dprint_buf_msg_t {
    DebugPrintMemLayout data[DPRINT_BUFFERS_COUNT];
    uint32_t pad;  // to 1024 bytes
};
#endif

// NOC aligment max from BH
static constexpr uint32_t TT_ARCH_MAX_NOC_WRITE_ALIGNMENT = 16;

static constexpr uint32_t PROFILER_NOC_ALIGNMENT_PAD_COUNT = 4;

enum class AddressableCoreType : uint8_t {
    TENSIX = 0,
    ETH = 1,
    PCIE = 2,
    DRAM = 3,
    HARVESTED = 4,
    UNKNOWN = 5,
    COUNT = 6,
};

struct addressable_core_t {
    volatile uint8_t x;
    volatile uint8_t y;
    volatile AddressableCoreType type;
};

// TODO: This can move into the hal eventually.
// This is the max number of non tensix cores between WH and BH that can be queried through Virtual Coordinates.
// All other Non Worker Cores are not accessible through virtual coordinates. Subject to change, depending on the arch.
// Currently sized for BH (first term is DRAM, second term is PCIe and last term is eth). On WH only Eth and Tensix
// cores are virtualized BH = DRAM(8*2) + 1 PCIe + Eth(12) vs. WH = Eth(16)
constexpr static std::uint32_t MAX_VIRTUAL_NON_WORKER_CORES = 29;
// This is the max number of Non Worker Cores across BH and WH.
// BH = DRAM(8) + 1 PCIe + Eth(12) vs. WH = DRAM(18) + 1 PCIe + Eth(16)
constexpr static std::uint32_t MAX_PHYSICAL_NON_WORKER_CORES = 35;
constexpr static std::uint32_t MAX_HARVESTED_ON_AXIS = 2;
constexpr static std::uint8_t CORE_COORD_INVALID = 0xFF;
struct core_info_msg_t {
    volatile uint64_t noc_pcie_addr_base;
    volatile uint64_t noc_pcie_addr_end;
    volatile uint64_t noc_dram_addr_base;
    volatile uint64_t noc_dram_addr_end;
    addressable_core_t non_worker_cores[MAX_PHYSICAL_NON_WORKER_CORES];
    addressable_core_t virtual_non_worker_cores[MAX_VIRTUAL_NON_WORKER_CORES];
    volatile uint8_t harvested_coords[MAX_HARVESTED_ON_AXIS];
    volatile uint8_t virtual_harvested_coords[MAX_HARVESTED_ON_AXIS];
    volatile uint8_t noc_size_x;
    volatile uint8_t noc_size_y;
    volatile uint8_t worker_grid_size_x;
    volatile uint8_t worker_grid_size_y;
    volatile uint8_t absolute_logical_x;  // Logical X coordinate of this core
    volatile uint8_t absolute_logical_y;  // Logical Y coordinate of this core
    volatile uint32_t l1_unreserved_start;
    uint8_t pad;  // CODEGEN:skip
};

constexpr uint32_t launch_msg_buffer_num_entries = 8;
// Equal to the maximum number of subdevices + 1. This allows all workers that aren't assigned to a subdevice to receive
// a dummy entry.
constexpr uint32_t go_message_num_entries = 9;
struct mailboxes_t {
    struct ncrisc_halt_msg_t ncrisc_halt;
    struct subordinate_sync_msg_t subordinate_sync;
    volatile uint32_t launch_msg_rd_ptr;  // Volatile so this can be manually reset by host. TODO: remove volatile when
                                          // dispatch init moves to one-shot.
    struct launch_msg_t launch[launch_msg_buffer_num_entries];
    volatile struct go_msg_t go_messages[go_message_num_entries];
    uint32_t pads_1[3];                  // CODEGEN:skip
    volatile uint32_t go_message_index;  // Index into go_messages to use. Always 0 on unicast cores.
    struct watcher_msg_t watcher;
    struct dprint_buf_msg_t dprint_buf;  // CODEGEN:skip
    struct core_info_msg_t core_info;
    // Keep profiler last since it's size is dynamic per core type
    uint32_t pads_2[PROFILER_NOC_ALIGNMENT_PAD_COUNT];  // CODEGEN:skip
    profiler_msg_t profiler;                            // CODEGEN:skip
};

// Watcher struct needs to be 32b-divisible, since we need to write it from host using write_core().
static_assert(sizeof(watcher_msg_t) % sizeof(uint32_t) == 0);
static_assert(sizeof(kernel_config_msg_t) % sizeof(uint32_t) == 0);
static_assert(sizeof(core_info_msg_t) % sizeof(uint32_t) == 0);

struct eth_word_t {
    volatile uint32_t bytes_sent;
    volatile uint32_t dst_cmd_valid;
    uint32_t reserved_0;
    uint32_t reserved_1;
};

enum class SyncCBConfigRegion : uint8_t {
    DB_TENSIX = 0,
    TENSIX = 1,
    ROUTER_ISSUE = 2,
    ROUTER_COMPLETION = 3,
};

struct routing_info_t {
    volatile uint32_t routing_enabled;
    volatile uint32_t src_sent_valid_cmd;
    volatile uint32_t dst_acked_valid_cmd;
    volatile uint32_t unused_arg0;
    eth_word_t fd_buffer_msgs[2];
};<|MERGE_RESOLUTION|>--- conflicted
+++ resolved
@@ -165,13 +165,9 @@
     volatile uint16_t local_cb_offset;
     volatile uint16_t remote_cb_offset;
     rta_offset_t rta_offset[DISPATCH_CLASS_MAX];
-    volatile uint8_t pad1[8];
+    volatile uint8_t pad1[8];  // CODEGEN:skip
     volatile uint8_t mode;  // dispatch mode host/dev
-<<<<<<< HEAD
-    volatile uint8_t pad1[1];  // CODEGEN:skip
-=======
-    volatile uint8_t pad2[1];
->>>>>>> 922ffe8a
+    volatile uint8_t pad2[1];  // CODEGEN:skip
     volatile uint32_t kernel_text_offset[NUM_PROCESSORS_PER_CORE_TYPE];
     volatile uint32_t local_cb_mask;
 
