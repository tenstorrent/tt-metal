// SPDX-FileCopyrightText: © 2023 Tenstorrent Inc.
//
// SPDX-License-Identifier: Apache-2.0

// dev_msgs.h
//
// Contains the structures/values uses in mailboxes to send messages to/from
// host and device and across brisc/ncrisc/trisc
//
// Note: this file is fed to a script for generating generic accessors for HAL,
// If you modify this file, CMake will invoke the script
//     tt_metal/llrt/hal/codegen/codegen.sh
// to update the generated files.
//
// Only a subset of the C++ language can be used:
// - Structs can only have scalars, structs, and 1-d array fields.
// - Constants and enums will be copied to tt::tt_metal::dev_msgs namespace.
//   - Do not define arch- or core-specific constants/enums here.  Use those in core_config.h.
// - #includes are copied to the generated interface, so make sure
//   those files are not arch- or core- specific.
// - #if... always evaluates to the false branch, so you can use
//   that to hide code from code generator.
// - Other C++ constructs are not supported.

#pragma once

#include <atomic>
#include <cstdint>

#include "hostdevcommon/profiler_common.h"
#include "hostdevcommon/dprint_common.h"

#ifdef HAL_BUILD
// HAL will include this file for different arch/cores, resulting in conflicting definitions that
// compiler will complain (ODR violation when compiling with LTO).
// Wrap the definitions in a unique namespace to avoid that.
namespace HAL_BUILD {
#endif

// TODO: move these to processor specific files
#if defined(KERNEL_BUILD) || defined(FW_BUILD) || defined(HAL_BUILD)

// Several firmware/kernel files depend on this file for dev_mem_map.h and/or noc_parameters.h inclusion
// We don't want to pollute host code with those
// Including them here within the guard to make FW/KERNEL happy
// The right thing to do, would be "include what you use" in the other header files
#include "core_config.h"
#include "noc/noc_parameters.h"
#include "dev_mem_map.h"
// Deprecated in favor of dev_mem_map.h. Keep to avoid breaking changes.
#include "eth_l1_address_map.h"

#if defined(COMPILE_FOR_ERISC)
#define GET_MAILBOX_ADDRESS_DEV(x) (&(((mailboxes_t tt_l1_ptr*)eth_l1_mem::address_map::ERISC_MEM_MAILBOX_BASE)->x))
#elif defined(COMPILE_FOR_IDLE_ERISC)
#define GET_MAILBOX_ADDRESS_DEV(x) (&(((mailboxes_t tt_l1_ptr*)MEM_IERISC_MAILBOX_BASE)->x))
#else
#define GET_MAILBOX_ADDRESS_DEV(x) (&(((mailboxes_t tt_l1_ptr*)MEM_MAILBOX_BASE)->x))
#endif
// TODO: when device specific headers specify number of processors
// (and hal abstracts them on host), get these from there (same as above for dprint)
#if defined(COMPILE_FOR_ERISC) || defined(COMPILE_FOR_IDLE_ERISC)
// TODO: Review if this should  be 2 for BH (the number of eth processors)
// Hardcode to 1 to keep size as before
#ifdef ARCH_BLACKHOLE
constexpr uint32_t PROCESSOR_COUNT = 1;
#else
constexpr uint32_t PROCESSOR_COUNT = static_cast<uint32_t>(EthProcessorTypes::COUNT);
#endif
#else
constexpr uint32_t PROCESSOR_COUNT = static_cast<uint32_t>(TensixProcessorTypes::COUNT);
#endif
#else
#error "Host code is not allowed to include dev_msgs.h, please use HAL interface instead."
#endif

struct profiler_msg_buffer_t {
    uint32_t data[kernel_profiler::PROFILER_L1_VECTOR_SIZE];
};

struct profiler_msg_t {
    uint32_t control_vector[kernel_profiler::PROFILER_L1_CONTROL_VECTOR_SIZE];
    profiler_msg_buffer_t buffer[PROCESSOR_COUNT];
};

// Messages for host to tell brisc to go
constexpr uint32_t RUN_MSG_INIT = 0x40;
constexpr uint32_t RUN_MSG_GO = 0x80;
constexpr uint32_t RUN_MSG_RESET_READ_PTR = 0xc0;
constexpr uint32_t RUN_MSG_RESET_READ_PTR_FROM_HOST = 0xe0;
constexpr uint32_t RUN_MSG_DONE = 0;

// 0x80808000 is a micro-optimization, calculated with 1 riscv insn
constexpr uint32_t RUN_SYNC_MSG_INIT = 0x40;
constexpr uint32_t RUN_SYNC_MSG_GO = 0x80;
// Trigger loading CBs (and IRAM) before actually running the kernel.
constexpr uint32_t RUN_SYNC_MSG_LOAD = 0x1;
constexpr uint32_t RUN_SYNC_MSG_WAITING_FOR_RESET = 0x2;
constexpr uint32_t RUN_SYNC_MSG_INIT_SYNC_REGISTERS = 0x3;
constexpr uint32_t RUN_SYNC_MSG_DONE = 0;
constexpr uint32_t RUN_SYNC_MSG_ALL_GO = 0x80808080;
constexpr uint32_t RUN_SYNC_MSG_ALL_INIT = 0x40404040;
constexpr uint32_t RUN_SYNC_MSG_ALL_SUBORDINATES_DONE = 0;

struct ncrisc_halt_msg_t {
    volatile uint32_t resume_addr;
    volatile uint32_t stack_save;
};

enum dispatch_mode {
    DISPATCH_MODE_DEV,
    DISPATCH_MODE_HOST,
};

enum noc_index {
    NOC_0 = 0,
    NOC_1 = 1,
};

enum noc_mode : uint8_t {
    DM_DEDICATED_NOC = 0,
    DM_DYNAMIC_NOC = 1,
    DM_INVALID_NOC = 2,
};

// Address offsets to kernel runtime configuration components
// struct to densely packs values used by each processor
struct rta_offset_t {
    volatile uint16_t rta_offset;
    volatile uint16_t crta_offset;
};

enum dispatch_enable_flags : uint8_t {
    DISPATCH_ENABLE_FLAG_PRELOAD = 1 << 7,
};

struct kernel_config_msg_t {
    // Ring buffer of kernel configuration data
    volatile uint32_t kernel_config_base[ProgrammableCoreType::COUNT];
    volatile uint16_t sem_offset[ProgrammableCoreType::COUNT];
    volatile uint16_t local_cb_offset;
    volatile uint16_t remote_cb_offset;
    rta_offset_t rta_offset[MaxProcessorsPerCoreType];
    volatile uint8_t mode;  // dispatch mode host/dev
    volatile uint8_t pad2[1];  // CODEGEN:skip
    volatile uint32_t kernel_text_offset[MaxProcessorsPerCoreType];
    volatile uint32_t local_cb_mask;

    volatile uint8_t brisc_noc_id;
    volatile uint8_t brisc_noc_mode;
    volatile uint8_t min_remote_cb_start_index;
    volatile uint8_t exit_erisc_kernel;
    // 32 bit program/launch_msg_id used by the performance profiler
    // [9:0]: physical device id
    // [30:10]: program id
    // [31:31]: 0 (specifies that this id corresponds to a program running on device)
    volatile uint32_t host_assigned_id;
    // bit i set => processor i enabled
    volatile uint32_t enables;
    volatile uint16_t watcher_kernel_ids[MaxProcessorsPerCoreType];
    volatile uint16_t ncrisc_kernel_size16;  // size in 16 byte units

    volatile uint8_t sub_device_origin_x;  // Logical X coordinate of the sub device origin
    volatile uint8_t sub_device_origin_y;  // Logical Y coordinate of the sub device origin
    volatile uint8_t pad3[1];              // CODEGEN:skip

    volatile uint8_t preload;  // Must be at end, so it's only written when all other data is written.
} __attribute__((packed));

// Baby riscs don't natively support unaligned accesses, so ensure data alignment to prevent slow compiler workarounds.
static_assert(offsetof(kernel_config_msg_t, kernel_config_base) % sizeof(uint32_t) == 0);
static_assert(offsetof(kernel_config_msg_t, sem_offset) % sizeof(uint16_t) == 0);
static_assert(offsetof(kernel_config_msg_t, local_cb_offset) % sizeof(uint16_t) == 0);
static_assert(offsetof(kernel_config_msg_t, remote_cb_offset) % sizeof(uint16_t) == 0);
static_assert(offsetof(kernel_config_msg_t, remote_cb_offset) % sizeof(uint16_t) == 0);
static_assert(offsetof(kernel_config_msg_t, rta_offset) % sizeof(uint16_t) == 0);
static_assert(offsetof(kernel_config_msg_t, kernel_text_offset) % sizeof(uint32_t) == 0);
static_assert(offsetof(kernel_config_msg_t, local_cb_mask) % sizeof(uint32_t) == 0);
static_assert(offsetof(kernel_config_msg_t, host_assigned_id) % sizeof(uint32_t) == 0);

struct go_msg_t {
    union {
        uint32_t all;
        struct {
            uint8_t dispatch_message_offset;
            uint8_t master_x;
            uint8_t master_y;
            uint8_t signal;  // INIT, GO, DONE, RESET_RD_PTR
        };
    };
} __attribute__((packed));

struct launch_msg_t {  // must be cacheline aligned
    kernel_config_msg_t kernel_config;
} __attribute__((packed));

struct subordinate_sync_msg_t {
    union {
        volatile uint32_t all;
        struct {
            volatile uint8_t dm1;  // ncrisc must come first, see ncrisc-halt.S
            volatile uint8_t trisc0;
            volatile uint8_t trisc1;
            volatile uint8_t trisc2;
        };
    };
};

constexpr int num_waypoint_bytes_per_riscv = 4;
struct debug_waypoint_msg_t {
    volatile uint8_t waypoint[num_waypoint_bytes_per_riscv];
};

// This structure is populated by the device and read by the host
struct debug_sanitize_noc_addr_msg_t {
    volatile uint64_t noc_addr;
    volatile uint32_t l1_addr;
    volatile uint32_t len;
    volatile uint16_t which_risc;
    volatile uint16_t return_code;
    volatile uint8_t is_multicast;
    volatile uint8_t is_write;
    volatile uint8_t is_target;
    volatile uint8_t pad;  // CODEGEN:skip
};
static_assert(sizeof(debug_sanitize_noc_addr_msg_t) % sizeof(uint32_t) == 0);

// Host -> device. Populated with the information on where we want to insert delays.
struct debug_insert_delays_msg_t {
    volatile uint32_t read_delay_processor_mask = 0;    // Which processors will delay their reads
    volatile uint32_t write_delay_processor_mask = 0;   // Which processors will delay their writes
    volatile uint32_t atomic_delay_processor_mask = 0;  // Which processors will delay their atomics
    volatile uint32_t feedback = 0;                     // Stores the feedback about delays (used for testing)
};

enum debug_sanitize_noc_return_code_enum {
    // 0 and 1 are a common stray values to write, so don't use those
    DebugSanitizeNocOK = 2,
    DebugSanitizeNocAddrUnderflow = 3,
    DebugSanitizeNocAddrOverflow = 4,
    DebugSanitizeNocAddrZeroLength = 5,
    DebugSanitizeNocTargetInvalidXY = 6,
    DebugSanitizeNocMulticastNonWorker = 7,
    DebugSanitizeNocMulticastInvalidRange = 8,
    DebugSanitizeNocAlignment = 9,
    DebugSanitizeNocMixedVirtualandPhysical = 10,
    DebugSanitizeInlineWriteDramUnsupported = 11,
    DebugSanitizeNocAddrMailbox = 12,
    DebugSanitizeNocLinkedTransactionViolation = 13,
};

struct debug_assert_msg_t {
    volatile uint16_t line_num;
    volatile uint8_t tripped;
    volatile uint8_t which;
};

enum debug_assert_type_t {
    DebugAssertOK = 2,
    DebugAssertTripped = 3,
    DebugAssertNCriscNOCReadsFlushedTripped = 4,
    DebugAssertNCriscNOCNonpostedWritesSentTripped = 5,
    DebugAssertNCriscNOCNonpostedAtomicsFlushedTripped = 6,
    DebugAssertNCriscNOCPostedWritesSentTripped = 7
};

enum debug_transaction_type_t { TransactionRead = 0, TransactionWrite = 1, TransactionAtomic = 2, TransactionNumTypes };

struct debug_pause_msg_t {
    volatile uint8_t flags[MaxProcessorsPerCoreType];
    uint8_t pad[3];  // CODEGEN:skip
};

constexpr static int DEBUG_RING_BUFFER_ELEMENTS = 32;
constexpr static int DEBUG_RING_BUFFER_SIZE = DEBUG_RING_BUFFER_ELEMENTS * sizeof(uint32_t);
struct debug_ring_buf_msg_t {
    int16_t current_ptr;
    uint16_t wrapped;
    uint32_t data[DEBUG_RING_BUFFER_ELEMENTS];
};

struct debug_stack_usage_per_cpu_t {
    // min free stack, offset by +1 (0 == unset)
    volatile uint16_t min_free;
    volatile uint16_t watcher_kernel_id;
};

struct debug_stack_usage_t {
    debug_stack_usage_per_cpu_t cpu[MaxProcessorsPerCoreType];
    uint8_t pad[12];  // CODEGEN:skip
};

struct debug_eth_link_t {
    volatile uint8_t link_down;
};

enum watcher_enable_msg_t {
    WatcherDisabled = 2,
    WatcherEnabled = 3,
};

// TODO: w/ the hal, this can come from core specific defines
constexpr static std::uint32_t MAX_NUM_NOCS_PER_CORE = 2;

struct watcher_msg_t {
    volatile uint32_t enable;
    struct debug_waypoint_msg_t debug_waypoint[MaxProcessorsPerCoreType];
    struct debug_sanitize_noc_addr_msg_t sanitize_noc[MAX_NUM_NOCS_PER_CORE];
    std::atomic<bool> noc_linked_status[MAX_NUM_NOCS_PER_CORE];
    struct debug_eth_link_t eth_status;
    uint8_t pad0;  // CODEGEN:skip
    struct debug_assert_msg_t assert_status;
    struct debug_pause_msg_t pause_status;
    struct debug_stack_usage_t stack_usage;
    struct debug_insert_delays_msg_t debug_insert_delays;
    struct debug_ring_buf_msg_t debug_ring_buf;
};

#ifndef CODEGEN
// Host code does not need to use dprint_buf_msg_t (it uses DebugPrintMemLayout directly), skip because codegen can't
// see DebugPrintMemLayout.
struct dprint_buf_msg_t {
    DebugPrintMemLayout data[PROCESSOR_COUNT];
};
#endif

// NOC aligment max from BH
constexpr uint32_t TT_ARCH_MAX_NOC_WRITE_ALIGNMENT = 16;

<<<<<<< HEAD
=======
constexpr uint32_t PROFILER_NOC_ALIGNMENT_PAD_COUNT = 3;

>>>>>>> 21a20df8
enum class AddressableCoreType : uint8_t {
    TENSIX = 0,
    ETH = 1,
    PCIE = 2,
    DRAM = 3,
    HARVESTED = 4,
    UNKNOWN = 5,
    COUNT = 6,
};

struct addressable_core_t {
    volatile uint8_t x;
    volatile uint8_t y;
    volatile AddressableCoreType type;
};

// TODO: This can move into the hal eventually.
// This is the max number of non tensix cores between WH and BH that can be queried through Virtual Coordinates.
// All other Non Worker Cores are not accessible through virtual coordinates. Subject to change, depending on the arch.
// Currently sized for BH (first term is DRAM, second term is PCIe and last term is eth). On WH only Eth and Tensix
// cores are virtualized BH = DRAM(8*2) + 1 PCIe + Eth(12) vs. WH = Eth(16)
constexpr std::uint32_t MAX_VIRTUAL_NON_WORKER_CORES = 29;
// This is the max number of Non Worker Cores across BH and WH.
// BH = DRAM(8) + 1 PCIe + Eth(12) vs. WH = DRAM(18) + 1 PCIe + Eth(16)
constexpr std::uint32_t MAX_PHYSICAL_NON_WORKER_CORES = 35;
constexpr std::uint32_t MAX_HARVESTED_ON_AXIS = 2;
constexpr std::uint8_t CORE_COORD_INVALID = 0xFF;
struct core_info_msg_t {
    volatile uint64_t noc_pcie_addr_base;
    volatile uint64_t noc_pcie_addr_end;
    volatile uint64_t noc_dram_addr_base;
    volatile uint64_t noc_dram_addr_end;
    addressable_core_t non_worker_cores[MAX_PHYSICAL_NON_WORKER_CORES];
    addressable_core_t virtual_non_worker_cores[MAX_VIRTUAL_NON_WORKER_CORES];
    volatile uint8_t harvested_coords[MAX_HARVESTED_ON_AXIS];
    volatile uint8_t virtual_harvested_coords[MAX_HARVESTED_ON_AXIS];
    volatile uint8_t noc_size_x;
    volatile uint8_t noc_size_y;
    volatile uint8_t worker_grid_size_x;
    volatile uint8_t worker_grid_size_y;
    volatile uint8_t absolute_logical_x;  // Logical X coordinate of this core
    volatile uint8_t absolute_logical_y;  // Logical Y coordinate of this core
    volatile uint32_t l1_unreserved_start;
    uint8_t pad;  // CODEGEN:skip
};

constexpr uint32_t launch_msg_buffer_num_entries = 8;
// Equal to the maximum number of subdevices + 1. This allows all workers that aren't assigned to a subdevice to receive
// a dummy entry.
constexpr uint32_t go_message_num_entries = 9;
struct mailboxes_t {
    struct ncrisc_halt_msg_t ncrisc_halt;
    struct subordinate_sync_msg_t subordinate_sync;
    volatile uint32_t launch_msg_rd_ptr;  // Volatile so this can be manually reset by host. TODO: remove volatile when
                                          // dispatch init moves to one-shot.
    struct launch_msg_t launch[launch_msg_buffer_num_entries];
    volatile struct go_msg_t go_messages[go_message_num_entries];
    uint64_t link_status_check_timestamp;  // Next timestamp to check link status (active erisc)
    volatile uint32_t go_message_index;  // Index into go_messages to use. Always 0 on unicast cores.
    struct watcher_msg_t watcher;
    struct dprint_buf_msg_t dprint_buf;  // CODEGEN:skip
    struct core_info_msg_t core_info;
<<<<<<< HEAD
    alignas(TT_ARCH_MAX_NOC_WRITE_ALIGNMENT)  // CODEGEN:skip
        profiler_msg_t profiler;
=======
    uint32_t aerisc_run_flag;  // 1: run active ethernet firmware, 0: return to base firmware (active erisc)
    // Keep profiler last since it's size is dynamic per core type
    uint32_t pads_2[PROFILER_NOC_ALIGNMENT_PAD_COUNT];  // CODEGEN:skip
    profiler_msg_t profiler;                            // CODEGEN:skip
>>>>>>> 21a20df8
};

// Watcher struct needs to be 32b-divisible, since we need to write it from host using write_core().
static_assert(sizeof(watcher_msg_t) % sizeof(uint32_t) == 0);
static_assert(sizeof(kernel_config_msg_t) % sizeof(uint32_t) == 0);
static_assert(sizeof(core_info_msg_t) % sizeof(uint32_t) == 0);

struct eth_word_t {
    volatile uint32_t bytes_sent;
    volatile uint32_t dst_cmd_valid;
    uint32_t reserved_0;
    uint32_t reserved_1;
};

enum class SyncCBConfigRegion : uint8_t {
    DB_TENSIX = 0,
    TENSIX = 1,
    ROUTER_ISSUE = 2,
    ROUTER_COMPLETION = 3,
};

struct routing_info_t {
    volatile uint32_t routing_enabled;
    volatile uint32_t src_sent_valid_cmd;
    volatile uint32_t dst_acked_valid_cmd;
    volatile uint32_t unused_arg0;
    eth_word_t fd_buffer_msgs[2];
};

#ifdef HAL_BUILD
}  // namespace HAL_BUILD
#endif<|MERGE_RESOLUTION|>--- conflicted
+++ resolved
@@ -327,11 +327,6 @@
 // NOC aligment max from BH
 constexpr uint32_t TT_ARCH_MAX_NOC_WRITE_ALIGNMENT = 16;
 
-<<<<<<< HEAD
-=======
-constexpr uint32_t PROFILER_NOC_ALIGNMENT_PAD_COUNT = 3;
-
->>>>>>> 21a20df8
 enum class AddressableCoreType : uint8_t {
     TENSIX = 0,
     ETH = 1,
@@ -394,15 +389,9 @@
     struct watcher_msg_t watcher;
     struct dprint_buf_msg_t dprint_buf;  // CODEGEN:skip
     struct core_info_msg_t core_info;
-<<<<<<< HEAD
+    uint32_t aerisc_run_flag;  // 1: run active ethernet firmware, 0: return to base firmware (active erisc)
     alignas(TT_ARCH_MAX_NOC_WRITE_ALIGNMENT)  // CODEGEN:skip
         profiler_msg_t profiler;
-=======
-    uint32_t aerisc_run_flag;  // 1: run active ethernet firmware, 0: return to base firmware (active erisc)
-    // Keep profiler last since it's size is dynamic per core type
-    uint32_t pads_2[PROFILER_NOC_ALIGNMENT_PAD_COUNT];  // CODEGEN:skip
-    profiler_msg_t profiler;                            // CODEGEN:skip
->>>>>>> 21a20df8
 };
 
 // Watcher struct needs to be 32b-divisible, since we need to write it from host using write_core().
