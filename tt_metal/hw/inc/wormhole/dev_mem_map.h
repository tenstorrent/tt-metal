// SPDX-FileCopyrightText: © 2023 Tenstorrent Inc.
//
// SPDX-License-Identifier: Apache-2.0

#pragma once

// This file contains the memory map for the tensix device
//
// It is included on the device, on the host and in linker scripts to
// serve as a single source of truth for memory layout for both hw design and
// sw convention.  The requirement of including this in linker scripts
// requires that everything within be handled by the C pre-processor, hence
// the use of #define
//
// Before adding a define here, read the following:
// 1) Any "truly global" address must be specified explicitly here.  Truly
// global addresses are addresses that are referenced on both the host and
// device or between processors
// 2) Memory section sizes must be specified here, these are used in the
// linker scripts
// 3) static/global variables generally should NOT be listed here.  If
// they are global to a processor, declare them in the that processor's source
// code, they will get placed in local memory
// 4) L1 data sections are no longer supported as addressing them with XIP
// binaries requires runtime address patching.  Instead of using named
// variables in the L1 data section use a mailbox (or address in the mailbox
// range and initialize explicitly)
//

/////////////
// RISC-V Address map definition (hardware)
#define MEM_L1_BASE 0x0
#define MEM_L1_SIZE (1464 * 1024)

#define MEM_ETH_BASE 0x0
// -32 for ETH barrier, see comment in eth_l1_address_map
#define MEM_ETH_SIZE (256 * 1024 - 32)

#define MEM_DRAM_SIZE (1048576 * 1024)

#define MEM_LOCAL_BASE 0xFFB00000
#define MEM_BRISC_LOCAL_SIZE (4 * 1024)
#define MEM_NCRISC_LOCAL_SIZE (4 * 1024)
#define MEM_TRISC_LOCAL_SIZE (2 * 1024)

// Memory for (dram/l1)_bank_to_noc_xy arrays, size needs to be atleast 2 * NUM_NOCS * (NUM_DRAM_BANKS + NUM_L1_BANKS)
#define MEM_BANK_TO_NOC_XY_SIZE 1024
// Memory for bank_to_dram_offset and bank_to_l1_offset arrays, size needs to be atleast 4 * (NUM_DRAM_BANKS + NUM_L1_BANKS)
#define MEM_BANK_OFFSET_SIZE 1024

#define NCRISC_HAS_IRAM 1
#define MEM_NCRISC_IRAM_BASE 0xFFC00000
#define MEM_NCRISC_IRAM_SIZE (16 * 1024)

/////////////
// Firmware/kernel code holes
#define MEM_BRISC_FIRMWARE_SIZE (5 * 1024 + 512)
// TODO: perhaps put NCRISC FW in the scratch area and free 1.5K after init (GS/WH)
#define MEM_NCRISC_FIRMWARE_SIZE 2048
#define MEM_TRISC0_FIRMWARE_SIZE 1536
#define MEM_TRISC1_FIRMWARE_SIZE 1536
#define MEM_TRISC2_FIRMWARE_SIZE 1536

#define MEM_BRISC_KERNEL_SIZE (48 * 1024)
#define MEM_NCRISC_KERNEL_SIZE MEM_NCRISC_IRAM_SIZE
#define MEM_TRISC0_KERNEL_SIZE (24 * 1024)
#define MEM_TRISC1_KERNEL_SIZE (24 * 1024)
#define MEM_TRISC2_KERNEL_SIZE (24 * 1024)

#define MEM_ZEROS_SIZE 512

#define MEM_LLK_DEBUG_SIZE 1024

#define MEM_BOOT_CODE_BASE 0
#define MEM_NOC_ATOMIC_RET_VAL_ADDR 4
#define MEM_L1_BARRIER 12
#define MEM_MAILBOX_BASE 16
// Magic size must be big enough to hold dev_msgs_t.  static_asserts will fire if this is too small
#define MEM_MAILBOX_SIZE 12640
// These are used in ncrisc-halt.S, asserted in ncrisc.cc to be valid
#define MEM_NCRISC_HALT_STACK_MAILBOX_ADDRESS MEM_MAILBOX_BASE + 4
#define MEM_SUBORDINATE_RUN_MAILBOX_ADDRESS MEM_MAILBOX_BASE + 8
#define MEM_MAILBOX_END (MEM_MAILBOX_BASE + MEM_MAILBOX_SIZE)
#define MEM_ZEROS_BASE ((MEM_MAILBOX_END + 31) & ~31)

#define MEM_LLK_DEBUG_BASE (MEM_ZEROS_BASE + MEM_ZEROS_SIZE)

#define MEM_BRISC_FIRMWARE_BASE (MEM_LLK_DEBUG_BASE + MEM_LLK_DEBUG_SIZE)
#define MEM_NCRISC_FIRMWARE_BASE (MEM_BRISC_FIRMWARE_BASE + MEM_BRISC_FIRMWARE_SIZE)
#define MEM_TRISC0_FIRMWARE_BASE (MEM_NCRISC_FIRMWARE_BASE + MEM_NCRISC_FIRMWARE_SIZE)
#define MEM_TRISC1_FIRMWARE_BASE (MEM_TRISC0_FIRMWARE_BASE + MEM_TRISC0_FIRMWARE_SIZE)
#define MEM_TRISC2_FIRMWARE_BASE (MEM_TRISC1_FIRMWARE_BASE + MEM_TRISC1_FIRMWARE_SIZE)

/* Kernel is in IRAM.  */
#define MEM_NCRISC_KERNEL_BASE MEM_NCRISC_IRAM_BASE

#define MEM_NOC_COUNTER_SIZE 4
#define MEM_NOC_COUNTER_L1_SIZE 5 * 2 * 2 * MEM_NOC_COUNTER_SIZE
#define MEM_NOC_COUNTER_BASE (MEM_TRISC2_FIRMWARE_BASE + MEM_TRISC2_FIRMWARE_SIZE)

// Tensix routing table for fabric networking
#define MEM_TENSIX_ROUTING_TABLE_BASE (MEM_NOC_COUNTER_BASE + MEM_NOC_COUNTER_L1_SIZE)
#define MEM_TENSIX_ROUTING_TABLE_SIZE 784
#if (MEM_TENSIX_ROUTING_TABLE_BASE % 16 != 0) || (MEM_TENSIX_ROUTING_TABLE_SIZE % 16 != 0)
#error "Tensix routing table base and size must be 16-byte aligned"
#endif

// Tensix fabric connection metadata for workers
#define MEM_TENSIX_FABRIC_CONNECTIONS_BASE (MEM_TENSIX_ROUTING_TABLE_BASE + MEM_TENSIX_ROUTING_TABLE_SIZE)
#define MEM_TENSIX_FABRIC_CONNECTIONS_SIZE 1040  // sizeof(tensix_fabric_connections_l1_info_t)
#if (MEM_TENSIX_FABRIC_CONNECTIONS_BASE % 16 != 0) || (MEM_TENSIX_FABRIC_CONNECTIONS_SIZE % 16 != 0)
#error "Tensix fabric connections base and size must be 16-byte aligned"
#endif

<<<<<<< HEAD
// Packet header pool sizing constants
#define PACKET_HEADER_MAX_SIZE 64
#define PACKET_HEADER_MAX_DIRECTIONS \
    4 * 2 * MaxDMProcessorsPerCoreType  // (EAST, WEST, NORTH, SOUTH) * convention * (DM0, DM1)

// Packet header pool for fabric networking
// Size: 64 * 4 * 2 * 2 = 1024
#define MEM_PACKET_HEADER_POOL_BASE (MEM_TENSIX_FABRIC_CONNECTIONS_BASE + MEM_TENSIX_FABRIC_CONNECTIONS_SIZE)
#define MEM_PACKET_HEADER_POOL_SIZE (PACKET_HEADER_MAX_SIZE * PACKET_HEADER_MAX_DIRECTIONS)
#if (MEM_PACKET_HEADER_POOL_BASE % 16 != 0) || (MEM_PACKET_HEADER_POOL_SIZE % 16 != 0)
#error "Packet header pool base and size must be 16-byte aligned"
#endif

#define MEM_MAP_END (MEM_PACKET_HEADER_POOL_BASE + MEM_PACKET_HEADER_POOL_SIZE)
=======
// Read-only reserved memory boundary for watcher checks
#define MEM_MAP_READ_ONLY_END MEM_TENSIX_FABRIC_CONNECTIONS_BASE
#define MEM_MAP_END (MEM_TENSIX_FABRIC_CONNECTIONS_BASE + MEM_TENSIX_FABRIC_CONNECTIONS_SIZE)
>>>>>>> 0f19272e

// Every address after MEM_MAP_END is a "scratch" address
// These can be used by FW during init, but aren't usable once FW reaches "ready"

/////////////
// Initialization relocation L1 memory
// Host downloads to these addresses, fw copies to destination
// Note: using xmov to copy ncrisc to addresses above 1M hangs the chip
#define MEM_BRISC_INIT_LOCAL_L1_BASE_SCRATCH MEM_MAP_END
#define MEM_NCRISC_INIT_LOCAL_L1_BASE_SCRATCH (MEM_BRISC_INIT_LOCAL_L1_BASE_SCRATCH + MEM_BRISC_LOCAL_SIZE)
#define MEM_TRISC0_INIT_LOCAL_L1_BASE_SCRATCH (MEM_NCRISC_INIT_LOCAL_L1_BASE_SCRATCH + MEM_NCRISC_LOCAL_SIZE)
#define MEM_TRISC1_INIT_LOCAL_L1_BASE_SCRATCH (MEM_TRISC0_INIT_LOCAL_L1_BASE_SCRATCH + MEM_TRISC_LOCAL_SIZE)
#define MEM_TRISC2_INIT_LOCAL_L1_BASE_SCRATCH (MEM_TRISC1_INIT_LOCAL_L1_BASE_SCRATCH + MEM_TRISC_LOCAL_SIZE)

#define MEM_NCRISC_INIT_IRAM_L1_BASE_SCRATCH (MEM_TRISC2_INIT_LOCAL_L1_BASE_SCRATCH + MEM_TRISC_LOCAL_SIZE)

#define MEM_BANK_TO_NOC_SCRATCH (MEM_NCRISC_INIT_IRAM_L1_BASE_SCRATCH + MEM_NCRISC_LOCAL_SIZE)
#define MEM_BANK_TO_NOC_SIZE (MEM_BANK_TO_NOC_XY_SIZE + MEM_BANK_OFFSET_SIZE)

/////////////
// Stack info
// Stack and globals share the same piece of memory, one grows at the
// expense of the other.
#define MEM_BRISC_STACK_MIN_SIZE 256
#define MEM_NCRISC_STACK_MIN_SIZE 256
#define MEM_TRISC0_STACK_MIN_SIZE 192
#define MEM_TRISC1_STACK_MIN_SIZE 192
#define MEM_TRISC2_STACK_MIN_SIZE 256
#define MEM_IERISC_STACK_MIN_SIZE 128

/////////////
// IERISC memory map
#define MEM_IERISC_LOCAL_SIZE (4 * 1024)
#define MEM_IERISC_FIRMWARE_SIZE (16 * 1024)
#define MEM_IERISC_RESERVED1 0
#define MEM_IERISC_RESERVED1_SIZE 1024
#define MEM_IERISC_RESERVED2 4128
#define MEM_IERISC_RESERVED2_SIZE 4064
// TODO: reduce this when mailbox sizes are core type aware for some members (eg watcher/dprint)
// TODO: also, move into gap above in the reserved area
#define MEM_IERISC_MAILBOX_BASE (MEM_IERISC_RESERVED2 + MEM_IERISC_RESERVED2_SIZE)
#define MEM_IERISC_MAILBOX_SIZE 5072
#define MEM_IERISC_MAILBOX_END (MEM_IERISC_MAILBOX_BASE + MEM_IERISC_MAILBOX_SIZE)
#define MEM_IERISC_FIRMWARE_BASE MEM_IERISC_MAILBOX_END
#define MEM_IERISC_MAP_END (MEM_IERISC_FIRMWARE_BASE + MEM_IERISC_FIRMWARE_SIZE)
#define MEM_IERISC_KERNEL_SIZE (24 * 1024)
#define MEM_IERISC_INIT_LOCAL_L1_BASE_SCRATCH MEM_IERISC_MAP_END

#define MEM_IERISC_BANK_TO_NOC_SCRATCH (MEM_IERISC_INIT_LOCAL_L1_BASE_SCRATCH + MEM_IERISC_LOCAL_SIZE)
#define MEM_IERISC_BANK_TO_NOC_SIZE (MEM_BANK_TO_NOC_XY_SIZE + MEM_BANK_OFFSET_SIZE)

/////////////
// Padding/alignment restriction needed in linker scripts for erisc
#define MEM_IERISC_KERNEL_PAD 32<|MERGE_RESOLUTION|>--- conflicted
+++ resolved
@@ -112,7 +112,6 @@
 #error "Tensix fabric connections base and size must be 16-byte aligned"
 #endif
 
-<<<<<<< HEAD
 // Packet header pool sizing constants
 #define PACKET_HEADER_MAX_SIZE 64
 #define PACKET_HEADER_MAX_DIRECTIONS \
@@ -126,12 +125,9 @@
 #error "Packet header pool base and size must be 16-byte aligned"
 #endif
 
-#define MEM_MAP_END (MEM_PACKET_HEADER_POOL_BASE + MEM_PACKET_HEADER_POOL_SIZE)
-=======
 // Read-only reserved memory boundary for watcher checks
 #define MEM_MAP_READ_ONLY_END MEM_TENSIX_FABRIC_CONNECTIONS_BASE
-#define MEM_MAP_END (MEM_TENSIX_FABRIC_CONNECTIONS_BASE + MEM_TENSIX_FABRIC_CONNECTIONS_SIZE)
->>>>>>> 0f19272e
+#define MEM_MAP_END (MEM_PACKET_HEADER_POOL_BASE + MEM_PACKET_HEADER_POOL_SIZE)
 
 // Every address after MEM_MAP_END is a "scratch" address
 // These can be used by FW during init, but aren't usable once FW reaches "ready"
