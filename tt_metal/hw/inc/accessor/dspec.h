--- conflicted
+++ resolved
@@ -34,12 +34,8 @@
     typename TensorShapeWrapper = ArrayDynamicWrapper,
     typename ShardShapeWrapper = ArrayDynamicWrapper,
     typename BankCoordsWrapper = ArrayDynamicWrapper,
-<<<<<<< HEAD
     bool IsInterleaved = false,
-    bool IsDramInterleaved = false>
-=======
     bool IsDram = false>
->>>>>>> 278e7c52
 struct DistributionSpec {
     static constexpr bool has_static_rank = RankCT != 0;
     static constexpr bool has_static_num_banks = NumBanksCT != 0;
@@ -49,14 +45,10 @@
     static constexpr bool shapes_static = has_static_rank && tensor_shape_static && shard_shape_static;
     static constexpr bool is_static = shapes_static && bank_coords_static;
     static constexpr bool is_interleaved = IsInterleaved;
-    static constexpr bool is_dram_interleaved = IsDramInterleaved;
-    static_assert(
-        !is_dram_interleaved || (is_dram_interleaved && is_interleaved),
-        "DRAM interleaved cannot be true if interleaved is false");
+    static constexpr bool is_dram = IsDram;
 
     static constexpr auto rank_ct = RankCT;
     static constexpr auto num_banks_ct = NumBanksCT;
-    static constexpr auto is_dram = IsDram;
 
     using ShapeDynamic = detail::Span<uint32_t>;
     using BankCoordsDynamic = detail::Span<uint16_t>;
@@ -326,102 +318,6 @@
 };
 
 /**
-<<<<<<< HEAD
-=======
- * @brief Build a DistributionSpec from the provided arguments. This function allows for both static and dynamic rank,
- * number of banks, tensor shape, shard shape, and bank coordinates.
- *
- * @tparam RankCT               Compile-time rank of the tensor. If 0, the rank is dynamic.
- * @tparam NumBanksCT           Compile-time number of banks. If 0, the number of banks is dynamic.
- * @tparam TensorShapeWrapper_  ArrayDynamicWrapper or ArrayStaticWrapperU32 for the tensor shape.
- * @tparam ShardShapeWrapper_   ArrayDynamicWrapper or ArrayStaticWrapperU32 for the shard shape.
- * @tparam BankCoordsWrapper_   ArrayDynamicWrapper or ArrayStaticWrapperU16 for the bank coordinates.
- * @param rank_rt               Runtime rank of the tensor. Used if RankCT is 0.
- * @param num_banks_rt          Runtime number of banks. Used if NumBanksCT is 0.
- * @param tensor_shape_ptr      Pointer to the tensor shape array. Used if TensorShapeWrapper_ is dynamic.
- * @param shard_shape_ptr       Pointer to the shard shape array. Used if ShardShapeWrapper_ is dynamic.
- * @param bank_coords_ptr       Pointer to the bank coordinates array. Used if BankCoordsWrapper_ is dynamic.
- * @return auto                 DistributionSpec instance built from the provided arguments.
- */
-template <
-    uint32_t RankCT = 0,
-    uint32_t NumBanksCT = 0,
-    typename TensorShapeWrapper_ = ArrayDynamicWrapper,
-    typename ShardShapeWrapper_ = ArrayDynamicWrapper,
-    typename BankCoordsWrapper_ = ArrayDynamicWrapper,
-    bool IsDram = false>
-auto make_dspec(
-    uint32_t rank_rt = 0,
-    uint32_t num_banks_rt = 0,
-    uint32_t* tensor_shape_ptr = nullptr,
-    uint32_t* shard_shape_ptr = nullptr,
-    uint16_t* bank_coords_ptr = nullptr) {
-    using DSpec =
-        DistributionSpec<RankCT, NumBanksCT, TensorShapeWrapper_, ShardShapeWrapper_, BankCoordsWrapper_, IsDram>;
-    constexpr bool RankStatic = RankCT != 0;
-    constexpr bool NumBanksStatic = NumBanksCT != 0;
-    constexpr bool TensorShapeDynamic = !TensorShapeWrapper_::is_static;
-    constexpr bool ShardShapeDynamic = !ShardShapeWrapper_::is_static;
-    constexpr bool BankCoordsDynamic = !BankCoordsWrapper_::is_static;
-
-    uint32_t rank = RankStatic ? RankCT : rank_rt;
-    uint32_t num_banks = NumBanksStatic ? NumBanksCT : num_banks_rt;
-    // Shape = std::array<uint32_t, RankCT> if static, otherwise Span<uint32_t>
-    typename DSpec::Shape tensor_shape_array;
-    typename DSpec::Shape shard_shape_array;
-    // BankCoords = std::array<uint32_t, NumBanksCT> if static, otherwise Span<uint32_t>
-    typename DSpec::BankCoords bank_coord_array;
-
-    auto span_from_pointer = []<typename T>(auto& arr, T* ptr, size_t size) { arr = detail::Span<T>(ptr, size); };
-
-    auto array_from_pointer = []<typename T>(auto& arr, T* ptr, size_t size) {
-        std::memcpy(arr.data(), ptr, sizeof(T) * size);
-        return arr;
-    };
-
-    if constexpr (RankStatic) {
-        if constexpr (TensorShapeDynamic) {
-            ASSERT(tensor_shape_ptr != nullptr);
-            array_from_pointer(tensor_shape_array, tensor_shape_ptr, RankCT);
-        }
-        if constexpr (ShardShapeDynamic) {
-            ASSERT(shard_shape_ptr != nullptr);
-            array_from_pointer(shard_shape_array, shard_shape_ptr, RankCT);
-        }
-    } else {
-        if constexpr (TensorShapeDynamic) {
-            ASSERT(tensor_shape_ptr != nullptr);
-            span_from_pointer(tensor_shape_array, tensor_shape_ptr, rank_rt);
-        }
-        if constexpr (ShardShapeDynamic) {
-            ASSERT(shard_shape_ptr != nullptr);
-            span_from_pointer(shard_shape_array, shard_shape_ptr, rank_rt);
-        }
-    }
-
-    if constexpr (BankCoordsDynamic) {
-        ASSERT(bank_coords_ptr != nullptr);
-        if constexpr (NumBanksStatic) {
-            array_from_pointer(bank_coord_array, bank_coords_ptr, NumBanksCT);
-        } else {
-            span_from_pointer(bank_coord_array, bank_coords_ptr, num_banks_rt);
-        }
-    }
-
-    // Verify that shapes are non-zero
-    for (size_t i = 0; i < rank; ++i) {
-        if constexpr (TensorShapeDynamic) {
-            ASSERT(tensor_shape_array[i] > 0);
-        }
-        if constexpr (ShardShapeDynamic) {
-            ASSERT(shard_shape_array[i] > 0);
-        }
-    }
-    return DSpec(std::move(tensor_shape_array), std::move(shard_shape_array), std::move(bank_coord_array));
-}
-
-/**
->>>>>>> 278e7c52
  * @brief Helper function to build a DistributionSpec from CTA and CRTA. Parses tensor shape, shard shape,
  * bank coordinates if needed, and passes to DSpec constructor.
  *
@@ -457,25 +353,15 @@
         !ArgsOffsets::num_banks_is_crta or ArgsOffsets::bank_coords_is_crta,
         "Bank coords must be CRTA if num_banks is not known at compile time!");
 
-<<<<<<< HEAD
     constexpr bool is_interleaved = !ArgsOffsets::is_sharded;
-    constexpr bool is_dram_interleaved = is_interleaved && ArgsOffsets::is_dram;
-
     return DistributionSpec<
-=======
-    return make_dspec<
->>>>>>> 278e7c52
         ArgsOffsets::RankCT,
         ArgsOffsets::NumBanksCT,
         TensorShapeType,
         ShardShapeType,
         BankCoordsType,
-<<<<<<< HEAD
         is_interleaved,
-        is_dram_interleaved>(
-=======
         ArgsOffsets::is_dram>(
->>>>>>> 278e7c52
         rank,
         num_banks,
         ArgsOffsets::tensor_shape_is_crta ? (uint32_t*)get_common_arg_addr(args_offsets.tensor_shape_crta_offset())
