--- conflicted
+++ resolved
@@ -301,10 +301,7 @@
         BankCoordsWrapper,
         /* IsInterleaved */ true,
         IsDram>;
-<<<<<<< HEAD
-=======
-
->>>>>>> 74fbc171
+
     template <std::size_t CTA_OFFSET, std::size_t CRTA_OFFSET>
     TensorAccessor(
         const TensorAccessorArgs<CTA_OFFSET, CRTA_OFFSET>& args,
