--- conflicted
+++ resolved
@@ -196,20 +196,11 @@
     std::uint64_t get_noc_addr(
         const PageMapping page_mapping, const uint32_t offset = 0, uint8_t noc = noc_index) const {
         const auto& packed_xy_coords = dspec().packed_xy_coords();
-<<<<<<< HEAD
         auto bank_x = get_bank_x(packed_xy_coords[page_mapping.bank_id]);
         auto bank_y = get_bank_y(packed_xy_coords[page_mapping.bank_id]);
-        return NOC_XY_ADDR(
-            DYNAMIC_NOC_X(noc, bank_x),
-            DYNAMIC_NOC_Y(noc, bank_y),
-            bank_base_address + page_mapping.bank_page_offset * page_size + offset);
-=======
-        auto bank_x = (packed_xy_coords[page_mapping.bank_id] >> 8) & 0xFF;
-        auto bank_y = packed_xy_coords[page_mapping.bank_id] & 0xFF;
         auto bank_start = DSpec::is_dram ? tensor_accessor::get_dram_bank_base_offset(bank_x, noc)
                                          : NOC_XY_ADDR(DYNAMIC_NOC_X(noc, bank_x), DYNAMIC_NOC_Y(noc, bank_y), 0);
         return bank_start + bank_base_address + page_mapping.bank_page_offset * page_size + offset;
->>>>>>> 366cc96b
     }
 
     PageMapping get_bank_and_offset_from_page_id(uint32_t page_id) const {
