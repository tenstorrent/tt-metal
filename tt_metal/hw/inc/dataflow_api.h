// SPDX-FileCopyrightText: © 2023 Tenstorrent Inc.
//
// SPDX-License-Identifier: Apache-2.0

#pragma once

#if __has_include("chlkc_unpack_data_format.h")
#include "chlkc_pack_data_format.h"
#include "chlkc_unpack_data_format.h"
#include "chlkc_unpack_tile_dims.h"
#define DATA_FORMATS_DEFINED
#endif
#include <noc/noc_parameters.h>

#include <stdint.h>

#include "core_config.h"
#include "circular_buffer.h"
#include "dataflow_cmd_bufs.h"
#include "debug/sanitize_noc.h"
#include "debug/waypoint.h"
#include "eth_l1_address_map.h"
#include "hostdevcommon/common_values.hpp"
#include "risc_attribs.h"
#include "umd/device/tt_silicon_driver_common.hpp"
#include "utils/utils.h"
#include "debug/assert.h"
#include "dev_msgs.h"

#if defined(COMPILE_FOR_BRISC)
constexpr uint8_t proc_type = static_cast<std::underlying_type_t<TensixProcessorTypes>>(TensixProcessorTypes::DM0);
#else
constexpr uint8_t proc_type = static_cast<std::underlying_type_t<TensixProcessorTypes>>(TensixProcessorTypes::DM1);
#endif
#if defined(KERNEL_BUILD)
constexpr uint8_t noc_index = NOC_INDEX;
constexpr uint8_t noc_mode = NOC_MODE;
#else

extern uint8_t noc_index;
constexpr uint8_t noc_mode = DM_DEDICATED_NOC;
#endif
extern uint16_t dram_bank_to_noc_xy[NUM_NOCS][NUM_DRAM_BANKS];
extern int32_t bank_to_dram_offset[NUM_DRAM_BANKS];
extern uint16_t l1_bank_to_noc_xy[NUM_NOCS][NUM_L1_BANKS];
extern int32_t bank_to_l1_offset[NUM_L1_BANKS];

extern uint32_t tt_l1_ptr* rta_l1_base;
extern uint32_t tt_l1_ptr* crta_l1_base;
extern uint32_t tt_l1_ptr* sem_l1_base[];

/** @file */

/**
 * \private
 */

// Use VC 1 for unicast writes, and VC 4 for mcast writes
#define NOC_UNICAST_WRITE_VC 1
#define NOC_MULTICAST_WRITE_VC 4
#define NOC_DISPATCH_MULTICAST_WRITE_VC 5  // Only to be used by the dispatch cores

#define EXCLUDE_ENABLED 1
#define EXCLUDE_ENABLED_OFFSET 22
#define EXCLUDE_DIRECTION_Y_OFFSET 21
#define EXCLUDE_DIRECTION_X_OFFSET 20
#define EXCLUDE_START_Y_OFFSET 14
#define EXCLUDE_START_X_OFFSET 8
#define DYNAMIC_NOC_DIRECTION(noc, direction) (noc == 1 ? 1 - direction : direction)

static_assert(NUM_NOCS == 2);
// "Scratch" in L1 has space allocated for 256 DRAM and L1 enteries, to store offsets and NOC XY data. (MEM_BANK_TO_NOC_XY_SCRATCH and MEM_BANK_OFFSET_SCRATCH)
static_assert((NUM_DRAM_BANKS + NUM_L1_BANKS) <= 256);

namespace interleaved_addr_gen {

template <bool DRAM>
FORCE_INLINE uint32_t get_bank_offset_index(uint32_t id) {
    if constexpr (DRAM) {  // DRAM
#ifdef IS_NOT_POW2_NUM_DRAM_BANKS
        return udivsi3_const_divisor<NUM_DRAM_BANKS>(id);
#else
        return id >> LOG_BASE_2_OF_NUM_DRAM_BANKS;
#endif
    } else {  // L1
#ifdef IS_NOT_POW2_NUM_L1_BANKS
        return udivsi3_const_divisor<NUM_L1_BANKS>(id);
#else
        return id >> LOG_BASE_2_OF_NUM_L1_BANKS;
#endif
    }
}

template <bool DRAM>
FORCE_INLINE uint32_t get_bank_index(uint32_t id, uint32_t bank_offset_index) {
    if constexpr (DRAM) {  // DRAM
        return id - bank_offset_index * NUM_DRAM_BANKS;
    } else {  // L1
        return id - bank_offset_index * NUM_L1_BANKS;
    }
}

template <bool DRAM>
FORCE_INLINE uint32_t get_noc_xy(uint32_t bank_index, uint8_t noc = noc_index) {
    if constexpr (DRAM) {  // DRAM
        return dram_bank_to_noc_xy[noc][bank_index];
    } else {  // L1
        return l1_bank_to_noc_xy[noc][bank_index];
    }
}

template <bool DRAM>
FORCE_INLINE uint32_t get_bank_offset(uint32_t bank_index) {
    if constexpr (DRAM) {  // DRAM
        return bank_to_dram_offset[bank_index];
    } else {  // L1
        return bank_to_l1_offset[bank_index];
    }
}

template <bool DRAM>
FORCE_INLINE
constexpr uint32_t get_allocator_alignment() {
    if constexpr (DRAM) {
        return DRAM_ALIGNMENT;
    } else {
        return L1_ALIGNMENT;
    }
}

template <bool DRAM>
FORCE_INLINE
constexpr uint32_t get_log_base2_of_allocator_alignment() {
    if constexpr (DRAM) {
        return LOG_BASE_2_OF_DRAM_ALIGNMENT;
    } else {
        return LOG_BASE_2_OF_L1_ALIGNMENT;
    }
}
}  // namespace interleaved_addr_gen

/**
 * Returns the address in L1 for a given runtime argument index for unique (per core) runtime arguments set via
 * SetRuntimeArgs() API.
 *
 * Return value: Associated L1 address of given unique runtime argument index
 *
 * | Argument       | Description                                                             | Type     | Valid Range
 * | Required |
 * |----------------|-------------------------------------------------------------------------|----------|------------------------------------------------|----------|
 * | arg_idx        | Unique Runtime argument index                                           | uint32_t | 0 to 255 |
 * True     |
 */
static FORCE_INLINE uint32_t get_arg_addr(int arg_idx) {
    return (uint32_t)&rta_l1_base[arg_idx];
    ;
}

/**
 * Returns the address in L1 for a given runtime argument index for common (all cores) runtime arguments set via
 * SetCommonRuntimeArgs() API.
 *
 * Return value: Associated L1 address of given common runtime argument index
 *
 * | Argument       | Description                                                             | Type     | Valid Range
 * | Required |
 * |----------------|-------------------------------------------------------------------------|----------|------------------------------------------------|----------|
 * | arg_idx        | Common Runtime argument index                                           | uint32_t | 0 to 255 |
 * True     |
 */
static FORCE_INLINE uint32_t get_common_arg_addr(int arg_idx) { return (uint32_t)&crta_l1_base[arg_idx]; }

/**
 * Returns the value at a given runtime argument index for unique (per-core) runtime arguments set via SetRuntimeArgs()
 * API.
 *
 * Return value: The value associated with the unique runtime argument index
 *
 * | Argument              | Description                                    | Type                  | Valid Range |
 * Required |
 * |-----------------------|------------------------------------------------|-----------------------|---------------------------|----------|
 * | arg_idx               | Unique Runtime argument index                  | uint32_t              | 0 to 255 | True |
 * | T (template argument) | Data type of the returned argument             | Any 4-byte sized type | N/A | True     |
 */
template <typename T>
FORCE_INLINE T get_arg_val(int arg_idx) {
    // only 4B args are supported (eg int32, uint32)
    static_assert("Error: only 4B args are supported" && sizeof(T) == 4);
    return *((tt_l1_ptr T*)(get_arg_addr(arg_idx)));
}

/**
 * Returns the value at a given runtime argument index for common (all cores) runtime arguments set via
 * SetCommonRuntimeArgs() API.
 *
 * Return value: The value associated with the common runtime argument index
 *
 * | Argument              | Description                                    | Type                  | Valid Range |
 * Required |
 * |-----------------------|------------------------------------------------|-----------------------|---------------------------|----------|
 * | arg_idx               | Common Runtime argument index                  | uint32_t              | 0 to 255 | True |
 * | T (template argument) | Data type of the returned argument             | Any 4-byte sized type | N/A | True     |
 */
template <typename T>
FORCE_INLINE T get_common_arg_val(int arg_idx) {
    // only 4B args are supported (eg int32, uint32)
    static_assert("Error: only 4B args are supported" && sizeof(T) == 4);
    return *((volatile tt_l1_ptr T*)(get_common_arg_addr(arg_idx)));
}

/**
 * Returns the value of a constexpr argument from kernel_compile_time_args array provided during kernel creation using
 * CreateKernel calls.
 *
 * Return value: constexpr uint32_t
 *
 * | Argument              | Description                        | Type                  | Valid Range | Required |
 * |-----------------------|------------------------------------|-----------------------|-------------|----------|
 * | arg_idx               | The index of the argument          | uint32_t              | 0 to 31     | True     |
 */
#define get_compile_time_arg_val(arg_idx) KERNEL_COMPILE_TIME_ARG_##arg_idx

template <uint32_t tile_hw = 1024>
FORCE_INLINE constexpr static std::uint32_t MUL_WITH_TILE_SIZE(uint format, uint index) {
    constexpr uint8_t datum_shift = (tile_hw == 1024)  ? 10
                                    : (tile_hw == 512) ? 9
                                    : (tile_hw == 256) ? 8
                                    : (tile_hw == 128) ? 7
                                    : (tile_hw == 64)  ? 6
                                    : (tile_hw == 32)  ? 5
                                    : (tile_hw == 16)  ? 4
                                                       : 10;

    constexpr uint8_t exp_shift = (tile_hw == 1024)  ? 6
                                  : (tile_hw == 512) ? 5
                                  : (tile_hw == 256) ? 4
                                  : (tile_hw == 128) ? 4
                                  : (tile_hw == 64)  ? 4
                                  : (tile_hw == 32)  ? 4
                                  : (tile_hw == 16)  ? 4
                                                     : 6;
    switch (format & 0x1F) {
        case ((uint8_t)DataFormat::UInt8): return (index << datum_shift);
        case ((uint8_t)DataFormat::UInt16):
        case ((uint8_t)DataFormat::Float16):
        case ((uint8_t)DataFormat::Float16_b): return (index << (datum_shift + 1));
        case ((uint8_t)DataFormat::Int32):
        case ((uint8_t)DataFormat::UInt32):
        case ((uint8_t)DataFormat::Float32): return (index << (datum_shift + 2));
        case ((uint8_t)DataFormat::Bfp2):
        case ((uint8_t)DataFormat::Bfp2_b): return ((index << (datum_shift - 2)) + (index << (exp_shift)));
        case ((uint8_t)DataFormat::Bfp4):
        case ((uint8_t)DataFormat::Bfp4_b): return ((index << (datum_shift - 1)) + (index << (exp_shift)));
        case ((uint8_t)DataFormat::Bfp8):
        case ((uint8_t)DataFormat::Bfp8_b):
        // Keep default as Bfp8?
        default: return ((index << datum_shift) + (index << (exp_shift)));
    };
}

/**
 * Pushes a given number of tiles in the back of the specified CB’s queue.
 * Decreases the available space in the circular buffer by this number of
 * tiles. This call is used by the producer to make the tiles visible to the
 * consumer of the CB.
 *
 * We use the convention that the producer pushes tiles into the “back” of the
 * CB queue and the consumer consumes tiles from the “front” of the CB queue.
 *
 * Note that the act of writing the tile data into the CB does not make the
 * tiles visible to the consumer. Writing of the tiles and pushing is separated
 * to allow the producer to: 1) write the tile data to the CB via multiple
 * writes of sub-tiles 2) modify tiles (or sub-tiles) by random access of the
 * valid section of the CB
 *
 * Return value: None
 *
 * | Argument  | Description                           | Type     | Valid Range | Required |
 * |-----------|---------------------------------------|----------|---------------------------------------------------------------------------------------------------|----------|
 * | cb_id     | The index of the circular buffer (CB) | uint32_t | 0 to 31     | True     |
 * | num_tiles | The number of tiles to be pushed      | uint32_t | It must be less or equal than the size of the CB
 * (the total number of tiles that fit into the CB) | True     |
 */
FORCE_INLINE
void cb_push_back(const int32_t operand, const int32_t num_pages) {
    uint32_t num_words = num_pages * get_local_cb_interface(operand).fifo_page_size;

    volatile tt_reg_ptr uint32_t* pages_received_ptr = get_cb_tiles_received_ptr(operand);
    pages_received_ptr[0] += num_pages;

    get_local_cb_interface(operand).fifo_wr_ptr += num_words;

    // this will basically reset fifo_wr_ptr to fifo_addr -- no other wrap is legal
    // producer always writes into contiguous memory, it cannot wrap
    ASSERT(get_local_cb_interface(operand).fifo_wr_ptr <= get_local_cb_interface(operand).fifo_limit);
    if (get_local_cb_interface(operand).fifo_wr_ptr == get_local_cb_interface(operand).fifo_limit) {
        // TODO: change this to fifo_wr_ptr
        get_local_cb_interface(operand).fifo_wr_ptr -= get_local_cb_interface(operand).fifo_size;
    }
}

/**
 * Pops a specified number of tiles from the front of the specified CB. This
 * also frees this number of tiles in the circular buffer. This call is used by
 * the consumer to free up the space in the CB.
 *
 * We use the convention that the producer pushes tiles into the “back” of the
 * CB queue and the consumer consumes tiles from the “front” of the CB queue.
 *
 * Note that the act of reading of the tile data from the CB does not free up
 * the space in the CB. Waiting on available tiles and popping them is
 * separated in order to allow the consumer to: 1) read the tile data from the
 * CB via multiple reads of sub-tiles 2) access the tiles (or their sub-tiles)
 * that are visible to the consumer by random access of the valid section of
 * the CB
 *
 * Return value: None
 *
 * | Argument  | Description                           | Type     | Valid Range | Required |
 * |-----------|---------------------------------------|----------|---------------------------------------------------------------------------------------------------|----------|
 * | cb_id     | The index of the circular buffer (CB) | uint32_t | 0 to 31 | True     |
 * | num_tiles | The number of tiles to be popped      | uint32_t | It must be less or equal than the size of the CB
 * (the total number of tiles that fit into the CB) | True     |
 */
FORCE_INLINE
void cb_pop_front(int32_t operand, int32_t num_pages) {
    volatile tt_reg_ptr uint32_t* pages_acked_ptr = get_cb_tiles_acked_ptr(operand);
    pages_acked_ptr[0] += num_pages;

    uint32_t num_words = num_pages * get_local_cb_interface(operand).fifo_page_size;

    get_local_cb_interface(operand).fifo_rd_ptr += num_words;

    // this will basically reset fifo_rd_ptr to fifo_addr -- no other wrap is legal
    // consumer always reads from contiguous memory, it cannot wrap
    ASSERT(get_local_cb_interface(operand).fifo_rd_ptr <= get_local_cb_interface(operand).fifo_limit);
    if (get_local_cb_interface(operand).fifo_rd_ptr == get_local_cb_interface(operand).fifo_limit) {
        // TODO: change this to fifo_wr_ptr
        get_local_cb_interface(operand).fifo_rd_ptr -= get_local_cb_interface(operand).fifo_size;
    }
}

#ifdef DATA_FORMATS_DEFINED

// this API is used by both the reader and writer side of the CB
// it uses unpack_src_format, but because unpack_src_format == pack_dst_format, we can use either
constexpr inline std::int32_t get_tile_size(const std::int32_t operand) {
    std::uint32_t input = operand;

    // L1 16B words
    std::uint32_t num_words = (uint)unpack_tile_size[input];

    // return bytes
    return num_words;
}

constexpr inline uint32_t get_tile_hw(const std::int32_t operand) {
    std::uint32_t input = operand;
    return (uint32_t)unpack_tile_r_dim[input] * (uint32_t)unpack_tile_c_dim[input];
}

constexpr inline uint32_t get_tile_num_faces(const std::int32_t operand) {
    std::uint32_t input = operand;
    return (uint32_t)unpack_tile_num_faces[input];
}

constexpr inline DataFormat get_dataformat(const std::int32_t operand) {
    return static_cast<DataFormat>((uint)unpack_src_format[operand]);
}

#endif

/**
 * Returns a pointer to the beginning of a memory block previously reserved
 * by cb_reserve_back. Note that this call is only valid between calls
 * to cb_reserve_back and cb_push_back. The amount of valid memory
 * is equal to the number of tiles requested in a prior cb_reserve_back call.
 *
 * CB total size must be an even multiple of this call.
 *
 * Return value: None
 *
 * | Argument  | Description                           | Type     | Valid Range | Required |
 * |-----------|---------------------------------------|----------|---------------------------------------------------------------------------------------------------|----------|
 * | operand   | The index of the circular buffer (CB) | uint32_t | 0 to 31     | True     |
 */
FORCE_INLINE
uint32_t get_write_ptr(uint32_t operand) {
    // return byte address (fifo_wr_ptr is 16B address)
    uint32_t wr_ptr_bytes = get_local_cb_interface(operand).fifo_wr_ptr;
    return wr_ptr_bytes;
}

/**
 * Returns a pointer to the beginning of a memory block previously received
 * by cb_wait_front. Note that this call is only valid between calls
 * to cb_wait_front and cb_pop_front. The amount of valid memory
 * is equal to the number of tiles requested in a prior cb_wait_front call.
 *
 * Return value: None
 *
 * | Argument  | Description                           | Type     | Valid Range | Required |
 * |-----------|---------------------------------------|----------|---------------------------------------------------------------------------------------------------|----------|
 * | operand   | The index of the circular buffer (CB) | uint32_t | 0 to 31     | True     |
 */
FORCE_INLINE
uint32_t get_read_ptr(uint32_t operand) {
    // return byte address (fifo_rd_ptr is 16B address)
    uint32_t rd_ptr_bytes = get_local_cb_interface(operand).fifo_rd_ptr;
    return rd_ptr_bytes;
}

inline void wait_for_sync_register_value(uint32_t addr, int32_t val) {
    volatile tt_reg_ptr uint32_t* reg_ptr = (volatile uint32_t*)addr;
    int32_t reg_value;
    WAYPOINT("SW");
    do {
        reg_value = reg_ptr[0];
    } while (reg_value != val);
    WAYPOINT("SD");
}

/**
 * A non-blocking call that checks if the specified number of pages are available for reservation at the back of the
 * circular buffer. This call is used by the producer to see if the consumer has freed up the desired space (in pages).
 *
 * CB total size must be an even multiple of the argument passed to this call.
 *
 * Return value: true if the specified number of pages are available
 *
 * | Argument  | Description                           | Type     | Valid Range | Required |
 * |-----------|---------------------------------------|----------|---------------------------------------------------------------------------------------------------|----------|
 * | cb_id     | The index of the circular buffer (CB) | uint32_t | 0 to 31     | True     |
 * | num_tiles | The number of free tiles to wait for  | uint32_t | It must be less or equal than the size of the CB
 * (the total number of tiles that fit into the CB) | True     |
 */
FORCE_INLINE
bool cb_pages_reservable_at_back(int32_t operand, int32_t num_pages) {
    uint32_t pages_acked_ptr = (uint32_t)get_cb_tiles_acked_ptr(operand);

    // while the producer (write-side interface) is waiting for space to free up "tiles_pushed" is not changing
    // "tiles_pushed" is updated by the producer only when the tiles are pushed
    uint32_t pages_received = get_cb_tiles_received_ptr(operand)[0];

    // uint16_t's here because Tensix updates the val at tiles_acked_ptr as uint16 in llk_pop_tiles
    // TODO: I think we could have TRISC update tiles_acked_ptr, and we wouldn't need uint16 here
    uint16_t pages_acked = (uint16_t)reg_read(pages_acked_ptr);
#ifdef ARCH_GRAYSKULL
    // The following test slows down by 5% when removing the barrier
    // TODO(pgk) investigate GS arbiter WAR in compiler, is this fixing an issue there?
    // models/experimental/stable_diffusion/tests/test_perf_unbatched_stable_diffusion.py::test_perf_bare_metal
    volatile uint32_t local_mem_barrier = pages_acked;
#endif
    uint16_t free_space_pages_wrap = get_local_cb_interface(operand).fifo_num_pages - (pages_received - pages_acked);
    return num_pages <= static_cast<int32_t>(free_space_pages_wrap);
}

/**
 * A blocking call that waits for the specified number of tiles to be free in the specified circular buffer. This call
 * is used by the producer to wait for the consumer to consume (ie. free up) the specified number of tiles.
 *
 * CB total size must be an even multiple of the argument passed to this call.
 *
 * Return value: None
 *
 * | Argument  | Description                           | Type     | Valid Range | Required |
 * |-----------|---------------------------------------|----------|---------------------------------------------------------------------------------------------------|----------|
 * | cb_id     | The index of the circular buffer (CB) | uint32_t | 0 to 31     | True     |
 * | num_tiles | The number of free tiles to wait for  | uint32_t | It must be less or equal than the size of the CB
 * (the total number of tiles that fit into the CB) | True     |
 */
FORCE_INLINE
void cb_reserve_back(int32_t operand, int32_t num_pages) {
    uint32_t pages_acked_ptr = (uint32_t)get_cb_tiles_acked_ptr(operand);

    // while the producer (write-side interface) is waiting for space to free up "tiles_pushed" is not changing
    // "tiles_pushed" is updated by the producer only when the tiles are pushed
    uint32_t pages_received = get_cb_tiles_received_ptr(operand)[0];

    int32_t free_space_pages;
    WAYPOINT("CRBW");
    do {
        // uint16_t's here because Tensix updates the val at tiles_acked_ptr as uint16 in llk_pop_tiles
        // TODO: I think we could have TRISC update tiles_acked_ptr, and we wouldn't need uint16 here
        uint16_t pages_acked = (uint16_t)reg_read(pages_acked_ptr);
#ifdef ARCH_GRAYSKULL
        // The following test slows down by 5% when removing the barrier
        // TODO(pgk) investigate GS arbiter WAR in compiler, is this fixing an issue there?
        // models/experimental/stable_diffusion/tests/test_perf_unbatched_stable_diffusion.py::test_perf_bare_metal
        volatile uint32_t local_mem_barrier = pages_acked;
#endif
        uint16_t free_space_pages_wrap =
            get_local_cb_interface(operand).fifo_num_pages - (pages_received - pages_acked);
        free_space_pages = (int32_t)free_space_pages_wrap;
    } while (free_space_pages < num_pages);
    WAYPOINT("CRBD");
}

/**
 * A non-blocking call that tells the caller if the specified number of pages are available in the specified circular
 * buffer (CB). This call is used by the consumer of the CB to see if the prodcuers has fill the CB with at least the
 * specified number of tiles. Important note: in case multiple calls of cb_wait_front(n) are issued without a paired
 * cb_pop_front() call, n is expected to be incremented by the user to be equal to a cumulative total of tiles. Example:
 * 4 calls of cb_wait_front(8) followed by a cb_pop_front(32) would produce incorrect behavior. Instead 4 calls of
 * cb_wait_front() waiting on 8, 16, 24, 32 tiles should be issued.
 *
 * Important note: number of tiles used in all cb_* calls must evenly divide the cb size and must be the same number in
 * all cb_wait_front calls in the same kernel. Example 1: cb_wait_front(32), cb_wait_front(40), cb_pop_front(32+8) tiles
 * on a CB of size 64 would produce incorrect behavior. Example 2: cb_wait_front(3) on a cb of size 32 would also
 * produce incorrect behavior. These limitations are due to performance optimizations in the CB implementation.
 *
 * Important note: CB total size must be an even multiple of the argument passed to this call.
 *
 * Return value: None
 *
 * | Argument  | Description                           | Type     | Valid Range | Required |
 * |-----------|---------------------------------------|----------|---------------------------------------------------------------------------------------------------|----------|
 * | cb_id     | The index of the circular buffer (CB) | uint32_t | 0 to 31     | True     |
 * | num_tiles | The number of tiles to check for      | uint32_t | It must be less or equal than the size of the CB
 * (the total number of tiles that fit into the CB) |          |
 * */
FORCE_INLINE
bool cb_pages_available_at_front(int32_t operand, int32_t num_pages) {
    uint32_t pages_acked = get_cb_tiles_acked_ptr(operand)[0];
    uint32_t pages_received_ptr = (uint32_t)get_cb_tiles_received_ptr(operand);

    uint16_t pages_received = ((uint16_t)reg_read(pages_received_ptr)) - pages_acked;
    return num_pages <= pages_received;
}

/**
 * A blocking call that waits for the specified number of tiles to be available in the specified circular buffer (CB).
 * This call is used by the consumer of the CB to wait for the producer to fill the CB with at least the specified
 * number of tiles. Important note: in case multiple calls of cb_wait_front(n) are issued without a paired
 * cb_pop_front() call, n is expected to be incremented by the user to be equal to a cumulative total of tiles. Example:
 * 4 calls of cb_wait_front(8) followed by a cb_pop_front(32) would produce incorrect behavior. Instead 4 calls of
 * cb_wait_front() waiting on 8, 16, 24, 32 tiles should be issued.
 *
 * Important note: number of tiles used in all cb_* calls must evenly divide the cb size and must be the same number in
 * all cb_wait_front calls in the same kernel. Example 1: cb_wait_front(32), cb_wait_front(40), cb_pop_front(32+8) tiles
 * on a CB of size 64 would produce incorrect behavior. Example 2: cb_wait_front(3) on a cb of size 32 would also
 * produce incorrect behavior. These limitations are due to performance optimizations in the CB implementation.
 *
 * Important note: CB total size must be an even multiple of the argument passed to this call.
 *
 * Return value: None
 *
 * | Argument  | Description                           | Type     | Valid Range | Required |
 * |-----------|---------------------------------------|----------|---------------------------------------------------------------------------------------------------|----------|
 * | cb_id     | The index of the circular buffer (CB) | uint32_t | 0 to 31     | True     |
 * | num_tiles | The number of tiles to wait for       | uint32_t | It must be less or equal than the size of the CB
 * (the total number of tiles that fit into the CB) |          |
 * */
FORCE_INLINE
void cb_wait_front(int32_t operand, int32_t num_pages) {
    uint32_t pages_acked = get_cb_tiles_acked_ptr(operand)[0];
    uint32_t pages_received_ptr = (uint32_t)get_cb_tiles_received_ptr(operand);

    uint16_t pages_received;

    WAYPOINT("CWFW");
    do {
        pages_received = ((uint16_t)reg_read(pages_received_ptr)) - pages_acked;
    } while (pages_received < num_pages);
    WAYPOINT("CWFD");
}

// NOC transfers

// simple APIs

FORCE_INLINE
std::uint64_t get_noc_multicast_addr(
    std::uint32_t noc_x_start,
    std::uint32_t noc_y_start,
    std::uint32_t noc_x_end,
    std::uint32_t noc_y_end,
    std::uint32_t addr,
    uint8_t noc = noc_index) {
    /*
        Get an encoding which contains tensix core and address you want to
        read from/write to via the noc
    */
    return NOC_MULTICAST_ADDR(
        DYNAMIC_NOC_X(noc, noc_x_start),
        DYNAMIC_NOC_Y(noc, noc_y_start),
        DYNAMIC_NOC_X(noc, noc_x_end),
        DYNAMIC_NOC_Y(noc, noc_y_end),
        addr);
}

FORCE_INLINE
std::uint64_t get_noc_addr(std::uint32_t noc_x, std::uint32_t noc_y, std::uint32_t addr, uint8_t noc = noc_index) {
    /*
        Get an encoding which contains tensix core and address you want to
        write to via the noc multicast
    */

    return NOC_XY_ADDR(DYNAMIC_NOC_X(noc, noc_x), DYNAMIC_NOC_Y(noc, noc_y), addr);
}

/*
    Need an alias to get_noc_addr so that the structs below don't confuse the above get_noc_addr with
    the struct variant
*/
FORCE_INLINE
std::uint64_t get_noc_addr_helper(std::uint32_t noc_xy, std::uint32_t addr) {
    /*
        Get an encoding which contains tensix core and address you want to
        write to via the noc multicast
    */
    return ((uint64_t)(noc_xy) << NOC_ADDR_COORD_SHIFT) | addr;
}

FORCE_INLINE
std::uint32_t get_noc_exclude_region(
    std::uint32_t exclude_start_x,
    std::uint32_t exclude_start_y,
    std::uint32_t exclude_dir_x,
    std::uint32_t exclude_dir_y,
    uint8_t noc = noc_index) {
    /*
        Get an encoding which contians the definition of the exclusion area
    */
    return (
        EXCLUDE_ENABLED << EXCLUDE_ENABLED_OFFSET |
        DYNAMIC_NOC_DIRECTION(noc, exclude_dir_y) << EXCLUDE_DIRECTION_Y_OFFSET |
        DYNAMIC_NOC_DIRECTION(noc, exclude_dir_x) << EXCLUDE_DIRECTION_X_OFFSET |
        DYNAMIC_NOC_Y(noc, exclude_start_y) << EXCLUDE_START_Y_OFFSET |
        DYNAMIC_NOC_X(noc, exclude_start_x) << EXCLUDE_START_X_OFFSET);
}

uint64_t get_dram_noc_addr(
    const uint32_t id,
    const uint32_t page_size,
    const uint32_t bank_base_address,
    const uint32_t offset = 0,
    uint8_t noc = noc_index) {
    uint32_t bank_offset_index = interleaved_addr_gen::get_bank_offset_index<true>(id);
    uint32_t bank_index = interleaved_addr_gen::get_bank_index<true>(id, bank_offset_index);
<<<<<<< HEAD
    uint32_t addr = (bank_offset_index * align(page_size, interleaved_addr_gen::get_allocator_alignment<true>())) + bank_base_address + offset +
                    bank_to_dram_offset[bank_index];
=======
    uint32_t addr = (bank_offset_index * align_power_of_2(page_size, ALLOCATOR_ALIGNMENT)) + bank_base_address +
                    offset + bank_to_dram_offset[bank_index];
>>>>>>> 14dac66f
    uint32_t noc_xy = interleaved_addr_gen::get_noc_xy<true>(bank_index, noc);
    uint64_t noc_addr = get_noc_addr_helper(noc_xy, addr);
    return noc_addr;
}

uint64_t get_l1_noc_addr(
    const uint32_t id,
    const uint32_t page_size,
    const uint32_t bank_base_address,
    const uint32_t offset = 0,
    uint8_t noc = noc_index) {
    uint32_t bank_offset_index = interleaved_addr_gen::get_bank_offset_index<false>(id);
    uint32_t bank_index = interleaved_addr_gen::get_bank_index<false>(id, bank_offset_index);
<<<<<<< HEAD
    uint32_t addr = (bank_offset_index * align(page_size, interleaved_addr_gen::get_allocator_alignment<false>())) + bank_base_address + offset +
                    bank_to_dram_offset[bank_index];
=======
    uint32_t addr = (bank_offset_index * align_power_of_2(page_size, ALLOCATOR_ALIGNMENT)) + bank_base_address +
                    offset + bank_to_dram_offset[bank_index];
>>>>>>> 14dac66f
    uint32_t noc_xy = interleaved_addr_gen::get_noc_xy<false>(bank_index, noc);
    uint64_t noc_addr = get_noc_addr_helper(noc_xy, addr);
    return noc_addr;
}

uint64_t get_system_memory_noc_addr(
    const uint32_t id,
    const uint32_t page_size,
    const uint32_t base_addr,
    const uint32_t offset = 0,
    uint8_t noc = noc_index) {
    uint64_t pcie_core_noc_encoding =
        uint64_t(NOC_XY_PCIE_ENCODING(DYNAMIC_NOC_X(noc, PCIE_NOC_X), DYNAMIC_NOC_Y(noc, PCIE_NOC_Y)));
    uint32_t addr = base_addr + page_size * id + offset;
    uint64_t noc_addr = pcie_core_noc_encoding | addr;
    return noc_addr;
}

FORCE_INLINE
std::uint64_t get_noc_addr(std::uint32_t addr, uint8_t noc = noc_index) {
    /*
        Get an encoding which contains the address in L1 on the current core that you want to
        read from/write to via the noc
    */
    return NOC_XY_ADDR(my_x[noc], my_y[noc], addr);
}

// TODO: write docs
// this issues only a single packet with size <= NOC_MAX_BURST_SIZE (ie maximum packet size)
FORCE_INLINE
void noc_async_read_one_packet(
    std::uint64_t src_noc_addr, std::uint32_t dst_local_l1_addr, std::uint32_t size, uint8_t noc = noc_index) {
    /*
        Read requests - use static VC
        Read responses - assigned VCs dynamically
    */

    WAYPOINT("RP2W");
    while (!noc_cmd_buf_ready(noc, read_cmd_buf));
    WAYPOINT("RP2D");

    WAYPOINT("NAOW");
    DEBUG_SANITIZE_NOC_READ_TRANSACTION(noc, src_noc_addr, dst_local_l1_addr, size);

    NOC_CMD_BUF_WRITE_REG(noc, read_cmd_buf, NOC_RET_ADDR_LO, dst_local_l1_addr);
    NOC_CMD_BUF_WRITE_REG(noc, read_cmd_buf, NOC_TARG_ADDR_LO, (uint32_t)src_noc_addr);
#ifdef ARCH_BLACKHOLE
    // Handles reading from PCIe
    NOC_CMD_BUF_WRITE_REG(noc, read_cmd_buf, NOC_TARG_ADDR_MID, (uint32_t)(src_noc_addr >> 32) & 0x1000000F);
#endif
    NOC_CMD_BUF_WRITE_REG(
        noc,
        read_cmd_buf,
        NOC_TARG_ADDR_COORDINATE,
        (uint32_t)(src_noc_addr >> NOC_ADDR_COORD_SHIFT) & NOC_COORDINATE_MASK);
    NOC_CMD_BUF_WRITE_REG(noc, read_cmd_buf, NOC_AT_LEN_BE, size);
    NOC_CMD_BUF_WRITE_REG(noc, read_cmd_buf, NOC_CMD_CTRL, NOC_CTRL_SEND_REQ);
    noc_reads_num_issued[noc] += 1;

    WAYPOINT("NAOD");
}

/**
 * Initiates an asynchronous read from a specified source node located at NOC
 * coordinates (x,y) at a local address (encoded as a uint64_t using \a
 * get_noc_addr function). The destination is in L1 memory on the Tensix core
 * executing this function call. Also, see \a noc_async_read_barrier.
 *
 * The source node can be either a DRAM bank, a Tensix core or a PCIe controller.
 *
 * Return value: None
 *
 * | Argument          | Description                                        | Data type | Valid range | required |
 * |-------------------|----------------------------------------------------|-----------|------------------------------------------|----------|
 * | src_noc_addr      | Encoding of the source NOC location (x,y)+address  | uint64_t  | DOX-TODO(ref to explain valid
 * coords)    | Yes      | | dst_local_l1_addr | Address in local L1 memory                         | uint32_t  | 0..1MB
 * | Yes      | | size              | Size of data transfer in bytes                     | uint32_t  | 0..1MB | Yes |
 */
template <uint32_t max_page_size = NOC_MAX_BURST_SIZE + 1>
inline void noc_async_read(
    std::uint64_t src_noc_addr, std::uint32_t dst_local_l1_addr, std::uint32_t size, uint8_t noc = noc_index) {
    /*
        Read requests - use static VC
        Read responses - assigned VCs dynamically
    */
    if constexpr (max_page_size <= NOC_MAX_BURST_SIZE) {
        noc_async_read_one_packet(src_noc_addr, dst_local_l1_addr, size, noc);
    } else {
        WAYPOINT("NARW");
        DEBUG_SANITIZE_NOC_READ_TRANSACTION(noc, src_noc_addr, dst_local_l1_addr, size);
        ncrisc_noc_fast_read_any_len(noc, read_cmd_buf, src_noc_addr, dst_local_l1_addr, size);
        WAYPOINT("NARD");
    }
}

// TODO: write docs
// this issues only a single packet with size <= NOC_MAX_BURST_SIZE (ie maximum packet size)
FORCE_INLINE
void noc_async_read_one_packet_set_state(std::uint64_t src_noc_addr, std::uint32_t size, uint8_t noc = noc_index) {
    /*
        Read requests - use static VC
        Read responses - assigned VCs dynamically
    */

    WAYPOINT("RP3W");
    while (!noc_cmd_buf_ready(noc, read_cmd_buf));
    WAYPOINT("RP3D");

    WAYPOINT("NASW");

#ifdef ARCH_BLACKHOLE
    // Handles reading from PCIe
    NOC_CMD_BUF_WRITE_REG(noc, read_cmd_buf, NOC_TARG_ADDR_MID, (uint32_t)(src_noc_addr >> 32) & 0x1000000F);
#endif
    NOC_CMD_BUF_WRITE_REG(
        noc,
        read_cmd_buf,
        NOC_TARG_ADDR_COORDINATE,
        (uint32_t)(src_noc_addr >> NOC_ADDR_COORD_SHIFT) & NOC_COORDINATE_MASK);
    NOC_CMD_BUF_WRITE_REG(noc, read_cmd_buf, NOC_AT_LEN_BE, size);

    WAYPOINT("NASD");
}

// TODO: write docs
// this issues only a single packet with size <= NOC_MAX_BURST_SIZE (ie maximum packet size)
template <bool inc_num_issued = true>
FORCE_INLINE void noc_async_read_one_packet_with_state(
    std::uint32_t src_noc_addr, std::uint32_t dst_local_l1_addr, uint8_t noc = noc_index) {
    /*
        Read requests - use static VC
        Read responses - assigned VCs dynamically
    */

    WAYPOINT("RP4W");
    while (!noc_cmd_buf_ready(noc, read_cmd_buf));
    WAYPOINT("RP4D");

    WAYPOINT("NATW");

    // In order to sanitize, need to grab full noc addr + xfer size from state.
    DEBUG_SANITIZE_NOC_READ_TRANSACTION_WITH_ADDR_AND_SIZE_STATE(noc, src_noc_addr, dst_local_l1_addr);

    NOC_CMD_BUF_WRITE_REG(noc, read_cmd_buf, NOC_RET_ADDR_LO, dst_local_l1_addr);
    NOC_CMD_BUF_WRITE_REG(noc, read_cmd_buf, NOC_TARG_ADDR_LO, src_noc_addr);
    NOC_CMD_BUF_WRITE_REG(noc, read_cmd_buf, NOC_CMD_CTRL, NOC_CTRL_SEND_REQ);

    if constexpr (inc_num_issued) {
        noc_reads_num_issued[noc] += 1;
    }

    WAYPOINT("NATD");
}

// TODO: write docs
FORCE_INLINE
void noc_async_read_set_state(std::uint64_t src_noc_addr, uint8_t noc = noc_index) {
    /*
        Read requests - use static VC
        Read responses - assigned VCs dynamically
    */

    WAYPOINT("RP5W");
    while (!noc_cmd_buf_ready(noc, read_cmd_buf));
    WAYPOINT("RP5D");

    WAYPOINT("NAUW");

#ifdef ARCH_BLACKHOLE
    // Handles reading from PCIe
    NOC_CMD_BUF_WRITE_REG(noc, read_cmd_buf, NOC_TARG_ADDR_MID, (uint32_t)(src_noc_addr >> 32) & 0x1000000F);
#endif
    NOC_CMD_BUF_WRITE_REG(
        noc,
        read_cmd_buf,
        NOC_TARG_ADDR_COORDINATE,
        (uint32_t)(src_noc_addr >> NOC_ADDR_COORD_SHIFT) & NOC_COORDINATE_MASK);

    WAYPOINT("NAUD");
}

// TODO: write docs
template <bool inc_num_issued = true>
FORCE_INLINE void noc_async_read_with_state(
    std::uint32_t src_noc_addr, std::uint32_t dst_local_l1_addr, std::uint32_t size, uint8_t noc = noc_index) {
    /*
        Read requests - use static VC
        Read responses - assigned VCs dynamically
    */
    WAYPOINT("NAVW");

    // In order to sanitize, need to grab full noc addr + xfer size from state.
    DEBUG_SANITIZE_NOC_READ_TRANSACTION_WITH_ADDR_STATE(noc, src_noc_addr, dst_local_l1_addr, size);

    while (size > NOC_MAX_BURST_SIZE) {
        WAYPOINT("RP6W");
        while (!noc_cmd_buf_ready(noc, read_cmd_buf));
        WAYPOINT("RP6D");

        NOC_CMD_BUF_WRITE_REG(noc, read_cmd_buf, NOC_RET_ADDR_LO, dst_local_l1_addr);
        NOC_CMD_BUF_WRITE_REG(noc, read_cmd_buf, NOC_TARG_ADDR_LO, src_noc_addr);
        NOC_CMD_BUF_WRITE_REG(noc, read_cmd_buf, NOC_AT_LEN_BE, NOC_MAX_BURST_SIZE);
        NOC_CMD_BUF_WRITE_REG(noc, read_cmd_buf, NOC_CMD_CTRL, NOC_CTRL_SEND_REQ);
        size -= NOC_MAX_BURST_SIZE;
        src_noc_addr += NOC_MAX_BURST_SIZE;
        dst_local_l1_addr += NOC_MAX_BURST_SIZE;
        if constexpr (inc_num_issued) {
            noc_reads_num_issued[noc] += 1;
        }
    }

    // left-over packet
    WAYPOINT("RP7W");
    while (!noc_cmd_buf_ready(noc, read_cmd_buf));
    WAYPOINT("RP7D");

    NOC_CMD_BUF_WRITE_REG(noc, read_cmd_buf, NOC_RET_ADDR_LO, dst_local_l1_addr);
    NOC_CMD_BUF_WRITE_REG(noc, read_cmd_buf, NOC_TARG_ADDR_LO, src_noc_addr);
    NOC_CMD_BUF_WRITE_REG(noc, read_cmd_buf, NOC_AT_LEN_BE, size);
    NOC_CMD_BUF_WRITE_REG(noc, read_cmd_buf, NOC_CMD_CTRL, NOC_CTRL_SEND_REQ);
    if constexpr (inc_num_issued) {
        noc_reads_num_issued[noc] += 1;
    }

    WAYPOINT("NAVD");
}

FORCE_INLINE
void noc_async_read_inc_num_issued(std::uint32_t num_issued_reads_inc, uint8_t noc = noc_index) {
    noc_reads_num_issued[noc] += num_issued_reads_inc;
}

// TODO: write docs
// this issues only a single packet with size <= NOC_MAX_BURST_SIZE (ie maximum packet size)
FORCE_INLINE
void noc_async_write_one_packet(
    std::uint32_t src_local_l1_addr, std::uint64_t dst_noc_addr, std::uint32_t size, uint8_t noc = noc_index) {
    WAYPOINT("NWPW");
    DEBUG_SANITIZE_NOC_WRITE_TRANSACTION(noc, dst_noc_addr, src_local_l1_addr, size);
    while (!noc_cmd_buf_ready(noc, write_cmd_buf));
    WAYPOINT("NWPD");

    uint32_t noc_cmd_field = NOC_CMD_CPY | NOC_CMD_WR | NOC_CMD_VC_STATIC | NOC_CMD_STATIC_VC(NOC_UNICAST_WRITE_VC) |
                             0x0 |  // (linked ? NOC_CMD_VC_LINKED : 0x0)
                             0x0 |  // (mcast ? (NOC_CMD_PATH_RESERVE | NOC_CMD_BRCST_PACKET) : 0x0)
                             NOC_CMD_RESP_MARKED;

    NOC_CMD_BUF_WRITE_REG(noc, write_cmd_buf, NOC_CTRL, noc_cmd_field);
    NOC_CMD_BUF_WRITE_REG(noc, write_cmd_buf, NOC_TARG_ADDR_LO, src_local_l1_addr);
    NOC_CMD_BUF_WRITE_REG(noc, write_cmd_buf, NOC_RET_ADDR_LO, (uint32_t)dst_noc_addr);
#ifdef ARCH_BLACKHOLE
    // Handles writing to PCIe
    NOC_CMD_BUF_WRITE_REG(noc, write_cmd_buf, NOC_RET_ADDR_MID, (uint32_t)(dst_noc_addr >> 32) & 0x1000000F);
#endif
    NOC_CMD_BUF_WRITE_REG(
        noc,
        write_cmd_buf,
        NOC_RET_ADDR_COORDINATE,
        (uint32_t)(dst_noc_addr >> NOC_ADDR_COORD_SHIFT) & NOC_COORDINATE_MASK);
    NOC_CMD_BUF_WRITE_REG(noc, write_cmd_buf, NOC_AT_LEN_BE, size);
    NOC_CMD_BUF_WRITE_REG(noc, write_cmd_buf, NOC_CMD_CTRL, NOC_CTRL_SEND_REQ);
    if constexpr (noc_mode == DM_DYNAMIC_NOC) {
        inc_noc_nonposted_writes_acked<proc_type>(noc);
    } else {
        noc_nonposted_writes_num_issued[noc] += 1;
        noc_nonposted_writes_acked[noc] += 1;  // num_dests
    }
}

// TODO: write docs
// this issues only a single packet with size <= NOC_MAX_BURST_SIZE (ie maximum packet size)
FORCE_INLINE
void noc_async_write_multicast_one_packet(
    std::uint32_t src_local_l1_addr,
    std::uint64_t dst_noc_addr_multicast,
    std::uint32_t size,
    std::uint32_t num_dests,
    bool linked = false,
    bool multicast_path_reserve = true,
    uint8_t noc = noc_index) {
    WAYPOINT("NWPW");
    DEBUG_SANITIZE_NOC_MULTI_WRITE_TRANSACTION(noc, dst_noc_addr_multicast, src_local_l1_addr, size);
    while (!noc_cmd_buf_ready(noc, write_cmd_buf));
    WAYPOINT("NWPD");

    uint32_t noc_cmd_field = NOC_CMD_CPY | NOC_CMD_WR | NOC_CMD_VC_STATIC | NOC_CMD_STATIC_VC(NOC_MULTICAST_WRITE_VC) |
                             (linked ? NOC_CMD_VC_LINKED : 0x0) |
                             ((multicast_path_reserve ? NOC_CMD_PATH_RESERVE : 0) | NOC_CMD_BRCST_PACKET) |
                             NOC_CMD_RESP_MARKED;

    NOC_CMD_BUF_WRITE_REG(noc, write_cmd_buf, NOC_CTRL, noc_cmd_field);
    NOC_CMD_BUF_WRITE_REG(noc, write_cmd_buf, NOC_TARG_ADDR_LO, src_local_l1_addr);
    NOC_CMD_BUF_WRITE_REG(noc, write_cmd_buf, NOC_RET_ADDR_LO, (uint32_t)dst_noc_addr_multicast);
#ifdef ARCH_BLACKHOLE
    // Handles writing to PCIe
    NOC_CMD_BUF_WRITE_REG(noc, write_cmd_buf, NOC_RET_ADDR_MID, (uint32_t)(dst_noc_addr_multicast >> 32) & 0x1000000F);
#endif
    NOC_CMD_BUF_WRITE_REG(
        noc,
        write_cmd_buf,
        NOC_RET_ADDR_COORDINATE,
        (uint32_t)(dst_noc_addr_multicast >> NOC_ADDR_COORD_SHIFT) & NOC_COORDINATE_MASK);
    NOC_CMD_BUF_WRITE_REG(noc, write_cmd_buf, NOC_AT_LEN_BE, size);
    NOC_CMD_BUF_WRITE_REG(noc, write_cmd_buf, NOC_CMD_CTRL, NOC_CTRL_SEND_REQ);
    if constexpr (noc_mode == DM_DYNAMIC_NOC) {
        inc_noc_nonposted_writes_acked<proc_type>(noc, num_dests);
    } else {
        noc_nonposted_writes_num_issued[noc] += 1;
        noc_nonposted_writes_acked[noc] += num_dests;
    }
}

// TODO: write docs
// this sets the state for issuing a single packet with size <= NOC_MAX_BURST_SIZE (ie maximum packet size)
template <bool non_posted = true>
FORCE_INLINE void noc_async_write_one_packet_set_state(
    std::uint64_t dst_noc_addr, std::uint32_t size, uint8_t noc = noc_index, uint8_t vc = NOC_UNICAST_WRITE_VC) {
    WAYPOINT("NWPW");
    while (!noc_cmd_buf_ready(noc, write_cmd_buf));
    WAYPOINT("NWPD");

    uint32_t noc_cmd_field = NOC_CMD_CPY | NOC_CMD_WR | NOC_CMD_VC_STATIC | NOC_CMD_STATIC_VC(vc) |
                             0x0 |  // (linked ? NOC_CMD_VC_LINKED : 0x0)
                             0x0 |  // (mcast ? (NOC_CMD_PATH_RESERVE | NOC_CMD_BRCST_PACKET) : 0x0)
                             (non_posted ? NOC_CMD_RESP_MARKED : 0x0);

    NOC_CMD_BUF_WRITE_REG(noc, write_cmd_buf, NOC_CTRL, noc_cmd_field);
#ifdef ARCH_BLACKHOLE
    // Handles writing to PCIe
    NOC_CMD_BUF_WRITE_REG(noc, write_cmd_buf, NOC_RET_ADDR_MID, (uint32_t)(dst_noc_addr >> 32) & 0x1000000F);
#endif
    NOC_CMD_BUF_WRITE_REG(
        noc,
        write_cmd_buf,
        NOC_RET_ADDR_COORDINATE,
        (uint32_t)(dst_noc_addr >> NOC_ADDR_COORD_SHIFT) & NOC_COORDINATE_MASK);
    NOC_CMD_BUF_WRITE_REG(noc, write_cmd_buf, NOC_AT_LEN_BE, size);
}

// TODO: write docs
// this issues only a single packet with cmd buf state with size <= NOC_MAX_BURST_SIZE (ie maximum packet size)
template <bool non_posted = true>
FORCE_INLINE void noc_async_write_one_packet_with_state(
    std::uint32_t src_local_l1_addr, std::uint32_t dst_noc_addr, uint8_t noc = noc_index) {
    WAYPOINT("NWPW");
    while (!noc_cmd_buf_ready(noc, write_cmd_buf));
    WAYPOINT("NWPD");

    // In order to sanitize, need to grab full noc addr + xfer size from state.
    DEBUG_SANITIZE_NOC_WRITE_TRANSACTION_WITH_ADDR_AND_SIZE_STATE(noc, dst_noc_addr, src_local_l1_addr);

    NOC_CMD_BUF_WRITE_REG(noc, write_cmd_buf, NOC_TARG_ADDR_LO, src_local_l1_addr);
    NOC_CMD_BUF_WRITE_REG(noc, write_cmd_buf, NOC_RET_ADDR_LO, dst_noc_addr);
    NOC_CMD_BUF_WRITE_REG(noc, write_cmd_buf, NOC_CMD_CTRL, NOC_CTRL_SEND_REQ);

    if constexpr (non_posted) {
        if constexpr (noc_mode == DM_DYNAMIC_NOC) {
            inc_noc_nonposted_writes_acked<proc_type>(noc);
        } else {
            noc_nonposted_writes_num_issued[noc] += 1;
            noc_nonposted_writes_acked[noc] += 1;  // num_dests
        }
    }
}

template <bool DRAM>
struct InterleavedAddrGen {
    uint32_t bank_base_address;  // Base address for the whole tensor.
    const uint32_t page_size;    // Num bytes in page.
<<<<<<< HEAD
    const uint32_t aligned_page_size = align(page_size, interleaved_addr_gen::get_allocator_alignment<DRAM>());
=======
    const uint32_t aligned_page_size = align_power_of_2(page_size, ALLOCATOR_ALIGNMENT);
>>>>>>> 14dac66f

    FORCE_INLINE
    uint32_t get_addr(
        const uint32_t id,
        const uint32_t bank_offset_index,
        const uint32_t bank_index,
        const uint32_t offset = 0) const {
        return (bank_offset_index * this->aligned_page_size) + this->bank_base_address + offset +
               interleaved_addr_gen::get_bank_offset<DRAM>(bank_index);
    }

    FORCE_INLINE
    std::uint64_t get_noc_addr(const uint32_t id, const uint32_t offset = 0, uint8_t noc = noc_index) const {
        uint32_t bank_offset_index = interleaved_addr_gen::get_bank_offset_index<DRAM>(id);
        uint32_t bank_index = interleaved_addr_gen::get_bank_index<DRAM>(id, bank_offset_index);
        uint32_t addr = this->get_addr(id, bank_offset_index, bank_index, offset);
        uint32_t noc_xy = interleaved_addr_gen::get_noc_xy<DRAM>(bank_index, noc);

        uint64_t noc_addr = get_noc_addr_helper(noc_xy, addr);
        return noc_addr;
    }

    FORCE_INLINE
    void noc_async_read_page(
        const uint32_t id, const uint32_t dest_addr, const uint32_t offset = 0, uint8_t noc = noc_index) const {
        noc_async_read(this->get_noc_addr(id, offset), dest_addr, page_size, noc);
    }
};

template <bool DRAM>
struct InterleavedPow2AddrGen {
    const uint32_t bank_base_address;
    const uint32_t log_base_2_of_page_size;  // WARNING: This struct is used for optimized get_noc_addr in which case
                                             // you know that bank_unit_size is a power of 2
    static constexpr uint32_t log_base_2_of_allocator_alignment =
        interleaved_addr_gen::get_log_base2_of_allocator_alignment<DRAM>();
    const uint32_t aligned_log_base_2_of_page_size = this->log_base_2_of_page_size > log_base_2_of_allocator_alignment
                                                         ? this->log_base_2_of_page_size
                                                         : log_base_2_of_allocator_alignment;

    FORCE_INLINE
    uint32_t get_addr(
        const uint32_t id,
        const uint32_t bank_offset_index,
        const uint32_t bank_index,
        const uint32_t offset = 0) const {
        return (bank_offset_index << this->aligned_log_base_2_of_page_size) + this->bank_base_address + offset +
               interleaved_addr_gen::get_bank_offset<DRAM>(bank_index);
    }

    FORCE_INLINE
    std::uint64_t get_noc_addr(const uint32_t id, const uint32_t offset = 0, uint8_t noc = noc_index) const {
        uint32_t bank_offset_index = interleaved_addr_gen::get_bank_offset_index<DRAM>(id);
        uint32_t bank_index = interleaved_addr_gen::get_bank_index<DRAM>(id, bank_offset_index);
        uint32_t addr = this->get_addr(id, bank_offset_index, bank_index, offset);
        uint32_t noc_xy = interleaved_addr_gen::get_noc_xy<DRAM>(bank_index, noc);

        uint64_t noc_addr = get_noc_addr_helper(noc_xy, addr);
        return noc_addr;
    }
};

template <bool DRAM, uint32_t tile_hw = 1024>
struct InterleavedAddrGenFast {
    uint32_t bank_base_address;  // Base address for the whole tensor.
    // TODO: Remove page_size from argument list. This can be derived from data_format
    uint32_t page_size;      // Num bytes in bank unit.
    DataFormat data_format;  // Data format

    FORCE_INLINE
    uint32_t get_addr(
        const uint32_t id,
        const uint32_t bank_offset_index,
        const uint32_t bank_index,
        const uint32_t offset = 0) const {
        return MUL_WITH_TILE_SIZE<tile_hw>((uint)this->data_format, bank_offset_index) + this->bank_base_address +
               offset + interleaved_addr_gen::get_bank_offset<DRAM>(bank_index);
    }

    FORCE_INLINE
    std::uint64_t get_noc_addr(const uint32_t id, const uint32_t offset = 0, uint8_t noc = noc_index) const {
        uint32_t bank_offset_index = interleaved_addr_gen::get_bank_offset_index<DRAM>(id);
        uint32_t bank_index = interleaved_addr_gen::get_bank_index<DRAM>(id, bank_offset_index);
        uint32_t addr = this->get_addr(id, bank_offset_index, bank_index, offset);
        uint32_t noc_xy = interleaved_addr_gen::get_noc_xy<DRAM>(bank_index, noc);

        uint64_t noc_addr = get_noc_addr_helper(noc_xy, addr);
        return noc_addr;
    }

    FORCE_INLINE
    void noc_async_read_tile(
        const uint32_t id, uint32_t dest_addr, const uint32_t offset = 0, uint8_t noc = noc_index) const {
        uint32_t bank_offset_index = interleaved_addr_gen::get_bank_offset_index<DRAM>(id);
        uint32_t bank_index = interleaved_addr_gen::get_bank_index<DRAM>(id, bank_offset_index);
        uint32_t src_addr = this->get_addr(id, bank_offset_index, bank_index, offset);
        uint32_t src_noc_xy = interleaved_addr_gen::get_noc_xy<DRAM>(bank_index, noc);

        WAYPOINT("NRTW");
        DEBUG_SANITIZE_NOC_READ_TRANSACTION(noc, get_noc_addr_helper(src_noc_xy, src_addr), dest_addr, this->page_size);
        while (!noc_cmd_buf_ready(noc, read_cmd_buf));
        WAYPOINT("NRTD");

        NOC_CMD_BUF_WRITE_REG(noc, read_cmd_buf, NOC_RET_ADDR_LO, dest_addr);
        NOC_CMD_BUF_WRITE_REG(noc, read_cmd_buf, NOC_TARG_ADDR_LO, src_addr);            // (uint32_t)src_addr
        NOC_CMD_BUF_WRITE_REG(noc, read_cmd_buf, NOC_TARG_ADDR_COORDINATE, src_noc_xy);  // src_addr >> 32
        NOC_CMD_BUF_WRITE_REG(noc, read_cmd_buf, NOC_AT_LEN_BE, this->page_size);        // len_bytes
        NOC_CMD_BUF_WRITE_REG(noc, read_cmd_buf, NOC_CMD_CTRL, NOC_CTRL_SEND_REQ);
        noc_reads_num_issued[noc] += 1;
    }

    FORCE_INLINE
    void noc_async_write_tile(const uint32_t id, uint32_t src_addr, uint8_t noc = noc_index) const {
        uint32_t bank_offset_index = interleaved_addr_gen::get_bank_offset_index<DRAM>(id);
        uint32_t bank_index = interleaved_addr_gen::get_bank_index<DRAM>(id, bank_offset_index);
        uint32_t dest_addr = this->get_addr(id, bank_offset_index, bank_index);
        uint32_t dest_noc_xy = interleaved_addr_gen::get_noc_xy<DRAM>(bank_index, noc);

        WAYPOINT("NWTW");
        DEBUG_SANITIZE_NOC_WRITE_TRANSACTION(
            noc, get_noc_addr_helper(dest_noc_xy, dest_addr), src_addr, this->page_size);
        while (!noc_cmd_buf_ready(noc, write_cmd_buf));
        WAYPOINT("NWTD");

        constexpr uint32_t noc_cmd_field = NOC_CMD_CPY | NOC_CMD_WR | NOC_CMD_VC_STATIC |
                                           NOC_CMD_STATIC_VC(NOC_UNICAST_WRITE_VC) |
                                           0x0 |  // (linked ? NOC_CMD_VC_LINKED : 0x0)
                                           0x0 |  // (mcast ? (NOC_CMD_PATH_RESERVE | NOC_CMD_BRCST_PACKET) : 0x0)
                                           NOC_CMD_RESP_MARKED;

        NOC_CMD_BUF_WRITE_REG(noc, write_cmd_buf, NOC_CTRL, noc_cmd_field);
        NOC_CMD_BUF_WRITE_REG(noc, write_cmd_buf, NOC_TARG_ADDR_LO, src_addr);
        NOC_CMD_BUF_WRITE_REG(noc, write_cmd_buf, NOC_RET_ADDR_LO, dest_addr);            // (uint32_t)dest_addr
        NOC_CMD_BUF_WRITE_REG(noc, write_cmd_buf, NOC_RET_ADDR_COORDINATE, dest_noc_xy);  // dest_addr >> 32
        NOC_CMD_BUF_WRITE_REG(noc, write_cmd_buf, NOC_AT_LEN_BE, this->page_size);        // len_bytes
        NOC_CMD_BUF_WRITE_REG(noc, write_cmd_buf, NOC_CMD_CTRL, NOC_CTRL_SEND_REQ);
        if constexpr (noc_mode == DM_DYNAMIC_NOC) {
            inc_noc_nonposted_writes_acked<proc_type>(noc);
        } else {
            noc_nonposted_writes_num_issued[noc] += 1;
            noc_nonposted_writes_acked[noc] += 1;  // num_dests
        }
    }
};

// TODO: add noc_async_write_page
// TODO: need static assert + host assert that page size <= 8192, hard constraint
template <bool DRAM>
struct InterleavedPow2AddrGenFast {
    uint32_t bank_base_address;              // Base address for the whole tensor.
    const uint32_t log_base_2_of_page_size;  // Num bytes in bank unit.
    static constexpr uint32_t log_base_2_of_allocator_alignment =
        interleaved_addr_gen::get_log_base2_of_allocator_alignment<DRAM>();
    const uint32_t aligned_log_base_2_of_page_size = this->log_base_2_of_page_size > log_base_2_of_allocator_alignment
                                                         ? this->log_base_2_of_page_size
                                                         : log_base_2_of_allocator_alignment;

    FORCE_INLINE
    uint32_t get_addr(
        const uint32_t id,
        const uint32_t bank_offset_index,
        const uint32_t bank_index,
        const uint32_t offset = 0) const {
        return (bank_offset_index << this->aligned_log_base_2_of_page_size) + this->bank_base_address + offset +
               interleaved_addr_gen::get_bank_offset<DRAM>(bank_index);
    }

    FORCE_INLINE
    std::uint64_t get_noc_addr(const uint32_t id, const uint32_t offset = 0, uint8_t noc = noc_index) const {
        uint32_t bank_offset_index = interleaved_addr_gen::get_bank_offset_index<DRAM>(id);
        uint32_t bank_index = interleaved_addr_gen::get_bank_index<DRAM>(id, bank_offset_index);
        uint32_t addr = this->get_addr(id, bank_offset_index, bank_index, offset);
        uint32_t noc_xy = interleaved_addr_gen::get_noc_xy<DRAM>(bank_index, noc);

        uint64_t noc_addr = get_noc_addr_helper(noc_xy, addr);
        return noc_addr;
    }

    FORCE_INLINE
    void noc_async_read_page(
        const uint32_t id, uint32_t dest_addr, const uint32_t offset = 0, uint8_t noc = noc_index) const {
        uint32_t bank_offset_index = interleaved_addr_gen::get_bank_offset_index<DRAM>(id);
        uint32_t bank_index = interleaved_addr_gen::get_bank_index<DRAM>(id, bank_offset_index);
        uint32_t src_addr = this->get_addr(id, bank_offset_index, bank_index, offset);
        uint32_t src_noc_xy = interleaved_addr_gen::get_noc_xy<DRAM>(bank_index, noc);

        WAYPOINT("NRPW");
        DEBUG_SANITIZE_NOC_READ_TRANSACTION(
            noc, get_noc_addr_helper(src_noc_xy, src_addr), dest_addr, 1 << this->aligned_log_base_2_of_page_size);
        while (!noc_cmd_buf_ready(noc, read_cmd_buf));
        WAYPOINT("NRPD");

        NOC_CMD_BUF_WRITE_REG(noc, read_cmd_buf, NOC_RET_ADDR_LO, dest_addr);
        NOC_CMD_BUF_WRITE_REG(noc, read_cmd_buf, NOC_TARG_ADDR_LO, src_addr);            // (uint32_t)src_addr
        NOC_CMD_BUF_WRITE_REG(noc, read_cmd_buf, NOC_TARG_ADDR_COORDINATE, src_noc_xy);  // src_addr >> 32
        NOC_CMD_BUF_WRITE_REG(
            noc, read_cmd_buf, NOC_AT_LEN_BE, 1 << this->aligned_log_base_2_of_page_size);  // len_bytes
        NOC_CMD_BUF_WRITE_REG(noc, read_cmd_buf, NOC_CMD_CTRL, NOC_CTRL_SEND_REQ);
        noc_reads_num_issued[noc] += 1;
    }

    FORCE_INLINE
    void noc_async_read_partial_page(
        const uint32_t id,
        uint32_t dest_addr,
        const uint32_t size,
        const uint32_t offset,
        uint8_t noc = noc_index) const {
        uint32_t bank_offset_index = interleaved_addr_gen::get_bank_offset_index<DRAM>(id);
        uint32_t bank_index = interleaved_addr_gen::get_bank_index<DRAM>(id, bank_offset_index);
        uint32_t src_addr = this->get_addr(id, bank_offset_index, bank_index, offset);
        uint32_t src_noc_xy = interleaved_addr_gen::get_noc_xy<DRAM>(bank_index, noc);

        WAYPOINT("RP1W");
        while (!noc_cmd_buf_ready(noc, read_cmd_buf));
        WAYPOINT("RP1D");
        DEBUG_SANITIZE_NOC_READ_TRANSACTION(noc, get_noc_addr_helper(src_noc_xy, src_addr), dest_addr, size);

        NOC_CMD_BUF_WRITE_REG(noc, read_cmd_buf, NOC_RET_ADDR_LO, dest_addr);
        NOC_CMD_BUF_WRITE_REG(noc, read_cmd_buf, NOC_TARG_ADDR_LO, src_addr);            // (uint32_t)src_addr
        NOC_CMD_BUF_WRITE_REG(noc, read_cmd_buf, NOC_TARG_ADDR_COORDINATE, src_noc_xy);  // src_addr >> 32
        NOC_CMD_BUF_WRITE_REG(noc, read_cmd_buf, NOC_AT_LEN_BE, size);                   // len_bytes
        NOC_CMD_BUF_WRITE_REG(noc, read_cmd_buf, NOC_CMD_CTRL, NOC_CTRL_SEND_REQ);
        noc_reads_num_issued[noc] += 1;
    }

    FORCE_INLINE
    void noc_async_write_page(
        const uint32_t id,
        uint32_t src_addr,
        const uint32_t write_size_bytes,
        const uint32_t offset = 0,
        uint8_t noc = noc_index) const {
        uint32_t bank_offset_index = interleaved_addr_gen::get_bank_offset_index<DRAM>(id);
        uint32_t bank_index = interleaved_addr_gen::get_bank_index<DRAM>(id, bank_offset_index);
        uint32_t dest_addr = this->get_addr(id, bank_offset_index, bank_index, offset);
        uint32_t dest_noc_xy = interleaved_addr_gen::get_noc_xy<DRAM>(bank_index, noc);

        WAYPOINT("NWPW");
        DEBUG_SANITIZE_NOC_WRITE_TRANSACTION(
            noc, get_noc_addr_helper(dest_noc_xy, dest_addr), src_addr, write_size_bytes);
        while (!noc_cmd_buf_ready(noc, write_cmd_buf));
        WAYPOINT("NWPD");

        constexpr uint32_t noc_cmd_field = NOC_CMD_CPY | NOC_CMD_WR | NOC_CMD_VC_STATIC |
                                           NOC_CMD_STATIC_VC(NOC_UNICAST_WRITE_VC) |
                                           0x0 |  // (linked ? NOC_CMD_VC_LINKED : 0x0)
                                           0x0 |  // (mcast ? (NOC_CMD_PATH_RESERVE | NOC_CMD_BRCST_PACKET) : 0x0)
                                           NOC_CMD_RESP_MARKED;

        NOC_CMD_BUF_WRITE_REG(noc, write_cmd_buf, NOC_CTRL, noc_cmd_field);
        NOC_CMD_BUF_WRITE_REG(noc, write_cmd_buf, NOC_TARG_ADDR_LO, src_addr);
        NOC_CMD_BUF_WRITE_REG(noc, write_cmd_buf, NOC_RET_ADDR_LO, dest_addr);            // (uint32_t)dest_addr
        NOC_CMD_BUF_WRITE_REG(noc, write_cmd_buf, NOC_RET_ADDR_COORDINATE, dest_noc_xy);  // dest_addr >> 32
        NOC_CMD_BUF_WRITE_REG(noc, write_cmd_buf, NOC_AT_LEN_BE, write_size_bytes);       // len_bytes
        NOC_CMD_BUF_WRITE_REG(noc, write_cmd_buf, NOC_CMD_CTRL, NOC_CTRL_SEND_REQ);
        if constexpr (noc_mode == DM_DYNAMIC_NOC) {
            inc_noc_nonposted_writes_acked<proc_type>(noc);
        } else {
            noc_nonposted_writes_num_issued[noc] += 1;
            noc_nonposted_writes_acked[noc] += 1;  // num_dests
        }

    }
};

template <bool DRAM>
FORCE_INLINE std::uint64_t get_noc_addr(
    const uint32_t id, const InterleavedAddrGen<DRAM>& s, uint32_t offset = 0, uint8_t noc = noc_index) {
    /*
        Alternative API for getting the noc address when we are reading using a swizzled
        layout. This version assumes bank unit size can be arbitrary size. Use
        get_noc_addr(const uint32_t id, InterleavedPow2AddrGen s) for optimized algorithm in which stick size
        is a power of 2.

        id: Unique id for the bank_unit you want to read, assuming row major order. We use this to compute the
        bank for this unit of data.

        InterleavedAddrGen: Check struct for attribute definitions.
    */
    return s.get_noc_addr(id, offset, noc);
}

template <bool DRAM>
FORCE_INLINE std::uint64_t get_noc_addr(
    const uint32_t id, const InterleavedPow2AddrGen<DRAM>& s, uint32_t offset = 0, uint8_t noc = noc_index) {
    /*
        Alternative API for getting the noc address when we are reading using a swizzled
        layout. This version assumes bank unit size is a power of 2. For arbitrary bank
        unit size, use get_noc_addr(const uint32_t id, const InterleavedOffset s)

        id: Unique id for the bank_unit you want to read, assuming row major order. We use this to compute the
        bank for this unit of data.

        InterleavedPow2AddrGen: Check struct for attribute definitions.
    */

    return s.get_noc_addr(id, offset, noc);
}

template <bool DRAM, uint32_t tile_hw>
FORCE_INLINE std::uint64_t get_noc_addr(
    const uint32_t id, const InterleavedAddrGenFast<DRAM, tile_hw>& s, uint32_t offset = 0, uint8_t noc = noc_index) {
    /*
        Alternative API for getting the noc address when we are reading using a swizzled
        layout. This version assumes bank unit size can be arbitrary size. Use
        get_noc_addr(const uint32_t id, InterleavedPow2AddrGen s) for optimized algorithm in which stick size
        is a power of 2.

        id: Unique id for the bank_unit you want to read, assuming row major order. We use this to compute the
        bank for this unit of data.

        InterleavedAddrGen: Check struct for attribute definitions.
    */
    return s.get_noc_addr(id, offset, noc);
}

template <bool DRAM>
FORCE_INLINE std::uint64_t get_noc_addr(
    const uint32_t id, const InterleavedPow2AddrGenFast<DRAM>& s, uint32_t offset = 0, uint8_t noc = noc_index) {
    /*
        Alternative API for getting the noc address when we are reading using a swizzled
        layout. This version assumes bank unit size is a power of 2 and less than or equal to NOC_MAX_BURST_SIZE.
        For arbitrary bank unit size, use get_noc_addr(const uint32_t id, const InterleavedOffset s)

        id: Unique id for the bank_unit you want to read, assuming row major order. We use this to compute the
        bank for this unit of data.

        InterleavedPow2AddrGenFast: Check struct for attribute definitions.
    */

    return s.get_noc_addr(id, offset, noc);
}

template <bool DRAM>
FORCE_INLINE void noc_async_read_page(
    const uint32_t id,
    const InterleavedAddrGen<DRAM>& s,
    std::uint32_t dst_local_l1_addr,
    uint32_t offset = 0,
    uint8_t noc = noc_index) {
    /*
        Read requests - use static VC
        Read responses - assigned VCs dynamically
    */
    s.noc_async_read_page(id, dst_local_l1_addr, offset, noc);
}

template <bool DRAM, uint32_t tile_hw>
FORCE_INLINE void noc_async_read_tile(
    const uint32_t id,
    const InterleavedAddrGenFast<DRAM, tile_hw>& s,
    std::uint32_t dst_local_l1_addr,
    uint32_t offset = 0,
    uint8_t noc = noc_index) {
    /*
        Read requests - use static VC
        Read responses - assigned VCs dynamically
    */
    s.noc_async_read_tile(id, dst_local_l1_addr, offset, noc);
}

/**
 * Initiates an asynchronous write from a source address in L1 memory on the
 * Tensix core executing this function call. The destination is specified using
 * a uint64_t encoding referencing an on-chip node located at NOC coordinates
 * (x,y) and a local address created using get_noc_addr function. Also, see
 * \a noc_async_write_barrier.
 *
 * The destination node can be either a DRAM bank, Tensix core+L1 memory
 * address or a PCIe controller.
 *
 * Return value: None
 *
 * | Argument          | Description                                             | Type     | Valid Range | Required |
 * |-------------------|---------------------------------------------------------|----------|----------------------------------------------------------------|----------|
 * | src_local_l1_addr | Source address in local L1 memory                       | uint32_t | 0..1MB | True     | |
 * dst_noc_addr      | Encoding of the destination NOC location (x,y)+address  | uint64_t | DOX-TODO(insert a reference
 * to what constitutes valid coords) | True     | | size              | Size of data transfer in bytes | uint32_t |
 * 0..1MB                                                         | True     |
 */
template <uint32_t max_page_size = NOC_MAX_BURST_SIZE + 1>
inline void noc_async_write(
    std::uint32_t src_local_l1_addr, std::uint64_t dst_noc_addr, std::uint32_t size, uint8_t noc = noc_index) {
    if constexpr (max_page_size <= NOC_MAX_BURST_SIZE) {
        noc_async_write_one_packet(src_local_l1_addr, dst_noc_addr, size, noc);
    } else {
        WAYPOINT("NAWW");
        DEBUG_SANITIZE_NOC_WRITE_TRANSACTION(noc, dst_noc_addr, src_local_l1_addr, size);
        ncrisc_noc_fast_write_any_len<proc_type, noc_mode>(
            noc, write_cmd_buf, src_local_l1_addr, dst_noc_addr, size, NOC_UNICAST_WRITE_VC, false, false, 1, true);
        WAYPOINT("NAWD");
    }
}

template <bool DRAM, uint32_t tile_hw>
FORCE_INLINE void noc_async_write_tile(
    const uint32_t id,
    const InterleavedAddrGenFast<DRAM, tile_hw>& s,
    std::uint32_t src_local_l1_addr,
    uint8_t noc = noc_index) {
    s.noc_async_write_tile(id, src_local_l1_addr, noc);
}

template <ProgrammableCoreType type = ProgrammableCoreType::TENSIX>
FORCE_INLINE uint32_t get_semaphore(uint32_t semaphore_id) {
    return (uint32_t)sem_l1_base[static_cast<int>(type)] + semaphore_id * L1_ALIGNMENT;
}

inline void noc_semaphore_set_remote(
    std::uint32_t src_local_l1_addr, std::uint64_t dst_noc_addr, uint8_t noc = noc_index) {
    WAYPOINT("NSSW");
    DEBUG_SANITIZE_NOC_WRITE_TRANSACTION(noc, dst_noc_addr, src_local_l1_addr, 4);
    ncrisc_noc_fast_write_any_len<proc_type, noc_mode>(
        noc,
        write_reg_cmd_buf,
        src_local_l1_addr,
        dst_noc_addr,
        4 /* size in bytes */,
        NOC_UNICAST_WRITE_VC,
        false,
        false,
        1,
        true);
    WAYPOINT("NSSD");
}

/**
 * Initiates an asynchronous write from a source address in L1 memory on the
 * Tensix core executing this function call to a rectangular destination grid.
 * The destinations are specified using a uint64_t encoding referencing an
 * on-chip grid of nodes located at NOC coordinate range
 * (x_start,y_start,x_end,y_end) and a local address created using
 * *get_noc_multicast_addr* function. Also, *see noc_async_write_barrier*.
 *
 * The destination nodes can only be a set of Tensix cores + L1 memory address.
 * The destination nodes must form a rectangular grid. The destination L1
 * memory address must be the same on all destination nodes.
 *
 * With this API, the multicast sender cannot be part of the multicast
 * destinations. If the multicast sender has to be in the multicast
 * destinations (i.e. must perform a local L1 write), the other API variant
 * *noc_async_write_multicast_loopback_src* can be used.
 *
 * Note: The number of destinations needs to be non-zero. Besides that,
 * there is no restriction on the number of destinations, i.e. the
 * multicast destinations can span the full chip. However, as mentioned
 * previously, the multicast source cannot be part of the destinations. So, the
 * maximum number of destinations is number of cores - 1.
 *
 * Return value: None
 *
 * | Argument               | Description                                                              | Type     |
 * Valid Range                                                   | Required |
 * |------------------------|--------------------------------------------------------------------------|----------|---------------------------------------------------------------|----------|
 * | src_local_l1_addr      | Source address in local L1 memory                                        | uint32_t |
 * 0..1MB                                                        | True     | | dst_noc_addr_multicast | Encoding of the
 * destinations nodes (x_start,y_start,x_end,y_end)+address | uint64_t | DOX-TODO(insert a reference to what constitutes
 * valid coords) | True     | | size                   | Size of data transfer in bytes | uint32_t | 0..1MB | True     |
 * | num_dests              | Number of destinations that the multicast source is targetting           | uint32_t |
 * 0..(number of cores -1)                                       | True     |
 */
template <uint32_t max_page_size = NOC_MAX_BURST_SIZE + 1>
inline void noc_async_write_multicast(
    std::uint32_t src_local_l1_addr,
    std::uint64_t dst_noc_addr_multicast,
    std::uint32_t size,
    std::uint32_t num_dests,
    bool linked = false,
    bool multicast_path_reserve = true,
    uint8_t noc = noc_index) {
    if constexpr (max_page_size <= NOC_MAX_BURST_SIZE) {
        noc_async_write_multicast_one_packet(
            src_local_l1_addr, dst_noc_addr_multicast, size, num_dests, linked, multicast_path_reserve);
    } else {
        WAYPOINT("NMWW");
        DEBUG_SANITIZE_NOC_MULTI_WRITE_TRANSACTION(noc, dst_noc_addr_multicast, src_local_l1_addr, size);
        ncrisc_noc_fast_write_any_len<proc_type, noc_mode>(
            noc,
            write_cmd_buf,
            src_local_l1_addr,
            dst_noc_addr_multicast,
            size,
            NOC_MULTICAST_WRITE_VC,
            true,
            linked,
            num_dests,
            multicast_path_reserve);
        WAYPOINT("NMWD");
    }
}

/**
 * Initiates an asynchronous write from a source address in L1 memory on the
 * Tensix core executing this function call to a rectangular destination grid.
 * The destinations are specified using a uint64_t encoding referencing an
 * on-chip grid of nodes located at NOC coordinate range
 * (x_start,y_start,x_end,y_end) and a local address created using
 * *get_noc_multicast_addr* function. The size of data that is sent is 4 Bytes.
 * This is usually used to set a semaphore value at the destination nodes, as a
 * way of a synchronization mechanism. The same as *noc_async_write_multicast*
 * with preset size of 4 Bytes.
 *
 * With this API, the multicast sender cannot be part of the multicast
 * destinations. If the multicast sender has to be in the multicast
 * destinations (i.e. must perform a local L1 write), the other API variant
 * *noc_semaphore_set_multicast_loopback_src* can be used.
 *
 * Return value: None
 *
 * | Argument               | Description                                                              | Type     |
 * Valid Range                                               | Required |
 * |------------------------|--------------------------------------------------------------------------|----------|-----------------------------------------------------------|----------|
 * | src_local_l1_addr      | Source address in local L1 memory                                        | uint32_t |
 * 0..1MB                                                    | True     | | dst_noc_addr_multicast | Encoding of the
 * destinations nodes (x_start,y_start,x_end,y_end)+address | uint64_t | DOX-TODO(insert a reference to what constitutes
 * valid coords) | True     | | num_dests              | Number of destinations that the multicast source is targetting
 * | uint32_t | 0..(number of cores - 1)                                  | True     |
 */
inline void noc_semaphore_set_multicast(
    std::uint32_t src_local_l1_addr,
    std::uint64_t dst_noc_addr_multicast,
    std::uint32_t num_dests,
    bool linked = false,
    bool multicast_path_reserve = true,
    uint8_t noc = noc_index) {
    WAYPOINT("NSNW");
    DEBUG_SANITIZE_NOC_MULTI_WRITE_TRANSACTION(noc, dst_noc_addr_multicast, src_local_l1_addr, 4);
    ncrisc_noc_fast_write_any_len<proc_type, noc_mode>(
        noc,
        write_reg_cmd_buf,
        src_local_l1_addr,
        dst_noc_addr_multicast,
        4 /*size in bytes*/,
        NOC_MULTICAST_WRITE_VC,
        true,
        linked,
        num_dests,
        multicast_path_reserve);
    WAYPOINT("NSND");
}
/**
 * Initiates an asynchronous write from a source address in L1 memory on the
 * Tensix core executing this function call to a rectangular destination grid.
 * The destinations are specified using a uint64_t encoding referencing an
 * on-chip grid of nodes located at NOC coordinate range
 * (x_start,y_start,x_end,y_end) and a local address created using
 * *get_noc_multicast_addr* function. The size of data that is sent is 4 Bytes.
 * This is usually used to set a semaphore value at the destination nodes, as a
 * way of a synchronization mechanism. The same as *noc_async_write_multicast*
 * with preset size of 4 Bytes.
 *
 * Note: With this API, sending data only to the source node (when num_dests
 * is 1) may result in unexpected behaviour. For some parameters, hangs have
 * been observed. For some other parameters, nothing may happen. Consider using
 * regular non multicast operations such as *noc_async_write* in this case.
 *
 * Return value: None
 *
 * | Argument               | Description                                                              | Type     |
 * Valid Range                                               | Required |
 * |------------------------|--------------------------------------------------------------------------|----------|-----------------------------------------------------------|----------|
 * | src_local_l1_addr      | Source address in local L1 memory                                        | uint32_t |
 * 0..1MB                                                    | True     | | dst_noc_addr_multicast | Encoding of the
 * destinations nodes (x_start,y_start,x_end,y_end)+address | uint64_t | DOX-TODO(insert a reference to what constitutes
 * valid coords) | True     | | num_dests              | Number of destinations that the multicast source is targetting
 * | uint32_t | 0..(number of cores)                                                | True     |
 */
inline void noc_semaphore_set_multicast_loopback_src(
    std::uint32_t src_local_l1_addr,
    std::uint64_t dst_noc_addr_multicast,
    std::uint32_t num_dests,
    bool linked = false,
    bool multicast_path_reserve = true,
    uint8_t noc = noc_index) {
    WAYPOINT("NSLW");
    DEBUG_SANITIZE_NOC_MULTI_WRITE_TRANSACTION(noc, dst_noc_addr_multicast, src_local_l1_addr, 4);
    ncrisc_noc_fast_write_any_len_loopback_src<proc_type, noc_mode>(
        noc,
        write_reg_cmd_buf,
        src_local_l1_addr,
        dst_noc_addr_multicast,
        4 /*size in bytes*/,
        NOC_MULTICAST_WRITE_VC,
        true,
        linked,
        num_dests,
        multicast_path_reserve);
    WAYPOINT("NSLD");
}

inline void noc_async_write_multicast_loopback_src(
    std::uint32_t src_local_l1_addr,
    std::uint64_t dst_noc_addr_multicast,
    std::uint32_t size,
    std::uint32_t num_dests,
    bool linked = false,
    bool multicast_path_reserve = true,
    uint8_t noc = noc_index) {
    WAYPOINT("NMLW");
    DEBUG_SANITIZE_NOC_MULTI_WRITE_TRANSACTION(noc, dst_noc_addr_multicast, src_local_l1_addr, size);
    ncrisc_noc_fast_write_any_len_loopback_src<proc_type, noc_mode>(
        noc,
        write_cmd_buf,
        src_local_l1_addr,
        dst_noc_addr_multicast,
        size,
        NOC_MULTICAST_WRITE_VC,
        true,
        linked,
        num_dests,
        multicast_path_reserve);
    WAYPOINT("NMLD");
}

/**
 * Initiates an asynchronous write from a source address in L1 memory on the
 * Tensix core executing this function call to an L-shaped destination which is defined by
 * a grid and an exclusion zone.
 * The destinations are specified using a uint64_t encoding referencing an
 * on-chip grid of nodes located at NOC coordinate range
 * (x_start,y_start,x_end,y_end) and a local address created using
 * *get_noc_multicast_addr* function. Also, *see noc_async_write_barrier*.
 * Similarly, the exclusion zone is specified using uint32_t encoding referencing
 * an on-chip core and directions relative to it created using *get_noc_exclude_region* function.
 *
 * The destination nodes can only be a set of Tensix cores + L1 memory address.
 * The destination nodes must form an L-shaped grid (where dst_noc_addr_multicast defines a grid
 * and exclude_region define a subgrid to exclude, the inner part of the L). The destination L1
 * memory address must be the same on all destination nodes.
 *
 * With this API, the multicast sender cannot be part of the multicast
 * destinations.
 *
 * Note: The number of destinations needs to be non-zero. Besides that,
 * there is no restriction on the number of destinations, i.e. the
 * multicast destinations can span the full chip. However, as mentioned
 * previously, the multicast source cannot be part of the destinations. So, the
 * maximum number of destinations is number of cores - 1.
 *
 * Return value: None
 *
 * NOTE: only supported on Blackhole
 *
 * | Argument               | Description                                                              | Type     |
 * Valid Range                                                   | Required |
 * |------------------------|--------------------------------------------------------------------------|----------|---------------------------------------------------------------|----------|
 * | src_local_l1_addr      | Source address in local L1 memory                                        | uint32_t |
 * 0..1MB                                                        | True     | | dst_noc_addr_multicast | Encoding of the
 * destinations nodes (x_start,y_start,x_end,y_end)+address | uint64_t | DOX-TODO(insert a reference to what constitutes
 * valid coords) | True     | | size                   | Size of data transfer in bytes | uint32_t | 0..1MB | True     |
 * | num_dests              | Number of destinations that the multicast source is targetting           | uint32_t |
 * 0..(number of cores - 1)                                      | True     | | exclude_region         | Encoding of the
 * excluded regin (x_start,y_start,x_direction,y_direction) | uint32_t | DOX-TODO(insert a reference to what constitutes
 * valid coords) | True     |
 */
#ifdef ARCH_BLACKHOLE
inline void noc_async_write_multicast_exclude_region(
    std::uint32_t src_local_l1_addr,
    std::uint64_t dst_noc_addr_multicast,
    std::uint32_t size,
    std::uint32_t num_dests,
    std::uint32_t exclude_region,
    bool linked = false,
    bool multicast_path_reserve = true,
    uint8_t noc = noc_index) {
    WAYPOINT("NMEW");
    DEBUG_SANITIZE_NOC_MULTI_WRITE_TRANSACTION(noc, dst_noc_addr_multicast, src_local_l1_addr, size);
    ncrisc_noc_fast_write_any_len_exclude_region<proc_type, noc_mode>(
        noc,
        write_cmd_buf,
        src_local_l1_addr,
        dst_noc_addr_multicast,
        size,
        NOC_MULTICAST_WRITE_VC,
        true,
        linked,
        num_dests,
        multicast_path_reserve,
        exclude_region);
    WAYPOINT("NMED");
}
#endif

/**
 * This blocking call waits for all the outstanding enqueued *noc_async_read*
 * calls issued on the current Tensix core to complete. After returning from
 * this call the *noc_async_read* queue will be empty for the current Tensix
 * core.
 *
 * Return value: None
 */
void noc_async_read_barrier(uint8_t noc = noc_index) {
    WAYPOINT("NRBW");
    do {
        invalidate_l1_cache();
    } while (!ncrisc_noc_reads_flushed(noc));
    WAYPOINT("NRBD");
}

/**
 * This blocking call waits for all the outstanding enqueued *noc_async_write*
 * calls issued on the current Tensix core to complete. After returning from
 * this call the *noc_async_write* queue will be empty for the current Tensix
 * core.
 *
 * Return value: None
 */
FORCE_INLINE
void noc_async_write_barrier(uint8_t noc = noc_index) {
    WAYPOINT("NWBW");
    if constexpr (noc_mode == DM_DYNAMIC_NOC) {
        while (!ncrisc_dynamic_noc_nonposted_writes_flushed<proc_type>(noc));
    } else {
        while (!ncrisc_noc_nonposted_writes_flushed(noc));
    }
    WAYPOINT("NWBD");
}

/**
 * This blocking call waits for all outstanding enqueued *noc_async_write*
 * calls issued on the current Tensix core to depart, but will not wait
 * for them to complete
 */
FORCE_INLINE
void noc_async_writes_flushed(uint8_t noc = noc_index) {
    WAYPOINT("NWFW");
    while (!ncrisc_noc_nonposted_writes_sent(noc));
    WAYPOINT("NWFD");
}

/**
 * This blocking call waits for all the outstanding enqueued *noc_async_write*
 * calls issued on the current Tensix core to complete. After returning from
 * this call the *noc_async_write* queue will be empty for the current Tensix
 * core.
 *
 * Return value: None
 */
FORCE_INLINE
void noc_async_atomic_barrier(uint8_t noc_idx = noc_index) {
    WAYPOINT("NABW");
    while (!ncrisc_noc_nonposted_atomics_flushed(noc_idx));
    WAYPOINT("NABD");
}

/**
 * This blocking call waits for all the outstanding read, write, and atomic NOC
 * transactions issued on the current Tensix core to complete. After returning
 * from this call all transaction queues will be empty for the current Tensix
 * core.
 *
 * Return value: None
 */
FORCE_INLINE
void noc_async_full_barrier(uint8_t noc_idx = noc_index) {
    WAYPOINT("NFBW");
    do {
        invalidate_l1_cache();
    } while (!ncrisc_noc_reads_flushed(noc_idx));
    while (!ncrisc_noc_nonposted_writes_sent(noc_idx));
    while (!ncrisc_noc_nonposted_writes_flushed(noc_idx));
    while (!ncrisc_noc_nonposted_atomics_flushed(noc_idx));
    while (!ncrisc_noc_posted_writes_sent(noc_idx));
    WAYPOINT("NFBD");
}

/**
 * A blocking call that waits until the value of a local L1 memory address on
 * the Tensix core executing this function becomes equal to a target value.
 * This L1 memory address is used as a semaphore of size 4 Bytes, as a
 * synchronization mechanism. Also, see *noc_semaphore_set*.
 *
 * Return value: None
 *
 * | Argument  | Description                                                    | Type     | Valid Range        |
 * Required |
 * |-----------|----------------------------------------------------------------|----------|--------------------|----------|
 * | sem_addr  | Semaphore address in local L1 memory                           | uint32_t | 0..1MB             | True |
 * | val       | The target value of the semaphore                              | uint32_t | Any uint32_t value | True |
 */
FORCE_INLINE
void noc_semaphore_wait(volatile tt_l1_ptr uint32_t* sem_addr, uint32_t val) {
    WAYPOINT("NSW");
    do {
        invalidate_l1_cache();
    } while ((*sem_addr) != val);
    WAYPOINT("NSD");
}

/**
 * A blocking call that waits until the value of a local L1 memory address on
 * the Tensix core executing this function becomes equal or greater than a target value.
 * This L1 memory address is used as a semaphore of size 4 Bytes, as a
 * synchronization mechanism. Also, see *noc_semaphore_set*.
 *
 * Return value: None
 *
 * | Argument  | Description                                                    | Type     | Valid Range        |
 * Required |
 * |-----------|----------------------------------------------------------------|----------|--------------------|----------|
 * | sem_addr  | Semaphore address in local L1 memory                           | uint32_t | 0..1MB             | True |
 * | val       | The target value of the semaphore                              | uint32_t | Any uint32_t value | True |
 */
FORCE_INLINE
void noc_semaphore_wait_min(volatile tt_l1_ptr uint32_t* sem_addr, uint32_t val) {
    WAYPOINT("NSMW");
    do {
        invalidate_l1_cache();
    } while ((*sem_addr) < val);
    WAYPOINT("NSMD");
}

/**
 * Sets the value of a local L1 memory address on the Tensix core executing
 * this function to a specific value. This L1 memory address is used as a
 * semaphore of size 4 Bytes, as a synchronization mechanism. Also, see
 * *noc_semaphore_wait*.
 *
 * Return value: None
 *
 * | Argument  | Description                                                    | Type     | Valid Range        |
 * Required |
 * |-----------|----------------------------------------------------------------|----------|--------------------|----------|
 * | sem_addr  | Semaphore address in local L1 memory                           | uint32_t | 0..1MB             | True |
 * | val       | Value to set the semaphore to                                  | uint32_t | Any uint32_t value | True |
 */
FORCE_INLINE
void noc_semaphore_set(volatile tt_l1_ptr uint32_t* sem_addr, uint32_t val) {
    // set semaphore value to val
    (*sem_addr) = val;
}

/**
 * Initiates an asynchronous write of a 32-bit value to a NOC destination.
 * Typically used for writing registers, but can be used for memory locations as well.
 * The destination is specified as a 64-bit NOC address (see \a noc_async_write).
 * The advantage over using \a noc_async_write is that we don't a Tensix L1
 * memory source location; the write value is written directly into a register.
 * Unlike using \a noc_async_write, there are also no address alignment concerns.
 * Also, see \a noc_async_write_barrier.
 *
 * The destination node can be either a DRAM bank, Tensix core+L1 memory
 * address or a PCIe controller.
 *
 * Return value: None
 *
 * | Argument  | Description                                                    | Type     | Valid Range | Required |
 * |-----------|----------------------------------------------------------------|----------|---------------------------------------------------------------|----------|
 * | addr      | Encoding of the destination location (x,y)+address             | uint64_t | DOX-TODO(insert a reference
 * to what constitutes valid coords) | True     | | val       | The value to be written | uint32_t | Any uint32_t value
 * | True     | | be        | Byte-enable                                                    | uint8_t  | 0x1-0xF |
 * False    |
 */
FORCE_INLINE
void noc_inline_dw_write(uint64_t addr, uint32_t val, uint8_t be = 0xF, uint8_t noc = noc_index) {
    WAYPOINT("NWIW");
    DEBUG_SANITIZE_NOC_ADDR(noc, addr, 4);
    noc_fast_write_dw_inline<proc_type, noc_mode>(
        noc,
        write_reg_cmd_buf,
        val,
        addr,
        be,  // byte-enable
        NOC_UNICAST_WRITE_VC,
        false,  // mcast
        false   // posted
    );
    WAYPOINT("NWID");
}

/**
 * The Tensix core executing this function call initiates an atomic increment
 * (with 32-bit wrap) of a remote Tensix core L1 memory address. This L1 memory
 * address is used as a semaphore of size 4 Bytes, as a synchronization
 * mechanism.
 *
 * Return value: None
 *
 * | Argument  | Description                                                    | Type     | Valid Range | Required |
 * |-----------|----------------------------------------------------------------|----------|---------------------------------------------------------------|----------|
 * | addr      | Encoding of the destination location (x,y)+address             | uint64_t | DOX-TODO(insert a reference
 * to what constitutes valid coords) | True     | | incr      | The value to increment by | uint32_t | Any uint32_t
 * value                                            | True     |
 */
FORCE_INLINE
void noc_semaphore_inc(uint64_t addr, uint32_t incr, uint8_t noc_id = noc_index) {
    /*
    [REFER TO grayskull/noc/noc.h for the documentation of noc_atomic_increment()]
    Generic increment with 32-bit wrap.
  */
    WAYPOINT("NSIW");
    DEBUG_SANITIZE_NOC_ADDR(noc_id, addr, 4);
    DEBUG_INSERT_DELAY(TransactionAtomic);
    noc_fast_atomic_increment<noc_mode>(
        noc_id,
        write_at_cmd_buf,
        addr,
        NOC_UNICAST_WRITE_VC,
        incr,
        31 /*wrap*/,
        false /*linked*/,
        false /*posted*/,
        MEM_NOC_ATOMIC_RET_VAL_ADDR);
    WAYPOINT("NSID");
}

inline void RISC_POST_HEARTBEAT(uint32_t& heartbeat) {
    invalidate_l1_cache();
    volatile uint32_t* ptr = (volatile uint32_t*)(0x1C);
    heartbeat++;
    ptr[0] = 0xAABB0000 | (heartbeat & 0xFFFF);
}

FORCE_INLINE
uint32_t min(uint32_t a, uint32_t b) { return (a < b) ? a : b; }

template <bool use_vc>
FORCE_INLINE uint32_t noc_async_read_tile_dram_sharded_set_state(
    uint32_t bank_base_address,
    uint32_t page_size,
    uint32_t bank_id = 0,
    const uint32_t vc = 0,
    uint8_t noc = noc_index) {
    uint32_t src_addr_;
    uint32_t src_noc_xy;

    src_addr_ = bank_base_address + bank_to_dram_offset[bank_id];
    src_noc_xy = dram_bank_to_noc_xy[noc][bank_id];

    WAYPOINT("NRTW");
    while (!noc_cmd_buf_ready(noc, read_cmd_buf));
    WAYPOINT("NRTD");

    if constexpr (use_vc) {
        uint32_t noc_rd_cmd_field =
            NOC_CMD_CPY | NOC_CMD_RD | NOC_CMD_RESP_MARKED | NOC_CMD_VC_STATIC | NOC_CMD_STATIC_VC(vc);
        NOC_CMD_BUF_WRITE_REG(noc, read_cmd_buf, NOC_CTRL, noc_rd_cmd_field);
    }

    NOC_CMD_BUF_WRITE_REG(noc, read_cmd_buf, NOC_TARG_ADDR_COORDINATE, src_noc_xy);  // src_addr >> 32
    NOC_CMD_BUF_WRITE_REG(noc, read_cmd_buf, NOC_AT_LEN_BE, page_size);              // len_bytes

    return src_addr_;
}

FORCE_INLINE
void noc_async_read_tile_dram_sharded_with_state(
    uint32_t src_base_addr, uint32_t src_addr, uint32_t dest_addr, uint32_t trid = 0, uint8_t noc = noc_index) {
    uint32_t src_addr_;

    src_addr_ = src_base_addr + src_addr;

    WAYPOINT("NRTW");
    while (!noc_cmd_buf_ready(noc, read_cmd_buf));
    WAYPOINT("NRTD");

    NOC_CMD_BUF_WRITE_REG(noc, read_cmd_buf, NOC_RET_ADDR_LO, dest_addr);
    NOC_CMD_BUF_WRITE_REG(noc, read_cmd_buf, NOC_TARG_ADDR_LO, src_addr_);  // (uint32_t)src_addr
    NOC_CMD_BUF_WRITE_REG(noc, read_cmd_buf, NOC_CMD_CTRL, NOC_CTRL_SEND_REQ);
    noc_reads_num_issued[noc] += 1;
}

FORCE_INLINE
void noc_async_read_tile_dram_sharded_with_state_with_trid(
    uint32_t src_base_addr, uint32_t src_addr, uint32_t dest_addr, uint32_t trid = 0, uint8_t noc = noc_index) {
    WAYPOINT("NRDW");
#ifndef ARCH_GRAYSKULL
    ncrisc_noc_fast_read_with_transaction_id(noc, read_cmd_buf, src_base_addr, src_addr, dest_addr, trid);
#endif
    WAYPOINT("NRDD");
}

FORCE_INLINE
void noc_async_read_tile_dram_sharded_set_trid(uint32_t trid = 0, uint8_t noc = noc_index) {
    WAYPOINT("NSTW");
#ifndef ARCH_GRAYSKULL
    ncrisc_noc_set_transaction_id(noc, read_cmd_buf, trid);
#endif
    WAYPOINT("NSTD");
}

FORCE_INLINE
void noc_async_read_barrier_with_trid(uint32_t trid, uint8_t noc = noc_index) {
    WAYPOINT("NBTW");
#ifndef ARCH_GRAYSKULL
    do {
        invalidate_l1_cache();
    } while (!ncrisc_noc_read_with_transaction_id_flushed(noc, trid));
#endif
    WAYPOINT("NBTD");
}

template<bool DRAM>
FORCE_INLINE
uint64_t get_noc_addr_from_bank_id(uint32_t bank_id, uint32_t bank_address_offset, uint8_t noc = noc_index) {
    // Use addrgen tables to convert bank_ids to physical NOC coordinates
    uint64_t noc_addr = 0;
    if constexpr (DRAM) {
        noc_addr = dram_bank_to_noc_xy[noc_index][bank_id];
        bank_address_offset += bank_to_dram_offset[bank_id];
    } else {
        noc_addr = l1_bank_to_noc_xy[noc_index][bank_id];
    }
    return (noc_addr << NOC_ADDR_COORD_SHIFT) | (bank_address_offset);
}

template <bool DRAM, uint32_t page_size>
FORCE_INLINE auto get_interleaved_addr_gen(uint32_t base_addr) {
    constexpr bool is_pow_2 = is_power_of_2(page_size);
    if constexpr (is_pow_2) {
        constexpr uint32_t log2_page_size = __builtin_ctz(page_size);
        if constexpr (page_size <= NOC_MAX_BURST_SIZE) {
            return InterleavedPow2AddrGenFast<DRAM>{
                .bank_base_address = base_addr, .log_base_2_of_page_size = log2_page_size};
        } else {
            return InterleavedPow2AddrGen<DRAM>{
                .bank_base_address = base_addr, .log_base_2_of_page_size = log2_page_size};
        }
    } else {
        return InterleavedAddrGen<DRAM>{.bank_base_address = base_addr, .page_size = page_size};
    }
}<|MERGE_RESOLUTION|>--- conflicted
+++ resolved
@@ -638,13 +638,8 @@
     uint8_t noc = noc_index) {
     uint32_t bank_offset_index = interleaved_addr_gen::get_bank_offset_index<true>(id);
     uint32_t bank_index = interleaved_addr_gen::get_bank_index<true>(id, bank_offset_index);
-<<<<<<< HEAD
-    uint32_t addr = (bank_offset_index * align(page_size, interleaved_addr_gen::get_allocator_alignment<true>())) + bank_base_address + offset +
+    uint32_t addr = (bank_offset_index * align_power_of_2(page_size, interleaved_addr_gen::get_allocator_alignment<true>())) + bank_base_address + offset +
                     bank_to_dram_offset[bank_index];
-=======
-    uint32_t addr = (bank_offset_index * align_power_of_2(page_size, ALLOCATOR_ALIGNMENT)) + bank_base_address +
-                    offset + bank_to_dram_offset[bank_index];
->>>>>>> 14dac66f
     uint32_t noc_xy = interleaved_addr_gen::get_noc_xy<true>(bank_index, noc);
     uint64_t noc_addr = get_noc_addr_helper(noc_xy, addr);
     return noc_addr;
@@ -658,13 +653,8 @@
     uint8_t noc = noc_index) {
     uint32_t bank_offset_index = interleaved_addr_gen::get_bank_offset_index<false>(id);
     uint32_t bank_index = interleaved_addr_gen::get_bank_index<false>(id, bank_offset_index);
-<<<<<<< HEAD
-    uint32_t addr = (bank_offset_index * align(page_size, interleaved_addr_gen::get_allocator_alignment<false>())) + bank_base_address + offset +
+    uint32_t addr = (bank_offset_index * align_power_of_2(page_size, interleaved_addr_gen::get_allocator_alignment<false>())) + bank_base_address + offset +
                     bank_to_dram_offset[bank_index];
-=======
-    uint32_t addr = (bank_offset_index * align_power_of_2(page_size, ALLOCATOR_ALIGNMENT)) + bank_base_address +
-                    offset + bank_to_dram_offset[bank_index];
->>>>>>> 14dac66f
     uint32_t noc_xy = interleaved_addr_gen::get_noc_xy<false>(bank_index, noc);
     uint64_t noc_addr = get_noc_addr_helper(noc_xy, addr);
     return noc_addr;
@@ -1034,11 +1024,7 @@
 struct InterleavedAddrGen {
     uint32_t bank_base_address;  // Base address for the whole tensor.
     const uint32_t page_size;    // Num bytes in page.
-<<<<<<< HEAD
-    const uint32_t aligned_page_size = align(page_size, interleaved_addr_gen::get_allocator_alignment<DRAM>());
-=======
-    const uint32_t aligned_page_size = align_power_of_2(page_size, ALLOCATOR_ALIGNMENT);
->>>>>>> 14dac66f
+    const uint32_t aligned_page_size = align_power_of_2(page_size, interleaved_addr_gen::get_allocator_alignment<DRAM>());
 
     FORCE_INLINE
     uint32_t get_addr(
