--- conflicted
+++ resolved
@@ -2399,29 +2399,14 @@
 
     uint8_t get_noc_id() const { return noc_id_; }
 
-<<<<<<< HEAD
-    /** @brief Initiates an asynchronous read for a single packet.
-     *
-     * Refer to \a async_read for more details.
-     *
-     * @param src Source object (e.g., TensorAccessor)
-     * @param dst Destination object (e.g., local L1 memory)
-     * @param size_bytes Size of the data transfer in bytes
-     * @param src_args Additional arguments for source address calculation
-     * @param dst_args Additional arguments for destination address calculation
-     * @param read_req_vc Virtual channel to use for the read request (default: NOC_UNICAST_WRITE_VC)
-     * @tparam enable_noc_tracing Enable NoC tracing for debugging (default: true)
-     */
-    template <bool enable_noc_tracing = true, typename Src, typename Dst>
-    void async_read_one_packet(
-        const Src& src,
-        const Dst& dst,
-        uint32_t size_bytes,
-        const src_args_t<Src>& src_args,
-        const dst_args_t<Dst>& dst_args,
-        uint32_t read_req_vc = NOC_UNICAST_WRITE_VC) const {
-        noc_async_read_one_packet<enable_noc_tracing>(
-            get_src_ptr(src, src_args), get_dst_ptr(dst, dst_args), size_bytes, noc_id_, read_req_vc);
+    bool is_local_bank(uint32_t virtual_x, uint32_t virtual_y) const {
+        return virtual_x == my_x[noc_id_] && virtual_y == my_y[noc_id_];
+    }
+
+    bool is_local_addr(const uint64_t noc_addr) const {
+        uint32_t x = NOC_UNICAST_ADDR_X(noc_addr);
+        uint32_t y = NOC_UNICAST_ADDR_Y(noc_addr);
+        return is_local_bank(x, y);
     }
 
     /**
@@ -2440,18 +2425,6 @@
      * @tparam max_page_size Maximum page size for the transfer (default: NOC_MAX_BURST_SIZE + 1)
      * @tparam enable_noc_tracing Enable NoC tracing for debugging (default: true)
      */
-=======
-    bool is_local_bank(uint32_t virtual_x, uint32_t virtual_y) const {
-        return virtual_x == my_x[noc_id_] && virtual_y == my_y[noc_id_];
-    }
-
-    bool is_local_addr(const uint64_t noc_addr) const {
-        uint32_t x = NOC_UNICAST_ADDR_X(noc_addr);
-        uint32_t y = NOC_UNICAST_ADDR_Y(noc_addr);
-        return is_local_bank(x, y);
-    }
-
->>>>>>> bc1823c3
     template <
         uint32_t max_page_size = NOC_MAX_BURST_SIZE + 1,
         bool enable_noc_tracing = true,
@@ -2464,9 +2437,12 @@
         const src_args_t<Src>& src_args,
         const dst_args_t<Dst>& dst_args,
         uint32_t read_req_vc = NOC_UNICAST_WRITE_VC) const {
-<<<<<<< HEAD
         noc_async_read<max_page_size, enable_noc_tracing>(
-            get_src_ptr(src, src_args), get_dst_ptr(dst, dst_args), size_bytes, noc_id_, read_req_vc);
+            get_src_ptr<AddressType::NOC>(src, src_args),
+            get_dst_ptr<AddressType::LOCAL_L1>(dst, dst_args),
+            size_bytes,
+            noc_id_,
+            read_req_vc);
     }
 
     /** @brief Sets the stateful registers for an asynchronous read for a single packet.
@@ -2479,7 +2455,7 @@
      */
     template <typename Src>
     void async_read_one_packet_set_state(const Src& src, uint32_t size_bytes, const src_args_t<Src>& src_args) const {
-        noc_async_read_one_packet_set_state(get_src_ptr(src, src_args), size_bytes, noc_id_);
+        noc_async_read_one_packet_set_state(get_src_ptr<AddressType::NOC>(src, src_args), size_bytes, noc_id_);
     }
 
     /** @brief Initiates an asynchronous read for a single packet with state preservation.
@@ -2496,7 +2472,7 @@
     void async_read_one_packet_with_state(
         const Src& src, const Dst& dst, const src_args_t<Src>& src_args, const dst_args_t<Dst>& dst_args) const {
         noc_async_read_one_packet_with_state<inc_num_issued>(
-            get_src_ptr(src, src_args), get_dst_ptr(dst, dst_args), noc_id_);
+            get_src_ptr<AddressType::NOC>(src, src_args), get_dst_ptr<AddressType::LOCAL_L1>(dst, dst_args), noc_id_);
     }
 
     /** @brief Sets the stateful registers for an asynchronous read.
@@ -2513,12 +2489,7 @@
      */
     template <typename Src>
     void async_read_set_state(const Src& src, const src_args_t<Src>& src_args) const {
-        noc_async_read_set_state(get_src_ptr(src, src_args), noc_id_);
-=======
-        uint64_t src_noc_addr{get_src_ptr<AddressType::NOC>(src, src_args)};
-        uint32_t dst_local_l1_addr{get_dst_ptr<AddressType::LOCAL_L1>(dst, dst_args)};
-        noc_async_read<max_page_size, enable_noc_tracing>(src_noc_addr, dst_local_l1_addr, size_bytes, noc_id_, read_req_vc);
->>>>>>> bc1823c3
+        noc_async_read_set_state(get_src_ptr<AddressType::NOC>(src, src_args), noc_id_);
     }
 
     /** @brief Initiates an asynchronous read with state preservation.
@@ -2545,7 +2516,10 @@
         const src_args_t<Src>& src_args,
         const dst_args_t<Dst>& dst_args) const {
         noc_async_read_with_state<inc_num_issued>(
-            get_src_ptr(src, src_args), get_dst_ptr(dst, dst_args), size_bytes, noc_id_);
+            get_src_ptr<AddressType::NOC>(src, src_args),
+            get_dst_ptr<AddressType::LOCAL_L1>(dst, dst_args),
+            size_bytes,
+            noc_id_);
     }
 
     /** @brief Increments the internal counter of issued reads.
@@ -2580,7 +2554,11 @@
         const dst_args_t<Dst>& dst_args,
         uint32_t vc = NOC_UNICAST_WRITE_VC) const {
         noc_async_write_one_packet<enable_noc_tracing, posted>(
-            get_src_ptr(src, src_args), get_dst_ptr(dst, dst_args), size_bytes, noc_id_, vc);
+            get_src_ptr<AddressType::LOCAL_L1>(src, src_args),
+            get_dst_ptr<AddressType::NOC>(dst, dst_args),
+            size_bytes,
+            noc_id_,
+            vc);
     }
 
     /** @brief Initiates an asynchronous write.
@@ -2607,14 +2585,12 @@
         const src_args_t<Src>& src_args,
         const dst_args_t<Dst>& dst_args,
         uint32_t vc = NOC_UNICAST_WRITE_VC) const {
-<<<<<<< HEAD
         noc_async_write<max_page_size, enable_noc_tracing>(
-            get_src_ptr(src, src_args), get_dst_ptr(dst, dst_args), size_bytes, noc_id_, vc);
-=======
-        uint32_t src_local_l1_addr{get_src_ptr<AddressType::LOCAL_L1>(src, src_args)};
-        uint64_t dst_noc_addr{get_dst_ptr<AddressType::NOC>(dst, dst_args)};
-        noc_async_write<max_page_size, enable_noc_tracing>(src_local_l1_addr, dst_noc_addr, size_bytes, noc_id_, vc);
->>>>>>> bc1823c3
+            get_src_ptr<AddressType::LOCAL_L1>(src, src_args),
+            get_dst_ptr<AddressType::NOC>(dst, dst_args),
+            size_bytes,
+            noc_id_,
+            vc);
     }
 
     /** @brief Initiates an asynchronous write for a single packet and sets its state.
@@ -2635,7 +2611,8 @@
     template <bool posted = false, typename Dst>
     void async_write_one_packet_set_state(
         const Dst& dst, uint32_t size_bytes, const dst_args_t<Dst>& dst_args, uint8_t vc = NOC_UNICAST_WRITE_VC) const {
-        noc_async_write_one_packet_set_state<posted>(get_dst_ptr(dst, dst_args), size_bytes, noc_id_, vc);
+        noc_async_write_one_packet_set_state<posted>(
+            get_dst_ptr<AddressType::NOC>(dst, dst_args), size_bytes, noc_id_, vc);
     }
 
     /** @brief Initiates an asynchronous write for a single packet.
@@ -2662,7 +2639,10 @@
         const src_args_t<Src>& src_args,
         const dst_args_t<Dst>& dst_args) const {
         noc_async_write_one_packet_with_state<posted>(
-            get_src_ptr(src, src_args), get_dst_ptr(dst, dst_args), size_bytes, noc_id_);
+            get_src_ptr<AddressType::NOC>(src, src_args),
+            get_dst_ptr<AddressType::LOCAL_L1>(dst, dst_args),
+            size_bytes,
+            noc_id_);
     }
 
     /** @brief Initiates a read barrier for synchronization.
