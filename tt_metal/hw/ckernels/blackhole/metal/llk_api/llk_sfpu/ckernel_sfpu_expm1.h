// SPDX-FileCopyrightText: © 2023 Tenstorrent Inc.
//
// SPDX-License-Identifier: Apache-2.0

#pragma once

#include "sfpu/ckernel_sfpu_exp.h"

namespace ckernel {
namespace sfpu {

template <bool APPROXIMATION_MODE, int ITERATIONS = 8>
inline void calculate_expm1() {
    const bool SCALE_EN = false;             // Expm1 does not use scale.
    const bool SKIP_POSITIVE_CHECK = false;  // Expm1 does not skip positive check.
    const uint16_t exp_base_scale_factor = p_sfpu::kCONST_1_FP16B;

    // SFPU microcode
    for (int d = 0; d < ITERATIONS; d++) {
        sfpi::vFloat v = sfpi::dst_reg[0];
        v = _calculate_exponential_piecewise_<APPROXIMATION_MODE, SCALE_EN, SKIP_POSITIVE_CHECK>(
            v, exp_base_scale_factor);
        sfpi::dst_reg[0] = v - 1.0f;
        sfpi::dst_reg++;
    }
}

template <bool APPROXIMATION_MODE>
void expm1_init() {
<<<<<<< HEAD
    exp_init<APPROXIMATION_MODE, false>();
=======
    const uint32_t EXP_BASE_SCALE_FACTOR = 0x3F800000;
    _init_exponential_<APPROXIMATION_MODE, false /*fast_mode*/, EXP_BASE_SCALE_FACTOR>();
>>>>>>> 25a6dff2
}

}  // namespace sfpu
}  // namespace ckernel<|MERGE_RESOLUTION|>--- conflicted
+++ resolved
@@ -27,12 +27,8 @@
 
 template <bool APPROXIMATION_MODE>
 void expm1_init() {
-<<<<<<< HEAD
-    exp_init<APPROXIMATION_MODE, false>();
-=======
     const uint32_t EXP_BASE_SCALE_FACTOR = 0x3F800000;
     _init_exponential_<APPROXIMATION_MODE, false /*fast_mode*/, EXP_BASE_SCALE_FACTOR>();
->>>>>>> 25a6dff2
 }
 
 }  // namespace sfpu
