// SPDX-FileCopyrightText: © 2024 Tenstorrent Inc.
//
// SPDX-License-Identifier: Apache-2.0

#pragma once
#include "llk_math_common_api.h"
#include "llk_math_reduce.h"

/*************************************************************************
 * LLK REDUCE
 *************************************************************************/

template <
    PoolType type,
    ReduceDim dim,
    bool is_fp32_dest_acc_en,
    int num_fidelity_phases = 0,
<<<<<<< HEAD
    bool is_fp32_dest_acc_en,
=======
>>>>>>> e0a9c599
    bool is_int_fpu_en = false>
inline void llk_math_reduce(const uint dst_index, const uint num_faces = 4) {
    _llk_math_reduce_<type, dim, is_fp32_dest_acc_en, num_fidelity_phases, is_int_fpu_en>(dst_index, false, num_faces);
}

template <
    PoolType type,
    ReduceDim dim,
    bool is_fp32_dest_acc_en,
    int num_fidelity_phases = 0,
<<<<<<< HEAD
    bool is_fp32_dest_acc_en,
=======
>>>>>>> e0a9c599
    bool is_int_fpu_en = false>
inline void llk_math_reduce(const std::uint32_t operandA, const std::uint32_t operandB, const std::uint32_t dst_index) {
    const std::uint32_t operand_id = get_operand_id(operandA);
    const std::uint32_t num_faces = get_operand_num_faces(operand_id);

    _llk_math_reduce_<type, dim, is_fp32_dest_acc_en, num_fidelity_phases, is_int_fpu_en>(dst_index, false, num_faces);
}

template <PoolType type, ReduceDim dim, int num_fidelity_phases = 0>
inline void llk_math_reduce_init(
    const std::uint32_t within_face_16x16_transpose =
        0) {  // within_face_16x16_transpose used for unpack, ignored by math
    _llk_math_reduce_init_<type, dim, num_fidelity_phases>(within_face_16x16_transpose);
}<|MERGE_RESOLUTION|>--- conflicted
+++ resolved
@@ -15,10 +15,6 @@
     ReduceDim dim,
     bool is_fp32_dest_acc_en,
     int num_fidelity_phases = 0,
-<<<<<<< HEAD
-    bool is_fp32_dest_acc_en,
-=======
->>>>>>> e0a9c599
     bool is_int_fpu_en = false>
 inline void llk_math_reduce(const uint dst_index, const uint num_faces = 4) {
     _llk_math_reduce_<type, dim, is_fp32_dest_acc_en, num_fidelity_phases, is_int_fpu_en>(dst_index, false, num_faces);
@@ -29,10 +25,6 @@
     ReduceDim dim,
     bool is_fp32_dest_acc_en,
     int num_fidelity_phases = 0,
-<<<<<<< HEAD
-    bool is_fp32_dest_acc_en,
-=======
->>>>>>> e0a9c599
     bool is_int_fpu_en = false>
 inline void llk_math_reduce(const std::uint32_t operandA, const std::uint32_t operandB, const std::uint32_t dst_index) {
     const std::uint32_t operand_id = get_operand_id(operandA);
