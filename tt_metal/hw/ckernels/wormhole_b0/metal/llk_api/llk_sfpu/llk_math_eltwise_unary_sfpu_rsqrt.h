// SPDX-FileCopyrightText: © 2023 Tenstorrent Inc.
//
// SPDX-License-Identifier: Apache-2.0

#pragma once

#include "llk_math_eltwise_unary_sfpu_init.h"
#include "llk_math_eltwise_unary_sfpu_params.h"
#include "ckernel_sfpu_rsqrt.h"

namespace ckernel {

// New LLK SFPU APIs

template <bool APPROXIMATE>
inline void llk_math_eltwise_unary_sfpu_rsqrt_init() {
    llk_math_eltwise_unary_sfpu_init<SfpuType::rsqrt, APPROXIMATE>(sfpu::rsqrt_init<APPROXIMATE>);
}

template <bool APPROXIMATE>
inline void llk_math_eltwise_unary_sfpu_rsqrt(uint dst_index, int vector_mode = (int)VectorMode::RC) {
<<<<<<< HEAD
    llk_math_eltwise_unary_sfpu_params<APPROXIMATE>(
        ckernel::sfpu::calculate_rsqrt<APPROXIMATE, 8>, dst_index, vector_mode);
=======
    // APPROXIMATE = true -> approximate fast mode
    //               false -> high precision mode
    // The algorithm uses Newton's method based on no.of iteration better approximation can be calculated

    // if (APPROXIMATE) {
    //     _llk_math_eltwise_unary_sfpu_params_<APPROXIMATE>(
    //                         ckernel::sfpu::calculate_rsqrt<APPROXIMATE, 8, 10>,
    //                         dst_index, vector_mode);
    // } else {
    _llk_math_eltwise_unary_sfpu_params_<APPROXIMATE>(
        ckernel::sfpu::calculate_rsqrt<APPROXIMATE, 8, 25>, dst_index, vector_mode);
    // }
>>>>>>> 12b7ac6f
}

}  // namespace ckernel<|MERGE_RESOLUTION|>--- conflicted
+++ resolved
@@ -19,23 +19,8 @@
 
 template <bool APPROXIMATE>
 inline void llk_math_eltwise_unary_sfpu_rsqrt(uint dst_index, int vector_mode = (int)VectorMode::RC) {
-<<<<<<< HEAD
-    llk_math_eltwise_unary_sfpu_params<APPROXIMATE>(
+    _llk_math_eltwise_unary_sfpu_params_<APPROXIMATE>(
         ckernel::sfpu::calculate_rsqrt<APPROXIMATE, 8>, dst_index, vector_mode);
-=======
-    // APPROXIMATE = true -> approximate fast mode
-    //               false -> high precision mode
-    // The algorithm uses Newton's method based on no.of iteration better approximation can be calculated
-
-    // if (APPROXIMATE) {
-    //     _llk_math_eltwise_unary_sfpu_params_<APPROXIMATE>(
-    //                         ckernel::sfpu::calculate_rsqrt<APPROXIMATE, 8, 10>,
-    //                         dst_index, vector_mode);
-    // } else {
-    _llk_math_eltwise_unary_sfpu_params_<APPROXIMATE>(
-        ckernel::sfpu::calculate_rsqrt<APPROXIMATE, 8, 25>, dst_index, vector_mode);
-    // }
->>>>>>> 12b7ac6f
 }
 
 }  // namespace ckernel