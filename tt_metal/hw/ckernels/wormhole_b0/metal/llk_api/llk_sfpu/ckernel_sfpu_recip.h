--- conflicted
+++ resolved
@@ -20,11 +20,7 @@
     return _sfpu_reciprocal_<APPROXIMATE>(in);
 }
 
-<<<<<<< HEAD
-template <bool APPROXIMATION_MODE, int ITERATIONS, bool is_fp32_dest_acc_en = false>
-=======
-template <bool APPROXIMATION_MODE, bool is_fp32_dest_acc_en, int ITERATIONS = 8>
->>>>>>> e4f0d6fe
+template <bool APPROXIMATION_MODE, int ITERATIONS, bool is_fp32_dest_acc_en>
 inline void calculate_reciprocal() {
     _calculate_reciprocal_<APPROXIMATION_MODE, is_fp32_dest_acc_en>(ITERATIONS);
 }
