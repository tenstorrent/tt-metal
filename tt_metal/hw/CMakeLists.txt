# Temporary workaround for Issue #8767
set(ARCHS
    wormhole
    blackhole
    quasar
)
set(PROCS
    brisc
    ncrisc
    ierisc
    subordinate_ierisc
    trisc=0
    trisc=1
    trisc=2
    aerisc
    main_aerisc
    subordinate_aerisc
    dm=0
)
set(TYPES
    firmware
    kernel
)

# for wormhole, we need to generate two different linker scripts
set(WH_LD_SCRIPTS
    kernel # base name
    app # base name
)
set(IRAM_OPTIONS
    "" # No IRAM
    ENABLE_IRAM # With IRAM
)

# Get the appropriate SFPI tarball
file(STRINGS "../sfpi-version.sh" SFPI)
set(SFPI_arch "${CMAKE_HOST_SYSTEM_PROCESSOR}")
foreach(tuple ${SFPI})
    string(STRIP ${tuple} pair)
    string(REPLACE "=" ";" pair ${pair})
    list(LENGTH pair count)
    if(count EQUAL 2)
        list(GET pair 0 key)
        list(GET pair 1 value)
        if(key STREQUAL "sfpi_version")
            set(SFPI_VERSION "${value}")
        elseif(key STREQUAL "sfpi_url")
            set(SFPI_URL "${value}")
        elseif(key STREQUAL "sfpi_${SFPI_arch}_txz_md5")
            set(SFPI_TXZ_MD5 "${value}")
        endif()
    endif()
endforeach()

if(NOT DEFINED SFPI_TXZ_MD5)
    message(FATAL_ERROR "SFPI tarball for ${SFPI_arch} is not available")
endif()

include(FetchContent)
FetchContent_Declare(
    sfpi
    URL
        "${SFPI_URL}/v${SFPI_VERSION}/sfpi_${SFPI_VERSION}_${SFPI_arch}.txz"
    URL_HASH "MD5=${SFPI_TXZ_MD5}"
    SOURCE_DIR
    "${PROJECT_SOURCE_DIR}/runtime/sfpi"
)
FetchContent_MakeAvailable(sfpi)

foreach(ARCH IN LISTS ARCHS)
    if(ARCH STREQUAL "quasar")
        set(HW_VERSION_PATH "tt-2xx")
    else()
        set(HW_VERSION_PATH "tt-1xx")
    endif()

    set(DEV_MEM_MAPS
        "${PROJECT_SOURCE_DIR}/tt_metal/hw/inc/${HW_VERSION_PATH}/${ARCH}/dev_mem_map.h"
        "${PROJECT_SOURCE_DIR}/tt_metal/hw/inc/${HW_VERSION_PATH}/${ARCH}/tensix_dev_map.h"
    )
    set(HW_INCLUDES "${PROJECT_SOURCE_DIR}/tt_metal/hw/inc/${HW_VERSION_PATH}/${ARCH}")
    set(HW_OUTPUT_DIR "${PROJECT_SOURCE_DIR}/runtime/hw/toolchain/${ARCH}")
    string(TOUPPER ${ARCH} ARCH_DEFINE)

    if(ARCH STREQUAL "wormhole")
        foreach(SCRIPT_TYPE IN LISTS WH_LD_SCRIPTS)
            foreach(IRAM_OPT IN LISTS IRAM_OPTIONS)
                if(IRAM_OPT)
                    set(OUTPUT_FILE "${HW_OUTPUT_DIR}/erisc-b0-${SCRIPT_TYPE}_iram.ld")
                    set(IRAM_FLAG "-D${IRAM_OPT}")
                    set(IRAM_COMMENT " with IRAM")
                else()
                    set(OUTPUT_FILE "${HW_OUTPUT_DIR}/erisc-b0-${SCRIPT_TYPE}.ld")
                    set(IRAM_FLAG "")
                    set(IRAM_COMMENT "")
                endif()

                add_custom_command(
                    OUTPUT
                        ${OUTPUT_FILE}
                    COMMAND
                        ${CMAKE_CXX_COMPILER} ${IRAM_FLAG} -I${HW_INCLUDES} -E -P -x c -o ${OUTPUT_FILE}
                        ${CMAKE_CURRENT_SOURCE_DIR}/toolchain/erisc-b0-${SCRIPT_TYPE}.ld
                    DEPENDS
                        ${CMAKE_CURRENT_SOURCE_DIR}/toolchain/erisc-b0-${SCRIPT_TYPE}.ld
                    COMMENT "Preprocessing toolchain/erisc-b0-${SCRIPT_TYPE}.ld${IRAM_COMMENT}"
                    VERBATIM
                )

                list(APPEND LD_FILES ${OUTPUT_FILE})
            endforeach()
        endforeach()
    endif()

    foreach(PROC IN LISTS PROCS)
        string(REPLACE "=" "" PROC_FILE "${PROC}")
        foreach(TYPE IN LISTS TYPES)
            set(HW_OUTPUT_FILE "${TYPE}_${PROC_FILE}.ld")
            string(TOUPPER ${PROC} PROC_DEFINE)
            string(TOUPPER ${TYPE} TYPE_DEFINE)

            # custom command to preprocess/generate the output file
            add_custom_command(
                OUTPUT
                    ${HW_OUTPUT_DIR}/${HW_OUTPUT_FILE}
                COMMAND
                    ${CMAKE_COMMAND} -E make_directory ${HW_OUTPUT_DIR}
                COMMAND
                    ${CMAKE_CXX_COMPILER} -DTYPE_${TYPE_DEFINE} -DCOMPILE_FOR_${PROC_DEFINE} -DARCH_${ARCH_DEFINE}
                    -I${HW_INCLUDES} -E -P -x c -o ${HW_OUTPUT_DIR}/${HW_OUTPUT_FILE}
                    ${CMAKE_CURRENT_SOURCE_DIR}/toolchain/main.ld
                DEPENDS
                    ${CMAKE_CURRENT_SOURCE_DIR}/toolchain/main.ld
                    ${DEV_MEM_MAPS}
                COMMENT "Preprocessing toolchain/${HW_OUTPUT_FILE}"
                VERBATIM
            )

            # add output file to the custom target
            list(APPEND LD_FILES ${HW_OUTPUT_DIR}/${HW_OUTPUT_FILE})
        endforeach()
    endforeach()
endforeach()

if(TT_USE_SYSTEM_SFPI)
    set(GPP_CMD "/opt/tenstorrent/sfpi/compiler/bin/riscv-tt-elf-g++")
else()
    set(GPP_CMD "${PROJECT_SOURCE_DIR}/runtime/sfpi/compiler/bin/riscv-tt-elf-g++")
endif()

if(NOT EXISTS "${GPP_CMD}")
    message(FATAL_ERROR "GPP_CMD path '${GPP_CMD}' does not exist. Please check your configuration.")
endif()

execute_process(
    COMMAND
        ${GPP_CMD} --version
    COMMAND
        head -1
    OUTPUT_STRIP_TRAILING_WHITESPACE
    OUTPUT_VARIABLE GPP_VERSION
)
message(STATUS "Using SFPI compiler: ${GPP_CMD}, ${GPP_VERSION}")

set(GPP_DEFINES -DTENSIX_FIRMWARE)

# Define flags for each architecture
set(GPP_FLAGS_wormhole -mcpu=tt-wh)
set(GPP_FLAGS_blackhole -mcpu=tt-bh)

# Define common flags for all architectures
set(GPP_FLAGS_common
    -std=c++17
    -flto=auto
    -ffast-math
    -fno-use-cxa-atexit
    -fno-exceptions
    -Wall
    -Werror
    -Wno-deprecated-declarations
    -Wno-unknown-pragmas
    -Wno-error=multistatement-macros
    -Wno-error=parentheses
    -Wno-error=unused-but-set-variable
    -Wno-unused-variable
    -Wno-unused-function
    -Os
    -fno-tree-loop-distribute-patterns
)

# We are going to build 5 or 6 object files foreach ARCH
foreach(ARCH IN LISTS ARCHS)
    if(ARCH STREQUAL "quasar")
        set(HW_VERSION_PATH "tt-2xx")
    else()
        set(HW_VERSION_PATH "tt-1xx")
    endif()
    # These are the set of object files we are to build foreach ARCH
    set(HW_OBJ_SRC_PAIRS
        "substitutes.o:tt_metal/hw/toolchain/substitutes.cpp"
        "tdma_xmov.o:tt_metal/hw/firmware/src/tt-1xx/tdma_xmov.c"
        "noc.o:tt_metal/hw/firmware/src/${HW_VERSION_PATH}/${ARCH}/noc.c"
        "tmu-crt0.o:tt_metal/hw/toolchain/tmu-crt0.S"
    )
    set(ARCH_ALIAS ${ARCH})

    if(ARCH STREQUAL "wormhole")
        set(ARCH_ALIAS wormhole_b0)
        list(
            APPEND
            HW_OBJ_SRC_PAIRS
            "wh-iram-start.o:tt_metal/hw/toolchain/wh-iram-start.S"
            "wh-iram-trampoline.o:tt_metal/hw/toolchain/wh-iram-trampoline.S"
        )
    endif()

    # TODO quasar should use crt0.S, missing some header file
    # if(ARCH STREQUAL "quasar")
    #     list(APPEND HW_OBJ_SRC_PAIRS "tmu-crt0.o:tt_metal/hw/firmware/src/${HW_VERSION_PATH}/${ARCH}/crt0.S")
    # else()
    #     list(APPEND HW_OBJ_SRC_PAIRS "tmu-crt0.o:tt_metal/hw/toolchain/tmu-crt0.S")
    # endif()

    # Set GPP_FLAGS based on ARCH
    set(GPP_FLAGS
        ${GPP_FLAGS_${ARCH}}
        ${GPP_FLAGS_common}
    )

    # Dump object files to this directory
    set(HW_OBJ_DIR ${PROJECT_SOURCE_DIR}/runtime/hw/lib/${ARCH})

    # Includes independent from ARCH
    set(GPP_INCLUDES
        -I.
        -I..
        -I${PROJECT_SOURCE_DIR}
        -I${PROJECT_SOURCE_DIR}/tt_metal
        -I${PROJECT_SOURCE_DIR}/tt_metal/api
        -I${PROJECT_SOURCE_DIR}/tt_metal/api/tt-metalium
        -I${PROJECT_SOURCE_DIR}/tt_metal/include
        -I${PROJECT_SOURCE_DIR}/tt_metal/hw/inc
        -I${PROJECT_SOURCE_DIR}/tt_metal/hw/inc/debug
        -I${PROJECT_SOURCE_DIR}/tt_metal/hw/firmware/src/tt-1xx
        -I${PROJECT_SOURCE_DIR}/tt_metal/hw/firmware/src/tt-2xx
    )

    # Architecture specific include paths
    list(
        APPEND
        GPP_INCLUDES
        -I${PROJECT_SOURCE_DIR}/tt_metal/hw/inc/${HW_VERSION_PATH}/${ARCH}
        -I${PROJECT_SOURCE_DIR}/tt_metal/hw/inc/${HW_VERSION_PATH}/${ARCH}/${ARCH_ALIAS}_defines
        -I${PROJECT_SOURCE_DIR}/tt_metal/hw/inc/${HW_VERSION_PATH}/${ARCH}/noc
        -I${PROJECT_SOURCE_DIR}/tt_metal/hw/inc/${HW_VERSION_PATH}/${ARCH}/overlay
        -I${PROJECT_SOURCE_DIR}/tt_metal/third_party/umd/device/${ARCH}
        -I${PROJECT_SOURCE_DIR}/tt_metal/hw/ckernels/${ARCH_ALIAS}/metal/common
        -I${PROJECT_SOURCE_DIR}/tt_metal/hw/ckernels/${ARCH_ALIAS}/metal/llk_io
        -I${PROJECT_SOURCE_DIR}/tt_metal/third_party/tt_llk/tt_llk_${ARCH_ALIAS}/common/inc
        -I${PROJECT_SOURCE_DIR}/tt_metal/third_party/tt_llk/tt_llk_${ARCH_ALIAS}/llk_lib
    )

    foreach(HW_PAIR IN LISTS HW_OBJ_SRC_PAIRS)
        string(REPLACE ":" ";" HW_PAIR_LIST ${HW_PAIR})
        list(GET HW_PAIR_LIST 0 HWOBJ)
        list(GET HW_PAIR_LIST 1 HWSRC)
        set(HW_OUTPUT_FILE "${HW_OBJ_DIR}/${HWOBJ}")
        add_custom_command(
            OUTPUT
                ${HW_OUTPUT_FILE}
            COMMAND
                ${CMAKE_COMMAND} -E make_directory ${HW_OBJ_DIR}
            COMMAND
                ${GPP_CMD} ${GPP_FLAGS} ${GPP_DEFINES} ${GPP_INCLUDES} -c -o ${HW_OBJ_DIR}/${HWOBJ}
                ${PROJECT_SOURCE_DIR}/${HWSRC}
            DEPENDS
                ${PROJECT_SOURCE_DIR}/${HWSRC}
                # If the compiler changes, rebuild
                ../sfpi-version.sh
            COMMENT "Building ${ARCH} hw lib ${HWOBJ}"
            VERBATIM
        )
        list(APPEND OBJ_FILES ${HW_OUTPUT_FILE})
    endforeach()
endforeach()

# custom target that depends on all the output files
add_custom_target(
    hw_toolchain
    ALL
    DEPENDS
        ${LD_FILES}
        ${OBJ_FILES}
)

add_library(hw INTERFACE)
add_library(Metalium::Metal::Hardware ALIAS hw)

target_include_directories(hw INTERFACE inc)

# These headers are for the device, not host; will require cross compiling to verify.
set_target_properties(
    hw
    PROPERTIES
        VERIFY_INTERFACE_HEADER_SETS
            FALSE
)

# It's acceptable to use GLOB here because these files are not part of the build and developers aren't generating packages (for now).
# We may need to revisit later.
file(GLOB_RECURSE blackhole_kernels ckernels/blackhole/*)
file(GLOB_RECURSE wormhole_kernels ckernels/wormhole_b0/*)
target_sources(
    hw
    PUBLIC
        FILE_SET jit_api
        TYPE HEADERS
        BASE_DIRS ${CMAKE_CURRENT_SOURCE_DIR}
        FILES
            ${blackhole_kernels}
            ${wormhole_kernels}
            inc/accessor/array_wrapper.h
            inc/accessor/const.h
            inc/accessor/dspec.h
            inc/accessor/helpers.h
            inc/accessor/tensor_accessor.h
            inc/accessor/tensor_accessor_args.h
            inc/accessor/shard_pages_address_iterator.h
            inc/accessor/pages_address_iterator.h
            inc/accessor/page.h
            inc/atomic_rwptr.h
            inc/bit_utils.h
<<<<<<< HEAD
            inc/tt-1xx/blackhole/c_tensix_core.h
            inc/tt-1xx/blackhole/cfg_defines.h
            inc/tt-1xx/blackhole/core_config.h
            inc/tt-1xx/blackhole/dev_mem_map.h
            inc/tt-1xx/blackhole/eth_chan_noc_mapping.h
            inc/tt-1xx/blackhole/eth_fw_api.h
            inc/tt-1xx/blackhole/eth_l1_address_map.h
            inc/tt-1xx/blackhole/noc/noc.h
            inc/tt-1xx/blackhole/noc/noc_overlay_parameters.h
            inc/tt-1xx/blackhole/noc/noc_parameters.h
            inc/tt-1xx/blackhole/noc_nonblocking_api.h
            inc/tt-1xx/blackhole/stream_interface.h
            inc/tt-1xx/blackhole/stream_io_map.h
            inc/tt-1xx/blackhole/tdma_xmov.h
            inc/tt-1xx/blackhole/tensix.h
            inc/tt-1xx/blackhole/tensix_dev_map.h
            inc/tt-1xx/blackhole/tensix_types.h
=======
            inc/blackhole/c_tensix_core.h
            inc/blackhole/cfg_defines.h
            inc/blackhole/core_config.h
            inc/blackhole/dev_mem_map.h
            inc/blackhole/eth_fw_api.h
            inc/blackhole/eth_chan_noc_mapping.h
            inc/blackhole/eth_fw_api.h
            inc/blackhole/eth_l1_address_map.h
            inc/blackhole/noc/noc.h
            inc/blackhole/noc/noc_overlay_parameters.h
            inc/blackhole/noc/noc_parameters.h
            inc/blackhole/noc_nonblocking_api.h
            inc/blackhole/stream_interface.h
            inc/blackhole/stream_io_map.h
            inc/blackhole/tdma_xmov.h
            inc/blackhole/tensix.h
            inc/blackhole/tensix_dev_map.h
            inc/blackhole/tensix_types.h
>>>>>>> 488194ab
            inc/circular_buffer.h
            inc/circular_buffer_init.h
            inc/cmd_defs.h
            inc/compile_time_args.h
            inc/dataflow_api.h
            inc/dataflow_cmd_bufs.h
            inc/dataflow_internal.h
            inc/debug/assert.h
            inc/debug/dprint.h
            inc/debug/dprint_buffer.h
            inc/debug/dprint_pages.h
            inc/debug/dprint_tile.h
            inc/debug/eth_link_status.h
            inc/debug/fw_debug.h
            inc/debug/noc_logging.h
            inc/debug/ring_buffer.h
            inc/debug/sanitize_noc.h
            inc/debug/stack_usage.h
            inc/debug/watcher_common.h
            inc/debug/waypoint.h
            inc/dev_msgs.h
            inc/ethernet/dataflow_api.h
            inc/ethernet/erisc.h
            inc/ethernet/tt_eth_api.h
            inc/ethernet/tt_eth_ss_regs.h
            inc/ethernet/tunneling.h
            inc/firmware_common.h
            inc/mod_div_lib.h
            inc/tt-2xx/quasar/c_tensix_core.h
            inc/tt-2xx/quasar/cfg_defines.h
            inc/tt-2xx/quasar/core_config.h
            inc/tt-2xx/quasar/dev_mem_map.h
            inc/tt-2xx/quasar/eth_chan_noc_mapping.h
            inc/tt-2xx/quasar/eth_fw_api.h
            inc/tt-2xx/quasar/eth_l1_address_map.h
            inc/tt-2xx/quasar/noc/noc.h
            inc/tt-2xx/quasar/noc/noc_overlay_parameters.h
            inc/tt-2xx/quasar/noc/noc_parameters.h
            inc/tt-2xx/quasar/noc_nonblocking_api.h
            inc/tt-2xx/quasar/stream_interface.h
            inc/tt-2xx/quasar/stream_io_map.h
            inc/tt-2xx/quasar/tdma_xmov.h
            inc/tt-2xx/quasar/tensix.h
            inc/tt-2xx/quasar/tensix_dev_map.h
            inc/tt-2xx/quasar/tensix_types.h
            inc/remote_circular_buffer_api.h
            inc/risc_attribs.h
            inc/tt-1xx/risc_common.h
            inc/tensix_functions.h
            inc/utils/bfloat16.h
            inc/utils/float32.h
            inc/utils/int32.h
            inc/utils/utils.h
            inc/vptr_uint.h
            inc/tt-1xx/wormhole/c_tensix_core.h
            inc/tt-1xx/wormhole/core_config.h
            inc/tt-1xx/wormhole/dev_mem_map.h
            inc/tt-1xx/wormhole/eth_chan_noc_mapping.h
            inc/tt-1xx/wormhole/eth_fw_api.h
            inc/tt-1xx/wormhole/eth_l1_address_map.h
            inc/tt-1xx/wormhole/noc/noc.h
            inc/tt-1xx/wormhole/noc/noc_overlay_parameters.h
            inc/tt-1xx/wormhole/noc/noc_parameters.h
            inc/tt-1xx/wormhole/noc_nonblocking_api.h
            inc/tt-1xx/wormhole/stream_interface.h
            inc/tt-1xx/wormhole/stream_io_map.h
            inc/tt-1xx/wormhole/tdma_xmov.h
            inc/tt-1xx/wormhole/tensix.h
            inc/tt-1xx/wormhole/tensix_dev_map.h
            inc/tt-1xx/wormhole/wormhole_b0_defines/cfg_defines.h
            inc/tt-1xx/wormhole/wormhole_b0_defines/tensix_types.h
            inc/dataflow_api_addrgen.h
            inc/dataflow_api_common.h
            inc/socket_api.h
            inc/socket.h
            # Toolchain
            toolchain/erisc-b0-app.ld
            toolchain/erisc-b0-app-sections.ld
            toolchain/erisc-b0-memory.ld
            toolchain/erisc-b0-kernel.ld
        FILE_SET toolchain
        TYPE HEADERS
        BASE_DIRS ${PROJECT_SOURCE_DIR}
        FILES ${LD_FILES} ${OBJ_FILES}
)

target_link_libraries(hw INTERFACE TT::Metalium::HostDevCommon)

add_subdirectory(firmware)

install(
    TARGETS
        hw
    FILE_SET
    jit_api
        DESTINATION
            ${CMAKE_INSTALL_LIBEXECDIR}/tt-metalium/tt_metal/hw # FIXME: fix the include paths for jit_build
        COMPONENT metalium-runtime
    FILE_SET
    toolchain
        DESTINATION ${CMAKE_INSTALL_LIBEXECDIR}/tt-metalium
        COMPONENT metalium-runtime
)<|MERGE_RESOLUTION|>--- conflicted
+++ resolved
@@ -330,7 +330,6 @@
             inc/accessor/page.h
             inc/atomic_rwptr.h
             inc/bit_utils.h
-<<<<<<< HEAD
             inc/tt-1xx/blackhole/c_tensix_core.h
             inc/tt-1xx/blackhole/cfg_defines.h
             inc/tt-1xx/blackhole/core_config.h
@@ -348,26 +347,6 @@
             inc/tt-1xx/blackhole/tensix.h
             inc/tt-1xx/blackhole/tensix_dev_map.h
             inc/tt-1xx/blackhole/tensix_types.h
-=======
-            inc/blackhole/c_tensix_core.h
-            inc/blackhole/cfg_defines.h
-            inc/blackhole/core_config.h
-            inc/blackhole/dev_mem_map.h
-            inc/blackhole/eth_fw_api.h
-            inc/blackhole/eth_chan_noc_mapping.h
-            inc/blackhole/eth_fw_api.h
-            inc/blackhole/eth_l1_address_map.h
-            inc/blackhole/noc/noc.h
-            inc/blackhole/noc/noc_overlay_parameters.h
-            inc/blackhole/noc/noc_parameters.h
-            inc/blackhole/noc_nonblocking_api.h
-            inc/blackhole/stream_interface.h
-            inc/blackhole/stream_io_map.h
-            inc/blackhole/tdma_xmov.h
-            inc/blackhole/tensix.h
-            inc/blackhole/tensix_dev_map.h
-            inc/blackhole/tensix_types.h
->>>>>>> 488194ab
             inc/circular_buffer.h
             inc/circular_buffer_init.h
             inc/cmd_defs.h
