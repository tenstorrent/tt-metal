# Temporary workaround for Issue #8767
set(ARCHS
    wormhole
    blackhole
)
set(PROCS
    brisc
    ncrisc
    ierisc
    subordinate_ierisc
    trisc=0
    trisc=1
    trisc=2
    aerisc
)
set(TYPES
    firmware
    kernel
)

# for wormhole, we need to generate two different linker scripts
set(WH_LD_SCRIPTS
    kernel # base name
    app # base name
)
set(IRAM_OPTIONS
    "" # No IRAM
    ENABLE_IRAM # With IRAM
)

# Get the appropriate SFPI tarball
file(STRINGS "../sfpi-version.sh" SFPI)
set(SFPI_arch "${CMAKE_HOST_SYSTEM_PROCESSOR}")
foreach(tuple ${SFPI})
    string(STRIP ${tuple} pair)
    string(REPLACE "=" ";" pair ${pair})
    list(LENGTH pair count)
    if(count EQUAL 2)
        list(GET pair 0 key)
        list(GET pair 1 value)
        if(key STREQUAL "sfpi_version")
            set(SFPI_VERSION "${value}")
        elseif(key STREQUAL "sfpi_url")
            set(SFPI_URL "${value}")
        elseif(key STREQUAL "sfpi_${SFPI_arch}_txz_md5")
            set(SFPI_TXZ_MD5 "${value}")
        endif()
    endif()
endforeach()

if(NOT DEFINED SFPI_TXZ_MD5)
    message(FATAL_ERROR "SFPI tarball for ${SFPI_arch} is not available")
endif()

include(FetchContent)
FetchContent_Declare(
    sfpi
    URL
        "${SFPI_URL}/v${SFPI_VERSION}/sfpi_${SFPI_VERSION}_${SFPI_arch}.txz"
    URL_HASH "MD5=${SFPI_TXZ_MD5}"
    SOURCE_DIR
    "${PROJECT_SOURCE_DIR}/runtime/sfpi"
)
FetchContent_MakeAvailable(sfpi)

foreach(ARCH IN LISTS ARCHS)
    set(DEV_MEM_MAPS
        "${PROJECT_SOURCE_DIR}/tt_metal/hw/inc/${ARCH}/dev_mem_map.h"
        "${PROJECT_SOURCE_DIR}/tt_metal/hw/inc/${ARCH}/tensix_dev_map.h"
    )
    set(HW_INCLUDES "${PROJECT_SOURCE_DIR}/tt_metal/hw/inc/${ARCH}")
    set(HW_OUTPUT_DIR "${PROJECT_SOURCE_DIR}/runtime/hw/toolchain/${ARCH}")
    string(TOUPPER ${ARCH} ARCH_DEFINE)

    if(ARCH STREQUAL "wormhole")
        foreach(SCRIPT_TYPE IN LISTS WH_LD_SCRIPTS)
            foreach(IRAM_OPT IN LISTS IRAM_OPTIONS)
                if(IRAM_OPT)
                    set(OUTPUT_FILE "${HW_OUTPUT_DIR}/erisc-b0-${SCRIPT_TYPE}_iram.ld")
                    set(IRAM_FLAG "-D${IRAM_OPT}")
                    set(IRAM_COMMENT " with IRAM")
                else()
                    set(OUTPUT_FILE "${HW_OUTPUT_DIR}/erisc-b0-${SCRIPT_TYPE}.ld")
                    set(IRAM_FLAG "")
                    set(IRAM_COMMENT "")
                endif()

                add_custom_command(
                    OUTPUT
                        ${OUTPUT_FILE}
                    COMMAND
                        ${CMAKE_CXX_COMPILER} ${IRAM_FLAG} -I${HW_INCLUDES} -E -P -x c -o ${OUTPUT_FILE}
                        ${CMAKE_CURRENT_SOURCE_DIR}/toolchain/erisc-b0-${SCRIPT_TYPE}.ld
                    DEPENDS
                        ${CMAKE_CURRENT_SOURCE_DIR}/toolchain/erisc-b0-${SCRIPT_TYPE}.ld
                    COMMENT "Preprocessing toolchain/erisc-b0-${SCRIPT_TYPE}.ld${IRAM_COMMENT}"
                    VERBATIM
                )

                list(APPEND LD_FILES ${OUTPUT_FILE})
            endforeach()
        endforeach()
    endif()

    foreach(PROC IN LISTS PROCS)
        string(REPLACE "=" "" PROC_FILE "${PROC}")
        foreach(TYPE IN LISTS TYPES)
            set(HW_OUTPUT_FILE "${TYPE}_${PROC_FILE}.ld")
            string(TOUPPER ${PROC} PROC_DEFINE)
            string(TOUPPER ${TYPE} TYPE_DEFINE)

            # custom command to preprocess/generate the output file
            add_custom_command(
                OUTPUT
                    ${HW_OUTPUT_DIR}/${HW_OUTPUT_FILE}
                COMMAND
                    ${CMAKE_COMMAND} -E make_directory ${HW_OUTPUT_DIR}
                COMMAND
                    ${CMAKE_CXX_COMPILER} -DTYPE_${TYPE_DEFINE} -DCOMPILE_FOR_${PROC_DEFINE} -DARCH_${ARCH_DEFINE}
                    -I${HW_INCLUDES} -E -P -x c -o ${HW_OUTPUT_DIR}/${HW_OUTPUT_FILE}
                    ${CMAKE_CURRENT_SOURCE_DIR}/toolchain/main.ld
                DEPENDS
                    ${CMAKE_CURRENT_SOURCE_DIR}/toolchain/main.ld
                    ${DEV_MEM_MAPS}
                COMMENT "Preprocessing toolchain/${HW_OUTPUT_FILE}"
                VERBATIM
            )

            # add output file to the custom target
            list(APPEND LD_FILES ${HW_OUTPUT_DIR}/${HW_OUTPUT_FILE})
        endforeach()
    endforeach()
endforeach()

if(TT_USE_SYSTEM_SFPI)
    set(GPP_CMD "/opt/tenstorrent/sfpi/compiler/bin/riscv32-tt-elf-g++")
else()
    set(GPP_CMD "${PROJECT_SOURCE_DIR}/runtime/sfpi/compiler/bin/riscv32-tt-elf-g++")
endif()

if(NOT EXISTS "${GPP_CMD}")
    message(FATAL_ERROR "GPP_CMD path '${GPP_CMD}' does not exist. Please check your configuration.")
endif()

execute_process(
    COMMAND
        ${GPP_CMD} --version
    COMMAND
        head -1
    OUTPUT_STRIP_TRAILING_WHITESPACE
    OUTPUT_VARIABLE GPP_VERSION
)
message(STATUS "Using SFPI compiler: ${GPP_CMD}, ${GPP_VERSION}")

set(GPP_DEFINES -DTENSIX_FIRMWARE)

# Define flags for each architecture
set(GPP_FLAGS_wormhole -mcpu=tt-wh)
set(GPP_FLAGS_blackhole -mcpu=tt-bh)

# Define common flags for all architectures
set(GPP_FLAGS_common
    -std=c++17
    -flto=auto
    -ffast-math
    -fno-use-cxa-atexit
    -fno-exceptions
    -Wall
    -Werror
    -Wno-deprecated-declarations
    -Wno-unknown-pragmas
    -Wno-error=multistatement-macros
    -Wno-error=parentheses
    -Wno-error=unused-but-set-variable
    -Wno-unused-variable
    -Wno-unused-function
    -Os
    -fno-tree-loop-distribute-patterns
)

# We are going to build 5 or 6 object files foreach ARCH
foreach(ARCH IN LISTS ARCHS)
    # These are the set of object files we are to build foreach ARCH
    set(HW_OBJ_SRC_PAIRS
        "tmu-crt0.o:tt_metal/hw/toolchain/tmu-crt0.S"
        "substitutes.o:tt_metal/hw/toolchain/substitutes.cpp"
        "tdma_xmov.o:tt_metal/hw/firmware/src/tt-1xx/tdma_xmov.c"
        "noc.o:tt_metal/hw/firmware/src/tt-1xx/${ARCH}/noc.c"
    )
    set(ARCH_ALIAS ${ARCH})

    if(ARCH STREQUAL "wormhole")
        set(ARCH_ALIAS wormhole_b0)
        list(
            APPEND
            HW_OBJ_SRC_PAIRS
            "wh-iram-start.o:tt_metal/hw/toolchain/wh-iram-start.S"
            "wh-iram-trampoline.o:tt_metal/hw/toolchain/wh-iram-trampoline.S"
        )
    endif()

    # Set GPP_FLAGS based on ARCH
    set(GPP_FLAGS
        ${GPP_FLAGS_${ARCH}}
        ${GPP_FLAGS_common}
    )

    # Dump object files to this directory
    set(HW_OBJ_DIR ${PROJECT_SOURCE_DIR}/runtime/hw/lib/${ARCH})

    # Includes independent from ARCH
    set(GPP_INCLUDES
        -I.
        -I..
        -I${PROJECT_SOURCE_DIR}
        -I${PROJECT_SOURCE_DIR}/tt_metal
        -I${PROJECT_SOURCE_DIR}/tt_metal/api
        -I${PROJECT_SOURCE_DIR}/tt_metal/api/tt-metalium
        -I${PROJECT_SOURCE_DIR}/tt_metal/include
        -I${PROJECT_SOURCE_DIR}/tt_metal/hw/inc
        -I${PROJECT_SOURCE_DIR}/tt_metal/hw/inc/debug
        -I${PROJECT_SOURCE_DIR}/tt_metal/hw/firmware/src/tt-1xx
    )

    # Architecture specific include paths
    list(
        APPEND
        GPP_INCLUDES
        -I${PROJECT_SOURCE_DIR}/tt_metal/hw/inc/${ARCH}
        -I${PROJECT_SOURCE_DIR}/tt_metal/hw/inc/${ARCH}/${ARCH_ALIAS}_defines
        -I${PROJECT_SOURCE_DIR}/tt_metal/hw/inc/${ARCH}/noc
        -I${PROJECT_SOURCE_DIR}/tt_metal/third_party/umd/device/${ARCH}
        -I${PROJECT_SOURCE_DIR}/tt_metal/hw/ckernels/${ARCH_ALIAS}/metal/common
        -I${PROJECT_SOURCE_DIR}/tt_metal/hw/ckernels/${ARCH_ALIAS}/metal/llk_io
        -I${PROJECT_SOURCE_DIR}/tt_metal/third_party/tt_llk/tt_llk_${ARCH_ALIAS}/common/inc
        -I${PROJECT_SOURCE_DIR}/tt_metal/third_party/tt_llk/tt_llk_${ARCH_ALIAS}/llk_lib
    )

    foreach(HW_PAIR IN LISTS HW_OBJ_SRC_PAIRS)
        string(REPLACE ":" ";" HW_PAIR_LIST ${HW_PAIR})
        list(GET HW_PAIR_LIST 0 HWOBJ)
        list(GET HW_PAIR_LIST 1 HWSRC)
        set(HW_OUTPUT_FILE "${HW_OBJ_DIR}/${HWOBJ}")
        add_custom_command(
            OUTPUT
                ${HW_OUTPUT_FILE}
            COMMAND
                ${CMAKE_COMMAND} -E make_directory ${HW_OBJ_DIR}
            COMMAND
                ${GPP_CMD} ${GPP_FLAGS} ${GPP_DEFINES} ${GPP_INCLUDES} -c -o ${HW_OBJ_DIR}/${HWOBJ}
                ${PROJECT_SOURCE_DIR}/${HWSRC}
            DEPENDS
<<<<<<< HEAD
                ${${HWLIB}_SOURCE}
                # If the compiler changes, rebuild
                ../sfpi-version.sh
            COMMENT "Building ${ARCH} hw lib ${HWLIB}.o"
=======
                ${PROJECT_SOURCE_DIR}/${HWSRC}
                # If the compiler changes, rebuild
                ../sfpi-version.sh
            COMMENT "Building ${ARCH} hw lib ${HWOBJ}"
>>>>>>> 145a07a8
            VERBATIM
        )
        list(APPEND OBJ_FILES ${HW_OUTPUT_FILE})
    endforeach()
endforeach()

# custom target that depends on all the output files
add_custom_target(
    hw_toolchain
    ALL
    DEPENDS
        ${LD_FILES}
        ${OBJ_FILES}
)

add_library(hw INTERFACE)
add_library(Metalium::Metal::Hardware ALIAS hw)

target_include_directories(hw INTERFACE inc)

# These headers are for the device, not host; will require cross compiling to verify.
set_target_properties(
    hw
    PROPERTIES
        VERIFY_INTERFACE_HEADER_SETS
            FALSE
)

# It's acceptable to use GLOB here because these files are not part of the build and developers aren't generating packages (for now).
# We may need to revisit later.
file(GLOB_RECURSE blackhole_kernels ckernels/blackhole/*)
file(GLOB_RECURSE wormhole_kernels ckernels/wormhole_b0/*)
target_sources(
    hw
    PUBLIC
        FILE_SET jit_api
        TYPE HEADERS
        BASE_DIRS ${CMAKE_CURRENT_SOURCE_DIR}
        FILES
            ${blackhole_kernels}
            ${wormhole_kernels}
            inc/accessor/array_wrapper.h
            inc/accessor/const.h
            inc/accessor/dspec.h
            inc/accessor/helpers.h
            inc/accessor/tensor_accessor.h
            inc/accessor/tensor_accessor_args.h
            inc/accessor/shard_pages_address_iterator.h
            inc/accessor/pages_address_iterator.h
            inc/accessor/page.h
            inc/atomic_rwptr.h
            inc/bit_utils.h
            inc/blackhole/c_tensix_core.h
            inc/blackhole/cfg_defines.h
            inc/blackhole/core_config.h
            inc/blackhole/dev_mem_map.h
            inc/blackhole/eth_chan_noc_mapping.h
            inc/blackhole/eth_fw_api.h
            inc/blackhole/eth_l1_address_map.h
            inc/blackhole/noc/noc.h
            inc/blackhole/noc/noc_overlay_parameters.h
            inc/blackhole/noc/noc_parameters.h
            inc/blackhole/noc_nonblocking_api.h
            inc/blackhole/stream_interface.h
            inc/blackhole/stream_io_map.h
            inc/blackhole/tdma_xmov.h
            inc/blackhole/tensix.h
            inc/blackhole/tensix_dev_map.h
            inc/blackhole/tensix_types.h
            inc/circular_buffer.h
            inc/circular_buffer_init.h
            inc/cmd_defs.h
            inc/compile_time_args.h
            inc/dataflow_api.h
            inc/dataflow_cmd_bufs.h
            inc/dataflow_internal.h
            inc/debug/assert.h
            inc/debug/dprint.h
            inc/debug/dprint_buffer.h
            inc/debug/dprint_pages.h
            inc/debug/dprint_tile.h
            inc/debug/eth_link_status.h
            inc/debug/fw_debug.h
            inc/debug/noc_logging.h
            inc/debug/ring_buffer.h
            inc/debug/sanitize_noc.h
            inc/debug/stack_usage.h
            inc/debug/watcher_common.h
            inc/debug/waypoint.h
            inc/dev_msgs.h
            inc/ethernet/dataflow_api.h
            inc/ethernet/erisc.h
            inc/ethernet/tt_eth_api.h
            inc/ethernet/tt_eth_ss_regs.h
            inc/ethernet/tunneling.h
            inc/firmware_common.h
            inc/mod_div_lib.h
            inc/remote_circular_buffer_api.h
            inc/risc_attribs.h
            inc/risc_common.h
            inc/tensix_functions.h
            inc/utils/bfloat16.h
            inc/utils/float32.h
            inc/utils/int32.h
            inc/utils/utils.h
            inc/vptr_uint.h
            inc/wormhole/c_tensix_core.h
            inc/wormhole/core_config.h
            inc/wormhole/dev_mem_map.h
            inc/wormhole/eth_chan_noc_mapping.h
            inc/wormhole/eth_fw_api.h
            inc/wormhole/eth_l1_address_map.h
            inc/wormhole/noc/noc.h
            inc/wormhole/noc/noc_overlay_parameters.h
            inc/wormhole/noc/noc_parameters.h
            inc/wormhole/noc_nonblocking_api.h
            inc/wormhole/stream_interface.h
            inc/wormhole/stream_io_map.h
            inc/wormhole/tdma_xmov.h
            inc/wormhole/tensix.h
            inc/wormhole/tensix_dev_map.h
            inc/wormhole/wormhole_b0_defines/cfg_defines.h
            inc/wormhole/wormhole_b0_defines/tensix_types.h
            inc/dataflow_api_addrgen.h
            inc/dataflow_api_common.h
            inc/socket_api.h
            inc/socket.h
            # Toolchain
            toolchain/erisc-b0-app.ld
            toolchain/erisc-b0-app-sections.ld
            toolchain/erisc-b0-memory.ld
            toolchain/erisc-b0-kernel.ld
        FILE_SET toolchain
        TYPE HEADERS
        BASE_DIRS ${PROJECT_SOURCE_DIR}
        FILES ${LD_FILES} ${OBJ_FILES}
)

target_link_libraries(hw INTERFACE TT::Metalium::HostDevCommon)

add_subdirectory(firmware)

install(
    TARGETS
        hw
    FILE_SET
    jit_api
        DESTINATION
            ${CMAKE_INSTALL_LIBEXECDIR}/tt-metalium/tt_metal/hw # FIXME: fix the include paths for jit_build
        COMPONENT metalium-runtime
    FILE_SET
    toolchain
        DESTINATION ${CMAKE_INSTALL_LIBEXECDIR}/tt-metalium
        COMPONENT metalium-runtime
)<|MERGE_RESOLUTION|>--- conflicted
+++ resolved
@@ -250,17 +250,10 @@
                 ${GPP_CMD} ${GPP_FLAGS} ${GPP_DEFINES} ${GPP_INCLUDES} -c -o ${HW_OBJ_DIR}/${HWOBJ}
                 ${PROJECT_SOURCE_DIR}/${HWSRC}
             DEPENDS
-<<<<<<< HEAD
-                ${${HWLIB}_SOURCE}
-                # If the compiler changes, rebuild
-                ../sfpi-version.sh
-            COMMENT "Building ${ARCH} hw lib ${HWLIB}.o"
-=======
                 ${PROJECT_SOURCE_DIR}/${HWSRC}
                 # If the compiler changes, rebuild
                 ../sfpi-version.sh
             COMMENT "Building ${ARCH} hw lib ${HWOBJ}"
->>>>>>> 145a07a8
             VERBATIM
         )
         list(APPEND OBJ_FILES ${HW_OUTPUT_FILE})
