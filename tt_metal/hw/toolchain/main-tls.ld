/* SPDX-FileCopyrightText: © 2025 Tenstorrent Inc.
**
** SPDX-License-Identifier: Apache-2.0
*/

/* TYPE_FIRMWARE=0 -> Firmware
   TYPE_KERNEL=0 -> TLS kernel
   TYPE_KERNEL=1 -> legacy kernel
  */
#if defined(TYPE_FIRMWARE)
#define IF_FIRMWARE(...) __VA_ARGS__
#define IF_KERNEL(...)
#define IS_TLS 1
#elif defined(TYPE_KERNEL)
#define IF_FIRMWARE(...)
#define IF_KERNEL(...) __VA_ARGS__
#define IS_TLS (!TYPE_KERNEL)
#else
#error "Neither TYPE_FIRMWARE nor TYPE_KERNEL defined"
#endif

#if !ARCH_QUASAR
#error "Only quasar supported"
#endif

/*
  We generate the following linker scripts:
  FW Firmware.  Runs at specific address, has shared globals and per-cpu TLS region
  KN-tls TLS kernel.  XIP execution, has shared globals and per-cpu TLS region
  KN-lgc Legacy kernel.  XIP execution, hash per-cpu globals and TLS region

  Kernels may access Firmware globals and TLS
  the following symbols defined by the user (via -Wl,--defsym=NAME=EXPR)

  __fw_text -- base address of firmware code (FW)
  __fw_data -- base address of firmware globals (FW,KN-{tls,lgc})
  __fw_tls  -- base address of firmware TLS (FW,KN-{tls,lgc})
  __kn_data -- base address of kernel globals (KN-tls)
  __kn_text -- base address of kernel code (KN-{tls,lgc})

  Legacy kernels place their global data in the tls region.

  The following limits should also be defined:

  __text_size -- space for code
  __global_size -- space for globals
  __tls_size -- space for TLS & stack (& legacy kernel globals)
  __min_stack -- minimum stack size limit
*/

#define FW_DATA_START __fw_data
#define DATA_START IF_FIRMWARE(FW_DATA_START)IF_KERNEL(__kn_data)
#define TLS_START __fw_tls
#define TEXT_START IF_FIRMWARE(__fw_text)IF_KERNEL(__kn_text)

#define DATA_SIZE __data_size
#define TLS_SIZE __tls_size
#define TEXT_SIZE __text_size
#define STACK_MIN_SIZE __min_stack

#if IS_TLS
#define IF_TLS(...) __VA_ARGS__
#define IF_NOT_TLS(...)
#else
#define IF_TLS(...)
#define IF_NOT_TLS(...) __VA_ARGS__
#endif

/* Abut the previous section.  */
#define LOAD_AFTER_ABUT(THIS,PREV) \
  AT(LOADADDR(PREV) + SIZEOF(PREV))
/* Preserve LMA/VMA delta.  */
#define LOAD_AFTER_ALIGN(THIS,PREV) \
  AT(LOADADDR(PREV) + (ADDR(THIS) - ADDR(PREV)))

#if ARCH_QUASAR && defined(COMPILE_FOR_DM)
OUTPUT_FORMAT("elf64-littleriscv", "elf64-littleriscv",
	      "elf64-littleriscv")
#else
OUTPUT_FORMAT("elf32-littleriscv", "elf32-littleriscv",
	      "elf32-littleriscv")
#endif
OUTPUT_ARCH(riscv)

LD_FEATURE(SANE_EXPR)

ENTRY(_start)

PHDRS {
  attributes 0x70000003;
  text PT_LOAD;
  tdata PT_LOAD;
  tls PT_TLS;
  data PT_LOAD;
  IF_KERNEL(firmdata PT_LOAD;)
}
/* If not defined data is placed per-cpu after TLS.  */
IF_KERNEL(IF_TLS(PROVIDE_HIDDEN(DATA_START = 0);))
SECTIONS {
/* Text-like */
#if defined(TYPE_KERNEL)
  /DISCARD/ : { *_object.o(.text) }
#endif
  .text TEXT_START
  :
  {
    *(.start)
    *(.text.unlikely .text.*_unlikely .text.unlikely.*)
    *(.text.exit .text.exit.*)
    *(.text.startup .text.startup.*)
    *(.text.hot .text.hot.*)
    *(.text .stub .text.* .gnu.linkonce.t.*)
    /* .gnu.warning sections are handled specially by elf32.em.  */
    *(.gnu.warning)
    . = ALIGN(4);
   } :text
   IF_KERNEL(__tdata_lma = .;)

  .tdata TLS_START
  : IF_KERNEL(AT(__tdata_lma))
  {
    IF_KERNEL(*_object.o(.tdata .tbss))
    . = ALIGN(4);
    __ldm_tdata_init = .;
    *(.tdata.start) /* define __tdata_start as TLS symbol) */
    *(.tdata .tdata.* .gnu.linkonce.td.*)
    . = ALIGN(4);
    *(.tdata.end)
  } :tdata :tls
  .tbss
  : IF_KERNEL(LOAD_AFTER_ALIGN(.tbss, .tdata))
  {
    *(.tbss.start) /* define __tbss_start as TLS symbol) */
    *(.tbss .tbss.* .gnu.linkonce.tb.* .tcommon)
    . = ALIGN(4);
    *(.tbss.end)
  } :tdata :tls

#if defined(TYPE_KERNEL)
  /DISCARD/ : { *_object.o(.empty.*) }
#endif

#if defined(TYPE_KERNEL)
  .firmdata FW_DATA_START
  : AT(FW_DATA_START)
  {
    *object.o(.data .bss)
  } :firmdata
#endif
<<<<<<< HEAD
  .data DATA_START IF_KERNEL(? DATA_START : IF_TLS(ADDR(.firmdata) + SIZEOF(.firmdata))IF_NOT_TLS(ADDR(.tbss) + SIZEOF(.tbss)))
=======
  .data IF_FIRMWARE(DATA_START)
        IF_KERNEL(IF_TLS(DATA_START ? DATA_START : ADDR(.firmdata) + SIZEOF(.firmdata))
                  IF_NOT_TLS(ADDR(.tbss) + SIZEOF(.tbss)))
>>>>>>> 70a5b329
  : IF_KERNEL(LOAD_AFTER_ABUT(.data, .tdata))
  {
    __ldm_data_start = .;
    *(.rodata .rodata.* .gnu.linkonce.r.*)
    *(.rodata1)

    *(.data.rel.ro.local* .gnu.linkonce.d.rel.ro.local.*) *(.data.rel.ro .data.rel.ro.* .gnu.linkonce.d.rel.ro.*)

    *(.srodata.cst16) *(.srodata.cst8) *(.srodata.cst4) *(.srodata.cst2) *(.srodata .srodata.*)
    *(.sdata .sdata.* .gnu.linkonce.s.*)
    *(.sdata2 .sdata2.* .gnu.linkonce.s2.*)

    *(.data .data.* .gnu.linkonce.d.*)
    *(.data1)

    . = ALIGN(4);
    __ldm_data_end = .;
  } :data
  .empty.ctors.dtors
  : LOAD_AFTER_ALIGN(.empty.ctors.dtors, .data)
  {
    /* We don't use .ctors/.dtors either (this still isn't the '90s), make sure there aren't any.  */
    KEEP (*(.ctors .ctors.* .dtors .dtors.*))
  } :data
  .empty.init_array.fini_array
  : LOAD_AFTER_ALIGN(.empty.init_array.fini_array, .empty.ctors.dtors)
  {
    /* We don't support global static constructors or destructors. make sure there aren't any.  */
    KEEP (*(.preinit_array))
    KEEP (*(SORT_BY_INIT_PRIORITY(.init_array.*)))
    KEEP (*(.init_array))
    KEEP (*(SORT_BY_INIT_PRIORITY(.fini_array.*)))
    KEEP (*(.fini_array))
  } :data
  .bss
  : LOAD_AFTER_ALIGN(.bss, .empty.init_array.fini_array)
  {
    __ldm_bss_start = .;
    *(.sbss2 .sbss2.* .gnu.linkonce.sb2.*)
    *(.dynsbss)
    *(.sbss .sbss.* .gnu.linkonce.sb.*)
    *(.scommon)
    *(.dynbss)
    *(.bss .bss.* .gnu.linkonce.b.*)
    *(COMMON)
    . = ALIGN(4);
    __ldm_bss_end = .;
  } :data
#if defined(TYPE_KERNEL)
  __stack_base_offset = IF_TLS(0)IF_NOT_TLS((ABSOLUTE(__ldm_bss_end) - ABSOLUTE(__stack_base_lwm)) / 4);
#endif

#if defined(TYPE_KERNEL)
  /DISCARD/ : { *_object.o(*) }
#endif

  /* The loader uses this data to trim segments and check for size overflows.
     SEGMENT_ADDR:TRIM_BOUND:SIZE_LIMIT */
  .segments 0 (INFO)
  :
  {
    LONG(ADDR(.text)) LONG(ADDR(.text)) LONG(TEXT_SIZE)
    LONG(ADDR(.tdata)) LONG(__ldm_tdata_init)
       LONG(TLS_SIZE - STACK_MIN_SIZE - (__ldm_tdata_init - ADDR(.tdata)))
    LONG(ADDR(.data)) LONG(__ldm_data_start) LONG(DATA_SIZE - (__ldm_data_start - ADDR(.data)))
    IF_KERNEL(LONG(ADDR(.firmdata)) LONG(ADDR(.firmdata) + SIZEOF(.firmdata)) LONG(0))
  }

  .riscv.attributes 0 : { *(.riscv.attributes) } :attributes

}<|MERGE_RESOLUTION|>--- conflicted
+++ resolved
@@ -147,13 +147,9 @@
     *object.o(.data .bss)
   } :firmdata
 #endif
-<<<<<<< HEAD
-  .data DATA_START IF_KERNEL(? DATA_START : IF_TLS(ADDR(.firmdata) + SIZEOF(.firmdata))IF_NOT_TLS(ADDR(.tbss) + SIZEOF(.tbss)))
-=======
   .data IF_FIRMWARE(DATA_START)
         IF_KERNEL(IF_TLS(DATA_START ? DATA_START : ADDR(.firmdata) + SIZEOF(.firmdata))
                   IF_NOT_TLS(ADDR(.tbss) + SIZEOF(.tbss)))
->>>>>>> 70a5b329
   : IF_KERNEL(LOAD_AFTER_ABUT(.data, .tdata))
   {
     __ldm_data_start = .;
