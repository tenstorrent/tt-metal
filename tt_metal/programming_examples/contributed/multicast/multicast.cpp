// SPDX-FileCopyrightText: © 2025 Ryan Barton
//
// SPDX-License-Identifier: Apache-2.0

/*
 This example demonstrates how to create a 32x32 data tile and multicast it from a sender (coordinator) core to multiple
 receiver cores.  It covers the setup of semaphores and multicore addressing on Tenstorrent hardware.  In the original
 configuration, (0,0) is the sender core, while (1,0), (2,0), and (3,0) are the receiver cores.  The user can modify
 these coordinates as desired.
*/

#include <tt-metalium/bfloat16.hpp>
#include <tt-metalium/core_coord.hpp>
#include <tt-metalium/host_api.hpp>
#include <tt-metalium/tensor_accessor_args.hpp>
#include <cstdint>
#include <vector>
#include <memory>
#include <iostream>

// Optional: For verbose host-side tile verification prints.
#include <optional>

// Optional: For a delay between device kernel's termination and host kernel's tile verification prints (clean output).
#include <thread>
#include <chrono>

using namespace tt;
using namespace tt::tt_metal;
using namespace tt::constants;
using namespace std;
using CoreSpec = std::variant<CoreCoord, CoreRange, CoreRangeSet>;

#ifndef OVERRIDE_KERNEL_PREFIX
#define OVERRIDE_KERNEL_PREFIX ""
#endif

std::shared_ptr<Buffer> MakeBufferBFP16(IDevice* device, uint32_t n_tiles, bool sram) {
    constexpr uint32_t tile_size = sizeof(bfloat16) * TILE_WIDTH * TILE_HEIGHT;
    const uint32_t page_tiles = sram ? n_tiles : 1;
    return CreateBuffer({.device = device, .size = tile_size * n_tiles, .page_size = page_tiles * tile_size, .buffer_type = (sram ? BufferType::L1 : BufferType::DRAM)});
}

CBHandle MakeCircularBufferBFP16(Program& program, const CoreSpec& core, tt::CBIndex cb, uint32_t n_tiles) {
    constexpr uint32_t tile_size = sizeof(bfloat16) * TILE_WIDTH * TILE_HEIGHT;
    return CreateCircularBuffer(program, core, CircularBufferConfig(n_tiles * tile_size, {{cb, tt::DataFormat::Float16_b}}).set_page_size(cb, tile_size));
}

void VerifyDPRINTEnvironment(const std::string& program_path) {
    fmt::print("\n=========== DPRINT ENVIRONMENT CHECK ===========\n");
    const char* dprint_env = std::getenv("TT_METAL_DPRINT_CORES");
    if (!dprint_env || std::string(dprint_env).empty()) {
        fmt::print(stderr, "[WARNING] TT_METAL_DPRINT_CORES is not set.\n");
        fmt::print(stderr, "          Device-side DPRINT output will not appear.\n");
        fmt::print(stderr, "          To enable output, run:\n");
        fmt::print(stderr, "              export TT_METAL_DPRINT_CORES='(0,0)-(3,0)'\n");
    } else {
        fmt::print("[INFO] TT_METAL_DPRINT_CORES is set to: {}\n", dprint_env);
    }
    const char* prepend_env = std::getenv("TT_METAL_DPRINT_PREPEND_DEVICE_CORE_RISC");
    if (!prepend_env || std::string(prepend_env).empty()) {
        fmt::print(stderr, "[WARNING] TT_METAL_DPRINT_PREPEND_DEVICE_CORE_RISC is not set.\n");
        fmt::print(stderr, "          DPRINT output may be auto-prefixed with <device>:<core>:<risc>.\n");
        fmt::print(stderr, "          To disable prefixing, run:\n");
        fmt::print(stderr, "              export TT_METAL_DPRINT_PREPEND_DEVICE_CORE_RISC=0\n");
    } else {
        fmt::print("[INFO] TT_METAL_DPRINT_PREPEND_DEVICE_CORE_RISC is set to: {}\n", prepend_env);
    }
    if (isatty(fileno(stderr))) {
        fmt::print(stderr, "[INFO] You are viewing DPRINT in the terminal.\n");
        fmt::print(stderr, "       For a clean and organized viewing experience, consider running with redirection:\n");
        fmt::print(stderr, "           {} &> multicast_dprint_out.txt\n", program_path);
    }
    fmt::print("================================================\n\n");
}

void verify_tiles(
    const std::vector<bfloat16>& golden_tile,
    const std::vector<bfloat16>& received_tiles,
    int num_tiles,
    bool verbose_verify) {
    fmt::print("\n=========== MULTICASTED TILE VERIFICATION ===========\n");

    ////////// LAMBDAS FOR ITERATING AND VERBOSE PRINTING TILES //////////
    auto tile_elem_idx = [](int tile, int i, int j) { return tile * TILE_WIDTH * TILE_HEIGHT + i * TILE_WIDTH + j; };

    auto print_tile =
        [&](const std::string& label, const std::vector<bfloat16>& data, std::optional<int> tile_num = std::nullopt) {
            if (tile_num.has_value()) {
                fmt::print("\n[{} TILE {}]\n", label, tile_num.value() + 1);
            } else {
                fmt::print("\n[{} TILE]\n", label);
            }

            for (int i = 0; i < TILE_HEIGHT; i++) {
                for (int j = 0; j < TILE_WIDTH; j++) {
                    int idx = tile_num.has_value() ? tile_elem_idx(tile_num.value(), i, j) : i * TILE_WIDTH + j;
                    fmt::print("{} ", data[idx].to_float());
                }
                fmt::print("\n");
            }
        };

    ////////// VERIFICATION FLOW //////////
    if (verbose_verify) {
        print_tile("ORIGINAL", golden_tile);
    }

    bool all_match = true;  // verification loop primer.

    // iterate over all received tiles.
    for (int tile = 0; tile < num_tiles; tile++) {
        bool tile_match = true;
        if (verbose_verify) {
            print_tile("RECEIVED", received_tiles, tile);
        }
        // iterate over ith tile's elements, check whether they match with golden's elements.
        for (int i = 0; i < TILE_HEIGHT && tile_match; i++) {
            for (int j = 0; j < TILE_WIDTH; j++) {
                int idx = tile_elem_idx(tile, i, j);
                float received = received_tiles[idx].to_float();
                float golden = golden_tile[i * TILE_WIDTH + j].to_float();
                if (received != golden) {
                    tile_match = false;
                    break;
                }
            }
        }
        if (tile_match) {
            fmt::print("[✅ PASS] Receiver tile {} matches the golden tile.\n", tile + 1);
        } else {
            fmt::print("[❌ FAIL] Receiver tile {} does not match the golden tile.\n", tile + 1);
        }

        all_match &= tile_match;
    }
    if (all_match) {
        fmt::print("[✅ PASS] All {} receiver tiles match the golden tile.\n", num_tiles);
    } else {
        fmt::print("[❌ FAIL] One or more tiles did not match the golden tile.\n");
    }
    fmt::print("=====================================================\n\n");
}

int main(int argc, char **argv) {

    ////////// DEVICE SETUP //////////
    int device_id = 0;
    IDevice* device = CreateDevice(device_id);
    CommandQueue& cq = device->command_queue();

    ////////// PROGRAM BLOCK //////////
    {
        Program program = CreateProgram();

        ////////// TENSIX CORE SETUP //////////
        // Define logical sender core and receiver core range (for kernel creation on the host).
        CoreRange all_cores_logical = CoreRange({0, 0}, {3, 0});
        CoreCoord sender_core_logical = {0, 0};
        CoreRange receiver_cores_logical = CoreRange({1, 0}, {3, 0});
        // Convert logical coordinates to physical coordinates (necessary for multicasting).
        CoreCoord sender_core_physical = device->worker_core_from_logical_core(sender_core_logical);
        CoreRange receiver_cores_physical = CoreRange(
            device->worker_core_from_logical_core(receiver_cores_logical.start_coord),
            device->worker_core_from_logical_core(receiver_cores_logical.end_coord)
        );
        // Define physical sender core and receiver core range (for runtime arguments on the device).
        CoreCoord sender_core = sender_core_physical;
        CoreCoord receiver_core_start = receiver_cores_physical.start_coord;
        CoreCoord receiver_core_end = receiver_cores_physical.end_coord;
        // Grab the number of destinations, which will act as our "atomic counter" for semaphores, and as a general
        // reference for num of receivers.
        size_t num_dests = receiver_cores_logical.size();

        ////////// SEMAPHORE SETUP //////////
        uint32_t sender = CreateSemaphore(program, all_cores_logical, 0);
        uint32_t receiver = CreateSemaphore(program, all_cores_logical, 0);

        ////////// DRAM & SRAM BUFFERS SETUP //////////
        constexpr uint32_t num_tiles = 1;
        uint32_t dram_bank_id = 0;
        auto src0_dram_buffer = MakeBufferBFP16(device, num_tiles, false);
        auto output_dram_buffer = MakeBufferBFP16(device, num_dests * num_tiles, false);
        auto cb_src0 = MakeCircularBufferBFP16(program, all_cores_logical, tt::CBIndex::c_0, num_tiles);
        auto cb_output = MakeCircularBufferBFP16(program, all_cores_logical, tt::CBIndex::c_16, num_tiles);

        ////////// DATA MOVEMENT CONFIG SETUP //////////
        DataMovementConfig DataMovementConfigIn = {.processor = DataMovementProcessor::RISCV_0, .noc = NOC::RISCV_0_default};
        std::vector<uint32_t> writer_compile_time_args;
        TensorAccessorArgs(*output_dram_buffer).append_to(writer_compile_time_args);
        DataMovementConfig DataMovementConfigOut = {
            .processor = DataMovementProcessor::RISCV_1,
            .noc = NOC::RISCV_1_default,
            .compile_args = writer_compile_time_args};

        ////////// COORDINATOR KERNEL SETUP //////////
        KernelHandle coordinator_kernel_id = CreateKernel(
            program,
            "tt_metal/programming_examples/contributed/multicast/kernels/dataflow/coordinator_kernel.cpp",
            sender_core_logical,
            DataMovementConfigIn
        );

        ////////// DATAFLOW KERNELS SETUP //////////
        KernelHandle inbound_kernel_id = CreateKernel(
            program,
            "tt_metal/programming_examples/contributed/multicast/kernels/dataflow/inbound_kernel.cpp",
            receiver_cores_logical,
            DataMovementConfigIn
        );
        KernelHandle outbound_kernel_id = CreateKernel(
            program,
            "tt_metal/programming_examples/contributed/multicast/kernels/dataflow/outbound_kernel.cpp",
            receiver_cores_logical,
            DataMovementConfigOut
        );

        ////////// COMPUTE KERNEL SETUP //////////
        vector<uint32_t> compute_kernel_args = {};
        CreateKernel(
            program,
            "tt_metal/programming_examples/contributed/multicast/kernels/compute/void_compute_kernel.cpp",
            receiver_cores_logical,
            ComputeConfig{
                .math_fidelity = MathFidelity::HiFi4,
                .fp32_dest_acc_en = false,
                .math_approx_mode = false,
                .compile_args = compute_kernel_args});

<<<<<<< HEAD
        ////////// SEMAPHORE SETUP //////////
        uint32_t sender = CreateSemaphore(program, all_cores_logical, 0);
        uint32_t receiver = CreateSemaphore(program, all_cores_logical, 0);

        ////////// DRAM & SRAM BUFFERS SETUP //////////
        constexpr uint32_t num_tiles = 1;
        uint32_t dram_bank_id = 0;
        auto src0_dram_buffer = MakeBufferBFP16(device, num_tiles, false);
        auto output_dram_buffer = MakeBufferBFP16(device, num_dests * num_tiles, false);
        MakeCircularBufferBFP16(program, all_cores_logical, tt::CBIndex::c_0, num_tiles);
        MakeCircularBufferBFP16(program, all_cores_logical, tt::CBIndex::c_16, num_tiles);

=======
>>>>>>> 10e77125
        ////////// IDENTITY MATRIX TILE SETUP //////////
        std::vector<bfloat16> identity_tile = create_identity_matrix(TILE_WIDTH, TILE_HEIGHT, TILE_WIDTH);
        EnqueueWriteBuffer(cq, src0_dram_buffer, identity_tile.data(), false);

        ////////// RUNTIME ARGS SETUP //////////
        // Args for the sender core to multicast tile.
        // They must have access to coordinates of all receiver cores, to execute multicast operation.
        SetRuntimeArgs(
            program,
            coordinator_kernel_id,
            sender_core_logical,
            {(uint32_t)(receiver_core_start.x),
             (uint32_t)(receiver_core_start.y),
             (uint32_t)(receiver_core_end.x),
             (uint32_t)(receiver_core_end.y),
             sender,
             receiver,
             dram_bank_id,
             src0_dram_buffer->address(),
             sizeof(bfloat16) * TILE_HW,
             num_dests});
        // Args for the receiver cores to receive tile.
        // They must have access to coordinates of the sender core, to listen for multicast operation.
        SetRuntimeArgs(program, inbound_kernel_id, receiver_cores_logical, {
            (uint32_t)(sender_core.x),
            (uint32_t)(sender_core.y),
            sender, receiver
        });

        // Args for the receiver cores to send tile back to DRAM.
        int tile_index = 0;
        for (const CoreCoord& core : receiver_cores_logical) {
            SetRuntimeArgs(
                program, outbound_kernel_id, core, {output_dram_buffer->address(), static_cast<uint32_t>(tile_index)});
            tile_index++;
        }

        ////////// PROGRAM LAUNCH AND CLOSE //////////
        VerifyDPRINTEnvironment(argv[0]);
        fmt::print("Launching program\n");
        fmt::print(
            "Hello, Core ({}, {}) on Device {}, please multicast the tile to your neighbors.\n",
            sender_core_logical.x,
            sender_core_logical.y,
            device_id);
        EnqueueProgram(cq, program, false);
        fmt::print("Waiting until program finishes\n");
        Finish(cq);
        fmt::print(
            "Thank you, Core ({}, {}) on Device {}, for the multicast.\n",
            sender_core_logical.x,
            sender_core_logical.y,
            device_id);

        // introduce artificial delay to avoid jumbling host-side tile verification prints with potentially echoing
        // device-side DPRINTs.  Delay may be adjusted or removed as needed.
        this_thread::sleep_for(chrono::milliseconds(200));

        ////////// TILE MULTICAST VERIFICATION //////////
        std::vector<bfloat16> received_tiles(num_dests * TILE_HW);
        EnqueueReadBuffer(
            cq, output_dram_buffer, received_tiles.data(), true);  // read all multicast-received tiles to host.
        bool verbose_verify =
            false;  // if enabled, the original and all multicast-received tiles are printed in full (32x32).
        verify_tiles(identity_tile, received_tiles, num_dests, verbose_verify);
    }

    CloseDevice(device);

    return 0;
}<|MERGE_RESOLUTION|>--- conflicted
+++ resolved
@@ -227,21 +227,6 @@
                 .math_approx_mode = false,
                 .compile_args = compute_kernel_args});
 
-<<<<<<< HEAD
-        ////////// SEMAPHORE SETUP //////////
-        uint32_t sender = CreateSemaphore(program, all_cores_logical, 0);
-        uint32_t receiver = CreateSemaphore(program, all_cores_logical, 0);
-
-        ////////// DRAM & SRAM BUFFERS SETUP //////////
-        constexpr uint32_t num_tiles = 1;
-        uint32_t dram_bank_id = 0;
-        auto src0_dram_buffer = MakeBufferBFP16(device, num_tiles, false);
-        auto output_dram_buffer = MakeBufferBFP16(device, num_dests * num_tiles, false);
-        MakeCircularBufferBFP16(program, all_cores_logical, tt::CBIndex::c_0, num_tiles);
-        MakeCircularBufferBFP16(program, all_cores_logical, tt::CBIndex::c_16, num_tiles);
-
-=======
->>>>>>> 10e77125
         ////////// IDENTITY MATRIX TILE SETUP //////////
         std::vector<bfloat16> identity_tile = create_identity_matrix(TILE_WIDTH, TILE_HEIGHT, TILE_WIDTH);
         EnqueueWriteBuffer(cq, src0_dram_buffer, identity_tile.data(), false);
