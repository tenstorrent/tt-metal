// SPDX-FileCopyrightText: © 2025 Tenstorrent AI ULC
//
// SPDX-License-Identifier: Apache-2.0

#include "buffer_distribution_spec.hpp"
#include "assert.hpp"

#include <algorithm>

namespace tt::tt_metal {

namespace {
namespace CMAKE_UNIQUE_NAMESPACE {

struct PageMappingIntermData {
    UncompressedBufferPageMapping* page_mapping = nullptr;

    const size_t num_cores = 0;
    const size_t rank = 0;
    const uint32_t* tensor_shape = nullptr;
    const uint32_t* shard_shape = nullptr;
    const uint64_t shard_volume = 0;
    const uint32_t* shard_grid = nullptr;
    const uint64_t* tensor_strides = nullptr;
    const uint64_t* shard_strides = nullptr;

    uint32_t* actual_shard_size = nullptr;
    size_t core_id = 0;
    size_t shard_id = 0;
};

void iterate_within_shard(PageMappingIntermData& params, size_t dim, size_t src_offset, size_t dst_offset) {
    if (dim == params.rank) {
        params.page_mapping->core_host_page_indices[params.core_id][dst_offset] = src_offset;
        return;
    }

    for (size_t i = 0; i < params.actual_shard_size[dim]; i++) {
        iterate_within_shard(params, dim + 1, src_offset, dst_offset);
        src_offset += params.tensor_strides[dim];
        dst_offset += params.shard_strides[dim];
    }
}

void iterate_over_shards(PageMappingIntermData& params, size_t dim, size_t src_offset) {
    if (dim == params.rank) {
        params.core_id = params.shard_id % params.num_cores;
        size_t dst_offset = (params.shard_id / params.num_cores) * params.shard_volume;

        iterate_within_shard(params, 0, src_offset, dst_offset);

        params.shard_id++;
        return;
    }

    size_t shard_size = params.shard_shape[dim];
    params.actual_shard_size[dim] = shard_size;

    for (size_t i = 0; i < params.shard_grid[dim] - 1; i++) {
        iterate_over_shards(params, dim + 1, src_offset + i * params.shard_shape[dim] * params.tensor_strides[dim]);
    }

    // Last shard may be partial, so we need to handle it separately
    size_t partial_shard_size = params.tensor_shape[dim] % shard_size;
    params.actual_shard_size[dim] = partial_shard_size == 0 ? shard_size : partial_shard_size;
    iterate_over_shards(
        params,
        dim + 1,
        src_offset + (params.shard_grid[dim] - 1) * params.shard_shape[dim] * params.tensor_strides[dim]);
}

tt::tt_metal::Shape convert_shape_to_pages(tt::tt_metal::Shape shape, const tt::tt_metal::Shape2D& page_shape) {
    if (shape.rank() >= 1) {
        shape[-1] = (shape[-1] + page_shape.width() - 1) / page_shape.width();
    }
    if (shape.rank() >= 2) {
        shape[-2] = (shape[-2] + page_shape.height() - 1) / page_shape.height();
    }
    return shape;
}

std::pair<Shape, Shape> squeeze_shape_ranks(const Shape& tensor_shape, const Shape& shard_shape) {
    TT_FATAL(
        tensor_shape.rank() >= shard_shape.rank(),
        "Tensor shape rank ({}) can't be less than shard shape rank ({})!",
        tensor_shape.rank(),
        shard_shape.rank());

    uint64_t tensor_volume = tensor_shape.volume();
    uint64_t shard_volume = shard_shape.volume();
    tt::stl::SmallVector<uint32_t> new_tensor_shape;
    tt::stl::SmallVector<uint32_t> new_shard_shape;

    bool last_dim_identical = false;
    bool last_dim_divisible = false;
    uint64_t cur_tensor_volume = 1;
    uint64_t cur_shard_volume = 1;
    for (int dim = -1; dim >= -static_cast<int>(shard_shape.rank()); dim--) {
        auto tensor_size = tensor_shape[dim];
        auto shard_size = shard_shape[dim];

        bool should_merge_dims = false;
        if (dim < -2) {
            should_merge_dims = last_dim_identical || (shard_size == 1 && last_dim_divisible);
        }

        if (should_merge_dims) {
            new_tensor_shape.back() *= tensor_size;
            new_shard_shape.back() *= shard_size;
        } else {
            new_tensor_shape.push_back(tensor_size);
            new_shard_shape.push_back(shard_size);
        }

        cur_tensor_volume *= tensor_size;
        cur_shard_volume *= shard_size;
        if (cur_tensor_volume == tensor_volume && cur_shard_volume == shard_volume) {
            break;
        }

        last_dim_identical = tensor_size == shard_size;
        last_dim_divisible = tensor_size % shard_size == 0;
    }

    for (int dim = -static_cast<int>(shard_shape.rank()) - 1; dim >= -static_cast<int>(tensor_shape.rank()); dim--) {
        new_tensor_shape.back() *= tensor_shape[dim];
    }

    std::reverse(new_tensor_shape.begin(), new_tensor_shape.end());
    std::reverse(new_shard_shape.begin(), new_shard_shape.end());
    return {Shape(std::move(new_tensor_shape)), Shape(std::move(new_shard_shape))};
}

}  // namespace CMAKE_UNIQUE_NAMESPACE
}  // namespace

BufferDistributionSpec BufferDistributionSpec::from_shard_spec(
    tt::tt_metal::Shape tensor_shape,
    tt::tt_metal::Shape shard_shape,
    tt::tt_metal::Shape2D page_shape,
    CoreRangeSet core_range_set,
    ShardOrientation shard_orientation) {
    auto tensor_shape_in_pages = CMAKE_UNIQUE_NAMESPACE::convert_shape_to_pages(tensor_shape, page_shape);
    auto shard_shape_in_pages = CMAKE_UNIQUE_NAMESPACE::convert_shape_to_pages(shard_shape, page_shape);
    return BufferDistributionSpec(tensor_shape_in_pages, shard_shape_in_pages, core_range_set, shard_orientation);
}

BufferDistributionSpec::BufferDistributionSpec(
    tt::tt_metal::Shape tensor_shape_in_pages,
    tt::tt_metal::Shape shard_shape_in_pages,
    CoreRangeSet core_range_set,
    ShardOrientation shard_orientation) :
    shard_orientation_(shard_orientation) {
    cores_ = corerange_to_cores(
        core_range_set, core_range_set.num_cores(), shard_orientation_ == ShardOrientation::ROW_MAJOR);
    TT_FATAL(tensor_shape_in_pages.rank() >= 1, "Tensor rank must be at least 1!");
    TT_FATAL(shard_shape_in_pages.rank() >= 1, "Shard rank must be at least 1!");
    TT_FATAL(shard_shape_in_pages.volume() != 0, "Shard shape must have non zero volume!");
    if (tensor_shape_in_pages.volume() != 0) {
        TT_FATAL(cores_.size() != 0, "Can't distribute non zero volume tensor over an empty set of cores");
    }
    std::tie(tensor_shape_in_pages_, shard_shape_in_pages_) =
        CMAKE_UNIQUE_NAMESPACE::squeeze_shape_ranks(tensor_shape_in_pages, shard_shape_in_pages);
}

size_t BufferDistributionSpec::num_shards() const {
    if (tensor_shape_in_pages_.volume() == 0) {
        return 0;
    }
    size_t num_shards = 1;
    for (size_t i = 0; i < tensor_shape_in_pages_.size(); i++) {
        num_shards *= (tensor_shape_in_pages_[i] + shard_shape_in_pages_[i] - 1) / shard_shape_in_pages_[i];
    }
    return num_shards;
}

size_t BufferDistributionSpec::num_cores_with_data() const { return std::min(num_cores(), num_shards()); }

std::vector<CoreCoord> BufferDistributionSpec::get_cores_with_data() const {
    return std::vector<CoreCoord>(cores_.begin(), cores_.begin() + num_cores_with_data());
}

size_t BufferDistributionSpec::max_num_shards_per_core() const {
    if (cores_.size() == 0) {
        return 0;
    }
    return (num_shards() + cores_.size() - 1) / cores_.size();
}

size_t BufferDistributionSpec::max_num_dev_pages_per_core() const {
    return max_num_shards_per_core() * shard_shape_in_pages_.volume();
}

size_t BufferDistributionSpec::num_shards_per_core(size_t core_idx) const {
    auto num_shards = this->num_shards();
    return num_shards / num_cores() + (core_idx < num_shards % num_cores() ? 1 : 0);
}

size_t BufferDistributionSpec::num_dev_pages_per_core(size_t core_idx) const {
    return num_shards_per_core(core_idx) * shard_shape_in_pages_.volume();
}

std::pair<BufferDistributionSpec::CoreGroup, BufferDistributionSpec::CoreGroup>
BufferDistributionSpec::get_core_groups_by_num_shards() const {
    auto num_shards = this->num_shards();
    if (num_shards == 0) {
        return {CoreGroup{}, CoreGroup{}};
    }

    auto num_cores_with_more_shards = num_shards % num_cores();
    if (num_cores_with_more_shards == 0) {
        return {CoreGroup{num_shards / num_cores(), cores_}, CoreGroup{}};
    }

    std::vector<CoreCoord> cores_with_more_shards(cores_.begin(), cores_.begin() + num_cores_with_more_shards);
    std::vector<CoreCoord> cores_with_less_shards;
    if (num_shards / num_cores() != 0) {
        cores_with_less_shards = std::vector<CoreCoord>(cores_.begin() + num_cores_with_more_shards, cores_.end());
    }
    return {
        CoreGroup{num_shards / num_cores() + 1, std::move(cores_with_more_shards)},
        CoreGroup{num_shards / num_cores(), std::move(cores_with_less_shards)},
    };
}

namespace detail {
UncompressedBufferPageMapping compute_page_mapping(
    const Shape& tensor_shape, const Shape& shard_shape, const std::vector<CoreCoord>& cores) {
    UncompressedBufferPageMapping page_mapping;
    page_mapping.all_cores = cores;

    if (tensor_shape.volume() == 0) {
        return page_mapping;
    }

    size_t num_shards = 1;
    for (size_t i = 0; i < tensor_shape.rank(); i++) {
        num_shards *= (tensor_shape[i] + shard_shape[i] - 1) / shard_shape[i];
    }

    size_t num_shards_per_core = (num_shards + cores.size() - 1) / cores.size();
    size_t shard_pages = shard_shape.volume();
    size_t dev_pages = cores.size() * num_shards_per_core * shard_pages;

    page_mapping.core_host_page_indices.resize(cores.size());
    for (size_t i = 0; i < cores.size(); i++) {
        page_mapping.core_host_page_indices[i].resize(
            num_shards_per_core * shard_pages, UncompressedBufferPageMapping::PADDING);
    }

    tt::stl::SmallVector<uint32_t> shard_grid(tensor_shape.rank());
    for (size_t i = 0; i < tensor_shape.rank(); i++) {
        shard_grid[i] = (tensor_shape[i] + shard_shape[i] - 1) / shard_shape[i];
    }

<<<<<<< HEAD
    tt::stl::SmallVector<uint64_t> tensor_strides = tt::tt_metal::compute_strides(tensor_shape_in_pages_);
    tt::stl::SmallVector<uint64_t> shard_strides = tt::tt_metal::compute_strides(shard_shape_in_pages_);
    tt::stl::SmallVector<uint32_t> actual_shard_size(tensor_shape_in_pages_.rank());
=======
    tt::stl::SmallVector<uint32_t> tensor_strides = tt::tt_metal::compute_strides(tensor_shape);
    tt::stl::SmallVector<uint32_t> shard_strides = tt::tt_metal::compute_strides(shard_shape);
    tt::stl::SmallVector<uint32_t> actual_shard_size(tensor_shape.rank());
>>>>>>> 63a53ce5

    CMAKE_UNIQUE_NAMESPACE::PageMappingIntermData params{
        .page_mapping = &page_mapping,
        .num_cores = cores.size(),
        .rank = tensor_shape.rank(),
        .tensor_shape = tensor_shape.view().data(),
        .shard_shape = shard_shape.view().data(),
        .shard_volume = shard_pages,
        .shard_grid = shard_grid.data(),
        .tensor_strides = tensor_strides.data(),
        .shard_strides = shard_strides.data(),
        .actual_shard_size = actual_shard_size.data(),
        .core_id = 0,
        .shard_id = 0,
    };
    CMAKE_UNIQUE_NAMESPACE::iterate_over_shards(params, 0, 0);

    return page_mapping;
}
}  // namespace detail

}  // namespace tt::tt_metal<|MERGE_RESOLUTION|>--- conflicted
+++ resolved
@@ -253,15 +253,9 @@
         shard_grid[i] = (tensor_shape[i] + shard_shape[i] - 1) / shard_shape[i];
     }
 
-<<<<<<< HEAD
-    tt::stl::SmallVector<uint64_t> tensor_strides = tt::tt_metal::compute_strides(tensor_shape_in_pages_);
-    tt::stl::SmallVector<uint64_t> shard_strides = tt::tt_metal::compute_strides(shard_shape_in_pages_);
-    tt::stl::SmallVector<uint32_t> actual_shard_size(tensor_shape_in_pages_.rank());
-=======
-    tt::stl::SmallVector<uint32_t> tensor_strides = tt::tt_metal::compute_strides(tensor_shape);
-    tt::stl::SmallVector<uint32_t> shard_strides = tt::tt_metal::compute_strides(shard_shape);
+    tt::stl::SmallVector<uint64_t> tensor_strides = tt::tt_metal::compute_strides(tensor_shape);
+    tt::stl::SmallVector<uint64_t> shard_strides = tt::tt_metal::compute_strides(shard_shape);
     tt::stl::SmallVector<uint32_t> actual_shard_size(tensor_shape.rank());
->>>>>>> 63a53ce5
 
     CMAKE_UNIQUE_NAMESPACE::PageMappingIntermData params{
         .page_mapping = &page_mapping,
