--- conflicted
+++ resolved
@@ -154,18 +154,11 @@
     return sender_receiver_core_mapping_;
 }
 
-<<<<<<< HEAD
 std::ostream& operator<<(std::ostream& os, const GlobalCircularBuffer& value) {
     tt::stl::reflection::operator<<(os, value);
     return os;
 }
-
-}  // namespace experimental
-
-}  // namespace tt::tt_metal
-=======
 }  // namespace tt::tt_metal::experimental
->>>>>>> 80050bfb
 
 namespace std {
 
