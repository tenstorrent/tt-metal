// SPDX-FileCopyrightText: © 2025 Tenstorrent AI ULC
//
// SPDX-License-Identifier: Apache-2.0

#pragma once

#include <flatbuffers/flatbuffers.h>
#include <string>
#include <vector>
#include <optional>
#include <tt-metalium/experimental/lightmetal/lightmetal_binary.hpp>

#include <tt-metalium/program.hpp>
#include <tt-metalium/device.hpp>
#include <tt-metalium/circular_buffer.hpp>

#include "impl/kernels/kernel.hpp"

namespace tt::tt_metal {
struct TraceDescriptor;
}

// Forward decl for command_generated.h / light_metal_binary_generated.h
namespace tt::tt_metal::flatbuffer {
class Command;
struct ReplayTraceCommand;
struct EnqueueTraceCommand;
struct LoadTraceCommand;
struct ReleaseTraceCommand;
struct BufferCreateCommand;
struct BufferDeallocateCommand;
struct BufferDeleteCommand;
struct EnqueueWriteBufferCommand;
struct EnqueueReadBufferCommand;
struct FinishCommand;
struct ProgramConstructorCommand;
struct EnqueueProgramCommand;
struct CreateKernelCommand;
struct SetRuntimeArgsUint32Command;
struct SetRuntimeArgsUint32VecPerCoreCommand;
struct SetRuntimeArgsCommand;
struct CreateCircularBufferCommand;
struct LightMetalCompareCommand;
struct RuntimeArg;

struct TraceDescriptorByTraceId;
struct LightMetalBinary;
}  // namespace tt::tt_metal::flatbuffer

using FlatbufferRuntimeArgVector =
    const flatbuffers::Vector<flatbuffers::Offset<tt::tt_metal::flatbuffer::RuntimeArg>>*;
using RuntimeArgs = std::vector<std::variant<tt::tt_metal::Buffer*, uint32_t>>;

namespace tt::tt_metal::experimental::lightmetal::detail {
class LightMetalReplayImpl {
public:
    // Constructor
    explicit LightMetalReplayImpl(LightMetalBinary&& binary, IDevice* device);

    // Core functionality
    bool run();

    // Executor functions for all traced host API calls (commands)
    // Trace APIs are no longer supported due to trace API deprecation. See Issue #24955
    void execute(const tt::tt_metal::flatbuffer::Command* command);
    void execute(const tt::tt_metal::flatbuffer::EnqueueTraceCommand* cmd);
    void execute(const tt::tt_metal::flatbuffer::ReplayTraceCommand* cmd);
    void execute(const tt::tt_metal::flatbuffer::LoadTraceCommand* cmd);
    void execute(const tt::tt_metal::flatbuffer::ReleaseTraceCommand* cmd);
    void execute(const tt::tt_metal::flatbuffer::BufferCreateCommand* cmd);
<<<<<<< HEAD
    void execute(const tt::tt_metal::flatbuffer::BufferDeallocateCommand* command) const;
    void execute(const tt::tt_metal::flatbuffer::BufferDeleteCommand* command);
    void execute(const tt::tt_metal::flatbuffer::EnqueueWriteBufferCommand* command) const;
    void execute(const tt::tt_metal::flatbuffer::EnqueueReadBufferCommand* command) const;
    void execute(const tt::tt_metal::flatbuffer::FinishCommand* command);
    void execute(const tt::tt_metal::flatbuffer::ProgramConstructorCommand* command);
    void execute(const tt::tt_metal::flatbuffer::EnqueueProgramCommand* command);
    void execute(const tt::tt_metal::flatbuffer::CreateKernelCommand* command);
    void execute(const tt::tt_metal::flatbuffer::SetRuntimeArgsUint32Command* command) const;
    void execute(const tt::tt_metal::flatbuffer::SetRuntimeArgsUint32VecPerCoreCommand* cmd) const;
    void execute(const tt::tt_metal::flatbuffer::CreateCircularBufferCommand* command);
    void execute(const tt::tt_metal::flatbuffer::LightMetalCompareCommand* command) const;
=======
    void execute(const tt::tt_metal::flatbuffer::BufferDeallocateCommand* cmd);
    void execute(const tt::tt_metal::flatbuffer::BufferDeleteCommand* cmd);
    void execute(const tt::tt_metal::flatbuffer::EnqueueWriteBufferCommand* cmd);
    void execute(const tt::tt_metal::flatbuffer::EnqueueReadBufferCommand* cmd);
    void execute(const tt::tt_metal::flatbuffer::FinishCommand* cmd);
    void execute(const tt::tt_metal::flatbuffer::ProgramConstructorCommand* cmd);
    void execute(const tt::tt_metal::flatbuffer::EnqueueProgramCommand* command);
    void execute(const tt::tt_metal::flatbuffer::CreateKernelCommand* cmd);
    void execute(const tt::tt_metal::flatbuffer::SetRuntimeArgsUint32Command* cmd);
    void execute(const tt::tt_metal::flatbuffer::SetRuntimeArgsUint32VecPerCoreCommand* cmd);
    void execute(const tt::tt_metal::flatbuffer::CreateCircularBufferCommand* cmd);
    void execute(const tt::tt_metal::flatbuffer::LightMetalCompareCommand* cmd);
>>>>>>> 11d9761c

    // Object maps public accessors
    void add_buffer_to_map(uint32_t global_id, const std::shared_ptr<::tt::tt_metal::Buffer>& buffer);
    std::shared_ptr<::tt::tt_metal::Buffer> get_buffer_from_map(uint32_t global_id) const;
    void remove_bufer_from_map(uint32_t global_id);

    void add_program_to_map(uint32_t global_id, const std::shared_ptr<::tt::tt_metal::Program>& program);
    std::shared_ptr<::tt::tt_metal::Program> get_program_from_map(uint32_t global_id) const;
    void remove_program_from_map(uint32_t global_id);

    void add_kernel_handle_to_map(uint32_t global_id, ::tt::tt_metal::KernelHandle kernel_id);
    ::tt::tt_metal::KernelHandle get_kernel_handle_from_map(uint32_t global_id) const;
    void remove_kernel_handle_from_map(uint32_t global_id);

    void add_kernel_to_map(uint32_t global_id, const std::shared_ptr<::tt::tt_metal::Kernel>& kernel);
    std::shared_ptr<::tt::tt_metal::Kernel> get_kernel_from_map(uint32_t global_id) const;
    void remove_kernel_from_map(uint32_t global_id);

    void add_cb_handle_to_map(uint32_t global_id, ::tt::tt_metal::CBHandle cb_handle);
    ::tt::tt_metal::CBHandle get_cb_handle_from_map(uint32_t global_id) const;
    void remove_cb_handle_from_map(uint32_t global_id);

    // Return the TraceDescriptor for a given trace_id from flatbuffer.
    // No longer supported due to trace API deprecation. See Issue #24955
    std::optional<TraceDescriptor> get_trace_by_id(uint32_t target_trace_id);

    // fromFlatBuffer that need class state
    std::shared_ptr<RuntimeArgs> rt_args_from_flatbuffer(FlatbufferRuntimeArgVector flatbuffer_args) const;

    // Workload related members --------------------
    const tt::tt_metal::flatbuffer::LightMetalBinary* parse_flatbuffer_binary();

    void clear_object_maps();

    // System related members ----------------------
    void setup_devices();
    void close_devices();

private:
    // Workload related members
    LightMetalBinary binary_;
    const flatbuffer::LightMetalBinary* fb_binary_{nullptr};
    bool show_reads_ = false;
    bool disable_checking_ = false;

    tt::tt_metal::IDevice* device_ = nullptr;

    // Object maps for storing objects by global_id
    std::unordered_map<uint32_t, std::shared_ptr<::tt::tt_metal::Buffer>> buffer_map_;
    std::unordered_map<uint32_t, std::shared_ptr<::tt::tt_metal::Program>> program_map_;
    std::unordered_map<uint32_t, tt::tt_metal::KernelHandle> kernel_handle_map_;
    std::unordered_map<uint32_t, std::shared_ptr<::tt::tt_metal::Kernel>> kernel_map_;
    std::unordered_map<uint32_t, tt::tt_metal::CBHandle> cb_handle_map_;
};

}  // namespace tt::tt_metal::experimental::lightmetal::detail<|MERGE_RESOLUTION|>--- conflicted
+++ resolved
@@ -68,33 +68,18 @@
     void execute(const tt::tt_metal::flatbuffer::LoadTraceCommand* cmd);
     void execute(const tt::tt_metal::flatbuffer::ReleaseTraceCommand* cmd);
     void execute(const tt::tt_metal::flatbuffer::BufferCreateCommand* cmd);
-<<<<<<< HEAD
-    void execute(const tt::tt_metal::flatbuffer::BufferDeallocateCommand* command) const;
-    void execute(const tt::tt_metal::flatbuffer::BufferDeleteCommand* command);
-    void execute(const tt::tt_metal::flatbuffer::EnqueueWriteBufferCommand* command) const;
-    void execute(const tt::tt_metal::flatbuffer::EnqueueReadBufferCommand* command) const;
-    void execute(const tt::tt_metal::flatbuffer::FinishCommand* command);
-    void execute(const tt::tt_metal::flatbuffer::ProgramConstructorCommand* command);
-    void execute(const tt::tt_metal::flatbuffer::EnqueueProgramCommand* command);
-    void execute(const tt::tt_metal::flatbuffer::CreateKernelCommand* command);
-    void execute(const tt::tt_metal::flatbuffer::SetRuntimeArgsUint32Command* command) const;
-    void execute(const tt::tt_metal::flatbuffer::SetRuntimeArgsUint32VecPerCoreCommand* cmd) const;
-    void execute(const tt::tt_metal::flatbuffer::CreateCircularBufferCommand* command);
-    void execute(const tt::tt_metal::flatbuffer::LightMetalCompareCommand* command) const;
-=======
-    void execute(const tt::tt_metal::flatbuffer::BufferDeallocateCommand* cmd);
+    void execute(const tt::tt_metal::flatbuffer::BufferDeallocateCommand* cmd) const;
     void execute(const tt::tt_metal::flatbuffer::BufferDeleteCommand* cmd);
-    void execute(const tt::tt_metal::flatbuffer::EnqueueWriteBufferCommand* cmd);
-    void execute(const tt::tt_metal::flatbuffer::EnqueueReadBufferCommand* cmd);
+    void execute(const tt::tt_metal::flatbuffer::EnqueueWriteBufferCommand* cmd) const;
+    void execute(const tt::tt_metal::flatbuffer::EnqueueReadBufferCommand* cmd) const;
     void execute(const tt::tt_metal::flatbuffer::FinishCommand* cmd);
     void execute(const tt::tt_metal::flatbuffer::ProgramConstructorCommand* cmd);
     void execute(const tt::tt_metal::flatbuffer::EnqueueProgramCommand* command);
     void execute(const tt::tt_metal::flatbuffer::CreateKernelCommand* cmd);
-    void execute(const tt::tt_metal::flatbuffer::SetRuntimeArgsUint32Command* cmd);
-    void execute(const tt::tt_metal::flatbuffer::SetRuntimeArgsUint32VecPerCoreCommand* cmd);
+    void execute(const tt::tt_metal::flatbuffer::SetRuntimeArgsUint32Command* cmd) const;
+    void execute(const tt::tt_metal::flatbuffer::SetRuntimeArgsUint32VecPerCoreCommand* cmd) const;
     void execute(const tt::tt_metal::flatbuffer::CreateCircularBufferCommand* cmd);
-    void execute(const tt::tt_metal::flatbuffer::LightMetalCompareCommand* cmd);
->>>>>>> 11d9761c
+    void execute(const tt::tt_metal::flatbuffer::LightMetalCompareCommand* cmd) const;
 
     // Object maps public accessors
     void add_buffer_to_map(uint32_t global_id, const std::shared_ptr<::tt::tt_metal::Buffer>& buffer);
