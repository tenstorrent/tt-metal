// SPDX-FileCopyrightText: © 2025 Tenstorrent AI ULC
//
// SPDX-License-Identifier: Apache-2.0

#pragma once

#include <flatbuffers/flatbuffers.h>
#include <string>
#include <vector>
#include <optional>
#include <tt-metalium/experimental/lightmetal/lightmetal_binary.hpp>

#include <tt-metalium/program.hpp>
#include <tt-metalium/device.hpp>
#include <tt-metalium/circular_buffer.hpp>

#include "impl/kernels/kernel.hpp"

namespace tt::tt_metal {
struct TraceDescriptor;
}

// Forward decl for command_generated.h / light_metal_binary_generated.h
namespace tt::tt_metal::flatbuffer {
struct Command;
struct ReplayTraceCommand;
struct EnqueueTraceCommand;
struct LoadTraceCommand;
struct ReleaseTraceCommand;
struct BufferCreateCommand;
struct BufferDeallocateCommand;
struct BufferDeleteCommand;
struct EnqueueWriteBufferCommand;
struct EnqueueReadBufferCommand;
struct FinishCommand;
struct ProgramConstructorCommand;
struct EnqueueProgramCommand;
struct CreateKernelCommand;
struct SetRuntimeArgsUint32Command;
struct SetRuntimeArgsUint32VecPerCoreCommand;
struct SetRuntimeArgsCommand;
struct CreateCircularBufferCommand;
struct LightMetalCompareCommand;
struct RuntimeArg;

struct TraceDescriptorByTraceId;
struct LightMetalBinary;
}  // namespace tt::tt_metal::flatbuffer

using FlatbufferRuntimeArgVector =
    const flatbuffers::Vector<flatbuffers::Offset<tt::tt_metal::flatbuffer::RuntimeArg>>*;
using RuntimeArgs = std::vector<std::variant<tt::tt_metal::Buffer*, uint32_t>>;

<<<<<<< HEAD
namespace tt::tt_metal::detail {
=======
namespace tt::tt_metal::experimental::lightmetal {

namespace detail {
>>>>>>> dfbde3d5
class LightMetalReplayImpl {
public:
    // Constructor
    explicit LightMetalReplayImpl(LightMetalBinary&& binary, IDevice* device);

    // Core functionality
    bool run();

    // Executor functions for all traced host API calls (commands)
    // Trace APIs are no longer supported due to trace API deprecation. See Issue #24955
    void execute(const tt::tt_metal::flatbuffer::Command* command);
    void execute(const tt::tt_metal::flatbuffer::EnqueueTraceCommand* command);
    void execute(const tt::tt_metal::flatbuffer::ReplayTraceCommand* command);
    void execute(const tt::tt_metal::flatbuffer::LoadTraceCommand* command);
    void execute(const tt::tt_metal::flatbuffer::ReleaseTraceCommand* command);
    void execute(const tt::tt_metal::flatbuffer::BufferCreateCommand* cmd);
    void execute(const tt::tt_metal::flatbuffer::BufferDeallocateCommand* command);
    void execute(const tt::tt_metal::flatbuffer::BufferDeleteCommand* command);
    void execute(const tt::tt_metal::flatbuffer::EnqueueWriteBufferCommand* command);
    void execute(const tt::tt_metal::flatbuffer::EnqueueReadBufferCommand* command);
    void execute(const tt::tt_metal::flatbuffer::FinishCommand* command);
    void execute(const tt::tt_metal::flatbuffer::ProgramConstructorCommand* command);
    void execute(const tt::tt_metal::flatbuffer::EnqueueProgramCommand* command);
    void execute(const tt::tt_metal::flatbuffer::CreateKernelCommand* command);
    void execute(const tt::tt_metal::flatbuffer::SetRuntimeArgsUint32Command* command);
    void execute(const tt::tt_metal::flatbuffer::SetRuntimeArgsUint32VecPerCoreCommand* cmd);
    void execute(const tt::tt_metal::flatbuffer::CreateCircularBufferCommand* command);
    void execute(const tt::tt_metal::flatbuffer::LightMetalCompareCommand* command);

    // Object maps public accessors
    void add_buffer_to_map(uint32_t global_id, const std::shared_ptr<::tt::tt_metal::Buffer>& buffer);
    std::shared_ptr<::tt::tt_metal::Buffer> get_buffer_from_map(uint32_t global_id) const;
    void remove_bufer_from_map(uint32_t global_id);

    void add_program_to_map(uint32_t global_id, const std::shared_ptr<::tt::tt_metal::Program>& program);
    std::shared_ptr<::tt::tt_metal::Program> get_program_from_map(uint32_t global_id) const;
    void remove_program_from_map(uint32_t global_id);

    void add_kernel_handle_to_map(uint32_t global_id, ::tt::tt_metal::KernelHandle kernel_id);
    ::tt::tt_metal::KernelHandle get_kernel_handle_from_map(uint32_t global_id) const;
    void remove_kernel_handle_from_map(uint32_t global_id);

    void add_kernel_to_map(uint32_t global_id, const std::shared_ptr<::tt::tt_metal::Kernel>& kernel);
    std::shared_ptr<::tt::tt_metal::Kernel> get_kernel_from_map(uint32_t global_id) const;
    void remove_kernel_from_map(uint32_t global_id);

    void add_cb_handle_to_map(uint32_t global_id, ::tt::tt_metal::CBHandle cb_handle);
    ::tt::tt_metal::CBHandle get_cb_handle_from_map(uint32_t global_id) const;
    void remove_cb_handle_from_map(uint32_t global_id);

    // Return the TraceDescriptor for a given trace_id from flatbuffer.
    // No longer supported due to trace API deprecation. See Issue #24955
    std::optional<TraceDescriptor> get_trace_by_id(uint32_t target_trace_id);

    // fromFlatBuffer that need class state
    std::shared_ptr<RuntimeArgs> rt_args_from_flatbuffer(FlatbufferRuntimeArgVector flatbuffer_args);

    // Workload related members --------------------
    const tt::tt_metal::flatbuffer::LightMetalBinary* parse_flatbuffer_binary();

    void clear_object_maps();

    // System related members ----------------------
    void setup_devices();
    void close_devices();

private:
    // Workload related members
    LightMetalBinary binary_;
    const flatbuffer::LightMetalBinary* fb_binary_;
    bool show_reads_ = false;
    bool disable_checking_ = false;

    tt::tt_metal::IDevice* device_ = nullptr;

    // Object maps for storing objects by global_id
    std::unordered_map<uint32_t, std::shared_ptr<::tt::tt_metal::Buffer>> buffer_map_;
    std::unordered_map<uint32_t, std::shared_ptr<::tt::tt_metal::Program>> program_map_;
    std::unordered_map<uint32_t, tt::tt_metal::KernelHandle> kernel_handle_map_;
    std::unordered_map<uint32_t, std::shared_ptr<::tt::tt_metal::Kernel>> kernel_map_;
    std::unordered_map<uint32_t, tt::tt_metal::CBHandle> cb_handle_map_;
};

<<<<<<< HEAD
}  // namespace tt::tt_metal::detail
=======
}  // namespace detail
}  // namespace tt::tt_metal::experimental::lightmetal
>>>>>>> dfbde3d5
<|MERGE_RESOLUTION|>--- conflicted
+++ resolved
@@ -51,13 +51,7 @@
     const flatbuffers::Vector<flatbuffers::Offset<tt::tt_metal::flatbuffer::RuntimeArg>>*;
 using RuntimeArgs = std::vector<std::variant<tt::tt_metal::Buffer*, uint32_t>>;
 
-<<<<<<< HEAD
-namespace tt::tt_metal::detail {
-=======
-namespace tt::tt_metal::experimental::lightmetal {
-
-namespace detail {
->>>>>>> dfbde3d5
+namespace tt::tt_metal::experimental::lightmetal::detail {
 class LightMetalReplayImpl {
 public:
     // Constructor
@@ -141,9 +135,4 @@
     std::unordered_map<uint32_t, tt::tt_metal::CBHandle> cb_handle_map_;
 };
 
-<<<<<<< HEAD
-}  // namespace tt::tt_metal::detail
-=======
-}  // namespace detail
-}  // namespace tt::tt_metal::experimental::lightmetal
->>>>>>> dfbde3d5
+}  // namespace tt::tt_metal::experimental::lightmetal::detail