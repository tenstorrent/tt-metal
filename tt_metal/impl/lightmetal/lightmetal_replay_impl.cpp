// SPDX-FileCopyrightText: © 2025 Tenstorrent Inc.
//
// SPDX-License-Identifier: Apache-2.0

#include "lightmetal_replay_impl.hpp"

#include <iostream>
#include "light_metal_binary_generated.h"
#include "command_generated.h"
#include <tt-logger/tt-logger.hpp>

#include <host_api.hpp>
#include "env_lib.hpp"
#include <tt-metalium/tt_metal.hpp>
#include "trace/trace_buffer.hpp"
#include <tt-metalium/command_queue.hpp>
#include <tt-metalium/device.hpp>
#include "flatbuffer/base_types_from_flatbuffer.hpp"
#include "flatbuffer/program_types_from_flatbuffer.hpp"
#include "flatbuffer/buffer_types_from_flatbuffer.hpp"

namespace tt::tt_metal {

//////////////////////////////////////
// Helper Functions                 //
//////////////////////////////////////

TraceDescriptor from_flatbuffer(const flatbuffer::TraceDescriptor* fb_desc) {
    if (!fb_desc) {
        std::cerr << "TraceDescriptor is null." << std::endl;
        return {};
    }

    TraceDescriptor trace_desc;

    // Deserialize trace_data
    if (auto trace_data_fb = fb_desc->trace_data()) {
        trace_desc.data.assign(trace_data_fb->begin(), trace_data_fb->end());
    }

    // Deserialize sub_device_descriptors
    if (auto sub_device_descriptors_fb = fb_desc->sub_device_descriptors()) {
        for (const auto* mapping : *sub_device_descriptors_fb) {
            if (mapping) {
                TraceWorkerDescriptor descriptor;
                descriptor.num_completion_worker_cores = mapping->descriptor()->num_completion_worker_cores();
                descriptor.num_traced_programs_needing_go_signal_multicast =
                    mapping->descriptor()->num_traced_programs_needing_go_signal_multicast();
                descriptor.num_traced_programs_needing_go_signal_unicast =
                    mapping->descriptor()->num_traced_programs_needing_go_signal_unicast();

                // Add the descriptor to the map
                trace_desc.descriptors[SubDeviceId{mapping->sub_device_id()}] = descriptor;
            }
        }
    }

    // Deserialize sub_device_ids
    if (auto sub_device_ids_fb = fb_desc->sub_device_ids()) {
        for (const auto id : *sub_device_ids_fb) {
            trace_desc.sub_device_ids.emplace_back(SubDeviceId{id});
        }
    }

    return trace_desc;
}

namespace detail {

//////////////////////////////////////
// LightMetalReplay Class           //
//////////////////////////////////////

LightMetalReplayImpl::LightMetalReplayImpl(LightMetalBinary&& binary, IDevice* device) :
    binary_(std::move(binary)), fb_binary_(nullptr), device_(device) {
    if (binary_.is_empty()) {
        log_warning(tt::LogMetalTrace, "Empty LightMetalBinary provided to LightMetalReplay.");
    }

    show_reads_ = parse_env("TT_LIGHT_METAL_SHOW_READS", false);
    disable_checking_ = parse_env("TT_LIGHT_METAL_DISABLE_CHECKING", false);
    fb_binary_ = parse_flatbuffer_binary();  // Parse and store the FlatBuffer binary
}

// Needs access to BufferMap, so part of LightMetalReplay class
std::shared_ptr<RuntimeArgs> LightMetalReplayImpl::rt_args_from_flatbuffer(
    const FlatbufferRuntimeArgVector flatbuffer_args) {
    auto runtime_args = std::make_shared<RuntimeArgs>();

    for (const auto& flatbuffer_arg : *flatbuffer_args) {
        const auto* runtime_arg = flatbuffer_arg;
        TT_FATAL(runtime_arg, "Null RuntimeArg in FlatBuffer vector");

        // Determine the type of the RuntimeArg
        switch (runtime_arg->value_type()) {
            case tt::tt_metal::flatbuffer::RuntimeArgValue::UInt32Value: {
                // Extract UInt32Value
                const auto* uint32_value = runtime_arg->value_as_UInt32Value();
                TT_FATAL(uint32_value, "Failed to read UInt32Value");
                runtime_args->emplace_back(uint32_value->value());
                break;
            }
            case tt::tt_metal::flatbuffer::RuntimeArgValue::BufferGlobalId: {
                // Extract BufferGlobalId
                const auto* buffer_global_id = runtime_arg->value_as_BufferGlobalId();
                TT_FATAL(buffer_global_id, "Failed to read BufferGlobalId");
                uint32_t global_id = buffer_global_id->id();
                auto buffer = get_buffer_from_map(global_id);
                TT_FATAL(buffer, "Buffer w/ global_id: {} not previously created", global_id);
                runtime_args->emplace_back(buffer.get());
                break;
            }
            case tt::tt_metal::flatbuffer::RuntimeArgValue::NONE: {
                TT_THROW("Unknown RuntimeArgValue type NONE in FlatBuffer");
            }
        }
    }

    return runtime_args;
}

const tt::tt_metal::flatbuffer::LightMetalBinary* LightMetalReplayImpl::parse_flatbuffer_binary() {
    try {
        const uint8_t* data_ptr = binary_.get_data().data();
        size_t size = binary_.get_data().size();

        // Verify the FlatBuffer data.
        flatbuffers::Verifier verifier(data_ptr, size);
        if (!tt::tt_metal::flatbuffer::VerifyLightMetalBinaryBuffer(verifier)) {
            std::cerr << "Failed to verify FlatBuffer data." << std::endl;
            return nullptr;
        }

        // Parse and return the FlatBuffer object.
        return tt::tt_metal::flatbuffer::GetLightMetalBinary(data_ptr);
    } catch (const std::exception& e) {
        std::cerr << "Exception while parsing FlatBuffer binary: " << e.what() << std::endl;
        return nullptr;
    }
}

// Return a TraceDescriptor for a given trace_id from the FlatBuffer binary.
std::optional<TraceDescriptor> LightMetalReplayImpl::get_trace_by_id(uint32_t target_trace_id) {
    if (const auto* trace_descriptors = fb_binary_ ? fb_binary_->trace_descriptors() : nullptr) {
        if (const auto* fb_trace_desc_by_id = trace_descriptors->LookupByKey(target_trace_id)) {
            if (const auto* fb_desc = fb_trace_desc_by_id->desc()) {
                return from_flatbuffer(fb_desc);
            }
        }
    }

    std::cerr << "Failed to find trace_id: " << target_trace_id << " in binary." << std::endl;
    return std::nullopt;
}

//////////////////////////////////////
// Object Map Public Accessors      //
//////////////////////////////////////

void LightMetalReplayImpl::add_buffer_to_map(
    uint32_t global_id, const std::shared_ptr<::tt::tt_metal::Buffer>& buffer) {
    if (buffer_map_.find(global_id) != buffer_map_.end()) {
        log_warning(tt::LogMetalTrace, "Buffer with global_id: {} already exists in map.", global_id);
    }
    buffer_map_[global_id] = buffer;  // Shared ownership
}

std::shared_ptr<::tt::tt_metal::Buffer> LightMetalReplayImpl::get_buffer_from_map(uint32_t global_id) const {
    auto it = buffer_map_.find(global_id);
    return it != buffer_map_.end() ? it->second : nullptr;
}

void LightMetalReplayImpl::remove_bufer_from_map(uint32_t global_id) { buffer_map_.erase(global_id); }

void LightMetalReplayImpl::add_program_to_map(
    uint32_t global_id, const std::shared_ptr<::tt::tt_metal::Program>& program) {
    if (program_map_.find(global_id) != program_map_.end()) {
        log_warning(tt::LogMetalTrace, "Program with global_id: {} already exists in map.", global_id);
    }
    program_map_[global_id] = program;  // Shared ownership
}

std::shared_ptr<::tt::tt_metal::Program> LightMetalReplayImpl::get_program_from_map(uint32_t global_id) const {
    auto it = program_map_.find(global_id);
    return it != program_map_.end() ? it->second : nullptr;
}

void LightMetalReplayImpl::remove_program_from_map(uint32_t global_id) { program_map_.erase(global_id); }

void LightMetalReplayImpl::add_kernel_handle_to_map(uint32_t global_id, ::tt::tt_metal::KernelHandle kernel_id) {
    if (kernel_handle_map_.find(global_id) != kernel_handle_map_.end()) {
        log_warning(tt::LogMetalTrace, "KernelHandle with global_id: {} already exists in map.", global_id);
    }
    kernel_handle_map_[global_id] = kernel_id;  // Shared ownership
}

::tt::tt_metal::KernelHandle LightMetalReplayImpl::get_kernel_handle_from_map(uint32_t global_id) const {
    auto it = kernel_handle_map_.find(global_id);
    return it != kernel_handle_map_.end() ? it->second : UINT32_MAX;
}

void LightMetalReplayImpl::remove_kernel_handle_from_map(uint32_t global_id) { kernel_handle_map_.erase(global_id); }

void LightMetalReplayImpl::add_kernel_to_map(
    uint32_t global_id, const std::shared_ptr<::tt::tt_metal::Kernel>& kernel) {
    if (kernel_map_.find(global_id) != kernel_map_.end()) {
        log_warning(tt::LogMetalTrace, "Kernel with global_id: {} already exists in map.", global_id);
    }
    kernel_map_[global_id] = kernel;  // Shared ownership
}

std::shared_ptr<::tt::tt_metal::Kernel> LightMetalReplayImpl::get_kernel_from_map(uint32_t global_id) const {
    auto it = kernel_map_.find(global_id);
    return it != kernel_map_.end() ? it->second : nullptr;
}

void LightMetalReplayImpl::remove_kernel_from_map(uint32_t global_id) { kernel_map_.erase(global_id); }

void LightMetalReplayImpl::add_cb_handle_to_map(uint32_t global_id, ::tt::tt_metal::CBHandle cb_handle) {
    if (cb_handle_map_.find(global_id) != cb_handle_map_.end()) {
        log_warning(tt::LogMetalTrace, "CBHandle with global_id: {} already exists in map.", global_id);
    }
    cb_handle_map_[global_id] = cb_handle;  // Shared ownership
}

::tt::tt_metal::CBHandle LightMetalReplayImpl::get_cb_handle_from_map(uint32_t global_id) const {
    auto it = cb_handle_map_.find(global_id);
    return it != cb_handle_map_.end() ? it->second : UINT32_MAX;
}

void LightMetalReplayImpl::remove_cb_handle_from_map(uint32_t global_id) { cb_handle_map_.erase(global_id); }

//////////////////////////////////////
// Device Setup/Teardown            //
//////////////////////////////////////

// TODO (kmabee) - Hardcode for now, eventually capture/replay "systemdesc" from binary.
// Alternatively, user can manage device open/close and pass to replay library.
void LightMetalReplayImpl::setup_devices() {
    log_debug(tt::LogMetalTrace, "LightMetalReplay(setup_devices) - Using hardcoded CreateDevices() as temp hack.");
    TT_FATAL(!device_, "Device already setup in LightMetalReplay, no need to call setup_devices()");
    const size_t trace_region_size = 4096;  // Default is 0
    const auto dispatch_core_type = tt_metal::DispatchCoreType::WORKER;
    const chip_id_t mmio_device_id = 0;
    auto devices_map = tt::tt_metal::detail::CreateDevices(
        {mmio_device_id}, 1, DEFAULT_L1_SMALL_SIZE, trace_region_size, dispatch_core_type);
    this->device_ = devices_map.at(mmio_device_id);
}

// TODO (kmabee) - Hardcode for now, eventually capture/replay "systemdesc" from binary or let user call.
void LightMetalReplayImpl::close_devices() { CloseDevice(this->device_); }

// Clear object maps for items not deallocated/destroyed naturally during replay.
// Later can update these to be asserts once all paths covered properly.
void LightMetalReplayImpl::clear_object_maps() {
    // Later can update these to be asserts.
    if (buffer_map_.size()) {
        log_debug(tt::LogMetalTrace, "Cleared LightMetalReplay BufferMap: {} entries", buffer_map_.size());
        buffer_map_.clear();
    }

    if (program_map_.size()) {
        log_debug(tt::LogMetalTrace, "Cleared LightMetalReplay ProgramMap: {} entries", program_map_.size());
        program_map_.clear();
    }

    if (kernel_handle_map_.size()) {
        log_debug(tt::LogMetalTrace, "Cleared LightMetalReplay KernelHandleMap: {} entries", kernel_handle_map_.size());
        kernel_handle_map_.clear();
    }

    if (kernel_map_.size()) {
        log_debug(tt::LogMetalTrace, "Cleared LightMetalReplay KernelMap: {} entries", kernel_map_.size());
        kernel_map_.clear();
    }

    if (cb_handle_map_.size()) {
        log_debug(tt::LogMetalTrace, "Cleared LightMetalReplay CBHandleMap: {} entries", cb_handle_map_.size());
        cb_handle_map_.clear();
    }
}

//////////////////////////////////////
// Executor                         //
//////////////////////////////////////

// execute a command by dispatching to appropriate handler based on type.
void LightMetalReplayImpl::execute(const tt::tt_metal::flatbuffer::Command* command) {
    switch (command->cmd_type()) {
        case ::tt::tt_metal::flatbuffer::CommandType::EnqueueTraceCommand: {
            execute(command->cmd_as_EnqueueTraceCommand());
            break;
        }
        case ::tt::tt_metal::flatbuffer::CommandType::ReplayTraceCommand: {
            execute(command->cmd_as_ReplayTraceCommand());
            break;
        }
        case ::tt::tt_metal::flatbuffer::CommandType::LoadTraceCommand: {
            execute(command->cmd_as_LoadTraceCommand());
            break;
        }
        case ::tt::tt_metal::flatbuffer::CommandType::ReleaseTraceCommand: {
            execute(command->cmd_as_ReleaseTraceCommand());
            break;
        }
        case ::tt::tt_metal::flatbuffer::CommandType::BufferCreateCommand: {
            execute(command->cmd_as_BufferCreateCommand());
            break;
        }
        case ::tt::tt_metal::flatbuffer::CommandType::BufferDeallocateCommand: {
            execute(command->cmd_as_BufferDeallocateCommand());
            break;
        }
        case ::tt::tt_metal::flatbuffer::CommandType::BufferDeleteCommand: {
            execute(command->cmd_as_BufferDeleteCommand());
            break;
        }
        case ::tt::tt_metal::flatbuffer::CommandType::EnqueueWriteBufferCommand: {
            execute(command->cmd_as_EnqueueWriteBufferCommand());
            break;
        }
        case ::tt::tt_metal::flatbuffer::CommandType::EnqueueReadBufferCommand: {
            execute(command->cmd_as_EnqueueReadBufferCommand());
            break;
        }
        case ::tt::tt_metal::flatbuffer::CommandType::FinishCommand: {
            execute(command->cmd_as_FinishCommand());
            break;
        }
        case ::tt::tt_metal::flatbuffer::CommandType::ProgramConstructorCommand: {
            execute(command->cmd_as_ProgramConstructorCommand());
            break;
        }
        case ::tt::tt_metal::flatbuffer::CommandType::EnqueueProgramCommand: {
            execute(command->cmd_as_EnqueueProgramCommand());
            break;
        }
        case ::tt::tt_metal::flatbuffer::CommandType::CreateKernelCommand: {
            execute(command->cmd_as_CreateKernelCommand());
            break;
        }
        case ::tt::tt_metal::flatbuffer::CommandType::SetRuntimeArgsUint32Command: {
            execute(command->cmd_as_SetRuntimeArgsUint32Command());
            break;
        }
        case ::tt::tt_metal::flatbuffer::CommandType::SetRuntimeArgsUint32VecPerCoreCommand: {
            execute(command->cmd_as_SetRuntimeArgsUint32VecPerCoreCommand());
            break;
        }
        case ::tt::tt_metal::flatbuffer::CommandType::CreateCircularBufferCommand: {
            execute(command->cmd_as_CreateCircularBufferCommand());
            break;
        }
        case ::tt::tt_metal::flatbuffer::CommandType::LightMetalCompareCommand: {
            execute(command->cmd_as_LightMetalCompareCommand());
            break;
        }
        case ::tt::tt_metal::flatbuffer::CommandType::NONE:
            TT_THROW("LightMetalReplay execute encountered unsupported cmd type NONE");
            break;
<<<<<<< HEAD
        default: TT_THROW("LightMetalReplay execute encountered unsupported cmd type {}", command->cmd_type()); break;
=======
        default:
            TT_THROW("LightMetalReplay execute encountered unsupported cmd type {}", command->cmd_type());
            break;
>>>>>>> c3e618d8
    }
}

// Per API command handlers.
// No longer supported due to trace API deprecation. See Issue #24955
void LightMetalReplayImpl::execute(const tt::tt_metal::flatbuffer::EnqueueTraceCommand* cmd) {
    log_debug(
        tt::LogMetalTrace,
        "LightMetalReplay(EnqueueTrace) cq_id: {} tid: {} blocking: {}",
        cmd->cq_id(),
        cmd->tid(),
        cmd->blocking());
    CommandQueue& cq = this->device_->command_queue(cmd->cq_id());
    TT_THROW("Light Metal Trace is no longer supported.");
    // EnqueueTrace(cq, cmd->tid(), cmd->blocking());
}

// No longer supported due to trace API deprecation. See Issue #24955
void LightMetalReplayImpl::execute(const tt::tt_metal::flatbuffer::ReplayTraceCommand* cmd) {
    log_debug(
        tt::LogMetalTrace,
        "LightMetalReplay(ReplayTrace) cq_id: {} tid: {} blocking: {}",
        cmd->cq_id(),
        cmd->tid(),
        cmd->blocking());
    TT_THROW("Light Metal Trace is no longer supported.");
    // ReplayTrace(this->device_, cmd->cq_id(), cmd->tid(), cmd->blocking());
}

// No longer supported due to trace API deprecation. See Issue #24955
void LightMetalReplayImpl::execute(const tt::tt_metal::flatbuffer::LoadTraceCommand* cmd) {
    log_debug(tt::LogMetalTrace, "LightMetalReplay(LoadTrace) cq_id: {} tid: {}", cmd->cq_id(), cmd->tid());
    TT_THROW("Light Metal Trace is no longer supported.");
    // Get the trace descriptor from flatbuffer and load it to device.
    // auto trace_desc = get_trace_by_id(cmd->tid());
    // LoadTrace(this->device_, cmd->cq_id(), cmd->tid(), trace_desc.value());
}

// No longer supported due to trace API deprecation. See Issue #24955
void LightMetalReplayImpl::execute(const tt::tt_metal::flatbuffer::ReleaseTraceCommand* cmd) {
    log_debug(tt::LogMetalTrace, "LightMetalReplay(ReleaseTrace) tid: {}", cmd->tid());
    TT_THROW("Light Metal Trace is no longer supported.");
    // ReleaseTrace(this->device_, cmd->tid());
}

void LightMetalReplayImpl::execute(const tt::tt_metal::flatbuffer::BufferCreateCommand* cmd) {
    log_debug(
        tt::LogMetalTrace,
        "LightMetalReplay(BufferCreate) global_id: {} size: {} page_size: {} layout: {} buffer_type: {}",
        cmd->global_id(),
        cmd->size(),
        cmd->page_size(),
        EnumNameTensorMemoryLayout(cmd->buffer_layout()),
        EnumNameBufferType(cmd->buffer_type()));

    // Handle optionals
    const auto shard_parameters = from_flatbuffer(cmd->shard_parameters());
    const auto dist_spec = from_flatbuffer(cmd->buffer_distribution_spec());
    auto buffer_layout = static_cast<TensorMemoryLayout>(cmd->buffer_layout());
    const auto bottom_up = cmd->bottom_up() ? std::optional<bool>{cmd->bottom_up()->value()} : std::nullopt;
    const auto sub_device_id =
        cmd->sub_device_id() ? std::optional<SubDeviceId>{cmd->sub_device_id()->value()} : std::nullopt;

    // This API is overloaded with and without address field.
    if (cmd->address()) {
        auto buffer = Buffer::create(
            this->device_,
            cmd->address()->value(),
            cmd->size(),
            cmd->page_size(),
            from_flatbuffer(cmd->buffer_type()),
            BufferShardingArgs(dist_spec, shard_parameters, buffer_layout),
            bottom_up,
            sub_device_id);
        add_buffer_to_map(cmd->global_id(), buffer);

    } else {
        auto buffer = Buffer::create(
            this->device_,
            cmd->size(),
            cmd->page_size(),
            from_flatbuffer(cmd->buffer_type()),
            BufferShardingArgs(dist_spec, shard_parameters, buffer_layout),
            bottom_up,
            sub_device_id);
        add_buffer_to_map(cmd->global_id(), buffer);
    }
}

void LightMetalReplayImpl::execute(const tt::tt_metal::flatbuffer::BufferDeallocateCommand* cmd) {
    auto buffer = get_buffer_from_map(cmd->global_id());
    TT_FATAL(
        buffer,
        "Attempted to DeallocateBuffer() buffer w/ global_id: {} that was not previously created.",
        cmd->global_id());

    log_debug(tt::LogMetalTrace, "LightMetalReplay(BufferDeallocate) global_id: {}", cmd->global_id());
    DeallocateBuffer(*buffer);  // Buffer& expected.
}

void LightMetalReplayImpl::execute(const tt::tt_metal::flatbuffer::BufferDeleteCommand* cmd) {
    auto buffer = get_buffer_from_map(cmd->global_id());
    TT_FATAL(buffer, "Attempted to Delete buffer w/ global_id: {} that was not previously created.", cmd->global_id());
    log_debug(tt::LogMetalTrace, "LightMetalReplay(BufferDelete) global_id: {}", cmd->global_id());
    remove_bufer_from_map(cmd->global_id());
}

void LightMetalReplayImpl::execute(const tt::tt_metal::flatbuffer::EnqueueWriteBufferCommand* cmd) {
    auto buffer = get_buffer_from_map(cmd->buffer_global_id());
    TT_FATAL(
        buffer,
        "Attempted to EnqueueWriteBuffer() buffer w/ global_id: {} that was not previously created.",
        cmd->buffer_global_id());

    log_debug(
        tt::LogMetalTrace,
        "LightMetalReplay(EnqueueWriteBuffer) cq_global_id: {} buffer_global_id: {} addr: 0x{:x}",
        cmd->cq_global_id(),
        cmd->buffer_global_id(),
        buffer->address());

    // TODO (kmabee) - consider storing/getting CQ from global map instead.
    CommandQueue& cq = this->device_->command_queue(cmd->cq_global_id());
    EnqueueWriteBuffer(cq, buffer, cmd->src()->data(), cmd->blocking());
}

void LightMetalReplayImpl::execute(const tt::tt_metal::flatbuffer::EnqueueReadBufferCommand* cmd) {
    auto buffer = get_buffer_from_map(cmd->buffer_global_id());
    TT_FATAL(
        buffer,
        "Attempted to EnqueueReadBuffer() buffer w/ global_id: {} that was not previously created.",
        cmd->buffer_global_id());

    log_debug(
        tt::LogMetalTrace,
        "LightMetalReplay(EnqueueReadBuffer) cq_global_id: {} buffer_global_id: {} addr: 0x{:x} buf_size: {}",
        cmd->cq_global_id(),
        cmd->buffer_global_id(),
        buffer->address(),
        buffer->size());

    // TODO (kmabee) - consider storing/getting CQ from global map instead.
    CommandQueue& cq = this->device_->command_queue(cmd->cq_global_id());
    std::vector<uint32_t> readback_data(buffer->size() / sizeof(uint32_t), 0);
    EnqueueReadBuffer(cq, buffer, readback_data.data(), cmd->blocking());

    // TODO (kmabee) - TBD what to do with readback data. For now, optionally print.
    // One idea is to store in map by global_read_id that caller can access.
    if (show_reads_) {
        for (size_t i = 0; i < readback_data.size(); i++) {
            log_info(tt::LogMetalTrace, " rd_data i: {:3d} => data: {} ({:x})", i, readback_data[i], readback_data[i]);
        }
    }
}

void LightMetalReplayImpl::execute(const tt::tt_metal::flatbuffer::FinishCommand* cmd) {
    log_debug(tt::LogMetalTrace, "LightMetalReplay(Finish) cq_global_id: {}", cmd->cq_global_id());
    CommandQueue& cq = this->device_->command_queue(cmd->cq_global_id());
    auto sub_device_ids = from_flatbuffer(cmd->sub_device_ids());
    Finish(cq, sub_device_ids);
}

void LightMetalReplayImpl::execute(const tt::tt_metal::flatbuffer::ProgramConstructorCommand* cmd) {
    log_debug(tt::LogMetalTrace, "LightMetalReplay(ProgramConstructor) global_id: {} ", cmd->global_id());
    add_program_to_map(cmd->global_id(), std::make_shared<Program>());
}

void LightMetalReplayImpl::execute(const tt::tt_metal::flatbuffer::EnqueueProgramCommand* cmd) {
    auto program = get_program_from_map(cmd->program_global_id());
    TT_FATAL(
        program,
        "Attempted to EnqueueProgram() program w/ global_id: {} that was not previously created.",
        cmd->program_global_id());

    log_debug(
        tt::LogMetalTrace,
        "LightMetalReplay(EnqueueProgram) program_global_id: {} cq_global_id: {}",
        cmd->program_global_id(),
        cmd->cq_global_id());

    // TODO (kmabee) - consider storing/getting CQ from global map instead.
    CommandQueue& cq = this->device_->command_queue(cmd->cq_global_id());
    EnqueueProgram(cq, *program, cmd->blocking());
}

void LightMetalReplayImpl::execute(const tt::tt_metal::flatbuffer::CreateKernelCommand* cmd) {
    log_debug(
        tt::LogMetalTrace,
        "LightMetalReplay(CreateKernel) global_id: {} program_global_id: {}",
        cmd->global_id(),
        cmd->program_global_id());
    auto program = get_program_from_map(cmd->program_global_id());
    TT_FATAL(
        program,
        "Attempted to CreateKernel() using a program w/ global_id: {} that was not previously created.",
        cmd->program_global_id());

    auto core_spec = core_spec_from_flatbuffer(cmd);
    auto kernel_config = kernel_config_from_flatbuffer(cmd);
    auto kernel_id = CreateKernel(*program, cmd->file_name()->c_str(), core_spec, kernel_config);
    add_kernel_handle_to_map(cmd->global_id(), kernel_id);
    // Some APIs use Kernel, so convert to and store Kernel.
    std::shared_ptr<Kernel> kernel = program->get_kernel(kernel_id);
    add_kernel_to_map(cmd->global_id(), kernel);
}

void LightMetalReplayImpl::execute(const tt::tt_metal::flatbuffer::SetRuntimeArgsUint32Command* cmd) {
    log_debug(
        tt::LogMetalTrace,
        "LightMetalReplay(SetRuntimeArgs). program_global_id: {} kernel_global_id: {}",
        cmd->program_global_id(),
        cmd->kernel_global_id());
    auto program = get_program_from_map(cmd->program_global_id());
    auto kernel_id = get_kernel_handle_from_map(cmd->kernel_global_id());
    TT_FATAL(
        program,
        "Attempted to SetRuntimeArgs() using a program w/ global_id: {} that was not previously created.",
        cmd->program_global_id());
    TT_FATAL(
        kernel_id != UINT32_MAX,
        "Attempted to SetRuntimeArgs() using a kernel w/ global_id: {} that was not previously created.",
        cmd->kernel_global_id());

    // API expects a span so create from flatbuffer vector.
    stl::Span<const uint32_t> args_span(cmd->args()->data(), cmd->args()->size());
    auto core_spec = core_spec_from_flatbuffer(cmd);
    SetRuntimeArgs(*program, kernel_id, core_spec, args_span);
}

void LightMetalReplayImpl::execute(const tt::tt_metal::flatbuffer::SetRuntimeArgsUint32VecPerCoreCommand* cmd) {
    log_debug(
        tt::LogMetalTrace,
        "LightMetalReplay(SetRuntimeArgs). program_global_id: {} kernel_global_id: {}",
        cmd->program_global_id(),
        cmd->kernel_global_id());
    auto program = get_program_from_map(cmd->program_global_id());
    auto kernel_id = get_kernel_handle_from_map(cmd->kernel_global_id());
    TT_FATAL(
        program,
        "Attempted to SetRuntimeArgs() using a program w/ global_id: {} that was not previously created.",
        cmd->program_global_id());
    TT_FATAL(
        kernel_id != UINT32_MAX,
        "Attempted to SetRuntimeArgs() using a kernel w/ global_id: {} that was not previously created.",
        cmd->kernel_global_id());

    auto core_spec = from_flatbuffer(cmd->core_spec());
    auto runtime_args = from_flatbuffer(cmd->args());
    SetRuntimeArgs(*program, kernel_id, core_spec, runtime_args);
}

void LightMetalReplayImpl::execute(const tt::tt_metal::flatbuffer::CreateCircularBufferCommand* cmd) {
    log_debug(
        tt::LogMetalTrace,
        "LightMetalReplay(CreateCircularBuffer) global_id: {} program_global_id: {}",
        cmd->global_id(),
        cmd->program_global_id());
    auto program = get_program_from_map(cmd->program_global_id());
    TT_FATAL(
        program,
        "Attempted to CreateCircularBuffer() using a Program w/ global_id: {} that was not previously created.",
        cmd->program_global_id());
    auto core_spec = core_spec_from_flatbuffer(cmd);

    // Convert global_id to optional Shadow Buffer here to keep from_flatbuffer standalone function.
    ::tt::tt_metal::Buffer* shadow_global_buffer = nullptr;
    auto shadow_buf_global_id = cmd->config()->shadow_buf_global_id();

    if (shadow_buf_global_id) {
        auto global_id = shadow_buf_global_id->value();
        auto shadow_buf = get_buffer_from_map(global_id);
        TT_FATAL(
            shadow_buf,
            "Attempted to CreateCircularBuffer() using a shadow Buffer w/ global_id: {} that was not previously "
            "created.",
            global_id);
        shadow_global_buffer = shadow_buf.get();  // Set the raw pointer
    }

    auto config = from_flatbuffer(cmd->config(), shadow_global_buffer);
    auto cb_handle = CreateCircularBuffer(*program, core_spec, config);
    add_cb_handle_to_map(cmd->global_id(), cb_handle);
}

// Verification command to compare readback of a buffer with golden from either capture or user expected values.
void LightMetalReplayImpl::execute(const ::tt::tt_metal::flatbuffer::LightMetalCompareCommand* cmd) {
    log_debug(
        tt::LogMetalTrace,
        "LightMetalReplay(LightMetalCompare) cq_global_id: {} buffer_global_id: {} is_user_data: {}",
        cmd->cq_global_id(),
        cmd->buffer_global_id(),
        cmd->is_user_data());

    auto buffer = get_buffer_from_map(cmd->buffer_global_id());
    TT_FATAL(
        buffer,
        "Attempted to run LightMetalCompareCommand using a Buffer w/ global_id: {} that was not previously created.",
        cmd->buffer_global_id());

    // TODO (kmabee) - consider storing/getting CQ from global map instead.
    CommandQueue& cq = this->device_->command_queue(cmd->cq_global_id());
    std::vector<uint32_t> rd_data(buffer->size() / sizeof(uint32_t), 0);
    EnqueueReadBuffer(cq, buffer, rd_data.data(), true);

    if (disable_checking_) {
        log_debug(
            tt::LogMetalTrace, "Skipping LightMetalCompareCommand for buffer_global_id: {}.", cmd->buffer_global_id());
    } else {
        if (rd_data.size() != cmd->golden_data()->size()) {
            TT_THROW(
                "Readback data size: {} does not match golden data size: {}",
                rd_data.size(),
                cmd->golden_data()->size());
        }

        // Optional debug to show verbose comparison
        if (show_reads_) {
            for (size_t i = 0; i < rd_data.size(); i++) {
                bool match = rd_data[i] == cmd->golden_data()->Get(i);
                log_info(
                    tt::LogMetalTrace,
                    "LightMetalCompare i: {:3d} match: {} RdData: {:x} Golden: {:x}",
                    i,
                    match,
                    rd_data[i],
                    cmd->golden_data()->Get(i));
            }
        }

        // Do simple equality comparison between two vectors
        if (!std::equal(rd_data.begin(), rd_data.end(), cmd->golden_data()->begin())) {
            TT_THROW("Golden vs rd_data mismatch for buffer_global_id: {}", cmd->buffer_global_id());
        }
    }
}

// Main entry point to execute a light metal binary blob, return true if pass.
bool LightMetalReplayImpl::run() {
    if (!fb_binary_) {
        std::cerr << "Cannot Replay empty/uninitialized Light Metal Binary." << std::endl;
        return false;
    }

    const bool replay_manages_device = device_ == nullptr;

    try {
        const auto* trace_descs = fb_binary_->trace_descriptors();
        const auto* commands = fb_binary_->commands();
        if (!commands) {
            std::cerr << "Nothing to run, no commands in binary." << std::endl;
            return false;
        }

        log_info(
            tt::LogMetalTrace,
            "Running LightMetal Binary with {} cmds, {} traces. ManageDevice: {}",
            commands->size(),
            trace_descs->size(),
            replay_manages_device);

        if (replay_manages_device) {
            setup_devices();
        }

        // Just loop over all commands, and execute. This is purposely kept simple for prototyping v0.
        // TODO (kmabee) - should expand to cover, multiple devices, cqs, etc.
        uint32_t idx = 1;
        for (const auto* cmd : *commands) {
            auto str_name = std::string(EnumNameCommandType(cmd->cmd_type()));
            log_trace(tt::LogMetalTrace, "Executing Binary CMD {}/{} (Type: {})", idx++, commands->size(), str_name);
            execute(cmd);
        }

        clear_object_maps();

        if (replay_manages_device) {
            close_devices();
        }

        return true;
    } catch (const std::exception& e) {
        log_fatal(tt::LogMetalTrace, "{}", e.what());
        clear_object_maps();
        if (replay_manages_device) {
            close_devices();
        }
        return false;
    }
}

}  // namespace detail
}  // namespace tt::tt_metal<|MERGE_RESOLUTION|>--- conflicted
+++ resolved
@@ -358,13 +358,7 @@
         case ::tt::tt_metal::flatbuffer::CommandType::NONE:
             TT_THROW("LightMetalReplay execute encountered unsupported cmd type NONE");
             break;
-<<<<<<< HEAD
         default: TT_THROW("LightMetalReplay execute encountered unsupported cmd type {}", command->cmd_type()); break;
-=======
-        default:
-            TT_THROW("LightMetalReplay execute encountered unsupported cmd type {}", command->cmd_type());
-            break;
->>>>>>> c3e618d8
     }
 }
 
