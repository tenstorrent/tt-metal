--- conflicted
+++ resolved
@@ -242,6 +242,7 @@
     void DumpNocSanitizeStatus(int noc) const;
     void DumpAssertStatus() const;
     void DumpPauseStatus() const;
+    void DumpEthLinkStatus() const;
     void DumpRingBuffer(bool to_stdout = false) const;
     void DumpRunState(uint32_t state) const;
     void DumpLaunchMessage() const;
@@ -537,7 +538,7 @@
         }
 
         if (is_eth_core && !rtoptions.watcher_eth_link_status_disabled()) {
-            DumpEthLinkStatus(virtual_core, core_str, mbox_data);
+            DumpEthLinkStatus();
         }
     }
 
@@ -785,33 +786,29 @@
     }
 }
 
-<<<<<<< HEAD
+void WatcherDeviceReader::Core::DumpEthLinkStatus() const {
+    const debug_eth_link_t* eth_link_status = &mbox_data_->watcher.eth_status;
+    if (eth_link_status->link_down == 0) {
+        return;
+    }
+    auto noc0_core = tt::tt_metal::MetalContext::instance()
+                         .get_cluster()
+                         .get_soc_desc(reader_.device_id)
+                         .translate_coord_to(virtual_coord_, CoordSystem::TRANSLATED, CoordSystem::NOC0);
+    string error_msg = fmt::format(
+        "Watcher detected that active eth link on virtual core {} (noc0 core: {}) went down after training.\n",
+        virtual_coord_.str(),
+        noc0_core.str());
+    log_warning(tt::LogMetal, "{}", error_msg);
+    DumpWaypoints();
+    DumpRingBuffer();
+    LogRunningKernels();
+    MetalContext::instance().watcher_server()->set_exception_message(fmt::format("{}: {}", core_str_, error_msg));
+    TT_THROW("{}: {}", core_str_, error_msg);
+}
+
 void WatcherDeviceReader::Core::DumpRingBuffer(bool to_stdout) const {
     const debug_ring_buf_msg_t* ring_buf_data = &mbox_data_->watcher.debug_ring_buf;
-=======
-void WatcherDeviceReader::DumpEthLinkStatus(
-    CoreDescriptor& core, const string& core_str, const mailboxes_t* mbox_data) {
-    const debug_eth_link_t* eth_link_status = &mbox_data->watcher.eth_status;
-    if (eth_link_status->link_down == 0) {
-        return;
-    }
-    auto noc0_core = tt::tt_metal::MetalContext::instance().get_cluster().get_soc_desc(device_id).translate_coord_to(
-        core.coord, CoordSystem::TRANSLATED, CoordSystem::NOC0);
-    string error_msg = fmt::format(
-        "Watcher detected that active eth link on virtual core {} (noc0 core: {}) went down after training.\n",
-        core.coord.str(),
-        noc0_core.str());
-    log_warning(tt::LogMetal, "{}", error_msg);
-    DumpWaypoints(core, mbox_data, true);
-    DumpRingBuffer(core, mbox_data, true);
-    LogRunningKernels(core, get_valid_launch_message(mbox_data));
-    MetalContext::instance().watcher_server()->set_exception_message(fmt::format("{}: {}", core_str, error_msg));
-    TT_THROW("{}: {}", core_str, error_msg);
-}
-
-void WatcherDeviceReader::DumpRingBuffer(CoreDescriptor& /*core*/, const mailboxes_t* mbox_data, bool to_stdout) {
-    const debug_ring_buf_msg_t* ring_buf_data = &mbox_data->watcher.debug_ring_buf;
->>>>>>> 6f20280c
     string out = "";
     if (ring_buf_data->current_ptr != DEBUG_RING_BUFFER_STARTING_INDEX) {
         // Latest written idx is one less than the index read out of L1.
