// SPDX-FileCopyrightText: © 2023 Tenstorrent Inc.
//
// SPDX-License-Identifier: Apache-2.0

#include <algorithm>
#include <cstddef>
#include <cstdint>
#include <cstdio>
#include <ctype.h>
#include <iostream>
#include <stdexcept>
#include <string>
#include <vector>

#include <assert.hpp>
#include <circular_buffer_constants.h>  // For NUM_CIRCULAR_BUFFERS
#include <core_coord.hpp>
#include <fmt/base.h>
#include <metal_soc_descriptor.h>
#include <tt-logger/tt-logger.hpp>
#include <umd/device/tt_core_coordinates.h>
#include <umd/device/types/arch.h>
#include <umd/device/types/cluster_descriptor_types.h>
#include <umd/device/types/xy_pair.h>

#include "control_plane.hpp"
#include "core_descriptor.hpp"
#include "debug_helpers.hpp"
#include "dev_msgs.h"
#include "dispatch_core_common.hpp"
#include "hal_types.hpp"
#include "hw/inc/debug/ring_buffer.h"
#include "impl/context/metal_context.hpp"
#include "llrt.hpp"
#include "watcher_device_reader.hpp"

using namespace tt::tt_metal;
using std::string;

#define NOC_MCAST_ADDR_START_X(addr) (MetalContext::instance().hal().get_noc_mcast_addr_start_x(addr))
#define NOC_MCAST_ADDR_START_Y(addr) (MetalContext::instance().hal().get_noc_mcast_addr_start_y(addr))
#define NOC_MCAST_ADDR_END_X(addr) (MetalContext::instance().hal().get_noc_mcast_addr_end_x(addr))
#define NOC_MCAST_ADDR_END_Y(addr) (MetalContext::instance().hal().get_noc_mcast_addr_end_y(addr))
#define NOC_UNICAST_ADDR_X(addr) (MetalContext::instance().hal().get_noc_ucast_addr_x(addr))
#define NOC_UNICAST_ADDR_Y(addr) (MetalContext::instance().hal().get_noc_ucast_addr_y(addr))
#define NOC_LOCAL_ADDR(addr) (MetalContext::instance().hal().get_noc_local_addr(addr))
#define NOC_OVERLAY_START_ADDR (MetalContext::instance().hal().get_noc_overlay_start_addr())
#define NOC_STREAM_REG_SPACE_SIZE (MetalContext::instance().hal().get_noc_stream_reg_space_size())
#define STREAM_REMOTE_DEST_BUF_SIZE_REG_INDEX \
    (MetalContext::instance().hal().get_noc_stream_remote_dest_buf_size_reg_index())
#define STREAM_REMOTE_DEST_BUF_START_REG_INDEX \
    (MetalContext::instance().hal().get_noc_stream_remote_dest_buf_start_reg_index())

namespace {  // Helper functions

// Helper function to get string rep of riscv type
// TODO: Remove this and switch to HAL's generic names (such as TENSIX_DM_0),
// or move it to HAL and make it arch-dependent.
const char* get_riscv_name(HalProgrammableCoreType core_type, uint32_t processor_index) {
    switch (core_type) {
        case HalProgrammableCoreType::TENSIX: {
            static const char* const names[] = {
                " brisc",
                "ncrisc",
                "trisc0",
                "trisc1",
                "trisc2",
            };
            TT_FATAL(
                processor_index < 5,
                "Watcher data corrupted, unexpected processor index {} on core {}",
                processor_index,
                core_type);
            return names[processor_index];
        }
        case HalProgrammableCoreType::ACTIVE_ETH: {
            static const char* const names[] = {"erisc", "subordinate_erisc"};
            TT_FATAL(
                processor_index < 2,
                "Watcher data corrupted, unexpected processor index {} on core {}",
                processor_index,
                core_type);
            return names[processor_index];
        }
        case HalProgrammableCoreType::IDLE_ETH: {
            static const char* const names[] = {"ierisc", "subordinate_ierisc"};
            TT_FATAL(
                processor_index < 2,
                "Watcher data corrupted, unexpected processor index {} on core {}",
                processor_index,
                core_type);
            return names[processor_index];
        }
        case HalProgrammableCoreType::COUNT: TT_THROW("unsupported core type");
    }
    TT_THROW("unreachable");
}

// Helper function to determine core type from virtual coord. TODO: Remove this once we fix code types.
CoreType core_type_from_virtual_core(chip_id_t device_id, const CoreCoord& virtual_coord) {
    if (tt::tt_metal::MetalContext::instance().get_cluster().is_worker_core(virtual_coord, device_id)) {
        return CoreType::WORKER;
    } else if (tt::tt_metal::MetalContext::instance().get_cluster().is_ethernet_core(virtual_coord, device_id)) {
        return CoreType::ETH;
    }

    const metal_SocDescriptor& soc_desc = tt::tt_metal::MetalContext::instance().get_cluster().get_soc_desc(device_id);

    const std::vector<tt::umd::CoreCoord>& translated_dram_cores =
        soc_desc.get_cores(CoreType::DRAM, CoordSystem::TRANSLATED);
    if (std::find(translated_dram_cores.begin(), translated_dram_cores.end(), virtual_coord) !=
        translated_dram_cores.end()) {
        return CoreType::DRAM;
    }

    CoreType core_type = soc_desc.translate_coord_to(virtual_coord, CoordSystem::NOC0, CoordSystem::NOC0).core_type;
    if (core_type == CoreType::TENSIX) {
        core_type = CoreType::WORKER;
    }
    return core_type;
}

// Helper function to convert noc coord -> virtual coord. TODO: Remove this once we fix code types.
CoreCoord virtual_noc_coordinate(chip_id_t device_id, uint8_t noc_index, CoreCoord coord) {
    if (tt::tt_metal::MetalContext::instance().get_cluster().arch() == tt::ARCH::BLACKHOLE) {
        return coord;
    }
    auto grid_size = tt::tt_metal::MetalContext::instance().get_cluster().get_soc_desc(device_id).grid_size;
    if (coord.x >= grid_size.x || coord.y >= grid_size.y) {
        // Coordinate already in virtual space: NOC0 and NOC1 are the same
        return coord;
    } else {
        // Coordinate passed in can be NOC0 or NOC1. The noc_index corresponds to
        // the system this coordinate belongs to.
        // Use this to convert to NOC0 coordinates and then derive Virtual Coords from it.
        CoreCoord physical_coord = {
            MetalContext::instance().hal().noc_coordinate(noc_index, grid_size.x, coord.x),
            MetalContext::instance().hal().noc_coordinate(noc_index, grid_size.y, coord.y)};
        return tt::tt_metal::MetalContext::instance().get_cluster().get_virtual_coordinate_from_physical_coordinates(
            device_id, physical_coord);
    }
}

// Helper function to get string rep of noc target.
string get_noc_target_str(
    chip_id_t device_id,
    CoreCoord virtual_coord,
    HalProgrammableCoreType programmable_core_type,
    int noc,
    const debug_sanitize_noc_addr_msg_t* san) {
    auto get_core_and_mem_type = [](chip_id_t device_id, CoreCoord& noc_coord, int noc) -> std::pair<string, string> {
        // Get the virtual coord from the noc coord
        CoreCoord virtual_core = virtual_noc_coordinate(device_id, noc, noc_coord);
        CoreType core_type;
        try {
            core_type = core_type_from_virtual_core(device_id, virtual_core);
        } catch (std::runtime_error& e) {
            // We may not be able to get a core type if the virtual coords are bad.
            return {"Unknown", ""};
        }
        switch (core_type) {
            case CoreType::DRAM: return {"DRAM", "DRAM"};
            case CoreType::ETH: return {"Ethernet", "L1"};
            case CoreType::PCIE: return {"PCIe", "PCIE"};
            case CoreType::WORKER: return {"Tensix", "L1"};
            default: return {"Unknown", ""};
        }
    };
    string out = fmt::format(
        "{} using noc{} tried to {} {} {} bytes {} local L1[{:#08x}] {} ",
        get_riscv_name(programmable_core_type, san->which_risc),
        noc,
        san->is_multicast ? "multicast" : "unicast",
        san->is_write ? "write" : "read",
        san->len,
        san->is_write ? "from" : "to",
        san->l1_addr,
        san->is_write ? "to" : "from");

    if (san->is_multicast) {
        CoreCoord target_virtual_noc_core_start = {
            NOC_MCAST_ADDR_START_X(san->noc_addr), NOC_MCAST_ADDR_START_Y(san->noc_addr)};
        CoreCoord target_virtual_noc_core_end = {
            NOC_MCAST_ADDR_END_X(san->noc_addr), NOC_MCAST_ADDR_END_Y(san->noc_addr)};
        auto type_and_mem = get_core_and_mem_type(device_id, target_virtual_noc_core_start, noc);
        out += fmt::format(
            "{} core range w/ virtual coords {}-{} {}",
            type_and_mem.first,
            target_virtual_noc_core_start.str(),
            target_virtual_noc_core_end.str(),
            type_and_mem.second);
    } else {
        CoreCoord target_virtual_noc_core = {NOC_UNICAST_ADDR_X(san->noc_addr), NOC_UNICAST_ADDR_Y(san->noc_addr)};
        auto type_and_mem = get_core_and_mem_type(device_id, target_virtual_noc_core, noc);
        out += fmt::format(
            "{} core w/ virtual coords {} {}", type_and_mem.first, target_virtual_noc_core.str(), type_and_mem.second);
    }

    out += fmt::format("[addr=0x{:08x}]", NOC_LOCAL_ADDR(san->noc_addr));
    return out;
}

const launch_msg_t* get_valid_launch_message(const mailboxes_t* mbox_data) {
    uint32_t launch_msg_read_ptr = mbox_data->launch_msg_rd_ptr;
    if (mbox_data->launch[launch_msg_read_ptr].kernel_config.enables == 0) {
        launch_msg_read_ptr = (launch_msg_read_ptr - 1 + launch_msg_buffer_num_entries) % launch_msg_buffer_num_entries;
    }
    return &mbox_data->launch[launch_msg_read_ptr];
}

}  // anonymous namespace

namespace tt::tt_metal {

// Struct containing relevant info for stack usage
struct stack_usage_info_t {
    CoreCoord virtual_coord;
    uint16_t stack_free = uint16_t(~0);
    uint16_t kernel_id{};
};

struct PausedCoreInfo {
    CoreCoord virtual_coord;
    uint32_t processor_index{};

    bool operator<(const PausedCoreInfo& other) const {
        return std::tie(virtual_coord, processor_index) < std::tie(other.virtual_coord, other.processor_index);
    }
};

// Information that needs to be kept around on a per-dump basis, shared per-core
struct WatcherDeviceReader::DumpData {
    std::set<PausedCoreInfo> paused_cores;
    std::map<HalProcessorIdentifier, stack_usage_info_t> highest_stack_usage;
    std::map<int, bool> used_kernel_names;
};

class WatcherDeviceReader::Core {
private:
    CoreCoord virtual_coord_;
    HalProgrammableCoreType programmable_core_type_;
    std::string core_str_;
    std::vector<uint32_t> l1_read_buf_;
    const mailboxes_t* mbox_data_;
    const launch_msg_t* launch_msg_;
    const WatcherDeviceReader& reader_;
    DumpData& dump_data_;

    void DumpL1Status() const;
    void DumpNocSanitizeStatus(int noc) const;
    void DumpAssertStatus() const;
    void DumpPauseStatus() const;
    void DumpEthLinkStatus() const;
    void DumpRingBuffer(bool to_stdout = false) const;
    void DumpRunState(uint32_t state) const;
    void DumpLaunchMessage() const;
    void DumpWaypoints(bool to_stdout = false) const;
    void DumpSyncRegs() const;
    void DumpStackUsage() const;
    void LogRunningKernels() const;
    const std::string& GetKernelName(uint32_t processor_index) const;
    void ValidateKernelIDs() const;

public:
    Core(
        CoreCoord logical_coord,
        HalProgrammableCoreType programmable_core_type,
        const WatcherDeviceReader& reader,
        DumpData& dump_data);

    void Dump() const;
};

WatcherDeviceReader::WatcherDeviceReader(FILE* f, chip_id_t device_id, const std::vector<string>& kernel_names) :
    f(f), device_id(device_id), kernel_names(kernel_names) {
    // On init, read out eth link retraining register so that we can see if retraining has occurred. WH only for now.
    if (tt::tt_metal::MetalContext::instance().get_cluster().arch() == ARCH::WORMHOLE_B0 &&
        tt::tt_metal::MetalContext::instance().rtoptions().get_watcher_enabled()) {
        std::vector<uint32_t> read_data;
        for (const CoreCoord& eth_core :
             tt::tt_metal::MetalContext::instance().get_control_plane().get_active_ethernet_cores(device_id)) {
            CoreCoord virtual_core =
                tt::tt_metal::MetalContext::instance().get_cluster().get_virtual_coordinate_from_logical_coordinates(
                    device_id, eth_core, CoreType::ETH);
            read_data = tt::tt_metal::MetalContext::instance().get_cluster().read_core(
                device_id,
                virtual_core,
                MetalContext::instance().hal().get_dev_addr(
                    HalProgrammableCoreType::ACTIVE_ETH, HalL1MemAddrType::RETRAIN_COUNT),
                sizeof(uint32_t));
            logical_core_to_eth_link_retraining_count[eth_core] = read_data[0];
        }
    }

    num_erisc_cores = tt::tt_metal::MetalContext::instance().hal().get_processor_classes_count(
        tt::tt_metal::HalProgrammableCoreType::ACTIVE_ETH);
}

WatcherDeviceReader::~WatcherDeviceReader() {
    // On close, read out eth link retraining register so that we can see if retraining has occurred.
    if (tt::tt_metal::MetalContext::instance().get_cluster().arch() == ARCH::WORMHOLE_B0 &&
        tt::tt_metal::MetalContext::instance().rtoptions().get_watcher_enabled()) {
        std::vector<uint32_t> read_data;
        for (const CoreCoord& eth_core :
             tt::tt_metal::MetalContext::instance().get_control_plane().get_active_ethernet_cores(device_id)) {
            CoreCoord virtual_core =
                tt::tt_metal::MetalContext::instance().get_cluster().get_virtual_coordinate_from_logical_coordinates(
                    device_id, eth_core, CoreType::ETH);
            read_data = tt::tt_metal::MetalContext::instance().get_cluster().read_core(
                device_id,
                virtual_core,
                MetalContext::instance().hal().get_dev_addr(
                    HalProgrammableCoreType::ACTIVE_ETH, HalL1MemAddrType::RETRAIN_COUNT),
                sizeof(uint32_t));
            uint32_t num_events = read_data[0] - logical_core_to_eth_link_retraining_count[eth_core];
            if (num_events > 0) {
                log_warning(
                    tt::LogMetal,
                    "Device {} virtual ethernet core {}: Watcher detected {} link retraining events.",
                    device_id,
                    virtual_core,
                    num_events);
            }
            if (f) {
                fprintf(
                    f,
                    "%s\n",
                    fmt::format(
                        "\tDevice {} Ethernet Core {} retraining events: {}", device_id, virtual_core, num_events)
                        .c_str());
            }
        }
    }
}

void WatcherDeviceReader::Dump(FILE* file) {
    // If specified, override the existing file destination
    if (file != nullptr) {
        this->f = file;
    }

    // At this point, file should be valid.
    TT_ASSERT(this->f != nullptr);

    if (f != stdout && f != stderr) {
        log_info(tt::LogMetal, "Watcher checking device {}", device_id);
    }

    DumpData dump_data;

    // Ignore storage-only cores
    std::unordered_set<CoreCoord> storage_only_cores;
    uint8_t num_hw_cqs = tt::tt_metal::MetalContext::instance().get_dispatch_core_manager().get_num_hw_cqs();
    DispatchCoreConfig dispatch_core_config =
        tt::tt_metal::MetalContext::instance().get_dispatch_core_manager().get_dispatch_core_config();
    for (auto core_coord : tt::get_logical_storage_cores(device_id, num_hw_cqs, dispatch_core_config)) {
        storage_only_cores.insert(core_coord);
    }

    // Dump worker cores
    CoreCoord grid_size =
        tt::tt_metal::MetalContext::instance().get_cluster().get_soc_desc(device_id).get_grid_size(CoreType::TENSIX);
    for (uint32_t y = 0; y < grid_size.y; y++) {
        for (uint32_t x = 0; x < grid_size.x; x++) {
            CoreCoord coord = {x, y};
            if (storage_only_cores.find(coord) == storage_only_cores.end()) {
                Core(coord, HalProgrammableCoreType::TENSIX, *this, dump_data).Dump();
            }
        }
    }

    // Dump eth cores
    for (const CoreCoord& eth_core :
         tt::tt_metal::MetalContext::instance().get_control_plane().get_active_ethernet_cores(device_id)) {
        Core(eth_core, HalProgrammableCoreType::ACTIVE_ETH, *this, dump_data).Dump();
    }
    for (const CoreCoord& eth_core :
         tt::tt_metal::MetalContext::instance().get_control_plane().get_inactive_ethernet_cores(device_id)) {
        Core(eth_core, HalProgrammableCoreType::IDLE_ETH, *this, dump_data).Dump();
    }

    for (auto k_id : dump_data.used_kernel_names) {
        fprintf(f, "k_id[%3d]: %s\n", k_id.first, kernel_names[k_id.first].c_str());
    }

    const auto& hal = MetalContext::instance().hal();
    // Print stack usage report for this device/dump
    if (!dump_data.highest_stack_usage.empty()) {
        fprintf(f, "Stack usage summary:");
        for (auto& [processor, info] : dump_data.highest_stack_usage) {
            auto processor_name = get_riscv_name(
                processor.core_type,
                hal.get_processor_index(processor.core_type, processor.processor_class, processor.processor_type));
            // Threshold of free space for warning.
            constexpr uint32_t min_threshold = 64;
            fprintf(
                f,
                "\n\t%s highest stack usage: %u bytes free, on core %s, running kernel %s",
                processor_name,
                info.stack_free,
                info.virtual_coord.str().c_str(),
                kernel_names[info.kernel_id].c_str());
            if (info.stack_free == 0) {
                // We had no free stack, this probably means we
                // overflowed, but it could be a remarkable coincidence.
                fprintf(f, " (OVERFLOW)");
                log_fatal(
                    tt::LogMetal,
                    "Watcher detected stack overflow on Device {} Core {}: "
                    "{}! Kernel {} uses (at least) all of the stack.",
                    device_id,
                    info.virtual_coord.str(),
                    processor_name,
                    kernel_names[info.kernel_id].c_str());
            } else if (info.stack_free < min_threshold) {
                fprintf(f, " (Close to overflow)");
                log_warning(
                    tt::LogMetal,
                    "Watcher detected stack had fewer than {} bytes free on Device {} Core {}: "
                    "{}! Kernel {} leaves {} bytes unused.",
                    min_threshold,
                    device_id,
                    info.virtual_coord.str(),
                    processor_name,
                    kernel_names[info.kernel_id].c_str(),
                    info.stack_free);
            }
        }
        fprintf(f, "\n");
    }

    // Handle any paused cores, wait for user input.
    if (!dump_data.paused_cores.empty()) {
        string paused_cores_str = "Paused cores: ";
        for (auto& [virtual_core, processor_index] : dump_data.paused_cores) {
            paused_cores_str += fmt::format(
                "{}:{}, ",
                virtual_core.str(),
                get_riscv_name(get_programmable_core_type(virtual_core, device_id), processor_index));
        }
        paused_cores_str += "\n";
        fprintf(f, "%s", paused_cores_str.c_str());
        log_info(tt::LogMetal, "{}Press ENTER to unpause core(s) and continue...", paused_cores_str);
        if (!tt::tt_metal::MetalContext::instance().rtoptions().get_watcher_auto_unpause()) {
            while (std::cin.get() != '\n') {
                ;
            }
        }

        // Clear all pause flags
        for (auto& [virtual_core, processor_index] : dump_data.paused_cores) {
            uint64_t addr =
                hal.get_dev_addr(get_programmable_core_type(virtual_core, device_id), HalL1MemAddrType::WATCHER) +
                offsetof(watcher_msg_t, pause_status);

            // Clear only the one flag that we saved, in case another one was raised on device
            auto pause_data = tt::tt_metal::MetalContext::instance().get_cluster().read_core(
                device_id, virtual_core, addr, sizeof(debug_pause_msg_t));
            auto pause_msg = reinterpret_cast<debug_pause_msg_t*>(&(pause_data[0]));
            pause_msg->flags[processor_index] = 0;
            tt::tt_metal::MetalContext::instance().get_cluster().write_core(device_id, virtual_core, pause_data, addr);
        }
    }
    fflush(f);
}

WatcherDeviceReader::Core::Core(
    CoreCoord logical_coord,
    HalProgrammableCoreType programmable_core_type,
    const WatcherDeviceReader& reader,
    DumpData& dump_data) :
    programmable_core_type_(programmable_core_type), reader_(reader), dump_data_(dump_data) {
    const auto& rtoptions = tt_metal::MetalContext::instance().rtoptions();
    const auto& hal = MetalContext::instance().hal();
    CoreType core_type = hal.get_core_type(hal.get_programmable_core_type_index(programmable_core_type));
    virtual_coord_ =
        tt::tt_metal::MetalContext::instance().get_cluster().get_virtual_coordinate_from_logical_coordinates(
            reader_.device_id, logical_coord, core_type);

    // Print device id, core coords (logical)
    string core_type_str = programmable_core_type == HalProgrammableCoreType::ACTIVE_ETH ? "acteth"
                           : programmable_core_type == HalProgrammableCoreType::IDLE_ETH ? "idleth"
                                                                                         : "worker";
    string core_coord_str = fmt::format(
        "core(x={:2},y={:2}) virtual(x={:2},y={:2})",
        logical_coord.x,
        logical_coord.y,
        virtual_coord_.x,
        virtual_coord_.y);
    if (rtoptions.get_watcher_phys_coords()) {
        CoreCoord phys_core =
            tt::tt_metal::MetalContext::instance().get_cluster().get_physical_coordinate_from_logical_coordinates(
                reader_.device_id, logical_coord, core_type, true);
        core_coord_str += fmt::format(" phys(x={:2},y={:2})", phys_core.x, phys_core.y);
    }
    core_str_ = fmt::format("Device {} {} {}", reader_.device_id, core_type_str, core_coord_str);
    fprintf(reader_.f, "%s: ", core_str_.c_str());

    uint64_t mailbox_addr =
        MetalContext::instance().hal().get_dev_addr(programmable_core_type, HalL1MemAddrType::MAILBOX);

    constexpr uint32_t mailbox_read_size = offsetof(mailboxes_t, watcher) + sizeof(watcher_msg_t);
    l1_read_buf_ = tt::tt_metal::MetalContext::instance().get_cluster().read_core(
        reader_.device_id, virtual_coord_, mailbox_addr, mailbox_read_size);
    mbox_data_ = reinterpret_cast<mailboxes_t*>(l1_read_buf_.data());
    launch_msg_ = get_valid_launch_message(mbox_data_);
}

void WatcherDeviceReader::Core::Dump() const {
    const auto& rtoptions = tt_metal::MetalContext::instance().rtoptions();
    bool is_eth_core =
        (programmable_core_type_ == HalProgrammableCoreType::ACTIVE_ETH ||
         programmable_core_type_ == HalProgrammableCoreType::IDLE_ETH);

    ValidateKernelIDs();

    // Whether or not watcher data is available depends on a flag set on the device.
    if (mbox_data_->watcher.enable != WatcherEnabled and mbox_data_->watcher.enable != WatcherDisabled) {
        TT_THROW(
            "Watcher read invalid watcher.enable on {}. Read {}, valid values are {} and {}.",
            core_str_,
            mbox_data_->watcher.enable,
            WatcherEnabled,
            WatcherDisabled);
    }
    bool enabled = (mbox_data_->watcher.enable == WatcherEnabled);

    if (enabled) {
        // Dump state only gathered if device is compiled w/ watcher
        if (!rtoptions.watcher_status_disabled()) {
            DumpWaypoints();
        }
        // Ethernet cores have firmware that starts at address 0, so no need to check it for a
        // magic value.
        if (!is_eth_core) {
            DumpL1Status();
        }
        if (!rtoptions.watcher_noc_sanitize_disabled()) {
            const auto NUM_NOCS_ = tt::tt_metal::MetalContext::instance().hal().get_num_nocs();
            for (uint32_t noc = 0; noc < NUM_NOCS_; noc++) {
                DumpNocSanitizeStatus(noc);
            }
        }
        if (!rtoptions.watcher_assert_disabled()) {
            DumpAssertStatus();
        }
        if (!rtoptions.watcher_pause_disabled()) {
            DumpPauseStatus();
        }

        if (is_eth_core && !rtoptions.watcher_eth_link_status_disabled()) {
            DumpEthLinkStatus();
        }
    }

    // Dump state always available
    DumpLaunchMessage();
    // Ethernet cores don't use the sync reg
    if (!is_eth_core && rtoptions.get_watcher_dump_all()) {
        // Reading registers while running can cause hangs, only read if
        // requested explicitly
        DumpSyncRegs();
    }

    // Eth core only reports erisc kernel id, uses the brisc field
    fprintf(reader_.f, "k_ids:");
    auto num_processors = MetalContext::instance().hal().get_num_risc_processors(programmable_core_type_);
    for (size_t i = 0; i < num_processors; i++) {
        const char* separator = (i > 0) ? "|" : "";
        fprintf(reader_.f, "%s%3d", separator, launch_msg_->kernel_config.watcher_kernel_ids[i]);
    }
    if (!is_eth_core && rtoptions.get_watcher_text_start()) {
        uint32_t kernel_config_base = launch_msg_->kernel_config.kernel_config_base[0];
        fprintf(reader_.f, " text_start:");
        for (size_t i = 0; i < NUM_PROCESSORS_PER_CORE_TYPE; i++) {
            const char* separator = (i > 0) ? "|" : "";
            fprintf(
                reader_.f, "%s0x%x", separator, kernel_config_base + launch_msg_->kernel_config.kernel_text_offset[i]);
        }
    }

    // Ring buffer at the end because it can print a bunch of data, same for stack usage
    if (enabled) {
        if (!rtoptions.watcher_stack_usage_disabled()) {
            DumpStackUsage();
        }
        if (!rtoptions.watcher_ring_buffer_disabled()) {
            DumpRingBuffer();
        }
    }

    fprintf(reader_.f, "\n");

    fflush(reader_.f);
}

void WatcherDeviceReader::Core::DumpL1Status() const {
    // Read L1 address 0, looking for memory corruption
    std::vector<uint32_t> data;
    data = tt::tt_metal::MetalContext::instance().get_cluster().read_core(
        reader_.device_id, virtual_coord_, HAL_MEM_L1_BASE, sizeof(uint32_t));
    TT_ASSERT(programmable_core_type_ == HalProgrammableCoreType::TENSIX);
    uint32_t core_type_idx =
        MetalContext::instance().hal().get_programmable_core_type_index(HalProgrammableCoreType::TENSIX);
    auto fw_launch_value =
        MetalContext::instance().hal().get_jit_build_config(core_type_idx, 0, 0).fw_launch_addr_value;
    if (data[0] != fw_launch_value) {
        LogRunningKernels();
        TT_THROW("Watcher found corruption at L1[0] on core {}: read {}", virtual_coord_.str(), data[0]);
    }
}

void WatcherDeviceReader::Core::DumpNocSanitizeStatus(int noc) const {
    const debug_sanitize_noc_addr_msg_t* san = &mbox_data_->watcher.sanitize_noc[noc];
    string error_msg;
    string error_reason;

    switch (san->return_code) {
        case DebugSanitizeNocOK:
            if (san->noc_addr != DEBUG_SANITIZE_NOC_SENTINEL_OK_64 ||
                san->l1_addr != DEBUG_SANITIZE_NOC_SENTINEL_OK_32 || san->len != DEBUG_SANITIZE_NOC_SENTINEL_OK_32 ||
                san->which_risc != DEBUG_SANITIZE_NOC_SENTINEL_OK_16 ||
                san->is_multicast != DEBUG_SANITIZE_NOC_SENTINEL_OK_8 ||
                san->is_write != DEBUG_SANITIZE_NOC_SENTINEL_OK_8 ||
                san->is_target != DEBUG_SANITIZE_NOC_SENTINEL_OK_8) {
                error_msg = fmt::format(
                    "Watcher unexpected noc debug state on core {}, reported valid got noc{}{{0x{:08x}, {} }}",
                    virtual_coord_.str(),
                    san->which_risc,
                    san->noc_addr,
                    san->len);
                error_msg += " (corrupted noc sanitization state - sanitization memory overwritten)";
            }
            break;
        case DebugSanitizeNocAddrUnderflow:
            error_msg = get_noc_target_str(reader_.device_id, virtual_coord_, programmable_core_type_, noc, san);
            error_msg += string(san->is_target ? " (NOC target" : " (Local L1") + " address underflow).";
            break;
        case DebugSanitizeNocAddrOverflow:
            error_msg = get_noc_target_str(reader_.device_id, virtual_coord_, programmable_core_type_, noc, san);
            error_msg += string(san->is_target ? " (NOC target" : " (Local L1") + " address overflow).";
            break;
        case DebugSanitizeNocAddrZeroLength:
            error_msg = get_noc_target_str(reader_.device_id, virtual_coord_, programmable_core_type_, noc, san);
            error_msg += " (zero length transaction).";
            break;
        case DebugSanitizeNocTargetInvalidXY:
            error_msg = get_noc_target_str(reader_.device_id, virtual_coord_, programmable_core_type_, noc, san);
            error_msg += " (NOC target address did not map to any known Tensix/Ethernet/DRAM/PCIE core).";
            break;
        case DebugSanitizeNocMulticastNonWorker:
            error_msg = get_noc_target_str(reader_.device_id, virtual_coord_, programmable_core_type_, noc, san);
            error_msg += " (multicast to non-worker core).";
            break;
        case DebugSanitizeNocMulticastInvalidRange:
            error_msg = get_noc_target_str(reader_.device_id, virtual_coord_, programmable_core_type_, noc, san);
            error_msg += " (multicast invalid range).";
            break;
        case DebugSanitizeNocAlignment:
            error_msg = get_noc_target_str(reader_.device_id, virtual_coord_, programmable_core_type_, noc, san);
            error_msg += " (invalid address alignment in NOC transaction).";
            break;
        case DebugSanitizeNocMixedVirtualandPhysical:
            error_msg = get_noc_target_str(reader_.device_id, virtual_coord_, programmable_core_type_, noc, san);
            error_msg += " (mixing virtual and virtual coordinates in Mcast).";
            break;
        case DebugSanitizeInlineWriteDramUnsupported:
            error_msg = get_noc_target_str(reader_.device_id, virtual_coord_, programmable_core_type_, noc, san);
            error_msg += " (inline dw writes do not support DRAM destination addresses).";
            break;
        case DebugSanitizeNocAddrMailbox:
            error_msg = get_noc_target_str(reader_.device_id, virtual_coord_, programmable_core_type_, noc, san);
            error_msg += string(san->is_target ? " (NOC target" : " (Local L1") + " overwrites mailboxes).";
            break;
        case DebugSanitizeNocLinkedTransactionViolation:
            error_msg = get_noc_target_str(reader_.device_id, virtual_coord_, programmable_core_type_, noc, san);
            error_msg += fmt::format(" (submitting a non-mcast transaction when there's a linked transaction).");
            break;
        default:
            error_msg = fmt::format(
                "Watcher unexpected data corruption, noc debug state on core {}, unknown failure code: {}",
                virtual_coord_.str(),
                san->return_code);
            error_msg += " (corrupted noc sanitization state - unknown failure code).";
    }

    // If we logged an error, print to stdout and throw.
    if (!error_msg.empty()) {
        log_warning(tt::LogMetal, "Watcher detected NOC error and stopped device:");
        log_warning(tt::LogMetal, "{}: {}", core_str_, error_msg);
        DumpWaypoints(true);
        DumpRingBuffer(true);
        LogRunningKernels();
        // Save the error string for checking later in unit tests.
        MetalContext::instance().watcher_server()->set_exception_message(fmt::format("{}: {}", core_str_, error_msg));
        TT_THROW("{}: {}", core_str_, error_msg);
    }
}

void WatcherDeviceReader::Core::DumpAssertStatus() const {
    const debug_assert_msg_t* assert_status = &mbox_data_->watcher.assert_status;
    if (assert_status->tripped == DebugAssertOK) {
        if (assert_status->line_num != DEBUG_SANITIZE_NOC_SENTINEL_OK_16 ||
            assert_status->which != DEBUG_SANITIZE_NOC_SENTINEL_OK_8) {
            TT_THROW(
                "Watcher unexpected assert state on core {}, reported OK but got processor {}, line {}.",
                virtual_coord_.str(),
                assert_status->which,
                assert_status->line_num);
        }
        return;  // no assert tripped, nothing to do
    }
    std::string error_msg =
        fmt::format("{}: {} ", core_str_, get_riscv_name(programmable_core_type_, assert_status->which));
    switch (assert_status->tripped) {
        case DebugAssertTripped: {
            error_msg += fmt::format("tripped an assert on line {}.", assert_status->line_num);
            // TODO: Get rid of this once #6098 is implemented.
            error_msg +=
                " Note that file name reporting is not yet implemented, and the reported line number for the assert "
                "may be from a different file.";
            break;
        }
        case DebugAssertNCriscNOCReadsFlushedTripped: {
            error_msg +=
                "detected an inter-kernel data race due to kernel completing with pending NOC transactions (missing "
                "NOC reads flushed barrier).";
            break;
        }
        case DebugAssertNCriscNOCNonpostedWritesSentTripped: {
            error_msg +=
                "detected an inter-kernel data race due to kernel completing with pending NOC transactions (missing "
                "NOC non-posted writes sent barrier).";
            break;
        }
        case DebugAssertNCriscNOCNonpostedAtomicsFlushedTripped: {
            error_msg +=
                "detected an inter-kernel data race due to kernel completing with pending NOC transactions (missing "
                "NOC non-posted atomics flushed barrier).";
            break;
        }
        case DebugAssertNCriscNOCPostedWritesSentTripped: {
            error_msg +=
                "detected an inter-kernel data race due to kernel completing with pending NOC transactions (missing "
                "NOC posted writes sent barrier).";
            break;
        }
        default:
            LogRunningKernels();
            TT_THROW(
                "Watcher data corruption, noc assert state on core {} unknown failure code: {}.\n",
                virtual_coord_.str(),
                assert_status->tripped);
    }
    error_msg += fmt::format(" Current kernel: {}.", GetKernelName(assert_status->which));
    log_warning(tt::LogMetal, "Watcher stopped the device due to tripped assert, see watcher log for more details");
    log_warning(tt::LogMetal, "{}", error_msg);
    DumpWaypoints(true);
    DumpRingBuffer(true);
    LogRunningKernels();
    MetalContext::instance().watcher_server()->set_exception_message(error_msg);
    TT_THROW("Watcher detected tripped assert and stopped device.");
}

void WatcherDeviceReader::Core::DumpPauseStatus() const {
    const debug_pause_msg_t* pause_status = &mbox_data_->watcher.pause_status;
    const auto& hal = MetalContext::instance().hal();
    // Just record which cores are paused, printing handled at the end.
    auto num_processors = hal.get_num_risc_processors(programmable_core_type_);
    for (uint32_t processor_index = 0; processor_index < num_processors; processor_index++) {
        auto pause = pause_status->flags[processor_index];
        if (pause == 1) {
            dump_data_.paused_cores.insert({virtual_coord_, processor_index});
        } else if (pause > 1) {
            string error_reason = fmt::format(
                "Watcher data corruption, pause state on core {} unknown code: {}.\n", virtual_coord_.str(), pause);
            log_warning(tt::LogMetal, "{}: {}", core_str_, error_reason);
            DumpWaypoints(true);
            DumpRingBuffer(true);
            LogRunningKernels();
            // Save the error string for checking later in unit tests.
            MetalContext::instance().watcher_server()->set_exception_message(
                fmt::format("{}: {}", core_str_, error_reason));
            TT_THROW("{}", error_reason);
        }
    }
}

void WatcherDeviceReader::Core::DumpEthLinkStatus() const {
    const debug_eth_link_t* eth_link_status = &mbox_data_->watcher.eth_status;
    if (eth_link_status->link_down == 0) {
        return;
    }
    auto noc0_core = tt::tt_metal::MetalContext::instance()
                         .get_cluster()
                         .get_soc_desc(reader_.device_id)
                         .translate_coord_to(virtual_coord_, CoordSystem::TRANSLATED, CoordSystem::NOC0);
    string error_msg = fmt::format(
        "Watcher detected that active eth link on virtual core {} (noc0 core: {}) went down after training.\n",
        virtual_coord_.str(),
        noc0_core.str());
    log_warning(tt::LogMetal, "{}", error_msg);
    DumpWaypoints();
    DumpRingBuffer();
    LogRunningKernels();
    MetalContext::instance().watcher_server()->set_exception_message(fmt::format("{}: {}", core_str_, error_msg));
    TT_THROW("{}: {}", core_str_, error_msg);
}

void WatcherDeviceReader::Core::DumpRingBuffer(bool to_stdout) const {
    const debug_ring_buf_msg_t* ring_buf_data = &mbox_data_->watcher.debug_ring_buf;
    string out = "";
    if (ring_buf_data->current_ptr != DEBUG_RING_BUFFER_STARTING_INDEX) {
        // Latest written idx is one less than the index read out of L1.
        out += "\n\tdebug_ring_buffer=\n\t[";
        int curr_idx = ring_buf_data->current_ptr;
        for (int count = 1; count <= DEBUG_RING_BUFFER_ELEMENTS; count++) {
            out += fmt::format("0x{:08x},", ring_buf_data->data[curr_idx]);
            if (count % 8 == 0) {
                out += "\n\t ";
            }
            if (curr_idx == 0) {
                if (ring_buf_data->wrapped == 0) {
                    break;  // No wrapping, so no extra data available
                } else {
                    curr_idx = DEBUG_RING_BUFFER_ELEMENTS - 1;  // Loop
                }
            } else {
                curr_idx--;
            }
        }
        // Remove the last comma
        out.pop_back();
        out += "]";
    }

    // This function can either dump to stdout or the log file.
    if (to_stdout) {
        if (!out.empty()) {
            out = string("Last ring buffer status: ") + out;
            log_info(tt::LogMetal, "{}", out);
        }
    } else {
        fprintf(reader_.f, "%s", out.c_str());
    }
}

void WatcherDeviceReader::Core::DumpRunState(uint32_t state) const {
    char code = 'U';
    if (state == RUN_MSG_INIT) {
        code = 'I';
    } else if (state == RUN_MSG_GO) {
        code = 'G';
    } else if (state == RUN_MSG_DONE) {
        code = 'D';
    } else if (state == RUN_MSG_RESET_READ_PTR) {
        code = 'R';
    } else if (state == RUN_SYNC_MSG_LOAD) {
        code = 'L';
    } else if (state == RUN_SYNC_MSG_WAITING_FOR_RESET) {
        code = 'W';
    } else if (state == RUN_SYNC_MSG_INIT_SYNC_REGISTERS) {
        code = 'S';
    }
    if (code == 'U') {
        LogRunningKernels();
        TT_THROW(
            "Watcher data corruption, unexpected run state on core{}: {} (expected {}, {}, {}, {}, or {})",
            virtual_coord_.str(),
            state,
            RUN_MSG_INIT,
            RUN_MSG_GO,
            RUN_MSG_DONE,
            RUN_SYNC_MSG_LOAD,
            RUN_SYNC_MSG_WAITING_FOR_RESET);
    } else {
        fprintf(reader_.f, "%c", code);
    }
}

void WatcherDeviceReader::Core::DumpLaunchMessage() const {
    const subordinate_sync_msg_t* subordinate_sync = &mbox_data_->subordinate_sync;
    fprintf(reader_.f, "rmsg:");
    if (launch_msg_->kernel_config.mode == DISPATCH_MODE_DEV) {
        fprintf(reader_.f, "D");
    } else if (launch_msg_->kernel_config.mode == DISPATCH_MODE_HOST) {
        fprintf(reader_.f, "H");
    } else {
        LogRunningKernels();
        TT_THROW(
            "Watcher data corruption, unexpected launch mode on core {}: {} (expected {} or {})",
            virtual_coord_.str(),
            launch_msg_->kernel_config.mode,
            DISPATCH_MODE_DEV,
            DISPATCH_MODE_HOST);
    }

    if (launch_msg_->kernel_config.brisc_noc_id == 0 || launch_msg_->kernel_config.brisc_noc_id == 1) {
        fprintf(reader_.f, "%d", launch_msg_->kernel_config.brisc_noc_id);
    } else {
        LogRunningKernels();
        TT_THROW(
            "Watcher data corruption, unexpected brisc noc_id on core {}: {} (expected 0 or 1)",
            virtual_coord_.str(),
            launch_msg_->kernel_config.brisc_noc_id);
    }
    if (mbox_data_->go_message_index < go_message_num_entries) {
        DumpRunState(mbox_data_->go_messages[mbox_data_->go_message_index].signal);
    } else {
        LogRunningKernels();
        TT_THROW(
            "Watcher data corruption, unexpected go message index on core {}: {} (expected < {})",
            virtual_coord_.str(),
            mbox_data_->go_message_index,
            go_message_num_entries);
    }

    fprintf(reader_.f, "|");
    if (launch_msg_->kernel_config.enables &
        ~(DISPATCH_CLASS_MASK_TENSIX_ENABLE_DM0 | DISPATCH_CLASS_MASK_TENSIX_ENABLE_DM1 | DISPATCH_CLASS_MASK_ETH_DM0 |
          DISPATCH_CLASS_MASK_ETH_DM1 | DISPATCH_CLASS_MASK_TENSIX_ENABLE_COMPUTE)) {
        LogRunningKernels();
        TT_THROW(
            "Watcher data corruption, unexpected kernel enable on core {}: {} (expected only low bits set)",
            virtual_coord_.str(),
            launch_msg_->kernel_config.enables);
    }

    // TODO(#17275): Generalize and pull risc data out of HAL
    if (programmable_core_type_ == HalProgrammableCoreType::TENSIX) {
        if (launch_msg_->kernel_config.enables & DISPATCH_CLASS_MASK_TENSIX_ENABLE_DM0) {
            fprintf(reader_.f, "B");
        } else {
            fprintf(reader_.f, "b");
        }

        if (launch_msg_->kernel_config.enables & DISPATCH_CLASS_MASK_TENSIX_ENABLE_DM1) {
            fprintf(reader_.f, "N");
        } else {
            fprintf(reader_.f, "n");
        }

        if (launch_msg_->kernel_config.enables & DISPATCH_CLASS_MASK_TENSIX_ENABLE_COMPUTE) {
            fprintf(reader_.f, "T");
        } else {
            fprintf(reader_.f, "t");
        }
    } else {
        if (launch_msg_->kernel_config.enables & DISPATCH_CLASS_MASK_ETH_DM0) {
            fprintf(reader_.f, "E");
        } else {
            fprintf(reader_.f, "e");
        }
        if (tt::tt_metal::MetalContext::instance().get_cluster().arch() == ARCH::BLACKHOLE) {
            if (launch_msg_->kernel_config.enables & DISPATCH_CLASS_MASK_ETH_DM1) {
                fprintf(reader_.f, "E");
            } else {
                fprintf(reader_.f, "e");
            }
        }
    }

    fprintf(reader_.f, " h_id:%3d ", launch_msg_->kernel_config.host_assigned_id);

    if (programmable_core_type_ == HalProgrammableCoreType::TENSIX) {
        fprintf(reader_.f, "smsg:");
        DumpRunState(subordinate_sync->dm1);
        DumpRunState(subordinate_sync->trisc0);
        DumpRunState(subordinate_sync->trisc1);
        DumpRunState(subordinate_sync->trisc2);
        fprintf(reader_.f, " ");
    } else if (tt::tt_metal::MetalContext::instance().get_cluster().arch() == ARCH::BLACKHOLE) {
        fprintf(reader_.f, "smsg:");
        DumpRunState(subordinate_sync->dm1);
        fprintf(reader_.f, " ");
    }
}

void WatcherDeviceReader::Core::DumpWaypoints(bool to_stdout) const {
    const debug_waypoint_msg_t* debug_waypoint = mbox_data_->watcher.debug_waypoint;
    string out;

    for (int cpu = 0; cpu < MAX_RISCV_PER_CORE; cpu++) {
        string risc_status;
        for (int byte = 0; byte < num_waypoint_bytes_per_riscv; byte++) {
            char v = ((char*)&debug_waypoint[cpu])[byte];
            if (v == 0) {
                break;
            }
            if (isprint(v)) {
                risc_status += v;
            } else {
                LogRunningKernels();
                TT_THROW(
                    "Watcher data corrupted, unexpected debug status on core {}, unprintable character {}",
                    virtual_coord_.str(),
                    (int)v);
            }
        }
        // Pad risc status to 4 chars for alignment
        string pad(4 - risc_status.length(), ' ');
        out += (pad + risc_status);
        if (cpu != MAX_RISCV_PER_CORE - 1) {
            out += ',';
        }
    }

    out += " ";

    // This function can either log the waypoint to the log or stdout.
    if (to_stdout) {
        out = string("Last waypoint: ") + out;
        log_info(tt::LogMetal, "{}", out);
    } else {
        fprintf(reader_.f, "%s ", out.c_str());
    }
}

void WatcherDeviceReader::Core::DumpSyncRegs() const {
    // Read back all of the stream state, most of it is unused
    std::vector<uint32_t> data;
    for (uint32_t operand = 0; operand < NUM_CIRCULAR_BUFFERS; operand++) {
        // XXXX TODO(PGK) get this from device
        const uint32_t OPERAND_START_STREAM = 8;
        uint32_t base = NOC_OVERLAY_START_ADDR + (OPERAND_START_STREAM + operand) * NOC_STREAM_REG_SPACE_SIZE;

        uint32_t rcvd_addr = base + STREAM_REMOTE_DEST_BUF_SIZE_REG_INDEX * sizeof(uint32_t);
        data = tt::tt_metal::MetalContext::instance().get_cluster().read_core(
            reader_.device_id, virtual_coord_, rcvd_addr, sizeof(uint32_t));
        uint32_t rcvd = data[0];

        uint32_t ackd_addr = base + STREAM_REMOTE_DEST_BUF_START_REG_INDEX * sizeof(uint32_t);
        data = tt::tt_metal::MetalContext::instance().get_cluster().read_core(
            reader_.device_id, virtual_coord_, ackd_addr, sizeof(uint32_t));
        uint32_t ackd = data[0];

        if (rcvd != ackd) {
            fprintf(reader_.f, "cb[%d](rcv %d!=ack %d) ", operand, rcvd, ackd);
        }
    }
}

void WatcherDeviceReader::Core::DumpStackUsage() const {
    const debug_stack_usage_t* stack_usage_mbox = &mbox_data_->watcher.stack_usage;
    const auto& hal = MetalContext::instance().hal();
    auto num_processors = hal.get_num_risc_processors(programmable_core_type_);
    for (uint32_t processor_index = 0; processor_index < num_processors; processor_index++) {
        const auto& usage = stack_usage_mbox->cpu[processor_index];
        if (usage.min_free) {
            auto [processor_class, processor_type] =
                hal.get_processor_class_and_type_from_index(programmable_core_type_, processor_index);
            HalProcessorIdentifier processor = {programmable_core_type_, processor_class, processor_type};
            auto& slot = dump_data_.highest_stack_usage[processor];
            if (usage.min_free <= slot.stack_free) {
                slot = {virtual_coord_, usage.min_free - 1, usage.watcher_kernel_id};
            }
        }
    }
}

void WatcherDeviceReader::Core::ValidateKernelIDs() const {
    const auto& hal = tt::tt_metal::MetalContext::instance().hal();
    auto num_processors = hal.get_num_risc_processors(programmable_core_type_);
    for (size_t i = 0; i < num_processors; i++) {
        uint16_t watcher_kernel_id = launch_msg_->kernel_config.watcher_kernel_ids[i];
        if (watcher_kernel_id >= reader_.kernel_names.size()) {
            TT_THROW(
                "Watcher data corruption, unexpected {} kernel id on Device {} core {}: {} (last valid {})",
                get_riscv_name(programmable_core_type_, i),
                reader_.device_id,
                virtual_coord_.str(),
                watcher_kernel_id,
                reader_.kernel_names.size());
        }
        dump_data_.used_kernel_names[watcher_kernel_id] = true;
    }
}

void WatcherDeviceReader::Core::LogRunningKernels() const {
    const auto& hal = tt::tt_metal::MetalContext::instance().hal();
    auto num_processors = hal.get_num_risc_processors(programmable_core_type_);
    log_info(tt::LogMetal, "While running kernels:");
    for (size_t i = 0; i < num_processors; i++) {
<<<<<<< HEAD
        log_info(tt::LogMetal, " {}: {}", get_riscv_name(programmable_core_type_, i), GetKernelName(i));
=======
        log_info(
            tt::LogMetal, " {}: {}", get_riscv_name(programmable_core_type_, i), GetKernelName(i));
>>>>>>> c3e618d8
    }
}

const std::string& WatcherDeviceReader::Core::GetKernelName(uint32_t processor_index) const {
    TT_FATAL(processor_index < NUM_PROCESSORS_PER_CORE_TYPE, "processor_index out of range");
    return reader_.kernel_names[launch_msg_->kernel_config.watcher_kernel_ids[processor_index]];
}

}  // namespace tt::tt_metal<|MERGE_RESOLUTION|>--- conflicted
+++ resolved
@@ -1081,12 +1081,7 @@
     auto num_processors = hal.get_num_risc_processors(programmable_core_type_);
     log_info(tt::LogMetal, "While running kernels:");
     for (size_t i = 0; i < num_processors; i++) {
-<<<<<<< HEAD
         log_info(tt::LogMetal, " {}: {}", get_riscv_name(programmable_core_type_, i), GetKernelName(i));
-=======
-        log_info(
-            tt::LogMetal, " {}: {}", get_riscv_name(programmable_core_type_, i), GetKernelName(i));
->>>>>>> c3e618d8
     }
 }
 
