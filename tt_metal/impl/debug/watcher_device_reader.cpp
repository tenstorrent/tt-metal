--- conflicted
+++ resolved
@@ -878,19 +878,6 @@
     }
 }
 
-<<<<<<< HEAD
-void WatcherDeviceReader::DumpLaunchMessage(CoreDescriptor& core, const mailboxes_t* mbox_data) {
-    bool is_eth = (core.type == CoreType::ETH);
-    const launch_msg_t* launch_msg = get_valid_launch_message(mbox_data);
-    const subordinate_sync_msg_t* subordinate_sync = &mbox_data->subordinate_sync;
-    fprintf(f, "rmsg:");
-    if (launch_msg->kernel_config.mode == DISPATCH_MODE_DEV) {
-        fprintf(f, "D");
-    } else if (launch_msg->kernel_config.mode == DISPATCH_MODE_HOST) {
-        fprintf(f, "H");
-    } else if (launch_msg->kernel_config.mode == DISPATCH_MODE_NONE) {
-        fprintf(f, "N");
-=======
 void WatcherDeviceReader::Core::DumpLaunchMessage() const {
     const subordinate_sync_msg_t* subordinate_sync = &mbox_data_->subordinate_sync;
     const auto& hal = MetalContext::instance().hal();
@@ -899,19 +886,14 @@
         fprintf(reader_.f, "D");
     } else if (launch_msg_->kernel_config.mode == DISPATCH_MODE_HOST) {
         fprintf(reader_.f, "H");
->>>>>>> e0246d63
+    } else if (launch_msg->kernel_config.mode == DISPATCH_MODE_NONE) {
+        fprintf(reader_.f, "N");      
     } else {
         LogRunningKernels();
         TT_THROW(
-<<<<<<< HEAD
-            "Watcher data corruption, unexpected launch mode on core {}: {} (expected {}, {}, or {})",
-            core.coord.str(),
-            launch_msg->kernel_config.mode,
-=======
-            "Watcher data corruption, unexpected launch mode on core {}: {} (expected {} or {})",
+            "Watcher data corruption, unexpected launch mode on core {}: {} (expected {}, {} or {})",
             virtual_coord_.str(),
             launch_msg_->kernel_config.mode,
->>>>>>> e0246d63
             DISPATCH_MODE_DEV,
             DISPATCH_MODE_HOST,
             DISPATCH_MODE_NONE);
