// SPDX-FileCopyrightText: © 2023 Tenstorrent Inc.
//
// SPDX-License-Identifier: Apache-2.0

#include <algorithm>
#include <cstddef>
#include <cstdint>
#include <cstdio>
#include <ctype.h>
#include <iostream>
#include <stdexcept>
#include <string>
#include <vector>

#include <assert.hpp>
#include <circular_buffer_constants.h>  // For NUM_CIRCULAR_BUFFERS
#include <core_coord.hpp>
#include <fmt/base.h>
#include <fmt/ranges.h>
#include <metal_soc_descriptor.h>
#include <tt-logger/tt-logger.hpp>
#include <umd/device/types/core_coordinates.hpp>
#include <umd/device/types/arch.hpp>
#include <umd/device/types/cluster_descriptor_types.hpp>
#include <umd/device/types/xy_pair.hpp>

#include "control_plane.hpp"
#include "core_descriptor.hpp"
<<<<<<< HEAD
#include "dev_msgs.h"
=======
#include "debug_helpers.hpp"
#include "llrt/hal.hpp"
>>>>>>> 368b095a
#include "dispatch_core_common.hpp"
#include "hal_types.hpp"
#include "hw/inc/debug/ring_buffer.h"
#include "impl/context/metal_context.hpp"
#include "watcher_device_reader.hpp"

using namespace tt::tt_metal;
using std::string;

#define NOC_MCAST_ADDR_START_X(addr) (MetalContext::instance().hal().get_noc_mcast_addr_start_x(addr))
#define NOC_MCAST_ADDR_START_Y(addr) (MetalContext::instance().hal().get_noc_mcast_addr_start_y(addr))
#define NOC_MCAST_ADDR_END_X(addr) (MetalContext::instance().hal().get_noc_mcast_addr_end_x(addr))
#define NOC_MCAST_ADDR_END_Y(addr) (MetalContext::instance().hal().get_noc_mcast_addr_end_y(addr))
#define NOC_UNICAST_ADDR_X(addr) (MetalContext::instance().hal().get_noc_ucast_addr_x(addr))
#define NOC_UNICAST_ADDR_Y(addr) (MetalContext::instance().hal().get_noc_ucast_addr_y(addr))
#define NOC_LOCAL_ADDR(addr) (MetalContext::instance().hal().get_noc_local_addr(addr))
#define NOC_OVERLAY_START_ADDR (MetalContext::instance().hal().get_noc_overlay_start_addr())
#define NOC_STREAM_REG_SPACE_SIZE (MetalContext::instance().hal().get_noc_stream_reg_space_size())
#define STREAM_REMOTE_DEST_BUF_SIZE_REG_INDEX \
    (MetalContext::instance().hal().get_noc_stream_remote_dest_buf_size_reg_index())
#define STREAM_REMOTE_DEST_BUF_START_REG_INDEX \
    (MetalContext::instance().hal().get_noc_stream_remote_dest_buf_start_reg_index())

namespace {  // Helper functions

// Helper function to get string rep of riscv type
// TODO: Remove this and switch to HAL's generic names (such as TENSIX_DM_0),
// or move it to HAL and make it arch-dependent.
const char* get_riscv_name(HalProgrammableCoreType core_type, uint32_t processor_index) {
    switch (core_type) {
        case HalProgrammableCoreType::TENSIX: {
            static const char* const names[] = {
                " brisc",
                "ncrisc",
                "trisc0",
                "trisc1",
                "trisc2",
            };
            TT_FATAL(
                processor_index < 5,
                "Watcher data corrupted, unexpected processor index {} on core {}",
                processor_index,
                core_type);
            return names[processor_index];
        }
        case HalProgrammableCoreType::ACTIVE_ETH: {
            static const char* const names[] = {"erisc", "subordinate_erisc"};
            TT_FATAL(
                processor_index < 2,
                "Watcher data corrupted, unexpected processor index {} on core {}",
                processor_index,
                core_type);
            return names[processor_index];
        }
        case HalProgrammableCoreType::IDLE_ETH: {
            static const char* const names[] = {"ierisc", "subordinate_ierisc"};
            TT_FATAL(
                processor_index < 2,
                "Watcher data corrupted, unexpected processor index {} on core {}",
                processor_index,
                core_type);
            return names[processor_index];
        }
        case HalProgrammableCoreType::COUNT: TT_THROW("unsupported core type");
    }
    TT_THROW("unreachable");
}

// Helper function to determine core type from virtual coord. TODO: Remove this once we fix code types.
CoreType core_type_from_virtual_core(chip_id_t device_id, const CoreCoord& virtual_coord) {
    if (tt::tt_metal::MetalContext::instance().get_cluster().is_worker_core(virtual_coord, device_id)) {
        return CoreType::WORKER;
    } else if (tt::tt_metal::MetalContext::instance().get_cluster().is_ethernet_core(virtual_coord, device_id)) {
        return CoreType::ETH;
    }

    const metal_SocDescriptor& soc_desc = tt::tt_metal::MetalContext::instance().get_cluster().get_soc_desc(device_id);

    const std::vector<tt::umd::CoreCoord>& translated_dram_cores =
        soc_desc.get_cores(CoreType::DRAM, CoordSystem::TRANSLATED);
    if (std::find(translated_dram_cores.begin(), translated_dram_cores.end(), virtual_coord) !=
        translated_dram_cores.end()) {
        return CoreType::DRAM;
    }

    CoreType core_type = soc_desc.translate_coord_to(virtual_coord, CoordSystem::NOC0, CoordSystem::NOC0).core_type;
    if (core_type == CoreType::TENSIX) {
        core_type = CoreType::WORKER;
    }
    return core_type;
}

// Helper function to convert noc coord -> virtual coord. TODO: Remove this once we fix code types.
CoreCoord virtual_noc_coordinate(chip_id_t device_id, uint8_t noc_index, CoreCoord coord) {
    if (tt::tt_metal::MetalContext::instance().get_cluster().arch() == tt::ARCH::BLACKHOLE) {
        return coord;
    }
    auto grid_size = tt::tt_metal::MetalContext::instance().get_cluster().get_soc_desc(device_id).grid_size;
    if (coord.x >= grid_size.x || coord.y >= grid_size.y) {
        // Coordinate already in virtual space: NOC0 and NOC1 are the same
        return coord;
    } else {
        // Coordinate passed in can be NOC0 or NOC1. The noc_index corresponds to
        // the system this coordinate belongs to.
        // Use this to convert to NOC0 coordinates and then derive Virtual Coords from it.
        CoreCoord physical_coord = {
            MetalContext::instance().hal().noc_coordinate(noc_index, grid_size.x, coord.x),
            MetalContext::instance().hal().noc_coordinate(noc_index, grid_size.y, coord.y)};
        return tt::tt_metal::MetalContext::instance().get_cluster().get_virtual_coordinate_from_physical_coordinates(
            device_id, physical_coord);
    }
}

// Helper function to get string rep of noc target.
string get_noc_target_str(
    chip_id_t device_id,
    CoreCoord virtual_coord,
    HalProgrammableCoreType programmable_core_type,
    int noc,
    dev_msgs::debug_sanitize_noc_addr_msg_t::ConstView san) {
    auto get_core_and_mem_type = [](chip_id_t device_id, CoreCoord& noc_coord, int noc) -> std::pair<string, string> {
        // Get the virtual coord from the noc coord
        CoreCoord virtual_core = virtual_noc_coordinate(device_id, noc, noc_coord);
        CoreType core_type;
        try {
            core_type = core_type_from_virtual_core(device_id, virtual_core);
        } catch (std::runtime_error& e) {
            // We may not be able to get a core type if the virtual coords are bad.
            return {"Unknown", ""};
        }
        switch (core_type) {
            case CoreType::DRAM: return {"DRAM", "DRAM"};
            case CoreType::ETH: return {"Ethernet", "L1"};
            case CoreType::PCIE: return {"PCIe", "PCIE"};
            case CoreType::WORKER: return {"Tensix", "L1"};
            default: return {"Unknown", ""};
        }
    };
    string out = fmt::format(
        "{} using noc{} tried to {} {} {} bytes {} local L1[{:#08x}] {} ",
        get_riscv_name(programmable_core_type, san.which_risc()),
        noc,
        san.is_multicast() ? "multicast" : "unicast",
        san.is_write() ? "write" : "read",
        san.len(),
        san.is_write() ? "from" : "to",
        san.l1_addr(),
        san.is_write() ? "to" : "from");

    if (san.is_multicast()) {
        CoreCoord target_virtual_noc_core_start = {
            NOC_MCAST_ADDR_START_X(san.noc_addr()), NOC_MCAST_ADDR_START_Y(san.noc_addr())};
        CoreCoord target_virtual_noc_core_end = {
            NOC_MCAST_ADDR_END_X(san.noc_addr()), NOC_MCAST_ADDR_END_Y(san.noc_addr())};
        auto type_and_mem = get_core_and_mem_type(device_id, target_virtual_noc_core_start, noc);
        out += fmt::format(
            "{} core range w/ virtual coords {}-{} {}",
            type_and_mem.first,
            target_virtual_noc_core_start.str(),
            target_virtual_noc_core_end.str(),
            type_and_mem.second);
    } else {
        CoreCoord target_virtual_noc_core = {NOC_UNICAST_ADDR_X(san.noc_addr()), NOC_UNICAST_ADDR_Y(san.noc_addr())};
        auto type_and_mem = get_core_and_mem_type(device_id, target_virtual_noc_core, noc);
        out += fmt::format(
            "{} core w/ virtual coords {} {}", type_and_mem.first, target_virtual_noc_core.str(), type_and_mem.second);
    }

    out += fmt::format("[addr=0x{:08x}]", NOC_LOCAL_ADDR(san.noc_addr()));
    return out;
}

dev_msgs::launch_msg_t::ConstView get_valid_launch_message(dev_msgs::mailboxes_t::ConstView mbox_data) {
    uint32_t launch_msg_read_ptr = mbox_data.launch_msg_rd_ptr();
    if (mbox_data.launch()[launch_msg_read_ptr].kernel_config().enables() == 0) {
        launch_msg_read_ptr = (launch_msg_read_ptr - 1 + dev_msgs::launch_msg_buffer_num_entries) %
                              dev_msgs::launch_msg_buffer_num_entries;
    }
    return mbox_data.launch()[launch_msg_read_ptr];
}

}  // anonymous namespace

namespace tt::tt_metal {

// Struct containing relevant info for stack usage
struct stack_usage_info_t {
    CoreCoord virtual_coord;
    uint16_t stack_free = uint16_t(~0);
    uint16_t kernel_id{};
};

struct PausedCoreInfo {
    CoreCoord virtual_coord;
    uint32_t processor_index{};

    bool operator<(const PausedCoreInfo& other) const {
        return std::tie(virtual_coord, processor_index) < std::tie(other.virtual_coord, other.processor_index);
    }
};

// Information that needs to be kept around on a per-dump basis, shared per-core
struct WatcherDeviceReader::DumpData {
    std::set<PausedCoreInfo> paused_cores;
    std::map<HalProcessorIdentifier, stack_usage_info_t> highest_stack_usage;
    std::map<int, bool> used_kernel_names;
};

class WatcherDeviceReader::Core {
private:
    CoreCoord virtual_coord_;
    HalProgrammableCoreType programmable_core_type_;
    std::string core_str_;
    std::vector<std::byte> l1_read_buf_;
    dev_msgs::mailboxes_t::ConstView mbox_data_;
    dev_msgs::launch_msg_t::ConstView launch_msg_;
    const WatcherDeviceReader& reader_;
    DumpData& dump_data_;

    void DumpL1Status() const;
    void DumpNocSanitizeStatus(int noc) const;
    void DumpAssertStatus() const;
    void DumpPauseStatus() const;
    void DumpEthLinkStatus() const;
    void DumpRingBuffer(bool to_stdout = false) const;
    void DumpRunState(uint32_t state) const;
    void DumpLaunchMessage() const;
    void DumpWaypoints(bool to_stdout = false) const;
    void DumpSyncRegs() const;
    void DumpStackUsage() const;
    void LogRunningKernels() const;
    const std::string& GetKernelName(uint32_t processor_index) const;
    void ValidateKernelIDs() const;

    Core(
        CoreCoord virtual_coord,
        HalProgrammableCoreType programmable_core_type,
        std::string core_str,
        std::vector<std::byte> l1_read_buf,
        dev_msgs::Factory dev_msgs_factory,
        const WatcherDeviceReader& reader,
        DumpData& dump_data) :
        virtual_coord_(virtual_coord),
        programmable_core_type_(programmable_core_type),
        core_str_(std::move(core_str)),
        l1_read_buf_(std::move(l1_read_buf)),
        mbox_data_(dev_msgs_factory.create_view<dev_msgs::mailboxes_t>(l1_read_buf_.data())),
        launch_msg_(get_valid_launch_message(mbox_data_)),
        reader_(reader),
        dump_data_(dump_data) {}

public:
    static Core Create(
        CoreCoord logical_coord,
        HalProgrammableCoreType programmable_core_type,
        const WatcherDeviceReader& reader,
        DumpData& dump_data);

    void Dump() const;
};

WatcherDeviceReader::WatcherDeviceReader(FILE* f, chip_id_t device_id, const std::vector<string>& kernel_names) :
    f(f), device_id(device_id), kernel_names(kernel_names) {
    // On init, read out eth link retraining register so that we can see if retraining has occurred. WH only for now.
    if (tt::tt_metal::MetalContext::instance().get_cluster().arch() == ARCH::WORMHOLE_B0 &&
        tt::tt_metal::MetalContext::instance().rtoptions().get_watcher_enabled()) {
        std::vector<uint32_t> read_data;
        for (const CoreCoord& eth_core :
             tt::tt_metal::MetalContext::instance().get_control_plane().get_active_ethernet_cores(device_id)) {
            CoreCoord virtual_core =
                tt::tt_metal::MetalContext::instance().get_cluster().get_virtual_coordinate_from_logical_coordinates(
                    device_id, eth_core, CoreType::ETH);
            read_data = tt::tt_metal::MetalContext::instance().get_cluster().read_core(
                device_id,
                virtual_core,
                MetalContext::instance().hal().get_dev_addr(
                    HalProgrammableCoreType::ACTIVE_ETH, HalL1MemAddrType::RETRAIN_COUNT),
                sizeof(uint32_t));
            logical_core_to_eth_link_retraining_count[eth_core] = read_data[0];
        }
    }

    num_erisc_cores = tt::tt_metal::MetalContext::instance().hal().get_processor_classes_count(
        tt::tt_metal::HalProgrammableCoreType::ACTIVE_ETH);
}

WatcherDeviceReader::~WatcherDeviceReader() {
    // On close, read out eth link retraining register so that we can see if retraining has occurred.
    if (tt::tt_metal::MetalContext::instance().get_cluster().arch() == ARCH::WORMHOLE_B0 &&
        tt::tt_metal::MetalContext::instance().rtoptions().get_watcher_enabled()) {
        std::vector<uint32_t> read_data;
        for (const CoreCoord& eth_core :
             tt::tt_metal::MetalContext::instance().get_control_plane().get_active_ethernet_cores(device_id)) {
            CoreCoord virtual_core =
                tt::tt_metal::MetalContext::instance().get_cluster().get_virtual_coordinate_from_logical_coordinates(
                    device_id, eth_core, CoreType::ETH);
            read_data = tt::tt_metal::MetalContext::instance().get_cluster().read_core(
                device_id,
                virtual_core,
                MetalContext::instance().hal().get_dev_addr(
                    HalProgrammableCoreType::ACTIVE_ETH, HalL1MemAddrType::RETRAIN_COUNT),
                sizeof(uint32_t));
            uint32_t num_events = read_data[0] - logical_core_to_eth_link_retraining_count[eth_core];
            if (num_events > 0) {
                log_warning(
                    tt::LogMetal,
                    "Device {} virtual ethernet core {}: Watcher detected {} link retraining events.",
                    device_id,
                    virtual_core,
                    num_events);
            }
            if (f) {
                fprintf(
                    f,
                    "%s\n",
                    fmt::format(
                        "\tDevice {} Ethernet Core {} retraining events: {}", device_id, virtual_core, num_events)
                        .c_str());
            }
        }
    }
}

void WatcherDeviceReader::Dump(FILE* file) {
    // If specified, override the existing file destination
    if (file != nullptr) {
        this->f = file;
    }

    // At this point, file should be valid.
    TT_ASSERT(this->f != nullptr);

    if (f != stdout && f != stderr) {
        log_info(tt::LogMetal, "Watcher checking device {}", device_id);
    }

    DumpData dump_data;

    // Ignore storage-only cores
    std::unordered_set<CoreCoord> storage_only_cores;
    uint8_t num_hw_cqs = tt::tt_metal::MetalContext::instance().get_dispatch_core_manager().get_num_hw_cqs();
    DispatchCoreConfig dispatch_core_config =
        tt::tt_metal::MetalContext::instance().get_dispatch_core_manager().get_dispatch_core_config();
    for (auto core_coord : tt::get_logical_storage_cores(device_id, num_hw_cqs, dispatch_core_config)) {
        storage_only_cores.insert(core_coord);
    }

    // Dump worker cores
    CoreCoord grid_size =
        tt::tt_metal::MetalContext::instance().get_cluster().get_soc_desc(device_id).get_grid_size(CoreType::TENSIX);
    for (uint32_t y = 0; y < grid_size.y; y++) {
        for (uint32_t x = 0; x < grid_size.x; x++) {
            CoreCoord coord = {x, y};
            if (storage_only_cores.find(coord) == storage_only_cores.end()) {
                Core::Create(coord, HalProgrammableCoreType::TENSIX, *this, dump_data).Dump();
            }
        }
    }

    // Dump eth cores
    for (const CoreCoord& eth_core :
         tt::tt_metal::MetalContext::instance().get_control_plane().get_active_ethernet_cores(device_id)) {
        Core::Create(eth_core, HalProgrammableCoreType::ACTIVE_ETH, *this, dump_data).Dump();
    }
    for (const CoreCoord& eth_core :
         tt::tt_metal::MetalContext::instance().get_control_plane().get_inactive_ethernet_cores(device_id)) {
        Core::Create(eth_core, HalProgrammableCoreType::IDLE_ETH, *this, dump_data).Dump();
    }

    for (auto k_id : dump_data.used_kernel_names) {
        fprintf(f, "k_id[%3d]: %s\n", k_id.first, kernel_names[k_id.first].c_str());
    }

    const auto& hal = MetalContext::instance().hal();
    // Print stack usage report for this device/dump
    if (!dump_data.highest_stack_usage.empty()) {
        fprintf(f, "Stack usage summary:");
        for (auto& [processor, info] : dump_data.highest_stack_usage) {
            auto processor_name = get_riscv_name(
                processor.core_type,
                hal.get_processor_index(processor.core_type, processor.processor_class, processor.processor_type));
            // Threshold of free space for warning.
            constexpr uint32_t min_threshold = 64;
            fprintf(
                f,
                "\n\t%s highest stack usage: %u bytes free, on core %s, running kernel %s",
                processor_name,
                info.stack_free,
                info.virtual_coord.str().c_str(),
                kernel_names[info.kernel_id].c_str());
            if (info.stack_free == 0) {
                // We had no free stack, this probably means we
                // overflowed, but it could be a remarkable coincidence.
                fprintf(f, " (OVERFLOW)");
                log_fatal(
                    tt::LogMetal,
                    "Watcher detected stack overflow on Device {} Core {}: "
                    "{}! Kernel {} uses (at least) all of the stack.",
                    device_id,
                    info.virtual_coord.str(),
                    processor_name,
                    kernel_names[info.kernel_id].c_str());
            } else if (info.stack_free < min_threshold) {
                fprintf(f, " (Close to overflow)");
                log_warning(
                    tt::LogMetal,
                    "Watcher detected stack had fewer than {} bytes free on Device {} Core {}: "
                    "{}! Kernel {} leaves {} bytes unused.",
                    min_threshold,
                    device_id,
                    info.virtual_coord.str(),
                    processor_name,
                    kernel_names[info.kernel_id].c_str(),
                    info.stack_free);
            }
        }
        fprintf(f, "\n");
    }

    // Handle any paused cores, wait for user input.
    if (!dump_data.paused_cores.empty()) {
        string paused_cores_str = "Paused cores: ";
        for (auto& [virtual_core, processor_index] : dump_data.paused_cores) {
            paused_cores_str += fmt::format(
                "{}:{}, ",
                virtual_core.str(),
                get_riscv_name(llrt::get_core_type(device_id, virtual_core), processor_index));
        }
        paused_cores_str += "\n";
        fprintf(f, "%s", paused_cores_str.c_str());
        log_info(tt::LogMetal, "{}Press ENTER to unpause core(s) and continue...", paused_cores_str);
        if (!tt::tt_metal::MetalContext::instance().rtoptions().get_watcher_auto_unpause()) {
            while (std::cin.get() != '\n') {
                ;
            }
        }

        // Clear all pause flags
        for (auto& [virtual_core, processor_index] : dump_data.paused_cores) {
<<<<<<< HEAD
            uint64_t addr = hal.get_dev_addr(llrt::get_core_type(device_id, virtual_core), HalL1MemAddrType::WATCHER) +
                            offsetof(watcher_msg_t, pause_status);
=======
            auto programmable_core_type = get_programmable_core_type(virtual_core, device_id);
            auto dev_msgs_factory = hal.get_dev_msgs_factory(programmable_core_type);
            auto pause_data = dev_msgs_factory.create<dev_msgs::debug_pause_msg_t>();
            uint64_t addr =
                hal.get_dev_addr(programmable_core_type, HalL1MemAddrType::WATCHER) +
                dev_msgs_factory.offset_of<dev_msgs::watcher_msg_t>(dev_msgs::watcher_msg_t::Field::pause_status);
>>>>>>> 368b095a

            // Clear only the one flag that we saved, in case another one was raised on device
            tt::tt_metal::MetalContext::instance().get_cluster().read_core(
                pause_data.data(), pause_data.size(), {device_id, virtual_core}, addr);
            pause_data.view().flags()[processor_index] = 0;
            tt::tt_metal::MetalContext::instance().get_cluster().write_core(
                pause_data.data(), pause_data.size(), {device_id, virtual_core}, addr);
        }
    }
    fflush(f);
}

WatcherDeviceReader::Core WatcherDeviceReader::Core::Create(
    CoreCoord logical_coord,
    HalProgrammableCoreType programmable_core_type,
    const WatcherDeviceReader& reader,
    DumpData& dump_data) {
    const auto& rtoptions = tt_metal::MetalContext::instance().rtoptions();
    const auto& hal = MetalContext::instance().hal();
    CoreType core_type = hal.get_core_type(hal.get_programmable_core_type_index(programmable_core_type));
    auto virtual_coord =
        tt::tt_metal::MetalContext::instance().get_cluster().get_virtual_coordinate_from_logical_coordinates(
            reader.device_id, logical_coord, core_type);

    // Print device id, core coords (logical)
    string core_type_str = programmable_core_type == HalProgrammableCoreType::ACTIVE_ETH ? "acteth"
                           : programmable_core_type == HalProgrammableCoreType::IDLE_ETH ? "idleth"
                                                                                         : "worker";
    string core_coord_str = fmt::format(
        "core(x={:2},y={:2}) virtual(x={:2},y={:2})",
        logical_coord.x,
        logical_coord.y,
        virtual_coord.x,
        virtual_coord.y);
    if (rtoptions.get_watcher_phys_coords()) {
        CoreCoord phys_core =
            tt::tt_metal::MetalContext::instance().get_cluster().get_physical_coordinate_from_logical_coordinates(
                reader.device_id, logical_coord, core_type, true);
        core_coord_str += fmt::format(" phys(x={:2},y={:2})", phys_core.x, phys_core.y);
    }
    auto core_str = fmt::format("Device {} {} {}", reader.device_id, core_type_str, core_coord_str);
    fprintf(reader.f, "%s: ", core_str.c_str());

    uint64_t mailbox_addr =
        MetalContext::instance().hal().get_dev_addr(programmable_core_type, HalL1MemAddrType::MAILBOX);

    auto dev_msgs_factory = hal.get_dev_msgs_factory(programmable_core_type);
    uint32_t mailbox_read_size =
        dev_msgs_factory.offset_of<dev_msgs::mailboxes_t>(dev_msgs::mailboxes_t::Field::watcher) +
        dev_msgs_factory.size_of<dev_msgs::watcher_msg_t>();
    // Watcher only reads the mailbox up to the end of the watcher struct.
    // Should be ok if we never access past that.
    std::vector<std::byte> l1_read_buf(mailbox_read_size);
    tt::tt_metal::MetalContext::instance().get_cluster().read_core(
        l1_read_buf.data(), l1_read_buf.size(), {reader.device_id, virtual_coord}, mailbox_addr);
    return Core(
        virtual_coord,
        programmable_core_type,
        std::move(core_str),
        std::move(l1_read_buf),
        dev_msgs_factory,
        reader,
        dump_data);
}

void WatcherDeviceReader::Core::Dump() const {
    const auto& rtoptions = tt_metal::MetalContext::instance().rtoptions();
    bool is_eth_core =
        (programmable_core_type_ == HalProgrammableCoreType::ACTIVE_ETH ||
         programmable_core_type_ == HalProgrammableCoreType::IDLE_ETH);

    ValidateKernelIDs();

    // Whether or not watcher data is available depends on a flag set on the device.
    if (mbox_data_.watcher().enable() != dev_msgs::WatcherEnabled and
        mbox_data_.watcher().enable() != dev_msgs::WatcherDisabled) {
        TT_THROW(
            "Watcher read invalid watcher.enable on {}. Read {}, valid values are {} and {}.",
            core_str_,
            mbox_data_.watcher().enable(),
            dev_msgs::WatcherEnabled,
            dev_msgs::WatcherDisabled);
    }
    bool enabled = (mbox_data_.watcher().enable() == dev_msgs::WatcherEnabled);

    if (enabled) {
        // Dump state only gathered if device is compiled w/ watcher
        if (!rtoptions.watcher_status_disabled()) {
            DumpWaypoints();
        }
        // Ethernet cores have firmware that starts at address 0, so no need to check it for a
        // magic value.
        if (!is_eth_core) {
            DumpL1Status();
        }
        if (!rtoptions.watcher_noc_sanitize_disabled()) {
            const auto NUM_NOCS_ = tt::tt_metal::MetalContext::instance().hal().get_num_nocs();
            for (uint32_t noc = 0; noc < NUM_NOCS_; noc++) {
                DumpNocSanitizeStatus(noc);
            }
        }
        if (!rtoptions.watcher_assert_disabled()) {
            DumpAssertStatus();
        }
        if (!rtoptions.watcher_pause_disabled()) {
            DumpPauseStatus();
        }

        if (is_eth_core && !rtoptions.watcher_eth_link_status_disabled()) {
            DumpEthLinkStatus();
        }
    }

    // Dump state always available
    DumpLaunchMessage();
    // Ethernet cores don't use the sync reg
    if (!is_eth_core && rtoptions.get_watcher_dump_all()) {
        // Reading registers while running can cause hangs, only read if
        // requested explicitly
        DumpSyncRegs();
    }

    auto kernel_config = launch_msg_.kernel_config();
    fprintf(reader_.f, "k_ids:");
    auto num_processors = MetalContext::instance().hal().get_num_risc_processors(programmable_core_type_);
    for (size_t i = 0; i < num_processors; i++) {
        const char* separator = (i > 0) ? "|" : "";
        fprintf(reader_.f, "%s%3d", separator, kernel_config.watcher_kernel_ids()[i]);
    }
    if (!is_eth_core && rtoptions.get_watcher_text_start()) {
        uint32_t kernel_config_base = kernel_config.kernel_config_base()[0];
        fprintf(reader_.f, " text_start:");
        for (size_t i = 0; i < num_processors; i++) {
            const char* separator = (i > 0) ? "|" : "";
            fprintf(reader_.f, "%s0x%x", separator, kernel_config_base + kernel_config.kernel_text_offset()[i]);
        }
    }

    // Ring buffer at the end because it can print a bunch of data, same for stack usage
    if (enabled) {
        if (!rtoptions.watcher_stack_usage_disabled()) {
            DumpStackUsage();
        }
        if (!rtoptions.watcher_ring_buffer_disabled()) {
            DumpRingBuffer();
        }
    }

    fprintf(reader_.f, "\n");

    fflush(reader_.f);
}

void WatcherDeviceReader::Core::DumpL1Status() const {
    // Read L1 address 0, looking for memory corruption
    std::vector<uint32_t> data;
    data = tt::tt_metal::MetalContext::instance().get_cluster().read_core(
        reader_.device_id, virtual_coord_, HAL_MEM_L1_BASE, sizeof(uint32_t));
    TT_ASSERT(programmable_core_type_ == HalProgrammableCoreType::TENSIX);
    uint32_t core_type_idx =
        MetalContext::instance().hal().get_programmable_core_type_index(HalProgrammableCoreType::TENSIX);
    auto fw_launch_value =
        MetalContext::instance().hal().get_jit_build_config(core_type_idx, 0, 0).fw_launch_addr_value;
    if (data[0] != fw_launch_value) {
        LogRunningKernels();
        TT_THROW("Watcher found corruption at L1[0] on core {}: read {}", virtual_coord_.str(), data[0]);
    }
}

void WatcherDeviceReader::Core::DumpNocSanitizeStatus(int noc) const {
    auto san = mbox_data_.watcher().sanitize_noc()[noc];
    string error_msg;
    string error_reason;

    switch (san.return_code()) {
        case dev_msgs::DebugSanitizeNocOK:
            if (san.noc_addr() != DEBUG_SANITIZE_NOC_SENTINEL_OK_64 ||
                san.l1_addr() != DEBUG_SANITIZE_NOC_SENTINEL_OK_32 || san.len() != DEBUG_SANITIZE_NOC_SENTINEL_OK_32 ||
                san.which_risc() != DEBUG_SANITIZE_NOC_SENTINEL_OK_16 ||
                san.is_multicast() != DEBUG_SANITIZE_NOC_SENTINEL_OK_8 ||
                san.is_write() != DEBUG_SANITIZE_NOC_SENTINEL_OK_8 ||
                san.is_target() != DEBUG_SANITIZE_NOC_SENTINEL_OK_8) {
                error_msg = fmt::format(
                    "Watcher unexpected noc debug state on core {}, reported valid got noc{}{{0x{:08x}, {} }}",
                    virtual_coord_.str(),
                    san.which_risc(),
                    san.noc_addr(),
                    san.len());
                error_msg += " (corrupted noc sanitization state - sanitization memory overwritten)";
            }
            break;
        case dev_msgs::DebugSanitizeNocAddrUnderflow:
            error_msg = get_noc_target_str(reader_.device_id, virtual_coord_, programmable_core_type_, noc, san);
            error_msg += string(san.is_target() ? " (NOC target" : " (Local L1") + " address underflow).";
            break;
        case dev_msgs::DebugSanitizeNocAddrOverflow:
            error_msg = get_noc_target_str(reader_.device_id, virtual_coord_, programmable_core_type_, noc, san);
            error_msg += string(san.is_target() ? " (NOC target" : " (Local L1") + " address overflow).";
            break;
        case dev_msgs::DebugSanitizeNocAddrZeroLength:
            error_msg = get_noc_target_str(reader_.device_id, virtual_coord_, programmable_core_type_, noc, san);
            error_msg += " (zero length transaction).";
            break;
        case dev_msgs::DebugSanitizeNocTargetInvalidXY:
            error_msg = get_noc_target_str(reader_.device_id, virtual_coord_, programmable_core_type_, noc, san);
            error_msg += " (NOC target address did not map to any known Tensix/Ethernet/DRAM/PCIE core).";
            break;
        case dev_msgs::DebugSanitizeNocMulticastNonWorker:
            error_msg = get_noc_target_str(reader_.device_id, virtual_coord_, programmable_core_type_, noc, san);
            error_msg += " (multicast to non-worker core).";
            break;
        case dev_msgs::DebugSanitizeNocMulticastInvalidRange:
            error_msg = get_noc_target_str(reader_.device_id, virtual_coord_, programmable_core_type_, noc, san);
            error_msg += " (multicast invalid range).";
            break;
        case dev_msgs::DebugSanitizeNocAlignment:
            error_msg = get_noc_target_str(reader_.device_id, virtual_coord_, programmable_core_type_, noc, san);
            error_msg += " (invalid address alignment in NOC transaction).";
            break;
        case dev_msgs::DebugSanitizeNocMixedVirtualandPhysical:
            error_msg = get_noc_target_str(reader_.device_id, virtual_coord_, programmable_core_type_, noc, san);
            error_msg += " (mixing virtual and virtual coordinates in Mcast).";
            break;
        case dev_msgs::DebugSanitizeInlineWriteDramUnsupported:
            error_msg = get_noc_target_str(reader_.device_id, virtual_coord_, programmable_core_type_, noc, san);
            error_msg += " (inline dw writes do not support DRAM destination addresses).";
            break;
        case dev_msgs::DebugSanitizeNocAddrMailbox:
            error_msg = get_noc_target_str(reader_.device_id, virtual_coord_, programmable_core_type_, noc, san);
            error_msg += string(san.is_target() ? " (NOC target" : " (Local L1") + " overwrites mailboxes).";
            break;
        case dev_msgs::DebugSanitizeNocLinkedTransactionViolation:
            error_msg = get_noc_target_str(reader_.device_id, virtual_coord_, programmable_core_type_, noc, san);
            error_msg += fmt::format(" (submitting a non-mcast transaction when there's a linked transaction).");
            break;
        default:
            error_msg = fmt::format(
                "Watcher unexpected data corruption, noc debug state on core {}, unknown failure code: {}",
                virtual_coord_.str(),
                san.return_code());
            error_msg += " (corrupted noc sanitization state - unknown failure code).";
    }

    // If we logged an error, print to stdout and throw.
    if (!error_msg.empty()) {
        log_warning(tt::LogMetal, "Watcher detected NOC error and stopped device:");
        log_warning(tt::LogMetal, "{}: {}", core_str_, error_msg);
        DumpWaypoints(true);
        DumpRingBuffer(true);
        LogRunningKernels();
        // Save the error string for checking later in unit tests.
        MetalContext::instance().watcher_server()->set_exception_message(fmt::format("{}: {}", core_str_, error_msg));
        TT_THROW("{}: {}", core_str_, error_msg);
    }
}

void WatcherDeviceReader::Core::DumpAssertStatus() const {
    auto assert_status = mbox_data_.watcher().assert_status();
    if (assert_status.tripped() == dev_msgs::DebugAssertOK) {
        if (assert_status.line_num() != DEBUG_SANITIZE_NOC_SENTINEL_OK_16 ||
            assert_status.which() != DEBUG_SANITIZE_NOC_SENTINEL_OK_8) {
            TT_THROW(
                "Watcher unexpected assert state on core {}, reported OK but got processor {}, line {}.",
                virtual_coord_.str(),
                assert_status.which(),
                assert_status.line_num());
        }
        return;  // no assert tripped, nothing to do
    }
    std::string error_msg =
        fmt::format("{}: {} ", core_str_, get_riscv_name(programmable_core_type_, assert_status.which()));
    switch (assert_status.tripped()) {
        case dev_msgs::DebugAssertTripped: {
            error_msg += fmt::format("tripped an assert on line {}.", assert_status.line_num());
            // TODO: Get rid of this once #6098 is implemented.
            error_msg +=
                " Note that file name reporting is not yet implemented, and the reported line number for the assert "
                "may be from a different file.";
            break;
        }
        case dev_msgs::DebugAssertNCriscNOCReadsFlushedTripped: {
            error_msg +=
                "detected an inter-kernel data race due to kernel completing with pending NOC transactions (missing "
                "NOC reads flushed barrier).";
            break;
        }
        case dev_msgs::DebugAssertNCriscNOCNonpostedWritesSentTripped: {
            error_msg +=
                "detected an inter-kernel data race due to kernel completing with pending NOC transactions (missing "
                "NOC non-posted writes sent barrier).";
            break;
        }
        case dev_msgs::DebugAssertNCriscNOCNonpostedAtomicsFlushedTripped: {
            error_msg +=
                "detected an inter-kernel data race due to kernel completing with pending NOC transactions (missing "
                "NOC non-posted atomics flushed barrier).";
            break;
        }
        case dev_msgs::DebugAssertNCriscNOCPostedWritesSentTripped: {
            error_msg +=
                "detected an inter-kernel data race due to kernel completing with pending NOC transactions (missing "
                "NOC posted writes sent barrier).";
            break;
        }
        default:
            LogRunningKernels();
            TT_THROW(
                "Watcher data corruption, noc assert state on core {} unknown failure code: {}.\n",
                virtual_coord_.str(),
                assert_status.tripped());
    }
    error_msg += fmt::format(" Current kernel: {}.", GetKernelName(assert_status.which()));
    log_warning(tt::LogMetal, "Watcher stopped the device due to tripped assert, see watcher log for more details");
    log_warning(tt::LogMetal, "{}", error_msg);
    DumpWaypoints(true);
    DumpRingBuffer(true);
    LogRunningKernels();
    MetalContext::instance().watcher_server()->set_exception_message(error_msg);
    TT_THROW("Watcher detected tripped assert and stopped device.");
}

void WatcherDeviceReader::Core::DumpPauseStatus() const {
    auto pause_status = mbox_data_.watcher().pause_status();
    const auto& hal = MetalContext::instance().hal();
    // Just record which cores are paused, printing handled at the end.
    auto num_processors = hal.get_num_risc_processors(programmable_core_type_);
    for (uint32_t processor_index = 0; processor_index < num_processors; processor_index++) {
        auto pause = pause_status.flags()[processor_index];
        if (pause == 1) {
            dump_data_.paused_cores.insert({virtual_coord_, processor_index});
        } else if (pause > 1) {
            string error_reason = fmt::format(
                "Watcher data corruption, pause state on core {} unknown code: {}.\n", virtual_coord_.str(), pause);
            log_warning(tt::LogMetal, "{}: {}", core_str_, error_reason);
            DumpWaypoints(true);
            DumpRingBuffer(true);
            LogRunningKernels();
            // Save the error string for checking later in unit tests.
            MetalContext::instance().watcher_server()->set_exception_message(
                fmt::format("{}: {}", core_str_, error_reason));
            TT_THROW("{}", error_reason);
        }
    }
}

void WatcherDeviceReader::Core::DumpEthLinkStatus() const {
    auto eth_link_status = mbox_data_.watcher().eth_status();
    if (eth_link_status.link_down() == 0) {
        return;
    }
    auto noc0_core = tt::tt_metal::MetalContext::instance()
                         .get_cluster()
                         .get_soc_desc(reader_.device_id)
                         .translate_coord_to(virtual_coord_, CoordSystem::TRANSLATED, CoordSystem::NOC0);
    string error_msg = fmt::format(
        "Watcher detected that active eth link on virtual core {} (noc0 core: {}) went down after training.\n",
        virtual_coord_.str(),
        noc0_core.str());
    log_warning(tt::LogMetal, "{}", error_msg);
    DumpWaypoints();
    DumpRingBuffer();
    LogRunningKernels();
    MetalContext::instance().watcher_server()->set_exception_message(fmt::format("{}: {}", core_str_, error_msg));
    TT_THROW("{}: {}", core_str_, error_msg);
}

void WatcherDeviceReader::Core::DumpRingBuffer(bool to_stdout) const {
    auto ring_buf_data = mbox_data_.watcher().debug_ring_buf();
    string out = "";
    if (ring_buf_data.current_ptr() != DEBUG_RING_BUFFER_STARTING_INDEX) {
        // Latest written idx is one less than the index read out of L1.
        out += "\n\tdebug_ring_buffer=\n\t[";
        int curr_idx = ring_buf_data.current_ptr();
        size_t ring_buffer_elements = ring_buf_data.data().size();
        for (int count = 1; count <= ring_buffer_elements; count++) {
            out += fmt::format("0x{:08x},", ring_buf_data.data()[curr_idx]);
            if (count % 8 == 0) {
                out += "\n\t ";
            }
            if (curr_idx == 0) {
                if (ring_buf_data.wrapped() == 0) {
                    break;  // No wrapping, so no extra data available
                } else {
                    curr_idx = ring_buffer_elements - 1;  // Loop
                }
            } else {
                curr_idx--;
            }
        }
        // Remove the last comma
        out.pop_back();
        out += "]";
    }

    // This function can either dump to stdout or the log file.
    if (to_stdout) {
        if (!out.empty()) {
            out = string("Last ring buffer status: ") + out;
            log_info(tt::LogMetal, "{}", out);
        }
    } else {
        fprintf(reader_.f, "%s", out.c_str());
    }
}

void WatcherDeviceReader::Core::DumpRunState(uint32_t state) const {
    char code = 'U';
    if (state == dev_msgs::RUN_MSG_INIT) {
        code = 'I';
    } else if (state == dev_msgs::RUN_MSG_GO) {
        code = 'G';
    } else if (state == dev_msgs::RUN_MSG_DONE) {
        code = 'D';
    } else if (state == dev_msgs::RUN_MSG_RESET_READ_PTR) {
        code = 'R';
    } else if (state == dev_msgs::RUN_SYNC_MSG_LOAD) {
        code = 'L';
    } else if (state == dev_msgs::RUN_SYNC_MSG_WAITING_FOR_RESET) {
        code = 'W';
    } else if (state == dev_msgs::RUN_SYNC_MSG_INIT_SYNC_REGISTERS) {
        code = 'S';
    }
    if (code == 'U') {
        LogRunningKernels();
        TT_THROW(
            "Watcher data corruption, unexpected run state on core{}: {} (expected {}, {}, {}, {}, or {})",
            virtual_coord_.str(),
            state,
            dev_msgs::RUN_MSG_INIT,
            dev_msgs::RUN_MSG_GO,
            dev_msgs::RUN_MSG_DONE,
            dev_msgs::RUN_SYNC_MSG_LOAD,
            dev_msgs::RUN_SYNC_MSG_WAITING_FOR_RESET);
    } else {
        fprintf(reader_.f, "%c", code);
    }
}

void WatcherDeviceReader::Core::DumpLaunchMessage() const {
    auto subordinate_sync = mbox_data_.subordinate_sync();
    const auto& hal = MetalContext::instance().hal();
    fprintf(reader_.f, "rmsg:");
    if (launch_msg_.kernel_config().mode() == dev_msgs::DISPATCH_MODE_DEV) {
        fprintf(reader_.f, "D");
    } else if (launch_msg_.kernel_config().mode() == dev_msgs::DISPATCH_MODE_HOST) {
        fprintf(reader_.f, "H");
    } else {
        LogRunningKernels();
        TT_THROW(
            "Watcher data corruption, unexpected launch mode on core {}: {} (expected {} or {})",
            virtual_coord_.str(),
            launch_msg_.kernel_config().mode(),
            dev_msgs::DISPATCH_MODE_DEV,
            dev_msgs::DISPATCH_MODE_HOST);
    }

    if (launch_msg_.kernel_config().brisc_noc_id() == 0 || launch_msg_.kernel_config().brisc_noc_id() == 1) {
        fprintf(reader_.f, "%d", launch_msg_.kernel_config().brisc_noc_id());
    } else {
        LogRunningKernels();
        TT_THROW(
            "Watcher data corruption, unexpected brisc noc_id on core {}: {} (expected 0 or 1)",
            virtual_coord_.str(),
            launch_msg_.kernel_config().brisc_noc_id());
    }
    if (mbox_data_.go_message_index() < dev_msgs::go_message_num_entries) {
        DumpRunState(mbox_data_.go_messages()[mbox_data_.go_message_index()].signal());
    } else {
        LogRunningKernels();
        TT_THROW(
            "Watcher data corruption, unexpected go message index on core {}: {} (expected < {})",
            virtual_coord_.str(),
            mbox_data_.go_message_index(),
            dev_msgs::go_message_num_entries);
    }

    fprintf(reader_.f, "|");
    auto num_processors = hal.get_num_risc_processors(programmable_core_type_);
    uint32_t all_enable_mask = (1u << num_processors) - 1;
    uint32_t enables = launch_msg_.kernel_config().enables();
    if (enables & ~all_enable_mask) {
        LogRunningKernels();
        TT_THROW(
            "Watcher data corruption, unexpected kernel enable on core {}: {} (expected only low bits set)",
            virtual_coord_.str(),
            enables);
    }

    // TODO(#17275): Generalize and pull risc data out of HAL
    std::string_view symbols;
    if (programmable_core_type_ == HalProgrammableCoreType::TENSIX) {
        symbols = "BNT";
    } else {
        if (tt::tt_metal::MetalContext::instance().get_cluster().arch() == ARCH::BLACKHOLE) {
            symbols = "EE";
        } else {
            symbols = "E";
        }
    }
    for (size_t i = 0; i < symbols.size(); i++) {
        char c = symbols[i];
        if ((enables & (1u << i)) == 0) {
            c = tolower(c);
        }
        fputc(c, reader_.f);
    }

    fprintf(reader_.f, " h_id:%3d ", launch_msg_.kernel_config().host_assigned_id());

    if (programmable_core_type_ == HalProgrammableCoreType::TENSIX) {
        fprintf(reader_.f, "smsg:");
        DumpRunState(subordinate_sync.dm1());
        DumpRunState(subordinate_sync.trisc0());
        DumpRunState(subordinate_sync.trisc1());
        DumpRunState(subordinate_sync.trisc2());
        fprintf(reader_.f, " ");
    } else if (tt::tt_metal::MetalContext::instance().get_cluster().arch() == ARCH::BLACKHOLE) {
        fprintf(reader_.f, "smsg:");
        DumpRunState(subordinate_sync.dm1());
        fprintf(reader_.f, " ");
    }
}

void WatcherDeviceReader::Core::DumpWaypoints(bool to_stdout) const {
    auto debug_waypoint = mbox_data_.watcher().debug_waypoint();
    std::vector<std::string> risc_status;

    for (auto cpu : debug_waypoint) {
        auto& status = risc_status.emplace_back();
        for (char v : cpu.waypoint()) {
            if (v == 0) {
                break;
            }
            if (isprint(v)) {
                status += v;
            } else {
                LogRunningKernels();
                TT_THROW(
                    "Watcher data corrupted, unexpected debug status on core {}, unprintable character {}",
                    virtual_coord_.str(),
                    (int)v);
            }
        }
    }
    // Pad riscv status to 4 chars for alignment
    if (to_stdout) {
        log_info(tt::LogMetal, "Last waypoint: {:>4}", fmt::join(risc_status, ","));
    } else {
        fmt::print(reader_.f, "{:>4}  ", fmt::join(risc_status, ","));
    }
}

void WatcherDeviceReader::Core::DumpSyncRegs() const {
    // Read back all of the stream state, most of it is unused
    std::vector<uint32_t> data;
    for (uint32_t operand = 0; operand < NUM_CIRCULAR_BUFFERS; operand++) {
        // XXXX TODO(PGK) get this from device
        const uint32_t OPERAND_START_STREAM = 8;
        uint32_t base = NOC_OVERLAY_START_ADDR + (OPERAND_START_STREAM + operand) * NOC_STREAM_REG_SPACE_SIZE;

        uint32_t rcvd_addr = base + STREAM_REMOTE_DEST_BUF_SIZE_REG_INDEX * sizeof(uint32_t);
        data = tt::tt_metal::MetalContext::instance().get_cluster().read_core(
            reader_.device_id, virtual_coord_, rcvd_addr, sizeof(uint32_t));
        uint32_t rcvd = data[0];

        uint32_t ackd_addr = base + STREAM_REMOTE_DEST_BUF_START_REG_INDEX * sizeof(uint32_t);
        data = tt::tt_metal::MetalContext::instance().get_cluster().read_core(
            reader_.device_id, virtual_coord_, ackd_addr, sizeof(uint32_t));
        uint32_t ackd = data[0];

        if (rcvd != ackd) {
            fprintf(reader_.f, "cb[%d](rcv %d!=ack %d) ", operand, rcvd, ackd);
        }
    }
}

void WatcherDeviceReader::Core::DumpStackUsage() const {
    auto stack_usage_mbox = mbox_data_.watcher().stack_usage();
    const auto& hal = MetalContext::instance().hal();
    auto num_processors = hal.get_num_risc_processors(programmable_core_type_);
    for (uint32_t processor_index = 0; processor_index < num_processors; processor_index++) {
        const auto& usage = stack_usage_mbox.cpu()[processor_index];
        if (usage.min_free()) {
            auto [processor_class, processor_type] =
                hal.get_processor_class_and_type_from_index(programmable_core_type_, processor_index);
            HalProcessorIdentifier processor = {programmable_core_type_, processor_class, processor_type};
            auto& slot = dump_data_.highest_stack_usage[processor];
            if (usage.min_free() <= slot.stack_free) {
                slot = {virtual_coord_, usage.min_free() - 1, usage.watcher_kernel_id()};
            }
        }
    }
}

void WatcherDeviceReader::Core::ValidateKernelIDs() const {
    const auto& hal = tt::tt_metal::MetalContext::instance().hal();
    auto num_processors = hal.get_num_risc_processors(programmable_core_type_);
    for (size_t i = 0; i < num_processors; i++) {
        uint16_t watcher_kernel_id = launch_msg_.kernel_config().watcher_kernel_ids()[i];
        if (watcher_kernel_id >= reader_.kernel_names.size()) {
            TT_THROW(
                "Watcher data corruption, unexpected {} kernel id on Device {} core {}: {} (last valid {})",
                get_riscv_name(programmable_core_type_, i),
                reader_.device_id,
                virtual_coord_.str(),
                watcher_kernel_id,
                reader_.kernel_names.size());
        }
        dump_data_.used_kernel_names[watcher_kernel_id] = true;
    }
}

void WatcherDeviceReader::Core::LogRunningKernels() const {
    const auto& hal = tt::tt_metal::MetalContext::instance().hal();
    auto num_processors = hal.get_num_risc_processors(programmable_core_type_);
    log_info(tt::LogMetal, "While running kernels:");
    for (size_t i = 0; i < num_processors; i++) {
        log_info(tt::LogMetal, " {}: {}", get_riscv_name(programmable_core_type_, i), GetKernelName(i));
    }
}

const std::string& WatcherDeviceReader::Core::GetKernelName(uint32_t processor_index) const {
    TT_FATAL(processor_index < launch_msg_.kernel_config().watcher_kernel_ids().size(), "processor_index out of range");
    return reader_.kernel_names[launch_msg_.kernel_config().watcher_kernel_ids()[processor_index]];
}

}  // namespace tt::tt_metal<|MERGE_RESOLUTION|>--- conflicted
+++ resolved
@@ -26,12 +26,8 @@
 
 #include "control_plane.hpp"
 #include "core_descriptor.hpp"
-<<<<<<< HEAD
-#include "dev_msgs.h"
-=======
-#include "debug_helpers.hpp"
+#include "llrt.hpp"
 #include "llrt/hal.hpp"
->>>>>>> 368b095a
 #include "dispatch_core_common.hpp"
 #include "hal_types.hpp"
 #include "hw/inc/debug/ring_buffer.h"
@@ -471,17 +467,12 @@
 
         // Clear all pause flags
         for (auto& [virtual_core, processor_index] : dump_data.paused_cores) {
-<<<<<<< HEAD
-            uint64_t addr = hal.get_dev_addr(llrt::get_core_type(device_id, virtual_core), HalL1MemAddrType::WATCHER) +
-                            offsetof(watcher_msg_t, pause_status);
-=======
-            auto programmable_core_type = get_programmable_core_type(virtual_core, device_id);
+            auto programmable_core_type = llrt::get_core_type(device_id, virtual_core);
             auto dev_msgs_factory = hal.get_dev_msgs_factory(programmable_core_type);
             auto pause_data = dev_msgs_factory.create<dev_msgs::debug_pause_msg_t>();
             uint64_t addr =
                 hal.get_dev_addr(programmable_core_type, HalL1MemAddrType::WATCHER) +
                 dev_msgs_factory.offset_of<dev_msgs::watcher_msg_t>(dev_msgs::watcher_msg_t::Field::pause_status);
->>>>>>> 368b095a
 
             // Clear only the one flag that we saved, in case another one was raised on device
             tt::tt_metal::MetalContext::instance().get_cluster().read_core(
