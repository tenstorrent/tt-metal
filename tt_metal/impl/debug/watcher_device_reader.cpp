// SPDX-FileCopyrightText: © 2023 Tenstorrent Inc.
//
// SPDX-License-Identifier: Apache-2.0

#include <algorithm>
#include <ctype.h>
#include <iostream>
#include <vector>
#include <stdexcept>
#include <string>
#include <unordered_set>
#include "tt_metal/common/assert.hpp"
#include "tt_metal/common/logger.hpp"
#include "tt_metal/common/metal_soc_descriptor.h"

// FIXME: Avoid dependence on ARCH_NAME specific includes
#include "dev_mem_map.h" // for MEM_BRISC_STAC...
#include "eth_l1_address_map.h" // for address_map
#include "hostdevcommon/common_runtime_address_map.h" // for NOC_0_X, NOC_0_Y
#include "hw/inc/dev_msgs.h"

#include "third_party/umd/device/tt_arch_types.h"
#include "third_party/umd/device/xy_pair.h"
#include <fmt/base.h>
#include "llrt/llrt.hpp"
#include "llrt/tt_cluster.hpp"

#include "common/core_coord.hpp"
#include "hw/inc/debug/ring_buffer.h"
#include "impl/device/device.hpp"
#include "llrt/rtoptions.hpp"
#include "noc/noc_overlay_parameters.h"
#include "noc/noc_parameters.h"

#include "watcher_device_reader.hpp"

<<<<<<< HEAD
using namespace tt::tt_metal;
=======
#include "llrt/hal.hpp"
>>>>>>> 7e29389b

using std::string;
namespace { // Helper functions

// Helper function to get string rep of riscv type
static const char *get_riscv_name(const CoreCoord &core, uint32_t type) {
    switch (type) {
        case DebugBrisc: return "brisc";
        case DebugNCrisc: return "ncrisc";
        case DebugErisc: return "erisc";
        case DebugIErisc: return "ierisc";
        case DebugTrisc0: return "trisc0";
        case DebugTrisc1: return "trisc1";
        case DebugTrisc2: return "trisc2";
        default: TT_THROW("Watcher data corrupted, unexpected riscv type on core {}: {}", core.str(), type);
    }
    return nullptr;
}

// Helper function to get stack size by riscv core type
static uint32_t get_riscv_stack_size(const CoreDescriptor &core, uint32_t type) {
    switch (type) {
        case DebugBrisc: return MEM_BRISC_STACK_SIZE;
        case DebugNCrisc: return MEM_NCRISC_STACK_SIZE;
        case DebugErisc: return 0; // Not managed/checked by us.
        case DebugIErisc: return MEM_BRISC_STACK_SIZE;
        case DebugTrisc0: return MEM_TRISC0_STACK_SIZE;
        case DebugTrisc1: return MEM_TRISC1_STACK_SIZE;
        case DebugTrisc2: return MEM_TRISC2_STACK_SIZE;
        default: TT_THROW("Watcher data corrupted, unexpected riscv type on core {}: {}", core.coord.str(), type);
    }
    return 0;
}

// Helper function to get string rep of noc target.
static string get_noc_target_str(Device *device, CoreDescriptor &core, int noc, const debug_sanitize_noc_addr_msg_t *san) {
    auto get_core_and_mem_type = [](Device *device, CoreCoord &noc_coord, int noc) -> std::pair<string, string> {
        // Get the physical coord from the noc coord
        const metal_SocDescriptor &soc_d = tt::Cluster::instance().get_soc_desc(device->id());
        CoreCoord phys_core = {
            NOC_0_X(noc, soc_d.grid_size.x, noc_coord.x), NOC_0_Y(noc, soc_d.grid_size.y, noc_coord.y)};

        CoreType core_type;
        try {
            core_type = device->core_type_from_physical_core(phys_core);
        } catch (std::runtime_error &e) {
            // We may not be able to get a core type if the physical coords are bad.
            return {"Unknown", ""};
        }
        switch (core_type) {
            case CoreType::DRAM: return {"DRAM", "DRAM"};
            case CoreType::ETH: return {"Ethernet", "L1"};
            case CoreType::PCIE: return {"PCIe", "PCIE"};
            case CoreType::WORKER: return {"Tensix", "L1"};
            default: return {"Unknown", ""};
        }
    };
    string out = fmt::format(
        "{} using noc{} tried to {} {} {} bytes {} ",
        get_riscv_name(core.coord, san->which_risc),
        noc,
        string(san->is_multicast ? "multicast" : "unicast"),
        string(san->is_write ? "write" : "read"),
        san->len,
        string(san->is_write ? "from" : "to"));
    out += fmt::format("local L1[{:#08x}] {} ", san->l1_addr, string(san->is_write ? "to" : "from"));

    if (san->is_multicast) {
        CoreCoord target_phys_noc_core_start = {
            NOC_MCAST_ADDR_START_X(san->noc_addr), NOC_MCAST_ADDR_START_Y(san->noc_addr)};
        CoreCoord target_phys_noc_core_end = {NOC_MCAST_ADDR_END_X(san->noc_addr), NOC_MCAST_ADDR_END_Y(san->noc_addr)};
        auto type_and_mem = get_core_and_mem_type(device, target_phys_noc_core_start, noc);
        out += fmt::format(
            "{} core range w/ physical coords {}-{} {}",
            type_and_mem.first,
            target_phys_noc_core_start.str(),
            target_phys_noc_core_end.str(),
            type_and_mem.second);
    } else {
        CoreCoord target_phys_noc_core = {NOC_UNICAST_ADDR_X(san->noc_addr), NOC_UNICAST_ADDR_Y(san->noc_addr)};
        auto type_and_mem = get_core_and_mem_type(device, target_phys_noc_core, noc);
        out += fmt::format(
            "{} core w/ physical coords {} {}", type_and_mem.first, target_phys_noc_core.str(), type_and_mem.second);
    }

    out += fmt::format("[addr=0x{:08x}]", NOC_LOCAL_ADDR(san->noc_addr));
    return out;
}
const launch_msg_t* get_valid_launch_message(const mailboxes_t *mbox_data) {
    uint32_t launch_msg_read_ptr = mbox_data->launch_msg_rd_ptr;
    if (mbox_data->launch[launch_msg_read_ptr].kernel_config.enables == 0) {
        launch_msg_read_ptr = (launch_msg_read_ptr - 1 + launch_msg_buffer_num_entries) % launch_msg_buffer_num_entries;
    }
    return &mbox_data->launch[launch_msg_read_ptr];
}
} // anonymous namespace

namespace tt::watcher {

WatcherDeviceReader::WatcherDeviceReader(
    FILE *f, Device *device, std::vector<string> &kernel_names, void (*set_watcher_exception_message)(const string &)) :
    f(f), device(device), kernel_names(kernel_names), set_watcher_exception_message(set_watcher_exception_message) {
    // On init, read out eth link retraining register so that we can see if retraining has occurred. WH only for now.
    if (device->arch() == ARCH::WORMHOLE_B0 && tt::llrt::OptionsG.get_watcher_enabled()) {
        std::vector<uint32_t> read_data;
        for (const CoreCoord &eth_core : device->get_active_ethernet_cores()) {
            CoreCoord phys_core = device->ethernet_core_from_logical_core(eth_core);
            read_data = tt::llrt::read_hex_vec_from_core(
                device->id(), phys_core, eth_l1_mem::address_map::RETRAIN_COUNT_ADDR, sizeof(uint32_t));
            logical_core_to_eth_link_retraining_count[eth_core] = read_data[0];
        }
    }
}

WatcherDeviceReader::~WatcherDeviceReader() {
    // On close, read out eth link retraining register so that we can see if retraining has occurred.
    if (device->arch() == ARCH::WORMHOLE_B0 && tt::llrt::OptionsG.get_watcher_enabled()) {
        std::vector<uint32_t> read_data;
        for (const CoreCoord &eth_core : device->get_active_ethernet_cores()) {
            CoreCoord phys_core = device->ethernet_core_from_logical_core(eth_core);
            read_data = tt::llrt::read_hex_vec_from_core(
                device->id(), phys_core, eth_l1_mem::address_map::RETRAIN_COUNT_ADDR, sizeof(uint32_t));
            uint32_t num_events = read_data[0] - logical_core_to_eth_link_retraining_count[eth_core];
            if (num_events > 0) {
                log_warning(
                    "Device {} physical ethernet core {}: Watcher detected {} link retraining events.",
                    device->id(),
                    phys_core,
                    num_events);
            }
            fprintf(
                f,
                "%s\n",
                fmt::format("\tDevice {} Ethernet Core {} retraining events: {}", device->id(), phys_core, num_events)
                    .c_str());
    }
    }
}

void WatcherDeviceReader::Dump(FILE *file) {
    // If specified, override the existing file destination
    if (file != nullptr) {
        this->f = file;
    }

    // At this point, file should be valid.
    TT_ASSERT(this->f != nullptr);

    if (f != stdout && f != stderr) {
        log_info(LogLLRuntime, "Watcher checking device {}", device->id());
    }

    // Clear per-dump info
    paused_cores.clear();
    highest_stack_usage.clear();
    used_kernel_names.clear();

    // Dump worker cores
    CoreCoord grid_size = device->logical_grid_size();
    for (uint32_t y = 0; y < grid_size.y; y++) {
        for (uint32_t x = 0; x < grid_size.x; x++) {
            CoreDescriptor logical_core = {{x, y}, CoreType::WORKER};
            if (device->storage_only_cores().find(logical_core.coord) == device->storage_only_cores().end()) {
                DumpCore(logical_core, false);
            }
        }
    }

    // Dump eth cores
    for (const CoreCoord &eth_core : device->ethernet_cores()) {
        CoreDescriptor logical_core = {eth_core, CoreType::ETH};
        CoreCoord physical_core = device->ethernet_core_from_logical_core(eth_core);
        if (device->is_active_ethernet_core(eth_core)) {
            DumpCore(logical_core, true);
        } else if (device->is_inactive_ethernet_core(eth_core)) {
            DumpCore(logical_core, false);
        } else {
            continue;
        }
    }

    for (auto k_id : used_kernel_names) {
        fprintf(f, "k_id[%d]: %s\n", k_id.first, kernel_names[k_id.first].c_str());
    }

    // Print stack usage report for this device/dump
    if (!highest_stack_usage.empty()) {
        fprintf(f, "Stack usage summary:");
        for (auto &risc_id_and_stack_info : highest_stack_usage) {
            stack_usage_info_t &info = risc_id_and_stack_info.second;
            const char *riscv_name = get_riscv_name(info.core.coord, risc_id_and_stack_info.first);
            uint16_t stack_size = get_riscv_stack_size(info.core, risc_id_and_stack_info.first);
            fprintf(
                f,
                "\n\t%s highest stack usage: %d/%d, on core %s, running kernel %s",
                riscv_name,
                info.stack_usage,
                stack_size,
                info.core.coord.str().c_str(),
                kernel_names[info.kernel_id].c_str());
            if (info.stack_usage >= stack_size) {
                fprintf(f, " (OVERFLOW)");
                log_fatal(
                    "Watcher detected stack overflow on Device {} Core {}: {}! Kernel {} uses {}/{} of the stack.",
                    device->id(),
                    info.core.coord.str(),
                    riscv_name,
                    kernel_names[info.kernel_id].c_str(),
                    info.stack_usage,
                    stack_size);
            } else if (stack_size - info.stack_usage <= std::min(32, stack_size / 10)) {
                fprintf(f, " (Close to overflow)");
                log_warning(
                    "Watcher detected stack usage within 10\% of max on Device {} Core {}: {}! Kernel {} uses "
                    "{}/{} of the stack.",
                    device->id(),
                    info.core.coord.str(),
                    riscv_name,
                    kernel_names[info.kernel_id].c_str(),
                    info.stack_usage,
                    stack_size);
            }
        }
        fprintf(f, "\n");
    }

    // Handle any paused cores, wait for user input.
    if (!paused_cores.empty()) {
        string paused_cores_str = "Paused cores: ";
        for (auto &core_and_risc : paused_cores) {
            paused_cores_str += fmt::format(
                "{}:{}, ", core_and_risc.first.str(), get_riscv_name(core_and_risc.first, core_and_risc.second));
        }
        paused_cores_str += "\n";
        fprintf(f, "%s", paused_cores_str.c_str());
        log_info(LogLLRuntime, "{}Press ENTER to unpause core(s) and continue...", paused_cores_str);
        if (!tt::llrt::OptionsG.get_watcher_auto_unpause()) {
            while (std::cin.get() != '\n') {
                ;
            }
        }

        // Clear all pause flags
        for (auto &core_and_risc : paused_cores) {
            const CoreCoord &phys_core = core_and_risc.first;
            riscv_id_t risc_id = core_and_risc.second;

            uint64_t addr = GET_WATCHER_DEV_ADDR_FOR_CORE(device, phys_core, pause_status);

            // Clear only the one flag that we saved, in case another one was raised on device
            auto pause_data =
                tt::llrt::read_hex_vec_from_core(device->id(), phys_core, addr, sizeof(debug_pause_msg_t));
            auto pause_msg = reinterpret_cast<debug_pause_msg_t *>(&(pause_data[0]));
            pause_msg->flags[risc_id] = 0;
            tt::llrt::write_hex_vec_to_core(device->id(), phys_core, pause_data, addr);
        }
    }
    fflush(f);
}

void WatcherDeviceReader::DumpCore(CoreDescriptor &logical_core, bool is_active_eth_core) {
    // Watcher only treats ethernet + worker cores.
    bool is_eth_core = (logical_core.type == CoreType::ETH);
    CoreDescriptor core;
    core.coord = device->physical_core_from_logical_core(logical_core.coord, logical_core.type);
    core.type = logical_core.type;

    // Print device id, core coords (logical)
    string core_type = is_eth_core ? "ethnet" : "worker";
    string core_str = fmt::format(
        "Device {} {} core(x={:2},y={:2}) phys(x={:2},y={:2})",
        device->id(),
        core_type,
        logical_core.coord.x,
        logical_core.coord.y,
        core.coord.x,
        core.coord.y);
    fprintf(f, "%s: ", core_str.c_str());

    // Ethernet cores have a different mailbox base addr
    uint64_t mailbox_addr = hal.get_dev_addr(HalProgrammableCoreType::TENSIX, HalL1MemAddrType::MAILBOX);
    if (is_eth_core) {
        if (is_active_eth_core) {
            mailbox_addr = hal.get_dev_addr(HalProgrammableCoreType::ACTIVE_ETH, HalL1MemAddrType::MAILBOX);
        }
        else {
            mailbox_addr = hal.get_dev_addr(HalProgrammableCoreType::IDLE_ETH, HalL1MemAddrType::MAILBOX);
        }
    }

    std::vector<uint32_t> data;
    data = tt::llrt::read_hex_vec_from_core(device->id(), core.coord, mailbox_addr, sizeof(mailboxes_t));
    mailboxes_t *mbox_data = (mailboxes_t *)(&data[0]);
    // Get the launch message buffer read pointer.
    // For more accurate reporting of launch messages and running kernel ids, dump data from the previous valid
    // program (one entry before), if the current program is invalid (enables == 0)
    uint32_t launch_msg_read_ptr = mbox_data->launch_msg_rd_ptr;
    if (mbox_data->launch[launch_msg_read_ptr].kernel_config.enables == 0) {
        launch_msg_read_ptr = (launch_msg_read_ptr - 1 + launch_msg_buffer_num_entries) % launch_msg_buffer_num_entries;
    }
    // Validate these first since they are used in diagnostic messages below.
    ValidateKernelIDs(core, &(mbox_data->launch[launch_msg_read_ptr]));

    // Whether or not watcher data is available depends on a flag set on the device.
    bool enabled = (mbox_data->watcher.enable == WatcherEnabled);

    if (enabled) {
        // Dump state only gathered if device is compiled w/ watcher
        if (!tt::llrt::OptionsG.watcher_status_disabled())
            DumpWaypoints(core, mbox_data, false);
        // Ethernet cores have firmware that starts at address 0, so no need to check it for a
        // magic value.
        if (!is_eth_core)
            DumpL1Status(core, &mbox_data->launch[launch_msg_read_ptr]);
        if (!tt::llrt::OptionsG.watcher_noc_sanitize_disabled()) {
            for (uint32_t noc = 0; noc < NUM_NOCS; noc++) {
                DumpNocSanitizeStatus(core, core_str, mbox_data, noc);
            }
        }
        if (!tt::llrt::OptionsG.watcher_assert_disabled())
            DumpAssertStatus(core, core_str, mbox_data);
        if (!tt::llrt::OptionsG.watcher_pause_disabled())
            DumpPauseStatus(core, core_str, mbox_data);
    }

    // Ethernet cores don't use the launch message/sync reg
    if (!is_eth_core) {
        // Dump state always available
        DumpLaunchMessage(core, mbox_data);
        if (tt::llrt::OptionsG.get_watcher_dump_all()) {
            // Reading registers while running can cause hangs, only read if
            // requested explicitly
            DumpSyncRegs(core);
        }
    } else {
        fprintf(f, "rmsg:");
        DumpRunState(core, &mbox_data->launch[launch_msg_read_ptr], mbox_data->go_message.signal);
        fprintf(f, " ");
    }

    // Eth core only reports erisc kernel id, uses the brisc field
    if (is_eth_core) {
        fprintf(f, "k_id:%d", mbox_data->launch[launch_msg_read_ptr].kernel_config.watcher_kernel_ids[DISPATCH_CLASS_ETH_DM0]);
    } else {
        fprintf(
            f,
            "k_ids:%d|%d|%d",
            mbox_data->launch[launch_msg_read_ptr].kernel_config.watcher_kernel_ids[DISPATCH_CLASS_TENSIX_DM0],
            mbox_data->launch[launch_msg_read_ptr].kernel_config.watcher_kernel_ids[DISPATCH_CLASS_TENSIX_DM1],
            mbox_data->launch[launch_msg_read_ptr].kernel_config.watcher_kernel_ids[DISPATCH_CLASS_TENSIX_COMPUTE]);
    }

    // Ring buffer at the end because it can print a bunch of data, same for stack usage
    if (enabled) {
        if (!tt::llrt::OptionsG.watcher_stack_usage_disabled())
            DumpStackUsage(core, mbox_data);
        if (!tt::llrt::OptionsG.watcher_ring_buffer_disabled())
            DumpRingBuffer(core, mbox_data, false);
    }

    fprintf(f, "\n");

    fflush(f);
}

void WatcherDeviceReader::DumpL1Status(CoreDescriptor &core, const launch_msg_t *launch_msg) {
    // Read L1 address 0, looking for memory corruption
    std::vector<uint32_t> data;
    data = tt::llrt::read_hex_vec_from_core(device->id(), core.coord, MEM_L1_BASE, sizeof(uint32_t));
    if (data[0] != llrt::generate_risc_startup_addr(false)) {
        LogRunningKernels(core, launch_msg);
        TT_THROW("Watcher found corruption at L1[0] on core {}: read {}", core.coord.str(), data[0]);
    }
}

void WatcherDeviceReader::DumpNocSanitizeStatus(
    CoreDescriptor &core, const string &core_str, const mailboxes_t *mbox_data, int noc) {
    const launch_msg_t *launch_msg = get_valid_launch_message(mbox_data);
    const debug_sanitize_noc_addr_msg_t *san = &mbox_data->watcher.sanitize_noc[noc];
    string error_msg;
    string error_reason;

    switch (san->return_code) {
        case DebugSanitizeNocOK:
            if (san->noc_addr != DEBUG_SANITIZE_NOC_SENTINEL_OK_64 ||
                san->l1_addr != DEBUG_SANITIZE_NOC_SENTINEL_OK_32 || san->len != DEBUG_SANITIZE_NOC_SENTINEL_OK_32 ||
                san->which_risc != DEBUG_SANITIZE_NOC_SENTINEL_OK_16 ||
                san->is_multicast != DEBUG_SANITIZE_NOC_SENTINEL_OK_8 ||
                san->is_write != DEBUG_SANITIZE_NOC_SENTINEL_OK_8 ||
                san->is_target != DEBUG_SANITIZE_NOC_SENTINEL_OK_8) {
                error_msg = fmt::format(
                    "Watcher unexpected noc debug state on core {}, reported valid got noc{}{{0x{:08x}, {} }}",
                    core.coord.str().c_str(),
                    san->which_risc,
                    san->noc_addr,
                    san->len);
                error_msg += " (corrupted noc sanitization state - sanitization memory overwritten)";
            }
            break;
        case DebugSanitizeNocAddrUnderflow:
            error_msg = get_noc_target_str(device, core, noc, san);
            error_msg += string(san->is_target ? " (NOC target" : " (Local L1") + " address underflow).";
            break;
        case DebugSanitizeNocAddrOverflow:
            error_msg = get_noc_target_str(device, core, noc, san);
            error_msg += string(san->is_target ? " (NOC target" : " (Local L1") + " address overflow).";
            break;
        case DebugSanitizeNocAddrZeroLength:
            error_msg = get_noc_target_str(device, core, noc, san);
            error_msg += " (zero length transaction).";
            break;
        case DebugSanitizeNocTargetInvalidXY:
            error_msg = get_noc_target_str(device, core, noc, san);
            error_msg += " (NOC target address did not map to any known Tensix/Ethernet/DRAM/PCIE core).";
            break;
        case DebugSanitizeNocMulticastNonWorker:
            error_msg = get_noc_target_str(device, core, noc, san);
            error_msg += " (multicast to non-worker core).";
            break;
        case DebugSanitizeNocMulticastInvalidRange:
            error_msg = get_noc_target_str(device, core, noc, san);
            error_msg += " (multicast invalid range).";
            break;
        case DebugSanitizeNocAlignment:
            error_msg = get_noc_target_str(device, core, noc, san);
            error_msg += " (invalid address alignment in NOC transaction).";
            break;
        default:
            error_msg = fmt::format(
                "Watcher unexpected data corruption, noc debug state on core {}, unknown failure code: {}",
                core.coord.str(),
                san->return_code);
            error_msg += " (corrupted noc sanitization state - unknown failure code).";
    }

    // If we logged an error, print to stdout and throw.
    if (!error_msg.empty()) {
        log_warning("Watcher detected NOC error and stopped device:");
        log_warning("{}: {}", core_str, error_msg);
        DumpWaypoints(core, mbox_data, true);
        DumpRingBuffer(core, mbox_data, true);
        LogRunningKernels(core, launch_msg);
        // Save the error string for checking later in unit tests.
        set_watcher_exception_message(fmt::format("{}: {}", core_str, error_msg));
        TT_THROW("{}: {}", core_str, error_msg);
    }
}

void WatcherDeviceReader::DumpAssertStatus(CoreDescriptor &core, const string &core_str, const mailboxes_t *mbox_data) {
    uint32_t launch_msg_read_ptr = mbox_data->launch_msg_rd_ptr;
    const launch_msg_t *launch_msg = get_valid_launch_message(mbox_data);
    const debug_assert_msg_t *assert_status = &mbox_data->watcher.assert_status;
    switch (assert_status->tripped) {
        case DebugAssertTripped: {
            // TODO: Get rid of this once #6098 is implemented.
            std::string line_num_warning =
                "Note that file name reporting is not yet implemented, and the reported line number for the assert may "
                "be from a different file.";
            string error_msg = fmt::format(
                "{}: {} tripped an assert on line {}. Current kernel: {}. {}",
                core_str,
                get_riscv_name(core.coord, assert_status->which),
                assert_status->line_num,
                GetKernelName(core, launch_msg, assert_status->which).c_str(),
                line_num_warning.c_str());
            log_warning("Watcher stopped the device due to tripped assert, see watcher log for more details");
            log_warning(error_msg.c_str());
            DumpWaypoints(core, mbox_data, true);
            DumpRingBuffer(core, mbox_data, true);
            LogRunningKernels(core, launch_msg);
            set_watcher_exception_message(error_msg);
            TT_THROW("Watcher detected tripped assert and stopped device.");
            break;
        }
        case DebugAssertOK:
            if (assert_status->line_num != DEBUG_SANITIZE_NOC_SENTINEL_OK_16 ||
                assert_status->which != DEBUG_SANITIZE_NOC_SENTINEL_OK_8) {
                TT_THROW(
                    "Watcher unexpected assert state on core {}, reported OK but got risc {}, line {}.",
                    core.coord.str(),
                    assert_status->which,
                    assert_status->line_num);
            }
            break;
        default:
            LogRunningKernels(core, launch_msg);
            TT_THROW(
                "Watcher data corruption, noc assert state on core {} unknown failure code: {}.\n",
                core.coord.str(),
                assert_status->tripped);
    }
}

void WatcherDeviceReader::DumpPauseStatus(CoreDescriptor &core, const string &core_str, const mailboxes_t *mbox_data) {
    const debug_pause_msg_t *pause_status = &mbox_data->watcher.pause_status;
    // Just record which cores are paused, printing handled at the end.
    for (int risc_id = 0; risc_id < DebugNumUniqueRiscs; risc_id++) {
        auto pause = pause_status->flags[risc_id];
        if (pause == 1) {
            paused_cores.insert({core.coord, static_cast<riscv_id_t>(risc_id)});
        } else if (pause > 1) {
            string error_reason = fmt::format("Watcher data corruption, pause state on core {} unknown code: {}.\n", core.coord.str(), pause);
            log_warning(error_reason.c_str());
            log_warning("{}: {}", core_str, error_reason);
            DumpWaypoints(core, mbox_data, true);
            DumpRingBuffer(core, mbox_data, true);
            LogRunningKernels(core, get_valid_launch_message(mbox_data));
            // Save the error string for checking later in unit tests.
            set_watcher_exception_message(fmt::format("{}: {}", core_str, error_reason));
            TT_THROW("{}", error_reason);
        }
    }
}

void WatcherDeviceReader::DumpRingBuffer(CoreDescriptor &core, const mailboxes_t *mbox_data, bool to_stdout) {
    const debug_ring_buf_msg_t *ring_buf_data = &mbox_data->watcher.debug_ring_buf;
    string out = "";
    if (ring_buf_data->current_ptr != DEBUG_RING_BUFFER_STARTING_INDEX) {
        // Latest written idx is one less than the index read out of L1.
        out += "\n\tdebug_ring_buffer=\n\t[";
        int curr_idx = ring_buf_data->current_ptr;
        for (int count = 1; count <= DEBUG_RING_BUFFER_ELEMENTS; count++) {
            out += fmt::format("0x{:08x},", ring_buf_data->data[curr_idx]);
            if (count % 8 == 0) {
                out += "\n\t ";
            }
            if (curr_idx == 0) {
                if (ring_buf_data->wrapped == 0)
                    break;  // No wrapping, so no extra data available
                else
                    curr_idx = DEBUG_RING_BUFFER_ELEMENTS - 1;  // Loop
            } else {
                curr_idx--;
            }
        }
        // Remove the last comma
        out.pop_back();
        out += "]";
    }

    // This function can either dump to stdout or the log file.
    if (to_stdout) {
        if (!out.empty()) {
            out = string("Last ring buffer status: ") + out;
            log_info(out.c_str());
        }
    } else {
        fprintf(f, "%s", out.c_str());
    }
}

void WatcherDeviceReader::DumpRunState(CoreDescriptor &core, const launch_msg_t *launch_msg, uint32_t state) {
    char code = 'U';
    if (state == RUN_MSG_INIT)
        code = 'I';
    else if (state == RUN_MSG_GO)
        code = 'G';
    else if (state == RUN_MSG_DONE)
        code = 'D';
    else if (state == RUN_MSG_RESET_READ_PTR)
        code = 'R';
    if (code == 'U') {
        LogRunningKernels(core, launch_msg);
        TT_THROW(
            "Watcher data corruption, unexpected run state on core{}: {} (expected {} or {} or {})",
            core.coord.str(),
            state,
            RUN_MSG_INIT,
            RUN_MSG_GO,
            RUN_MSG_DONE);
    } else {
        fprintf(f, "%c", code);
    }
}

void WatcherDeviceReader::DumpLaunchMessage(CoreDescriptor &core, const mailboxes_t *mbox_data) {
    const launch_msg_t *launch_msg = get_valid_launch_message(mbox_data);
    const slave_sync_msg_t *slave_sync = &mbox_data->slave_sync;
    fprintf(f, "rmsg:");
    if (launch_msg->kernel_config.mode == DISPATCH_MODE_DEV) {
        fprintf(f, "D");
    } else if (launch_msg->kernel_config.mode == DISPATCH_MODE_HOST) {
        fprintf(f, "H");
    } else {
        LogRunningKernels(core, launch_msg);
        TT_THROW(
            "Watcher data corruption, unexpected launch mode on core {}: {} (expected {} or {})",
            core.coord.str(),
            launch_msg->kernel_config.mode,
            DISPATCH_MODE_DEV,
            DISPATCH_MODE_HOST);
    }

    if (launch_msg->kernel_config.brisc_noc_id == 0 || launch_msg->kernel_config.brisc_noc_id == 1) {
        fprintf(f, "%d", launch_msg->kernel_config.brisc_noc_id);
    } else {
        LogRunningKernels(core, launch_msg);
        TT_THROW(
            "Watcher data corruption, unexpected brisc noc_id on core {}: {} (expected 0 or 1)",
            core.coord.str(),
            launch_msg->kernel_config.brisc_noc_id);
    }
    DumpRunState(core, launch_msg, mbox_data->go_message.signal);


    fprintf(f, "|");
    if (launch_msg->kernel_config.enables & ~(DISPATCH_CLASS_MASK_TENSIX_ENABLE_DM0 |
                                            DISPATCH_CLASS_MASK_TENSIX_ENABLE_DM1 |
                                            DISPATCH_CLASS_MASK_TENSIX_ENABLE_COMPUTE)) {
        LogRunningKernels(core, launch_msg);
        TT_THROW(
            "Watcher data corruption, unexpected kernel enable on core {}: {} (expected only low bits set)",
            core.coord.str(),
            launch_msg->kernel_config.enables);
    }

    if (launch_msg->kernel_config.enables & DISPATCH_CLASS_MASK_TENSIX_ENABLE_DM0) {
        fprintf(f, "B");
    } else {
        fprintf(f, "b");
    }

    if (launch_msg->kernel_config.enables & DISPATCH_CLASS_MASK_TENSIX_ENABLE_DM1) {
        fprintf(f, "N");
    } else {
        fprintf(f, "n");
    }

    if (launch_msg->kernel_config.enables & DISPATCH_CLASS_MASK_TENSIX_ENABLE_COMPUTE) {
        fprintf(f, "T");
    } else {
        fprintf(f, "t");
    }

    fprintf(f, " ");

    fprintf(f, "smsg:");
    DumpRunState(core, launch_msg, slave_sync->ncrisc);
    DumpRunState(core, launch_msg, slave_sync->trisc0);
    DumpRunState(core, launch_msg, slave_sync->trisc1);
    DumpRunState(core, launch_msg, slave_sync->trisc2);

    fprintf(f, " ");
}

void WatcherDeviceReader::DumpWaypoints(CoreDescriptor &core, const mailboxes_t *mbox_data, bool to_stdout) {
    const launch_msg_t *launch_msg = get_valid_launch_message(mbox_data);
    const debug_waypoint_msg_t *debug_waypoint = mbox_data->watcher.debug_waypoint;
    string out;

    for (int cpu = 0; cpu < MAX_RISCV_PER_CORE; cpu++) {
        string risc_status;
        for (int byte = 0; byte < num_waypoint_bytes_per_riscv; byte++) {
            char v = ((char *)&debug_waypoint[cpu])[byte];
            if (v == 0)
                break;
            if (isprint(v)) {
                risc_status += v;
            } else {
                LogRunningKernels(core, launch_msg);
                TT_THROW(
                    "Watcher data corrupted, unexpected debug status on core {}, unprintable character {}",
                    core.coord.str(),
                    (int)v);
            }
        }
        // Pad risc status to 4 chars for alignment
        string pad(4 - risc_status.length(), ' ');
        out += (pad + risc_status);
        if (cpu != MAX_RISCV_PER_CORE - 1)
            out += ',';
    }

    out += " ";

    // This function can either log the waypoint to the log or stdout.
    if (to_stdout) {
        out = string("Last waypoint: ") + out;
        log_info(out.c_str());
    } else {
        fprintf(f, "%s ", out.c_str());
    }
}

void WatcherDeviceReader::DumpSyncRegs(CoreDescriptor &core) {
    // Read back all of the stream state, most of it is unused
    std::vector<uint32_t> data;
    for (uint32_t operand = 0; operand < NUM_CIRCULAR_BUFFERS; operand++) {
        // XXXX TODO(PGK) get this from device
        const uint32_t OPERAND_START_STREAM = 8;
        uint32_t base = NOC_OVERLAY_START_ADDR + (OPERAND_START_STREAM + operand) * NOC_STREAM_REG_SPACE_SIZE;

        uint32_t rcvd_addr = base + STREAM_REMOTE_DEST_BUF_SIZE_REG_INDEX * sizeof(uint32_t);
        data = tt::llrt::read_hex_vec_from_core(device->id(), core.coord, rcvd_addr, sizeof(uint32_t));
        uint32_t rcvd = data[0];

        uint32_t ackd_addr = base + STREAM_REMOTE_DEST_BUF_START_REG_INDEX * sizeof(uint32_t);
        data = tt::llrt::read_hex_vec_from_core(device->id(), core.coord, ackd_addr, sizeof(uint32_t));
        uint32_t ackd = data[0];

        if (rcvd != ackd) {
            fprintf(f, "cb[%d](rcv %d!=ack %d) ", operand, rcvd, ackd);
        }
    }
}

void WatcherDeviceReader::DumpStackUsage(CoreDescriptor &core, const mailboxes_t *mbox_data) {
    const debug_stack_usage_t *stack_usage_mbox = &mbox_data->watcher.stack_usage;
    for (int risc_id = 0; risc_id < DebugNumUniqueRiscs; risc_id++) {
        uint16_t stack_usage = stack_usage_mbox->max_usage[risc_id];
        if (stack_usage != watcher::DEBUG_SANITIZE_NOC_SENTINEL_OK_16) {
            if (stack_usage > highest_stack_usage[static_cast<riscv_id_t>(risc_id)].stack_usage) {
                highest_stack_usage[static_cast<riscv_id_t>(risc_id)] = {
                    core, stack_usage, stack_usage_mbox->watcher_kernel_id[risc_id]};
            }
        }
    }
}

void WatcherDeviceReader::ValidateKernelIDs(CoreDescriptor &core, const launch_msg_t *launch) {
    if (core.type == CoreType::ETH) {
        if (launch->kernel_config.watcher_kernel_ids[DISPATCH_CLASS_ETH_DM0] >= kernel_names.size()) {
            uint16_t watcher_kernel_id = launch->kernel_config.watcher_kernel_ids[DISPATCH_CLASS_ETH_DM0];
            TT_THROW(
                "Watcher data corruption, unexpected erisc kernel id on Device {} core {}: {} (last valid {})",
                device->id(),
                core.coord.str(),
                watcher_kernel_id,
                kernel_names.size());
        }
        used_kernel_names[launch->kernel_config.watcher_kernel_ids[DISPATCH_CLASS_ETH_DM0]] = true;
    } else {
        if (launch->kernel_config.watcher_kernel_ids[DISPATCH_CLASS_TENSIX_DM0] >= kernel_names.size()) {
            uint16_t watcher_kernel_id = launch->kernel_config.watcher_kernel_ids[DISPATCH_CLASS_TENSIX_DM0];
            TT_THROW(
                "Watcher data corruption, unexpected brisc kernel id on Device {} core {}: {} (last valid {})",
                device->id(),
                core.coord.str(),
                watcher_kernel_id,
                kernel_names.size());
        }
        used_kernel_names[launch->kernel_config.watcher_kernel_ids[DISPATCH_CLASS_TENSIX_DM0]] = true;

        if (launch->kernel_config.watcher_kernel_ids[DISPATCH_CLASS_TENSIX_DM1] >= kernel_names.size()) {
            uint16_t watcher_kernel_id = launch->kernel_config.watcher_kernel_ids[DISPATCH_CLASS_TENSIX_DM1];
            TT_THROW(
                "Watcher data corruption, unexpected ncrisc kernel id on Device {} core {}: {} (last valid {})",
                device->id(),
                core.coord.str(),
                watcher_kernel_id,
                kernel_names.size());
        }
        used_kernel_names[launch->kernel_config.watcher_kernel_ids[DISPATCH_CLASS_TENSIX_DM1]] = true;

        if (launch->kernel_config.watcher_kernel_ids[DISPATCH_CLASS_TENSIX_COMPUTE] >= kernel_names.size()) {
            uint16_t watcher_kernel_id = launch->kernel_config.watcher_kernel_ids[DISPATCH_CLASS_TENSIX_COMPUTE];
            TT_THROW(
                "Watcher data corruption, unexpected trisc kernel id on Device {} core {}: {} (last valid {})",
                device->id(),
                core.coord.str(),
                watcher_kernel_id,
                kernel_names.size());
        }
        used_kernel_names[launch->kernel_config.watcher_kernel_ids[DISPATCH_CLASS_TENSIX_COMPUTE]] = true;
    }
}

void WatcherDeviceReader::LogRunningKernels(CoreDescriptor &core, const launch_msg_t *launch_msg) {
    log_info("While running kernels:");
    if (core.type == CoreType::ETH) {
        log_info(" erisc : {}", kernel_names[launch_msg->kernel_config.watcher_kernel_ids[DISPATCH_CLASS_ETH_DM0]]);
    } else {
        log_info(" brisc : {}", kernel_names[launch_msg->kernel_config.watcher_kernel_ids[DISPATCH_CLASS_TENSIX_DM0]]);
        log_info(" ncrisc: {}", kernel_names[launch_msg->kernel_config.watcher_kernel_ids[DISPATCH_CLASS_TENSIX_DM1]]);
        log_info(
            " triscs: {}", kernel_names[launch_msg->kernel_config.watcher_kernel_ids[DISPATCH_CLASS_TENSIX_COMPUTE]]);
    }
}

string WatcherDeviceReader::GetKernelName(CoreDescriptor &core, const launch_msg_t *launch_msg, uint32_t type) {
    switch (type) {
        case DebugBrisc: return kernel_names[launch_msg->kernel_config.watcher_kernel_ids[DISPATCH_CLASS_TENSIX_DM0]];
        case DebugErisc:
        case DebugIErisc: return kernel_names[launch_msg->kernel_config.watcher_kernel_ids[DISPATCH_CLASS_ETH_DM0]];
        case DebugNCrisc: return kernel_names[launch_msg->kernel_config.watcher_kernel_ids[DISPATCH_CLASS_TENSIX_DM1]];
        case DebugTrisc0:
        case DebugTrisc1:
        case DebugTrisc2: return kernel_names[launch_msg->kernel_config.watcher_kernel_ids[DISPATCH_CLASS_TENSIX_COMPUTE]];
        default:
            LogRunningKernels(core, launch_msg);
            TT_THROW("Watcher data corrupted, unexpected riscv type on core {}: {}", core.coord.str(), type);
    }
    return "";
}

}  // namespace tt::watcher<|MERGE_RESOLUTION|>--- conflicted
+++ resolved
@@ -34,11 +34,9 @@
 
 #include "watcher_device_reader.hpp"
 
-<<<<<<< HEAD
+#include "llrt/hal.hpp"
+
 using namespace tt::tt_metal;
-=======
-#include "llrt/hal.hpp"
->>>>>>> 7e29389b
 
 using std::string;
 namespace { // Helper functions
