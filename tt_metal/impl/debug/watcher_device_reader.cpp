// SPDX-FileCopyrightText: © 2023 Tenstorrent Inc.
//
// SPDX-License-Identifier: Apache-2.0

#include <algorithm>
#include <cstddef>
#include <cstdint>
#include <cstdio>
#include <ctype.h>
#include <iostream>
#include <stdexcept>
#include <string>
#include <vector>

#include <tt_stl/assert.hpp>
#include <circular_buffer_constants.h>  // For NUM_CIRCULAR_BUFFERS
#include <core_coord.hpp>
#include <fmt/base.h>
#include <fmt/ranges.h>
#include <metal_soc_descriptor.h>
#include <tt-logger/tt-logger.hpp>
#include <umd/device/types/core_coordinates.hpp>
#include <umd/device/types/arch.hpp>
#include <umd/device/types/cluster_descriptor_types.hpp>
#include <umd/device/types/xy_pair.hpp>

#include "control_plane.hpp"
#include "core_descriptor.hpp"
#include "llrt.hpp"
#include "llrt/hal.hpp"
#include "dispatch_core_common.hpp"
#include "hal_types.hpp"
#include "hw/inc/debug/ring_buffer.h"
#include "impl/context/metal_context.hpp"
#include "watcher_device_reader.hpp"

using namespace tt::tt_metal;
using std::string;

#define NOC_MCAST_ADDR_START_X(addr) (MetalContext::instance().hal().get_noc_mcast_addr_start_x(addr))
#define NOC_MCAST_ADDR_START_Y(addr) (MetalContext::instance().hal().get_noc_mcast_addr_start_y(addr))
#define NOC_MCAST_ADDR_END_X(addr) (MetalContext::instance().hal().get_noc_mcast_addr_end_x(addr))
#define NOC_MCAST_ADDR_END_Y(addr) (MetalContext::instance().hal().get_noc_mcast_addr_end_y(addr))
#define NOC_UNICAST_ADDR_X(addr) (MetalContext::instance().hal().get_noc_ucast_addr_x(addr))
#define NOC_UNICAST_ADDR_Y(addr) (MetalContext::instance().hal().get_noc_ucast_addr_y(addr))
#define NOC_LOCAL_ADDR(addr) (MetalContext::instance().hal().get_noc_local_addr(addr))
#define NOC_OVERLAY_START_ADDR (MetalContext::instance().hal().get_noc_overlay_start_addr())
#define NOC_STREAM_REG_SPACE_SIZE (MetalContext::instance().hal().get_noc_stream_reg_space_size())
#define STREAM_REMOTE_DEST_BUF_SIZE_REG_INDEX \
    (MetalContext::instance().hal().get_noc_stream_remote_dest_buf_size_reg_index())
#define STREAM_REMOTE_DEST_BUF_START_REG_INDEX \
    (MetalContext::instance().hal().get_noc_stream_remote_dest_buf_start_reg_index())

namespace {  // Helper functions

// Helper function to get string rep of riscv type
// TODO: Remove this and switch to HAL's generic names (such as TENSIX_DM_0),
// or move it to HAL and make it arch-dependent.
const char* get_riscv_name(HalProgrammableCoreType core_type, uint32_t processor_index) {
    switch (core_type) {
        case HalProgrammableCoreType::TENSIX: {
            static const char* const names[] = {
                " brisc",
                "ncrisc",
                "trisc0",
                "trisc1",
                "trisc2",
            };
            TT_FATAL(
                processor_index < 5,
                "Watcher data corrupted, unexpected processor index {} on core {}",
                processor_index,
                core_type);
            return names[processor_index];
        }
        case HalProgrammableCoreType::ACTIVE_ETH: {
            static const char* const names[] = {"erisc", "subordinate_erisc"};
            TT_FATAL(
                processor_index < 2,
                "Watcher data corrupted, unexpected processor index {} on core {}",
                processor_index,
                core_type);
            return names[processor_index];
        }
        case HalProgrammableCoreType::IDLE_ETH: {
            static const char* const names[] = {"ierisc", "subordinate_ierisc"};
            TT_FATAL(
                processor_index < 2,
                "Watcher data corrupted, unexpected processor index {} on core {}",
                processor_index,
                core_type);
            return names[processor_index];
        }
        case HalProgrammableCoreType::COUNT: TT_THROW("unsupported core type");
    }
    TT_THROW("unreachable");
}

// Helper function to determine core type from virtual coord. TODO: Remove this once we fix code types.
tt::CoreType core_type_from_virtual_core(tt::ChipId device_id, const CoreCoord& virtual_coord) {
    if (tt::tt_metal::MetalContext::instance().get_cluster().is_worker_core(virtual_coord, device_id)) {
        return tt::CoreType::WORKER;
    } else if (tt::tt_metal::MetalContext::instance().get_cluster().is_ethernet_core(virtual_coord, device_id)) {
        return tt::CoreType::ETH;
    }

    const metal_SocDescriptor& soc_desc = tt::tt_metal::MetalContext::instance().get_cluster().get_soc_desc(device_id);

    const std::vector<tt::umd::CoreCoord>& translated_dram_cores =
        soc_desc.get_cores(tt::CoreType::DRAM, tt::CoordSystem::TRANSLATED);
    if (std::find(translated_dram_cores.begin(), translated_dram_cores.end(), virtual_coord) !=
        translated_dram_cores.end()) {
        return tt::CoreType::DRAM;
    }

    tt::CoreType core_type =
        soc_desc.translate_coord_to(virtual_coord, tt::CoordSystem::NOC0, tt::CoordSystem::NOC0).core_type;
    if (core_type == tt::CoreType::TENSIX) {
        core_type = tt::CoreType::WORKER;
    }
    return core_type;
}

// Helper function to convert noc coord -> virtual coord. TODO: Remove this once we fix code types.
CoreCoord virtual_noc_coordinate(tt::ChipId device_id, uint8_t noc_index, CoreCoord coord) {
    if (tt::tt_metal::MetalContext::instance().get_cluster().arch() == tt::ARCH::BLACKHOLE) {
        return coord;
    }
    auto grid_size = tt::tt_metal::MetalContext::instance().get_cluster().get_soc_desc(device_id).grid_size;
    if (coord.x >= grid_size.x || coord.y >= grid_size.y) {
        // Coordinate already in virtual space: NOC0 and NOC1 are the same
        return coord;
    } else {
        // Coordinate passed in can be NOC0 or NOC1. The noc_index corresponds to
        // the system this coordinate belongs to.
        // Use this to convert to NOC0 coordinates and then derive Virtual Coords from it.
        CoreCoord physical_coord = {
            MetalContext::instance().hal().noc_coordinate(noc_index, grid_size.x, coord.x),
            MetalContext::instance().hal().noc_coordinate(noc_index, grid_size.y, coord.y)};
        return tt::tt_metal::MetalContext::instance().get_cluster().get_virtual_coordinate_from_physical_coordinates(
            device_id, physical_coord);
    }
}

// Helper function to get string rep of noc target.
string get_noc_target_str(
    tt::ChipId device_id,
    HalProgrammableCoreType programmable_core_type,
    int noc,
    dev_msgs::debug_sanitize_noc_addr_msg_t::ConstView san) {
    auto get_core_and_mem_type = [](tt::ChipId device_id, CoreCoord& noc_coord, int noc) -> std::pair<string, string> {
        // Get the virtual coord from the noc coord
        CoreCoord virtual_core = virtual_noc_coordinate(device_id, noc, noc_coord);
        tt::CoreType core_type;
        try {
            core_type = core_type_from_virtual_core(device_id, virtual_core);
        } catch (std::runtime_error& e) {
            // We may not be able to get a core type if the virtual coords are bad.
            return {"Unknown", ""};
        }
        switch (core_type) {
            case tt::CoreType::DRAM: return {"DRAM", "DRAM"};
            case tt::CoreType::ETH: return {"Ethernet", "L1"};
            case tt::CoreType::PCIE: return {"PCIe", "PCIE"};
            case tt::CoreType::WORKER: return {"Tensix", "L1"};
            default: return {"Unknown", ""};
        }
    };
    string out = fmt::format(
        "{} using noc{} tried to {} {} {} bytes {} local L1[{:#08x}] {} ",
        get_riscv_name(programmable_core_type, san.which_risc()),
        noc,
        san.is_multicast() ? "multicast" : "unicast",
        san.is_write() ? "write" : "read",
        san.len(),
        san.is_write() ? "from" : "to",
        san.l1_addr(),
        san.is_write() ? "to" : "from");

    if (san.is_multicast()) {
        CoreCoord target_virtual_noc_core_start = {
            NOC_MCAST_ADDR_START_X(san.noc_addr()), NOC_MCAST_ADDR_START_Y(san.noc_addr())};
        CoreCoord target_virtual_noc_core_end = {
            NOC_MCAST_ADDR_END_X(san.noc_addr()), NOC_MCAST_ADDR_END_Y(san.noc_addr())};
        auto type_and_mem = get_core_and_mem_type(device_id, target_virtual_noc_core_start, noc);
        out += fmt::format(
            "{} core range w/ virtual coords {}-{} {}",
            type_and_mem.first,
            target_virtual_noc_core_start.str(),
            target_virtual_noc_core_end.str(),
            type_and_mem.second);
    } else {
        CoreCoord target_virtual_noc_core = {NOC_UNICAST_ADDR_X(san.noc_addr()), NOC_UNICAST_ADDR_Y(san.noc_addr())};
        auto type_and_mem = get_core_and_mem_type(device_id, target_virtual_noc_core, noc);
        out += fmt::format(
            "{} core w/ virtual coords {} {}", type_and_mem.first, target_virtual_noc_core.str(), type_and_mem.second);
    }

    out += fmt::format("[addr=0x{:08x}]", NOC_LOCAL_ADDR(san.noc_addr()));
    return out;
}

dev_msgs::launch_msg_t::ConstView get_valid_launch_message(dev_msgs::mailboxes_t::ConstView mbox_data) {
    uint32_t launch_msg_read_ptr = mbox_data.launch_msg_rd_ptr();
    if (mbox_data.launch()[launch_msg_read_ptr].kernel_config().enables() == 0) {
        launch_msg_read_ptr = (launch_msg_read_ptr - 1 + dev_msgs::launch_msg_buffer_num_entries) %
                              dev_msgs::launch_msg_buffer_num_entries;
    }
    return mbox_data.launch()[launch_msg_read_ptr];
}

}  // anonymous namespace

namespace tt::tt_metal {

// Struct containing relevant info for stack usage
struct stack_usage_info_t {
    CoreCoord virtual_coord;
    uint16_t stack_free = uint16_t(~0);
    uint16_t kernel_id{};
};

struct PausedCoreInfo {
    CoreCoord virtual_coord;
    uint32_t processor_index{};

    bool operator<(const PausedCoreInfo& other) const {
        return std::tie(virtual_coord, processor_index) < std::tie(other.virtual_coord, other.processor_index);
    }
};

// Information that needs to be kept around on a per-dump basis, shared per-core
struct WatcherDeviceReader::DumpData {
    std::set<PausedCoreInfo> paused_cores;
    std::map<HalProcessorIdentifier, stack_usage_info_t> highest_stack_usage;
    std::map<int, bool> used_kernel_names;
};

class WatcherDeviceReader::Core {
private:
    CoreCoord virtual_coord_;
    HalProgrammableCoreType programmable_core_type_;
    std::string core_str_;
    std::vector<std::byte> l1_read_buf_;
    dev_msgs::mailboxes_t::ConstView mbox_data_;
    dev_msgs::launch_msg_t::ConstView launch_msg_;
    const WatcherDeviceReader& reader_;
    DumpData& dump_data_;

    void DumpL1Status() const;
    void DumpNocSanitizeStatus(int noc) const;
    void DumpAssertStatus() const;
    void DumpPauseStatus() const;
    void DumpEthLinkStatus() const;
    void DumpRingBuffer(bool to_stdout = false) const;
    void DumpRunState(uint32_t state) const;
    void DumpLaunchMessage() const;
    void DumpWaypoints(bool to_stdout = false) const;
    void DumpSyncRegs() const;
    void DumpStackUsage() const;
    void LogRunningKernels() const;
    const std::string& GetKernelName(uint32_t processor_index) const;
    void ValidateKernelIDs() const;

    Core(
        CoreCoord virtual_coord,
        HalProgrammableCoreType programmable_core_type,
        std::string core_str,
        std::vector<std::byte> l1_read_buf,
        dev_msgs::Factory dev_msgs_factory,
        const WatcherDeviceReader& reader,
        DumpData& dump_data) :
        virtual_coord_(virtual_coord),
        programmable_core_type_(programmable_core_type),
        core_str_(std::move(core_str)),
        l1_read_buf_(std::move(l1_read_buf)),
        mbox_data_(dev_msgs_factory.create_view<dev_msgs::mailboxes_t>(l1_read_buf_.data())),
        launch_msg_(get_valid_launch_message(mbox_data_)),
        reader_(reader),
        dump_data_(dump_data) {}

public:
    static Core Create(
        CoreCoord logical_coord,
        HalProgrammableCoreType programmable_core_type,
        const WatcherDeviceReader& reader,
        DumpData& dump_data);

    void Dump() const;
};

WatcherDeviceReader::WatcherDeviceReader(FILE* f, ChipId device_id, const std::vector<string>& kernel_names) :
    f(f), device_id(device_id), kernel_names(kernel_names) {
    // On init, read out eth link retraining register so that we can see if retraining has occurred. WH only for now.
    if (tt::tt_metal::MetalContext::instance().get_cluster().arch() == ARCH::WORMHOLE_B0 &&
        tt::tt_metal::MetalContext::instance().rtoptions().get_watcher_enabled()) {
        std::vector<uint32_t> read_data;
        for (const CoreCoord& eth_core :
             tt::tt_metal::MetalContext::instance().get_control_plane().get_active_ethernet_cores(device_id)) {
            CoreCoord virtual_core =
                tt::tt_metal::MetalContext::instance().get_cluster().get_virtual_coordinate_from_logical_coordinates(
                    device_id, eth_core, CoreType::ETH);
            read_data = tt::tt_metal::MetalContext::instance().get_cluster().read_core(
                device_id,
                virtual_core,
                MetalContext::instance().hal().get_dev_addr(
                    HalProgrammableCoreType::ACTIVE_ETH, HalL1MemAddrType::RETRAIN_COUNT),
                sizeof(uint32_t));
            logical_core_to_eth_link_retraining_count[eth_core] = read_data[0];
        }
    }
}

WatcherDeviceReader::~WatcherDeviceReader() {
    // On close, read out eth link retraining register so that we can see if retraining has occurred.
    if (tt::tt_metal::MetalContext::instance().get_cluster().arch() == ARCH::WORMHOLE_B0 &&
        tt::tt_metal::MetalContext::instance().rtoptions().get_watcher_enabled()) {
        std::vector<uint32_t> read_data;
        for (const CoreCoord& eth_core :
             tt::tt_metal::MetalContext::instance().get_control_plane().get_active_ethernet_cores(device_id)) {
            CoreCoord virtual_core =
                tt::tt_metal::MetalContext::instance().get_cluster().get_virtual_coordinate_from_logical_coordinates(
                    device_id, eth_core, CoreType::ETH);
            read_data = tt::tt_metal::MetalContext::instance().get_cluster().read_core(
                device_id,
                virtual_core,
                MetalContext::instance().hal().get_dev_addr(
                    HalProgrammableCoreType::ACTIVE_ETH, HalL1MemAddrType::RETRAIN_COUNT),
                sizeof(uint32_t));
            uint32_t num_events = read_data[0] - logical_core_to_eth_link_retraining_count[eth_core];
            if (num_events > 0) {
                log_warning(
                    tt::LogMetal,
                    "Device {} virtual ethernet core {}: Watcher detected {} link retraining events.",
                    device_id,
                    virtual_core,
                    num_events);
            }
            if (f) {
                fprintf(
                    f,
                    "%s\n",
                    fmt::format(
                        "\tDevice {} Ethernet Core {} retraining events: {}", device_id, virtual_core, num_events)
                        .c_str());
            }
        }
    }
}

void WatcherDeviceReader::Dump(FILE* file) {
    // If specified, override the existing file destination
    if (file != nullptr) {
        this->f = file;
    }

    // At this point, file should be valid.
    TT_ASSERT(this->f != nullptr);

    if (f != stdout && f != stderr) {
        log_info(tt::LogMetal, "Watcher checking device {}", device_id);
    }

    DumpData dump_data;

    // Dump worker cores
    CoreCoord grid_size =
        tt::tt_metal::MetalContext::instance().get_cluster().get_soc_desc(device_id).get_grid_size(CoreType::TENSIX);
    for (uint32_t y = 0; y < grid_size.y; y++) {
        for (uint32_t x = 0; x < grid_size.x; x++) {
            CoreCoord coord = {x, y};
            Core::Create(coord, HalProgrammableCoreType::TENSIX, *this, dump_data).Dump();
        }
    }

    // Dump eth cores
    for (const CoreCoord& eth_core :
         tt::tt_metal::MetalContext::instance().get_control_plane().get_active_ethernet_cores(device_id)) {
        Core::Create(eth_core, HalProgrammableCoreType::ACTIVE_ETH, *this, dump_data).Dump();
    }
    for (const CoreCoord& eth_core :
         tt::tt_metal::MetalContext::instance().get_control_plane().get_inactive_ethernet_cores(device_id)) {
        Core::Create(eth_core, HalProgrammableCoreType::IDLE_ETH, *this, dump_data).Dump();
    }

    for (auto k_id : dump_data.used_kernel_names) {
        fprintf(f, "k_id[%3d]: %s\n", k_id.first, kernel_names[k_id.first].c_str());
    }

    const auto& hal = MetalContext::instance().hal();
    // Print stack usage report for this device/dump
    if (!dump_data.highest_stack_usage.empty()) {
        fprintf(f, "Stack usage summary:");
        for (auto& [processor, info] : dump_data.highest_stack_usage) {
            auto processor_name = get_riscv_name(
                processor.core_type,
                hal.get_processor_index(processor.core_type, processor.processor_class, processor.processor_type));
            // Threshold of free space for warning.
            constexpr uint32_t min_threshold = 64;
            fprintf(
                f,
                "\n\t%s highest stack usage: %u bytes free, on core %s, running kernel %s",
                processor_name,
                info.stack_free,
                info.virtual_coord.str().c_str(),
                kernel_names[info.kernel_id].c_str());
            if (info.stack_free == 0) {
                // We had no free stack, this probably means we
                // overflowed, but it could be a remarkable coincidence.
                fprintf(f, " (OVERFLOW)");
                log_fatal(
                    tt::LogMetal,
                    "Watcher detected stack overflow on Device {} Core {}: "
                    "{}! Kernel {} uses (at least) all of the stack.",
                    device_id,
                    info.virtual_coord.str(),
                    processor_name,
                    kernel_names[info.kernel_id].c_str());
            } else if (info.stack_free < min_threshold) {
                fprintf(f, " (Close to overflow)");
                log_warning(
                    tt::LogMetal,
                    "Watcher detected stack had fewer than {} bytes free on Device {} Core {}: "
                    "{}! Kernel {} leaves {} bytes unused.",
                    min_threshold,
                    device_id,
                    info.virtual_coord.str(),
                    processor_name,
                    kernel_names[info.kernel_id].c_str(),
                    info.stack_free);
            }
        }
        fprintf(f, "\n");
    }

    // Handle any paused cores, wait for user input.
    if (!dump_data.paused_cores.empty()) {
        string paused_cores_str = "Paused cores: ";
        for (auto& [virtual_core, processor_index] : dump_data.paused_cores) {
            paused_cores_str += fmt::format(
                "{}:{}, ",
                virtual_core.str(),
                get_riscv_name(llrt::get_core_type(device_id, virtual_core), processor_index));
        }
        paused_cores_str += "\n";
        fprintf(f, "%s", paused_cores_str.c_str());
        log_info(tt::LogMetal, "{}Press ENTER to unpause core(s) and continue...", paused_cores_str);
        if (!tt::tt_metal::MetalContext::instance().rtoptions().get_watcher_auto_unpause()) {
            while (std::cin.get() != '\n') {
                ;
            }
        }

        // Clear all pause flags
        for (auto& [virtual_core, processor_index] : dump_data.paused_cores) {
            auto programmable_core_type = llrt::get_core_type(device_id, virtual_core);
            auto dev_msgs_factory = hal.get_dev_msgs_factory(programmable_core_type);
            auto pause_data = dev_msgs_factory.create<dev_msgs::debug_pause_msg_t>();
            uint64_t addr =
                hal.get_dev_addr(programmable_core_type, HalL1MemAddrType::WATCHER) +
                dev_msgs_factory.offset_of<dev_msgs::watcher_msg_t>(dev_msgs::watcher_msg_t::Field::pause_status);

            // Clear only the one flag that we saved, in case another one was raised on device
            tt::tt_metal::MetalContext::instance().get_cluster().read_core(
                pause_data.data(), pause_data.size(), {device_id, virtual_core}, addr);
            pause_data.view().flags()[processor_index] = 0;
            tt::tt_metal::MetalContext::instance().get_cluster().write_core(
                pause_data.data(), pause_data.size(), {device_id, virtual_core}, addr);
        }
    }
    fflush(f);
}

WatcherDeviceReader::Core WatcherDeviceReader::Core::Create(
    CoreCoord logical_coord,
    HalProgrammableCoreType programmable_core_type,
    const WatcherDeviceReader& reader,
    DumpData& dump_data) {
    const auto& rtoptions = tt_metal::MetalContext::instance().rtoptions();
    const auto& hal = MetalContext::instance().hal();
    CoreType core_type = hal.get_core_type(hal.get_programmable_core_type_index(programmable_core_type));
    auto virtual_coord =
        tt::tt_metal::MetalContext::instance().get_cluster().get_virtual_coordinate_from_logical_coordinates(
            reader.device_id, logical_coord, core_type);

    // Print device id, core coords (logical)
    string core_type_str = programmable_core_type == HalProgrammableCoreType::ACTIVE_ETH ? "acteth"
                           : programmable_core_type == HalProgrammableCoreType::IDLE_ETH ? "idleth"
                                                                                         : "worker";
    string core_coord_str = fmt::format(
        "core(x={:2},y={:2}) virtual(x={:2},y={:2})",
        logical_coord.x,
        logical_coord.y,
        virtual_coord.x,
        virtual_coord.y);
    if (rtoptions.get_watcher_phys_coords()) {
        CoreCoord phys_core =
            tt::tt_metal::MetalContext::instance().get_cluster().get_physical_coordinate_from_logical_coordinates(
                reader.device_id, logical_coord, core_type, true);
        core_coord_str += fmt::format(" phys(x={:2},y={:2})", phys_core.x, phys_core.y);
    }
    auto core_str = fmt::format("Device {} {} {}", reader.device_id, core_type_str, core_coord_str);
    fprintf(reader.f, "%s: ", core_str.c_str());

    uint64_t mailbox_addr =
        MetalContext::instance().hal().get_dev_addr(programmable_core_type, HalL1MemAddrType::MAILBOX);

    auto dev_msgs_factory = hal.get_dev_msgs_factory(programmable_core_type);
    uint32_t mailbox_read_size =
        dev_msgs_factory.offset_of<dev_msgs::mailboxes_t>(dev_msgs::mailboxes_t::Field::watcher) +
        dev_msgs_factory.size_of<dev_msgs::watcher_msg_t>();
    // Watcher only reads the mailbox up to the end of the watcher struct.
    // Should be ok if we never access past that.
    std::vector<std::byte> l1_read_buf(mailbox_read_size);
    tt::tt_metal::MetalContext::instance().get_cluster().read_core(
        l1_read_buf.data(), l1_read_buf.size(), {reader.device_id, virtual_coord}, mailbox_addr);
    return Core(
        virtual_coord,
        programmable_core_type,
        std::move(core_str),
        std::move(l1_read_buf),
        dev_msgs_factory,
        reader,
        dump_data);
}

void WatcherDeviceReader::Core::Dump() const {
    const auto& rtoptions = tt_metal::MetalContext::instance().rtoptions();
    bool is_eth_core =
        (programmable_core_type_ == HalProgrammableCoreType::ACTIVE_ETH ||
         programmable_core_type_ == HalProgrammableCoreType::IDLE_ETH);

    ValidateKernelIDs();

    // Whether or not watcher data is available depends on a flag set on the device.
    if (mbox_data_.watcher().enable() != dev_msgs::WatcherEnabled and
        mbox_data_.watcher().enable() != dev_msgs::WatcherDisabled) {
        TT_THROW(
            "Watcher read invalid watcher.enable on {}. Read {}, valid values are {} and {}.",
            core_str_,
            mbox_data_.watcher().enable(),
            dev_msgs::WatcherEnabled,
            dev_msgs::WatcherDisabled);
    }
    bool enabled = (mbox_data_.watcher().enable() == dev_msgs::WatcherEnabled);

    if (enabled) {
        // Dump state only gathered if device is compiled w/ watcher
        if (!rtoptions.watcher_status_disabled()) {
            DumpWaypoints();
        }
        // Ethernet cores have firmware that starts at address 0, so no need to check it for a
        // magic value.
        if (!is_eth_core) {
            DumpL1Status();
        }
        if (!rtoptions.watcher_noc_sanitize_disabled()) {
            const auto NUM_NOCS_ = tt::tt_metal::MetalContext::instance().hal().get_num_nocs();
            for (uint32_t noc = 0; noc < NUM_NOCS_; noc++) {
                DumpNocSanitizeStatus(noc);
            }
        }
        if (!rtoptions.watcher_assert_disabled()) {
            DumpAssertStatus();
        }
        if (!rtoptions.watcher_pause_disabled()) {
            DumpPauseStatus();
        }

        if (is_eth_core && !rtoptions.watcher_eth_link_status_disabled()) {
            DumpEthLinkStatus();
        }
    }

    // Dump state always available
    DumpLaunchMessage();
    // Ethernet cores don't use the sync reg
    if (!is_eth_core && rtoptions.get_watcher_dump_all()) {
        // Reading registers while running can cause hangs, only read if
        // requested explicitly
        DumpSyncRegs();
    }

    auto kernel_config = launch_msg_.kernel_config();
    fprintf(reader_.f, "k_ids:");
    auto num_processors = MetalContext::instance().hal().get_num_risc_processors(programmable_core_type_);
    for (size_t i = 0; i < num_processors; i++) {
        const char* separator = (i > 0) ? "|" : "";
        fprintf(reader_.f, "%s%3d", separator, kernel_config.watcher_kernel_ids()[i]);
    }
    if (!is_eth_core && rtoptions.get_watcher_text_start()) {
        uint32_t kernel_config_base = kernel_config.kernel_config_base()[0];
        fprintf(reader_.f, " text_start:");
        for (size_t i = 0; i < num_processors; i++) {
            const char* separator = (i > 0) ? "|" : "";
            fprintf(reader_.f, "%s0x%x", separator, kernel_config_base + kernel_config.kernel_text_offset()[i]);
        }
    }

    // Ring buffer at the end because it can print a bunch of data, same for stack usage
    if (enabled) {
        if (!rtoptions.watcher_stack_usage_disabled()) {
            DumpStackUsage();
        }
        if (!rtoptions.watcher_ring_buffer_disabled()) {
            DumpRingBuffer();
        }
    }

    fprintf(reader_.f, "\n");

    fflush(reader_.f);
}

void WatcherDeviceReader::Core::DumpL1Status() const {
    // Read L1 address 0, looking for memory corruption
    std::vector<uint32_t> data;
    data = tt::tt_metal::MetalContext::instance().get_cluster().read_core(
        reader_.device_id, virtual_coord_, HAL_MEM_L1_BASE, sizeof(uint32_t));
    TT_ASSERT(programmable_core_type_ == HalProgrammableCoreType::TENSIX);
    uint32_t core_type_idx =
        MetalContext::instance().hal().get_programmable_core_type_index(HalProgrammableCoreType::TENSIX);
    auto fw_launch_value =
        MetalContext::instance().hal().get_jit_build_config(core_type_idx, 0, 0).fw_launch_addr_value;
    if (data[0] != fw_launch_value) {
        LogRunningKernels();
        TT_THROW("Watcher found corruption at L1[0] on core {}: read {}", virtual_coord_.str(), data[0]);
    }
}

void WatcherDeviceReader::Core::DumpNocSanitizeStatus(int noc) const {
    auto san = mbox_data_.watcher().sanitize_noc()[noc];
    string error_msg;
    string error_reason;

    switch (san.return_code()) {
        case dev_msgs::DebugSanitizeNocOK:
            if (san.noc_addr() != DEBUG_SANITIZE_NOC_SENTINEL_OK_64 ||
                san.l1_addr() != DEBUG_SANITIZE_NOC_SENTINEL_OK_32 || san.len() != DEBUG_SANITIZE_NOC_SENTINEL_OK_32 ||
                san.which_risc() != DEBUG_SANITIZE_NOC_SENTINEL_OK_16 ||
                san.is_multicast() != DEBUG_SANITIZE_NOC_SENTINEL_OK_8 ||
                san.is_write() != DEBUG_SANITIZE_NOC_SENTINEL_OK_8 ||
                san.is_target() != DEBUG_SANITIZE_NOC_SENTINEL_OK_8) {
                error_msg = fmt::format(
                    "Watcher unexpected noc debug state on core {}, reported valid got noc{}{{0x{:08x}, {} }}",
                    virtual_coord_.str(),
                    san.which_risc(),
                    san.noc_addr(),
                    san.len());
                error_msg += " (corrupted noc sanitization state - sanitization memory overwritten)";
            }
            break;
        case dev_msgs::DebugSanitizeNocAddrUnderflow:
            error_msg = get_noc_target_str(reader_.device_id, programmable_core_type_, noc, san);
            error_msg += string(san.is_target() ? " (NOC target" : " (Local L1") + " address underflow).";
            break;
        case dev_msgs::DebugSanitizeNocAddrOverflow:
            error_msg = get_noc_target_str(reader_.device_id, programmable_core_type_, noc, san);
            error_msg += string(san.is_target() ? " (NOC target" : " (Local L1") + " address overflow).";
            break;
        case dev_msgs::DebugSanitizeNocAddrZeroLength:
            error_msg = get_noc_target_str(reader_.device_id, programmable_core_type_, noc, san);
            error_msg += " (zero length transaction).";
            break;
        case dev_msgs::DebugSanitizeNocTargetInvalidXY:
            error_msg = get_noc_target_str(reader_.device_id, programmable_core_type_, noc, san);
            error_msg += " (NOC target address did not map to any known Tensix/Ethernet/DRAM/PCIE core).";
            break;
        case dev_msgs::DebugSanitizeNocMulticastNonWorker:
            error_msg = get_noc_target_str(reader_.device_id, programmable_core_type_, noc, san);
            error_msg += " (multicast to non-worker core).";
            break;
        case dev_msgs::DebugSanitizeNocMulticastInvalidRange:
            error_msg = get_noc_target_str(reader_.device_id, programmable_core_type_, noc, san);
            error_msg += " (multicast invalid range).";
            break;
        case dev_msgs::DebugSanitizeNocAlignment:
            error_msg = get_noc_target_str(reader_.device_id, programmable_core_type_, noc, san);
            error_msg += " (invalid address alignment in NOC transaction).";
            break;
        case dev_msgs::DebugSanitizeNocMixedVirtualandPhysical:
            error_msg = get_noc_target_str(reader_.device_id, programmable_core_type_, noc, san);
            error_msg += " (mixing virtual and virtual coordinates in Mcast).";
            break;
        case dev_msgs::DebugSanitizeInlineWriteDramUnsupported:
            error_msg = get_noc_target_str(reader_.device_id, programmable_core_type_, noc, san);
            error_msg += " (inline dw writes do not support DRAM destination addresses).";
            break;
        case dev_msgs::DebugSanitizeNocAddrMailbox:
            error_msg = get_noc_target_str(reader_.device_id, programmable_core_type_, noc, san);
            error_msg += string(san.is_target() ? " (NOC target" : " (Local L1") + " overwrites mailboxes).";
            break;
        case dev_msgs::DebugSanitizeNocLinkedTransactionViolation:
            error_msg = get_noc_target_str(reader_.device_id, programmable_core_type_, noc, san);
            error_msg += fmt::format(" (submitting a non-mcast transaction when there's a linked transaction).");
            break;
        default:
            error_msg = fmt::format(
                "Watcher unexpected data corruption, noc debug state on core {}, unknown failure code: {}",
                virtual_coord_.str(),
                san.return_code());
            error_msg += " (corrupted noc sanitization state - unknown failure code).";
    }

    // If we logged an error, print to stdout and throw.
    if (!error_msg.empty()) {
        log_warning(tt::LogMetal, "Watcher detected NOC error and stopped device:");
        log_warning(tt::LogMetal, "{}: {}", core_str_, error_msg);
        DumpWaypoints(true);
        DumpRingBuffer(true);
        LogRunningKernels();
        // Save the error string for checking later in unit tests.
        MetalContext::instance().watcher_server()->set_exception_message(fmt::format("{}: {}", core_str_, error_msg));
        TT_THROW("{}: {}", core_str_, error_msg);
    }
}

void WatcherDeviceReader::Core::DumpAssertStatus() const {
    auto assert_status = mbox_data_.watcher().assert_status();
    if (assert_status.tripped() == dev_msgs::DebugAssertOK) {
        if (assert_status.line_num() != DEBUG_SANITIZE_NOC_SENTINEL_OK_16 ||
            assert_status.which() != DEBUG_SANITIZE_NOC_SENTINEL_OK_8) {
            TT_THROW(
                "Watcher unexpected assert state on core {}, reported OK but got processor {}, line {}.",
                virtual_coord_.str(),
                assert_status.which(),
                assert_status.line_num());
        }
        return;  // no assert tripped, nothing to do
    }
    std::string error_msg =
        fmt::format("{}: {} ", core_str_, get_riscv_name(programmable_core_type_, assert_status.which()));
    switch (assert_status.tripped()) {
        case dev_msgs::DebugAssertTripped: {
            error_msg += fmt::format("tripped an assert on line {}.", assert_status.line_num());
            // TODO: Get rid of this once #6098 is implemented.
            error_msg +=
                " Note that file name reporting is not yet implemented, and the reported line number for the assert "
                "may be from a different file.";
            break;
        }
        case dev_msgs::DebugAssertNCriscNOCReadsFlushedTripped: {
            error_msg +=
                "detected an inter-kernel data race due to kernel completing with pending NOC transactions (missing "
                "NOC reads flushed barrier).";
            break;
        }
        case dev_msgs::DebugAssertNCriscNOCNonpostedWritesSentTripped: {
            error_msg +=
                "detected an inter-kernel data race due to kernel completing with pending NOC transactions (missing "
                "NOC non-posted writes sent barrier).";
            break;
        }
        case dev_msgs::DebugAssertNCriscNOCNonpostedAtomicsFlushedTripped: {
            error_msg +=
                "detected an inter-kernel data race due to kernel completing with pending NOC transactions (missing "
                "NOC non-posted atomics flushed barrier).";
            break;
        }
        case dev_msgs::DebugAssertNCriscNOCPostedWritesSentTripped: {
            error_msg +=
                "detected an inter-kernel data race due to kernel completing with pending NOC transactions (missing "
                "NOC posted writes sent barrier).";
            break;
        }
        default:
            LogRunningKernels();
            TT_THROW(
                "Watcher data corruption, noc assert state on core {} unknown failure code: {}.\n",
                virtual_coord_.str(),
                assert_status.tripped());
    }
    error_msg += fmt::format(" Current kernel: {}.", GetKernelName(assert_status.which()));
    log_warning(tt::LogMetal, "Watcher stopped the device due to tripped assert, see watcher log for more details");
    log_warning(tt::LogMetal, "{}", error_msg);
    DumpWaypoints(true);
    DumpRingBuffer(true);
    LogRunningKernels();
    MetalContext::instance().watcher_server()->set_exception_message(error_msg);
    TT_THROW("Watcher detected tripped assert and stopped device.");
}

void WatcherDeviceReader::Core::DumpPauseStatus() const {
    auto pause_status = mbox_data_.watcher().pause_status();
    const auto& hal = MetalContext::instance().hal();
    // Just record which cores are paused, printing handled at the end.
    auto num_processors = hal.get_num_risc_processors(programmable_core_type_);
    for (uint32_t processor_index = 0; processor_index < num_processors; processor_index++) {
        auto pause = pause_status.flags()[processor_index];
        if (pause == 1) {
            dump_data_.paused_cores.insert({virtual_coord_, processor_index});
        } else if (pause > 1) {
            string error_reason = fmt::format(
                "Watcher data corruption, pause state on core {} unknown code: {}.\n", virtual_coord_.str(), pause);
            log_warning(tt::LogMetal, "{}: {}", core_str_, error_reason);
            DumpWaypoints(true);
            DumpRingBuffer(true);
            LogRunningKernels();
            // Save the error string for checking later in unit tests.
            MetalContext::instance().watcher_server()->set_exception_message(
                fmt::format("{}: {}", core_str_, error_reason));
            TT_THROW("{}", error_reason);
        }
    }
}

void WatcherDeviceReader::Core::DumpEthLinkStatus() const {
    auto eth_link_status = mbox_data_.watcher().eth_status();
    if (eth_link_status.link_down() == 0) {
        return;
    }
    auto noc0_core = tt::tt_metal::MetalContext::instance()
                         .get_cluster()
                         .get_soc_desc(reader_.device_id)
                         .translate_coord_to(virtual_coord_, CoordSystem::TRANSLATED, CoordSystem::NOC0);
    string error_msg = fmt::format(
        "Watcher detected that active eth link on virtual core {} (noc0 core: {}) went down after training.\n",
        virtual_coord_.str(),
        noc0_core.str());
    log_warning(tt::LogMetal, "{}", error_msg);
    DumpWaypoints();
    DumpRingBuffer();
    LogRunningKernels();
    MetalContext::instance().watcher_server()->set_exception_message(fmt::format("{}: {}", core_str_, error_msg));
    TT_THROW("{}: {}", core_str_, error_msg);
}

void WatcherDeviceReader::Core::DumpRingBuffer(bool to_stdout) const {
    auto ring_buf_data = mbox_data_.watcher().debug_ring_buf();
    string out;
    if (ring_buf_data.current_ptr() != DEBUG_RING_BUFFER_STARTING_INDEX) {
        // Latest written idx is one less than the index read out of L1.
        out += "\n\tdebug_ring_buffer=\n\t[";
        int curr_idx = ring_buf_data.current_ptr();
        size_t ring_buffer_elements = ring_buf_data.data().size();
        for (int count = 1; count <= ring_buffer_elements; count++) {
            out += fmt::format("0x{:08x},", ring_buf_data.data()[curr_idx]);
            if (count % 8 == 0) {
                out += "\n\t ";
            }
            if (curr_idx == 0) {
                if (ring_buf_data.wrapped() == 0) {
                    break;  // No wrapping, so no extra data available
                } else {
                    curr_idx = ring_buffer_elements - 1;  // Loop
                }
            } else {
                curr_idx--;
            }
        }
        // Remove the last comma
        out.pop_back();
        out += "]";
    }

    // This function can either dump to stdout or the log file.
    if (to_stdout) {
        if (!out.empty()) {
            out = string("Last ring buffer status: ") + out;
            log_info(tt::LogMetal, "{}", out);
        }
    } else {
        fprintf(reader_.f, "%s", out.c_str());
    }
}

void WatcherDeviceReader::Core::DumpRunState(uint32_t state) const {
    char code = 'U';
    if (state == dev_msgs::RUN_MSG_INIT) {
        code = 'I';
    } else if (state == dev_msgs::RUN_MSG_GO) {
        code = 'G';
    } else if (state == dev_msgs::RUN_MSG_DONE) {
        code = 'D';
    } else if (state == dev_msgs::RUN_MSG_RESET_READ_PTR) {
        code = 'R';
    } else if (state == dev_msgs::RUN_SYNC_MSG_LOAD) {
        code = 'L';
    } else if (state == dev_msgs::RUN_SYNC_MSG_WAITING_FOR_RESET) {
        code = 'W';
    } else if (state == dev_msgs::RUN_SYNC_MSG_INIT_SYNC_REGISTERS) {
        code = 'S';
    }
    if (code == 'U') {
        LogRunningKernels();
        TT_THROW(
            "Watcher data corruption, unexpected run state on core{}: {} (expected {}, {}, {}, {}, or {})",
            virtual_coord_.str(),
            state,
            dev_msgs::RUN_MSG_INIT,
            dev_msgs::RUN_MSG_GO,
            dev_msgs::RUN_MSG_DONE,
            dev_msgs::RUN_SYNC_MSG_LOAD,
            dev_msgs::RUN_SYNC_MSG_WAITING_FOR_RESET);
    } else {
        fprintf(reader_.f, "%c", code);
    }
}

void WatcherDeviceReader::Core::DumpLaunchMessage() const {
    auto subordinate_sync = mbox_data_.subordinate_sync();
    const auto& hal = MetalContext::instance().hal();
    fprintf(reader_.f, "rmsg:");
    if (launch_msg_.kernel_config().mode() == dev_msgs::DISPATCH_MODE_DEV) {
        fprintf(reader_.f, "D");
    } else if (launch_msg_.kernel_config().mode() == dev_msgs::DISPATCH_MODE_HOST) {
        fprintf(reader_.f, "H");
    } else if (launch_msg_->kernel_config.mode == DISPATCH_MODE_NONE) {
        fprintf(reader_.f, "N");
    } else {
        LogRunningKernels();
        TT_THROW(
            "Watcher data corruption, unexpected launch mode on core {}: {} (expected {}, {} or {})",
            virtual_coord_.str(),
<<<<<<< HEAD
            launch_msg_->kernel_config.mode,
            DISPATCH_MODE_DEV,
            DISPATCH_MODE_HOST,
            DISPATCH_MODE_NONE);
=======
            launch_msg_.kernel_config().mode(),
            dev_msgs::DISPATCH_MODE_DEV,
            dev_msgs::DISPATCH_MODE_HOST);
>>>>>>> 0e9a5650
    }

    if (launch_msg_.kernel_config().brisc_noc_id() == 0 || launch_msg_.kernel_config().brisc_noc_id() == 1) {
        fprintf(reader_.f, "%d", launch_msg_.kernel_config().brisc_noc_id());
    } else {
        LogRunningKernels();
        TT_THROW(
            "Watcher data corruption, unexpected brisc noc_id on core {}: {} (expected 0 or 1)",
            virtual_coord_.str(),
            launch_msg_.kernel_config().brisc_noc_id());
    }
    if (mbox_data_.go_message_index() < dev_msgs::go_message_num_entries) {
        DumpRunState(mbox_data_.go_messages()[mbox_data_.go_message_index()].signal());
    } else {
        LogRunningKernels();
        TT_THROW(
            "Watcher data corruption, unexpected go message index on core {}: {} (expected < {})",
            virtual_coord_.str(),
            mbox_data_.go_message_index(),
            dev_msgs::go_message_num_entries);
    }

    fprintf(reader_.f, "|");
    auto num_processors = hal.get_num_risc_processors(programmable_core_type_);
    uint32_t all_enable_mask = (1u << num_processors) - 1;
    uint32_t enables = launch_msg_.kernel_config().enables();
    if (enables & ~all_enable_mask) {
        LogRunningKernels();
        TT_THROW(
            "Watcher data corruption, unexpected kernel enable on core {}: {} (expected only low bits set)",
            virtual_coord_.str(),
            enables);
    }

    // TODO(#17275): Generalize and pull risc data out of HAL
    std::string_view symbols;
    if (programmable_core_type_ == HalProgrammableCoreType::TENSIX) {
        symbols = "BNT";
    } else {
        if (tt::tt_metal::MetalContext::instance().get_cluster().arch() == ARCH::BLACKHOLE) {
            symbols = "EE";
        } else {
            symbols = "E";
        }
    }
    for (size_t i = 0; i < symbols.size(); i++) {
        char c = symbols[i];
        if ((enables & (1u << i)) == 0) {
            c = tolower(c);
        }
        fputc(c, reader_.f);
    }

    fprintf(reader_.f, " h_id:%3d ", launch_msg_.kernel_config().host_assigned_id());

    if (programmable_core_type_ == HalProgrammableCoreType::TENSIX) {
        fprintf(reader_.f, "smsg:");
        DumpRunState(subordinate_sync.dm1());
        if (tt::tt_metal::MetalContext::instance().get_cluster().arch() !=
            ARCH::QUASAR) {  // TODO enable when we have triscs running
            DumpRunState(subordinate_sync.trisc0());
            DumpRunState(subordinate_sync.trisc1());
            DumpRunState(subordinate_sync.trisc2());
        }
        fprintf(reader_.f, " ");
    } else if (tt::tt_metal::MetalContext::instance().get_cluster().arch() == ARCH::BLACKHOLE) {
        fprintf(reader_.f, "smsg:");
        DumpRunState(subordinate_sync.dm1());
        fprintf(reader_.f, " ");
    }
}

void WatcherDeviceReader::Core::DumpWaypoints(bool to_stdout) const {
    auto debug_waypoint = mbox_data_.watcher().debug_waypoint();
    std::vector<std::string> risc_status;

    for (auto cpu : debug_waypoint) {
        auto& status = risc_status.emplace_back();
        for (char v : cpu.waypoint()) {
            if (v == 0) {
                break;
            }
            if (isprint(v)) {
                status += v;
            } else {
                LogRunningKernels();
                TT_THROW(
                    "Watcher data corrupted, unexpected debug status on core {}, unprintable character {}",
                    virtual_coord_.str(),
                    (int)v);
            }
        }
    }
    // Pad riscv status to 4 chars for alignment
    if (to_stdout) {
        log_info(tt::LogMetal, "Last waypoint: {:>4}", fmt::join(risc_status, ","));
    } else {
        fmt::print(reader_.f, "{:>4}  ", fmt::join(risc_status, ","));
    }
}

void WatcherDeviceReader::Core::DumpSyncRegs() const {
    // Read back all of the stream state, most of it is unused
    std::vector<uint32_t> data;
    for (uint32_t operand = 0; operand < NUM_CIRCULAR_BUFFERS; operand++) {
        // XXXX TODO(PGK) get this from device
        const uint32_t OPERAND_START_STREAM = 8;
        uint32_t base = NOC_OVERLAY_START_ADDR + ((OPERAND_START_STREAM + operand) * NOC_STREAM_REG_SPACE_SIZE);

        uint32_t rcvd_addr = base + (STREAM_REMOTE_DEST_BUF_SIZE_REG_INDEX * sizeof(uint32_t));
        data = tt::tt_metal::MetalContext::instance().get_cluster().read_core(
            reader_.device_id, virtual_coord_, rcvd_addr, sizeof(uint32_t));
        uint32_t rcvd = data[0];

        uint32_t ackd_addr = base + (STREAM_REMOTE_DEST_BUF_START_REG_INDEX * sizeof(uint32_t));
        data = tt::tt_metal::MetalContext::instance().get_cluster().read_core(
            reader_.device_id, virtual_coord_, ackd_addr, sizeof(uint32_t));
        uint32_t ackd = data[0];

        if (rcvd != ackd) {
            fprintf(reader_.f, "cb[%d](rcv %d!=ack %d) ", operand, rcvd, ackd);
        }
    }
}

void WatcherDeviceReader::Core::DumpStackUsage() const {
    auto stack_usage_mbox = mbox_data_.watcher().stack_usage();
    const auto& hal = MetalContext::instance().hal();
    auto num_processors = hal.get_num_risc_processors(programmable_core_type_);
    for (uint32_t processor_index = 0; processor_index < num_processors; processor_index++) {
        const auto& usage = stack_usage_mbox.cpu()[processor_index];
        if (usage.min_free()) {
            auto [processor_class, processor_type] =
                hal.get_processor_class_and_type_from_index(programmable_core_type_, processor_index);
            HalProcessorIdentifier processor = {programmable_core_type_, processor_class, processor_type};
            auto& slot = dump_data_.highest_stack_usage[processor];
            if (usage.min_free() <= slot.stack_free) {
                slot = {virtual_coord_, usage.min_free() - 1, usage.watcher_kernel_id()};
            }
        }
    }
}

void WatcherDeviceReader::Core::ValidateKernelIDs() const {
    const auto& hal = tt::tt_metal::MetalContext::instance().hal();
    auto num_processors = hal.get_num_risc_processors(programmable_core_type_);
    for (size_t i = 0; i < num_processors; i++) {
        uint16_t watcher_kernel_id = launch_msg_.kernel_config().watcher_kernel_ids()[i];
        if (watcher_kernel_id >= reader_.kernel_names.size()) {
            TT_THROW(
                "Watcher data corruption, unexpected {} kernel id on Device {} core {}: {} (last valid {})",
                get_riscv_name(programmable_core_type_, i),
                reader_.device_id,
                virtual_coord_.str(),
                watcher_kernel_id,
                reader_.kernel_names.size());
        }
        dump_data_.used_kernel_names[watcher_kernel_id] = true;
    }
}

void WatcherDeviceReader::Core::LogRunningKernels() const {
    const auto& hal = tt::tt_metal::MetalContext::instance().hal();
    auto num_processors = hal.get_num_risc_processors(programmable_core_type_);
    log_info(tt::LogMetal, "While running kernels:");
    for (size_t i = 0; i < num_processors; i++) {
        log_info(tt::LogMetal, " {}: {}", get_riscv_name(programmable_core_type_, i), GetKernelName(i));
    }
}

const std::string& WatcherDeviceReader::Core::GetKernelName(uint32_t processor_index) const {
    TT_FATAL(processor_index < launch_msg_.kernel_config().watcher_kernel_ids().size(), "processor_index out of range");
    return reader_.kernel_names[launch_msg_.kernel_config().watcher_kernel_ids()[processor_index]];
}

}  // namespace tt::tt_metal<|MERGE_RESOLUTION|>--- conflicted
+++ resolved
@@ -905,23 +905,17 @@
         fprintf(reader_.f, "D");
     } else if (launch_msg_.kernel_config().mode() == dev_msgs::DISPATCH_MODE_HOST) {
         fprintf(reader_.f, "H");
-    } else if (launch_msg_->kernel_config.mode == DISPATCH_MODE_NONE) {
+    } else if (launch_msg_.kernel_config().mode() == dev_msgs::DISPATCH_MODE_NONE) {
         fprintf(reader_.f, "N");
     } else {
         LogRunningKernels();
         TT_THROW(
-            "Watcher data corruption, unexpected launch mode on core {}: {} (expected {}, {} or {})",
+            "Watcher data corruption, unexpected launch mode on core {}: {} (expected {}, {}, or {})",
             virtual_coord_.str(),
-<<<<<<< HEAD
-            launch_msg_->kernel_config.mode,
-            DISPATCH_MODE_DEV,
-            DISPATCH_MODE_HOST,
-            DISPATCH_MODE_NONE);
-=======
             launch_msg_.kernel_config().mode(),
             dev_msgs::DISPATCH_MODE_DEV,
-            dev_msgs::DISPATCH_MODE_HOST);
->>>>>>> 0e9a5650
+            dev_msgs::DISPATCH_MODE_HOST,
+            dev_msgs::DISPATCH_MODE_NONE);
     }
 
     if (launch_msg_.kernel_config().brisc_noc_id() == 0 || launch_msg_.kernel_config().brisc_noc_id() == 1) {
