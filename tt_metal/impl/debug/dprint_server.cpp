--- conflicted
+++ resolved
@@ -1325,89 +1325,6 @@
     }
 
     return output_stream;
-<<<<<<< HEAD
-}  // GetOutputStream
-
-DebugPrintServerContext* DebugPrintServerContext::inst = nullptr;
-std::atomic<bool> DebugPrintServerContext::ProfilerIsRunning = false;
-
-}  // namespace
-
-// Implementation for functions available from dprint_server.hpp.
-namespace tt::tt_metal {
-
-void DprintServerAttach(chip_id_t device_id) {
-    // Skip if DPRINT not enabled, and make sure profiler is not running.
-    if (!tt::tt_metal::MetalContext::instance().rtoptions().get_feature_enabled(tt::llrt::RunTimeDebugFeatureDprint)) {
-        return;
-    }
-    TT_FATAL(
-        DebugPrintServerContext::ProfilerIsRunning == false,
-        "Device side profiler is running, cannot start print server");
-
-    // If no server is running, create one
-    if (!DprintServerIsRunning()) {
-        tt::tt_metal::MetalContext::instance().rtoptions().set_disable_dma_ops(true);
-    }
-
-    // Add this device to the server
-    DebugPrintServerContext::inst->AttachDevice(device_id);
-}
-
-void DprintServerDetach(chip_id_t device_id) {
-    if (DprintServerIsRunning()) {
-        DebugPrintServerContext::inst->DetachDevice(device_id);
-
-        // Check if there's no devices left attached to the server, and close it if so.
-        if (DebugPrintServerContext::inst->GetNumAttachedDevices() == 0) {
-            delete DebugPrintServerContext::inst;
-            DebugPrintServerContext::inst = nullptr;
-            tt::tt_metal::MetalContext::instance().rtoptions().set_disable_dma_ops(false);
-        }
-    }
-}
-
-void DprintServerSetProfilerState(bool profile_device) { DebugPrintServerContext::ProfilerIsRunning = profile_device; }
-
-bool DprintServerIsRunning() { return DebugPrintServerContext::inst != nullptr; }
-
-void DprintServerSetMute(bool mute_print_server) {
-    if (DprintServerIsRunning()) {
-        DebugPrintServerContext::inst->SetMute(mute_print_server);
-    }
-}
-
-void DprintServerAwait() {
-    if (DprintServerIsRunning()) {
-        // Call the wait function for the print server, with a timeout
-        auto future = std::async(
-            std::launch::async, &DebugPrintServerContext::WaitForPrintsFinished, DebugPrintServerContext::inst);
-        if (future.wait_for(std::chrono::seconds(1)) == std::future_status::timeout) {
-            TT_THROW("Timed out waiting on debug print server to read data.");
-        }
-    }
-}
-
-bool DPrintServerHangDetected() {
-    return DprintServerIsRunning() && DebugPrintServerContext::inst->PrintHangDetected();
-}
-
-void DPrintServerClearLogFile() {
-    if (DprintServerIsRunning()) {
-        DebugPrintServerContext::inst->ClearLogFile();
-    }
-}
-
-void DPrintServerClearSignals() {
-    if (DprintServerIsRunning()) {
-        DebugPrintServerContext::inst->ClearSignals();
-    }
-}
-bool DPrintServerReadsDispatchCores(chip_id_t device_id) {
-    return DprintServerIsRunning() && DebugPrintServerContext::inst->ReadsDispatchCores(device_id);
-}
-
-=======
 }  // get_output_stream
 
 // Wrapper class functions
@@ -1421,5 +1338,4 @@
 void DPrintServer::clear_signals() { impl_->clear_signals(); }
 bool DPrintServer::reads_dispatch_cores(chip_id_t device_id) { return impl_->reads_dispatch_cores(device_id); }
 bool DPrintServer::hang_detected() { return impl_->hang_detected(); }
->>>>>>> 474011dc
 }  // namespace tt::tt_metal