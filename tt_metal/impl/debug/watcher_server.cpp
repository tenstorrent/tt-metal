--- conflicted
+++ resolved
@@ -554,14 +554,9 @@
     char* line = nullptr;
     size_t len;
     while (getline(&line, &len, f) != -1) {
-<<<<<<< HEAD
-        string s(line);
-        s = s.substr(0, s.length() - 1);  // Strip newline
-=======
         std::string s(line);
         s = s.substr(0, s.length() - 1);            // Strip newline
         int k_id = stoi(s.substr(0, s.find(":")));  // Format is {k_id}: {kernel}
->>>>>>> 8fe3da9f
         watcher::kernel_names.push_back(s.substr(s.find(":") + 2));
     }
 }
