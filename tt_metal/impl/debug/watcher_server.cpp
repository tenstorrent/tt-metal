--- conflicted
+++ resolved
@@ -334,84 +334,8 @@
     fflush(f);
 }
 
-<<<<<<< HEAD
-// noinline so that this fn exists to be called from dgb
-static void __attribute__((noinline)) dump(FILE* f) {
-    for (auto& device_and_reader : devices) {
-        device_and_reader.second.Dump(f);
-    }
-}
-
-static void watcher_loop(std::chrono::microseconds sleep_duration) {
-    TT_ASSERT(watcher::server_running == false);
-    watcher::server_running = true;
-    watcher::dump_count = 1;
-    const auto& rtoptions = tt::tt_metal::MetalContext::instance().rtoptions();
-
-    // Print to the user which features are disabled via env vars.
-    std::string disabled_features = "";
-    auto& disabled_features_set = rtoptions.get_watcher_disabled_features();
-    if (!disabled_features_set.empty()) {
-        for (auto& feature : disabled_features_set) {
-            disabled_features += feature + ",";
-        }
-        disabled_features.pop_back();
-    } else {
-        disabled_features = "None";
-    }
-    log_info(LogLLRuntime, "Watcher server initialized, disabled features: {}", disabled_features);
-
-    while (true) {
-        std::unique_lock<std::mutex> lock(watch_mutex);
-        if (enabled_cv.wait_for(lock, sleep_duration, [&] { return !watcher::enabled.load(); })) {
-            // Watcher has been disabled
-            break;
-        }
-
-            // If all devices are detached, we can turn off the server, it will be turned back on
-            // when a new device is attached.
-            if (!watcher::enabled) {
-                break;
-            }
-
-            fprintf(logfile, "-----\n");
-            fprintf(logfile, "Dump #%d at %.3lfs\n", watcher::dump_count.load(), watcher::get_elapsed_secs());
-
-            if (devices.empty()) {
-                fprintf(logfile, "No active devices\n");
-            }
-
-            try {
-                dump(logfile);
-            } catch (std::runtime_error& e) {
-                // Depending on whether test mode is enabled, catch and stop server, or re-throw.
-                if (rtoptions.get_test_mode_enabled()) {
-                    watcher::watcher_killed_due_to_error = true;
-                    watcher::enabled = false;
-                    enabled_cv.notify_all();
-                    break;
-                } else {
-                    throw e;
-                }
-            }
-
-            fprintf(logfile, "Dump #%d completed at %.3lfs\n", watcher::dump_count.load(), watcher::get_elapsed_secs());
-            fflush(logfile);
-            watcher::dump_count++;
-    }
-
-    log_info(LogLLRuntime, "Watcher thread stopped watching...");
-    watcher::server_running = false;
-}
-
-}  // namespace watcher
-
-void watcher_init(chip_id_t device_id) {
-    const std::lock_guard<std::mutex> lock(watcher::watch_mutex);
-=======
 void WatcherServer::Impl::init_device(chip_id_t device_id) {
     const std::lock_guard<std::mutex> lock(watch_mutex_);
->>>>>>> 5ac9623e
     std::vector<uint32_t> watcher_init_val;
     watcher_init_val.resize(sizeof(watcher_msg_t) / sizeof(uint32_t), 0);
     watcher_msg_t* data = reinterpret_cast<watcher_msg_t*>(&(watcher_init_val[0]));
