// SPDX-FileCopyrightText: © 2025 Tenstorrent AI ULC
//
// SPDX-License-Identifier: Apache-2.0

#include "data.hpp"
#include <stdexcept>
#include <fstream>
#include <sstream>
#include "impl/debug/inspector/inspector.hpp"
#include "impl/debug/inspector/rpc_server_controller.hpp"
#include "impl/debug/inspector/logger.hpp"
#include "impl/dispatch/system_memory_manager.hpp"
#include "impl/context/metal_context.hpp"
#include "distributed/mesh_workload_impl.hpp"
#include "jit_build/build_env_manager.hpp"
#include <tt-metalium/device_pool.hpp>
#include <tt_stl/reflection.hpp>

namespace tt::tt_metal::inspector {


Data::Data()
    : logger(MetalContext::instance().rtoptions().get_inspector_log_path()) {

    // Initialize RPC server if enabled
    const auto& rtoptions = MetalContext::instance().rtoptions();
    if (rtoptions.get_inspector_rpc_server_enabled()) {
        try {
            auto address = rtoptions.get_inspector_rpc_server_address();
            rpc_server_controller.start(address);

            // Connect callbacks that we want to respond to
            get_rpc_server().setGetProgramsCallback([this](auto result) { this->rpc_get_programs(result); });
            get_rpc_server().setGetMeshDevicesCallback([this](auto result) { this->rpc_get_mesh_devices(result); });
            get_rpc_server().setGetMeshWorkloadsCallback([this](auto result) { this->rpc_get_mesh_workloads(result); });
            get_rpc_server().setGetDevicesInUseCallback([this](auto result) { this->rpc_get_devices_in_use(result); });
            get_rpc_server().setGetOperationsCallback([this](auto result) { this->rpc_get_operations(result); });
            get_rpc_server().setGetKernelCallback(
                [this](auto params, auto result) { this->rpc_get_kernel(params, result); });
            get_rpc_server().setGetAllBuildEnvsCallback([this](auto result) { this->rpc_get_all_build_envs(result); });
            get_rpc_server().setGetAllDispatchCoreInfosCallback(
                [this](auto result) { this->rpc_get_all_dispatch_core_infos(result); });
        } catch (const std::exception& e) {
            TT_INSPECTOR_THROW("Failed to start Inspector RPC server: {}", e.what());
        }
    }
}

Data::~Data() {
    // Serialize operation tracking before shutting down
    serialize_rpc();
    rpc_server_controller.stop();
}

RpcServer& Data::get_rpc_server() {
    return rpc_server_controller.get_rpc_server();
}

void Data::serialize_rpc() {
    rpc_server_controller.get_rpc_server().serialize(logger.get_logging_path());
}

void Data::rpc_get_programs(rpc::Inspector::GetProgramsResults::Builder& results) {
    std::lock_guard<std::mutex> lock(programs_mutex);
    auto programs = results.initPrograms(programs_data.size());
    uint32_t i = 0;

    for (const auto& [program_id, program_data] : programs_data) {
        auto program = programs[i++];

        // Set basic program info
        program.setProgramId(program_id);

        // Check if program is compiled (has finished compilation)
        bool compiled = program_data.compile_finished_timestamp != inspector::time_point{};
        program.setCompiled(compiled);

        // Set binary status per device
        auto binary_status_list = program.initBinaryStatusPerDevice(program_data.binary_status_per_device.size());
        uint32_t j = 0;
        for (const auto& [device_id, status] : program_data.binary_status_per_device) {
            auto device_status = binary_status_list[j++];
            device_status.setDeviceId(static_cast<uint64_t>(device_id));
            device_status.setStatus(convert_binary_status(status));
        }

        // Set kernels
        auto kernels_list = program.initKernels(program_data.kernels.size());
        j = 0;
        for (const auto& [kernel_id, kernel_data] : program_data.kernels) {
            auto kernel = kernels_list[j++];
            kernel.setWatcherKernelId(kernel_data.watcher_kernel_id);
            kernel.setName(kernel_data.name);
            kernel.setPath(kernel_data.path);
            kernel.setSource(kernel_data.source);
            kernel.setProgramId(program_id);
        }
    }
}

void Data::rpc_get_mesh_devices(rpc::Inspector::GetMeshDevicesResults::Builder& results) {
    std::lock_guard<std::mutex> lock(mesh_devices_mutex);
    auto mesh_devices = results.initMeshDevices(mesh_devices_data.size());
    uint32_t i = 0;
    for (const auto& [mesh_id, mesh_device_data] : mesh_devices_data) {
        auto mesh_device = mesh_devices[i++];
        mesh_device.setMeshId(mesh_id);

        uint32_t j = 0;
        auto devices_view = mesh_device_data.mesh_device->get_devices();
        auto devices = mesh_device.initDevices(devices_view.size());
        for (const auto& device : devices_view) {
            devices.set(j++, device->id());
        }

        auto& shape_view = mesh_device_data.mesh_device->get_view().shape();
        auto shape = mesh_device.initShape(shape_view.dims());
        for (size_t k = 0; k < shape_view.dims(); ++k) {
            shape.set(k, shape_view.get_stride(k));
        }

        mesh_device.setParentMeshId(mesh_device_data.parent_mesh_id.value_or(-1));
        mesh_device.setInitialized(mesh_device_data.initialized);
    }
}

void Data::rpc_get_mesh_workloads(rpc::Inspector::GetMeshWorkloadsResults::Builder& results) {
    std::lock_guard<std::mutex> lock(mesh_workloads_mutex);
    auto mesh_workloads = results.initMeshWorkloads(mesh_workloads_data.size());
    uint32_t i = 0;
    for (const auto& [mesh_workload_id, mesh_workload_data] : mesh_workloads_data) {
        auto mesh_workload = mesh_workloads[i++];
        mesh_workload.setMeshWorkloadId(mesh_workload_id);

        auto& programs = mesh_workload_data.mesh_workload->get_programs();
        auto programs_data = mesh_workload.initPrograms(programs.size());
        uint32_t j = 0;
        for (const auto& [device_range, program] : programs) {
            auto program_data = programs_data[j++];
            program_data.setProgramId(program.impl().get_id());
            auto coordinates_list = program_data.initCoordinates(device_range.shape().mesh_size());
            uint32_t k = 0;
            for (auto& device_coordinate : device_range) {
                auto mesh_coordinate = coordinates_list[k++];
                auto coords = device_coordinate.coords();
                auto coordinates = mesh_coordinate.initCoordinates(coords.size());
                for (size_t l = 0; l < coords.size(); ++l) {
                    coordinates.set(l, coords[l]);
                }
            }
        }

        auto binary_status_list = mesh_workload.initBinaryStatusPerMeshDevice(mesh_workload_data.binary_status_per_device.size());
        j = 0;
        for (const auto& [mesh_id, status] : mesh_workload_data.binary_status_per_device) {
            auto binary_status = binary_status_list[j++];
            binary_status.setMeshId(mesh_id);
            binary_status.setStatus(convert_binary_status(status));
        }
    }
}

void Data::rpc_get_devices_in_use(rpc::Inspector::GetDevicesInUseResults::Builder& results) {
    // Get all active device ids
    auto device_ids = DevicePool::instance().get_all_active_device_ids();

    // Write result
    auto result_device_ids = results.initDeviceIds(device_ids.size());
    size_t i = 0;
    for (const auto& device_id : device_ids) {
        result_device_ids.set(i++, device_id);
    }
}

void Data::rpc_get_kernel(rpc::Inspector::GetKernelParams::Reader params, rpc::Inspector::GetKernelResults::Builder results) {
    std::lock_guard<std::mutex> lock(programs_mutex);
    auto kernel_id = params.getWatcherKernelId();
    auto program_id_it = kernel_id_to_program_id.find(kernel_id);
    if (program_id_it == kernel_id_to_program_id.end()) {
        throw std::runtime_error("Kernel not found");
    }
    auto program_id = program_id_it->second;
    auto program_data = programs_data.find(program_id);
    if (program_data == programs_data.end()) {
        throw std::runtime_error("Program not found");
    }
    auto kernel_data_it = program_data->second.kernels.find(kernel_id);
    if (kernel_data_it == program_data->second.kernels.end()) {
        throw std::runtime_error("Kernel not found inside the program");
    }
    auto& kernel_data = kernel_data_it->second;
    auto kernel = results.initKernel();
    kernel.setWatcherKernelId(kernel_data.watcher_kernel_id);
    kernel.setName(kernel_data.name);
    kernel.setPath(kernel_data.path);
    kernel.setSource(kernel_data.source);
    kernel.setProgramId(program_id);
}

void Data::rpc_get_operations(rpc::Inspector::GetOperationsResults::Builder& results) {
    std::lock_guard<std::mutex> lock(operations_mutex);

    auto operations_list = results.initOperations(operations_.size());
    for (size_t i = 0; i < operations_.size(); ++i) {
        const auto& op = operations_[i];
        auto capnp_op = operations_list[i];

        // Set device operation ID - use "none" for host-only operations
        if (op.device_operation_id.has_value()) {
            capnp_op.setDeviceOperationId(std::to_string(op.device_operation_id.value()));
        } else {
            capnp_op.setDeviceOperationId("none");
        }

        capnp_op.setOperationName(op.operation_name);
        capnp_op.setCallstack(op.call_stack);
        capnp_op.setArguments(op.arguments);

        // Convert timestamp to nanoseconds since epoch
        auto time_since_epoch = op.timestamp.time_since_epoch();
        auto nanos = std::chrono::duration_cast<std::chrono::nanoseconds>(time_since_epoch).count();
        capnp_op.setTimestamp(static_cast<uint64_t>(nanos));
    }
}

// Get build environment information for all devices
// This allows Inspector clients (e.g. tt-triage) to get the correct firmware path
// for each device and build config, enabling correct firmware path resolution
// without relying on relative paths
// Declared here in Data to centralize Inspector RPC callback registration and
// tie it to Inspector Data's lifetime
void Data::rpc_get_all_build_envs(rpc::Inspector::GetAllBuildEnvsResults::Builder results) {
    // Get build environment info for all devices
    // Calls to BuildEnvManager::get_all_build_envs_info are thread-safe as it's protected by an internal mutex
    const auto& build_envs_info = BuildEnvManager::get_instance().get_all_build_envs_info();
    // Populate RPC response with build environment info for all devices
    auto result_build_envs = results.initBuildEnvs(build_envs_info.size());
    const auto fw_compile_hash = this->fw_compile_hash.load(std::memory_order_acquire);
    size_t i = 0;
    for (const auto& build_env : build_envs_info) {
        auto item = result_build_envs[i++];
        item.setDeviceId(build_env.device_id);
        // Populate RPC response with build environment info
        auto build_info = item.initBuildInfo();
        build_info.setBuildKey(build_env.build_key);
        build_info.setFirmwarePath(build_env.firmware_root_path);
        build_info.setFwCompileHash(fw_compile_hash);
    }
}

// Get all dispatch core infos for all active devices
// Do an on-demand snapshot of the command queue event info
// Populate the results with the dispatch core info and corresponding cq_id event info
void Data::rpc_get_all_dispatch_core_infos(rpc::Inspector::GetAllDispatchCoreInfosResults::Builder results) {
    // This returns a map of command queue id to event id for all active devices
    auto cq_to_event_by_device = DevicePool::instance().get_all_command_queue_event_infos();
    // In a single lock, get the number of non-empty categories and initialize the results
    std::scoped_lock locks(dispatch_core_info_mutex, dispatch_s_core_info_mutex, prefetcher_core_info_mutex);

    // Get the number of non-empty categories
    size_t non_empty_categories = 0;
    if (!dispatch_core_info.empty()) {
        non_empty_categories++;
    }
    if (!dispatch_s_core_info.empty()) {
        non_empty_categories++;
    }
    if (!prefetcher_core_info.empty()) {
        non_empty_categories++;
    }

    // Initialize the results with the number of non-empty categories
    auto list = results.initCoresByCategory(non_empty_categories);

    size_t category_index = 0;
    // Populate the dispatch core info
    if (!dispatch_core_info.empty()) {
        auto category = list[category_index++];
        Data::populate_core_entries_by_category(
            category, rpc::CoreCategory::DISPATCH, dispatch_core_info, cq_to_event_by_device);
    }
    // Populate the dispatch_s core info
    if (!dispatch_s_core_info.empty()) {
        auto category = list[category_index++];
        Data::populate_core_entries_by_category(
            category, rpc::CoreCategory::DISPATCH_S, dispatch_s_core_info, cq_to_event_by_device);
    }
    // Populate the prefetcher core info
    if (!prefetcher_core_info.empty()) {
        auto category = list[category_index++];
        Data::populate_core_entries_by_category(
            category, rpc::CoreCategory::PREFETCH, prefetcher_core_info, cq_to_event_by_device);
    }
}

// Helper function to convert internal enum to Cap'n Proto enum
rpc::BinaryStatus Data::convert_binary_status(ProgramBinaryStatus status) {
    switch (status) {
        case ProgramBinaryStatus::NotSent:
            return rpc::BinaryStatus::NOT_SENT;
        case ProgramBinaryStatus::InFlight:
            return rpc::BinaryStatus::IN_FLIGHT;
        case ProgramBinaryStatus::Committed:
            return rpc::BinaryStatus::COMMITTED;
        default:
            return rpc::BinaryStatus::NOT_SENT;
    }
}

<<<<<<< HEAD
// Helper function to escape YAML strings
static std::string escape_yaml_string(const std::string& str) {
    // For simplicity, we'll use quoted strings if they contain special characters
    bool needs_quotes = false;
    for (char c : str) {
        if (c == '\n' || c == '\r' || c == ':' || c == '#' || c == '"' || c == '\'' || c == '\\') {
            needs_quotes = true;
            break;
        }
    }

    if (!needs_quotes) {
        return str;
    }

    // Use double quotes and escape special characters
    std::stringstream escaped;
    escaped << '"';
    for (char c : str) {
        switch (c) {
            case '"': escaped << "\\\""; break;
            case '\\': escaped << "\\\\"; break;
            case '\n': escaped << "\\n"; break;
            case '\r': escaped << "\\r"; break;
            case '\t': escaped << "\\t"; break;
            default: escaped << c; break;
        }
    }
    escaped << '"';
    return escaped.str();
}

void Data::dbg_serialize_operations() {
    std::lock_guard<std::mutex> lock(operations_mutex);

    if (operations_.empty()) {
        return;
    }

    // Create directory structure
    auto ops_dir = logger.get_logging_path() / "ops";
    std::filesystem::create_directories(ops_dir);

    // Write to YAML format (matching Python output format)
    auto filepath = ops_dir / "ops.yaml";
    std::ofstream file(filepath);

    if (!file.is_open()) {
        // Silent failure - we don't want to crash the program if we can't write debug info
        return;
    }

    // Write operations as a proper YAML list
    for (const auto& op : operations_) {
        // Start a new list item
        file << "- device_operation_id: ";
        if (op.device_operation_id.has_value()) {
            file << *op.device_operation_id;
        } else {
            file << "none";
        }
        file << "\n";

        // Operation name
        file << "  operation_name: " << op.operation_name << "\n";

        // Call stack (if available)
        if (!op.call_stack.empty()) {
            // Use YAML literal block scalar for multiline strings
            file << "  callstack: ";
            if (op.call_stack.find('\n') != std::string::npos) {
                // Multiline - use literal block scalar
                file << "|\n";
                std::istringstream stream(op.call_stack);
                std::string line;
                while (std::getline(stream, line)) {
                    file << "    " << line << "\n";
                }
            } else {
                // Single line
                file << escape_yaml_string(op.call_stack) << "\n";
            }
        } else {
            file << "  callstack: \"\"\n";
        }

        // Arguments
        file << "  arguments: ";
        if (!op.arguments.empty()) {
            if (op.arguments.find('\n') != std::string::npos) {
                // Multiline - use literal block scalar
                file << "|\n";
                std::istringstream stream(op.arguments);
                std::string line;
                while (std::getline(stream, line)) {
                    file << "    " << line << "\n";
                }
            } else {
                // Single line
                file << escape_yaml_string(op.arguments) << "\n";
            }
        } else {
            file << "\"\"\n";
        }
    }

    file.close();
=======
// Helper function to populate the core info
void Data::populate_core_info(rpc::CoreInfo::Builder& out, const CoreInfo& info, uint32_t event_id) {
    out.setDeviceId(info.device_id);
    out.setServicingDeviceId(info.servicing_device_id);
    // Convert enum to string
    std::string worker_type_str(enchantum::to_string(info.worker_type));
    out.setWorkType(worker_type_str);
    out.setEventID(event_id);
    out.setCqId(info.cq_id);
}

// Helper function to get the event id for a core
// If not found, return std::numeric_limits<uint32_t>::max()
uint32_t Data::get_event_id_for_core(
    const CoreInfo& info, const std::unordered_map<ChipId, std::vector<uint32_t>>& cq_to_event_by_device) {
    auto device_it = cq_to_event_by_device.find(info.device_id);
    if (device_it != cq_to_event_by_device.end() && info.cq_id < device_it->second.size()) {
        return device_it->second[info.cq_id];
    }
    return std::numeric_limits<uint32_t>::max();
}

// Helper function to populate the core entry
void Data::populate_core_entry(
    rpc::CoreEntry::Builder& entry, const tt_cxy_pair& k, const CoreInfo& info, uint32_t event_id) {
    // Populate the key
    auto key = entry.initKey();
    key.setChip(k.chip);
    key.setX(k.x);
    key.setY(k.y);
    // Populate the info
    auto out = entry.initInfo();
    Data::populate_core_info(out, info, event_id);
}

// Helper function to populate the core entries by category
void Data::populate_core_entries_by_category(
    rpc::CoreEntriesByCategory::Builder& category_builder,
    rpc::CoreCategory category_type,
    const std::unordered_map<tt_cxy_pair, CoreInfo>& core_info,
    const std::unordered_map<ChipId, std::vector<uint32_t>>& cq_to_event_by_device) {
    // Set the category type
    category_builder.setCategory(category_type);
    // Initialize the entries
    auto entries = category_builder.initEntries(core_info.size());
    size_t i = 0;
    for (const auto& kv : core_info) {
        // Get key, value from core_info
        const tt_cxy_pair& k = kv.first;
        const auto& info = kv.second;
        // Get the event id for the core's command queue
        uint32_t event_id = Data::get_event_id_for_core(info, cq_to_event_by_device);
        // Populate the core entry with the key, info, and event id
        auto entry = entries[i++];
        Data::populate_core_entry(entry, k, info, event_id);
    }
>>>>>>> 69183f71
}

}  // namespace tt::tt_metal::inspector<|MERGE_RESOLUTION|>--- conflicted
+++ resolved
@@ -307,7 +307,6 @@
     }
 }
 
-<<<<<<< HEAD
 // Helper function to escape YAML strings
 static std::string escape_yaml_string(const std::string& str) {
     // For simplicity, we'll use quoted strings if they contain special characters
@@ -415,7 +414,8 @@
     }
 
     file.close();
-=======
+}
+
 // Helper function to populate the core info
 void Data::populate_core_info(rpc::CoreInfo::Builder& out, const CoreInfo& info, uint32_t event_id) {
     out.setDeviceId(info.device_id);
@@ -472,7 +472,6 @@
         auto entry = entries[i++];
         Data::populate_core_entry(entry, k, info, event_id);
     }
->>>>>>> 69183f71
 }
 
 }  // namespace tt::tt_metal::inspector