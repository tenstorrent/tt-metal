--- conflicted
+++ resolved
@@ -122,11 +122,7 @@
     void clear_dram_state(ChipId device_id);
     void clear_launch_messages_on_eth_cores(ChipId device_id);
     void construct_control_plane(const std::filesystem::path& mesh_graph_desc_path);
-<<<<<<< HEAD
-    void construct_control_plane();
-=======
     void initialize_control_plane_impl();  // Private implementation without mutex
->>>>>>> 5e1f19bd
     void teardown_fabric_config();
     void teardown_base_objects();
 
