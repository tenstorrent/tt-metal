--- conflicted
+++ resolved
@@ -484,13 +484,9 @@
         this->fabric_config_, this->fabric_reliability_mode_);
 }
 
-<<<<<<< HEAD
-tt_metal::FabricConfig MetalContext::get_fabric_config() const { return fabric_config_; }
-=======
 tt_fabric::FabricConfig MetalContext::get_fabric_config() const {
     return fabric_config_;
 }
->>>>>>> d7e76449
 
 void MetalContext::construct_control_plane(const std::filesystem::path& mesh_graph_desc_path) {
     if (logical_mesh_chip_id_to_physical_chip_id_mapping_.size()) {
@@ -543,11 +539,7 @@
     const std::filesystem::path mesh_graph_desc_path = std::filesystem::path(rtoptions_.get_root_dir()) /
                                                        "tt_metal/fabric/mesh_graph_descriptors" / mesh_graph_descriptor;
 
-<<<<<<< HEAD
-    global_control_plane_ = std::make_unique<tt::tt_fabric::GlobalControlPlane>(mesh_graph_desc_path.string());
-=======
     this->construct_control_plane(mesh_graph_desc_path);
->>>>>>> d7e76449
 }
 
 void MetalContext::reset_cores(chip_id_t device_id) {
