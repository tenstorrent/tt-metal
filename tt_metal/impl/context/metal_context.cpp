--- conflicted
+++ resolved
@@ -440,9 +440,6 @@
 void MetalContext::set_fabric_config(
     const tt_fabric::FabricConfig fabric_config,
     tt_fabric::FabricReliabilityMode reliability_mode,
-<<<<<<< HEAD
-    std::optional<uint8_t> num_routing_planes) {
-=======
     std::optional<uint8_t> num_routing_planes,
     tt_fabric::FabricTensixConfig fabric_tensix_config) {
     if (is_2d_fabric_config(fabric_config) && cluster_->get_cluster_type() != tt::tt_metal::ClusterType::GALAXY) {
@@ -453,7 +450,6 @@
         }
     }
 
->>>>>>> e0246d63
     // Changes to fabric force a re-init. TODO: We should supply the fabric config in the same way as the dispatch
     // config, not through this function exposed in the detail API.
     force_reinit_ = true;
