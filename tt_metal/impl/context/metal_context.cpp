// SPDX-FileCopyrightText: © 2025 Tenstorrent AI ULC
//
// SPDX-License-Identifier: Apache-2.0

#include <cstdint>
#include <filesystem>

#include <enchantum/enchantum.hpp>
#include <tracy/Tracy.hpp>

#include "metal_context.hpp"
#include "core_coord.hpp"
#include "dispatch/dispatch_settings.hpp"
#include "hal.hpp"
#include "hal_types.hpp"
#include "tt_metal/fabric/fabric_host_utils.hpp"
#include "tt_metal/impl/allocator/l1_banking_allocator.hpp"
#include "tt_metal/impl/debug/dprint_server.hpp"
#include "tt_metal/impl/debug/inspector/inspector.hpp"
#include "tt_metal/impl/debug/inspector/data.hpp"
#include "tt_metal/impl/debug/noc_logging.hpp"
#include "tt_metal/impl/debug/watcher_server.hpp"
#include "tt_metal/impl/dispatch/topology.hpp"
#include "tt_metal/impl/profiler/profiler_state_manager.hpp"
#include "tt_metal/jit_build/build_env_manager.hpp"
#include "tt_metal/llrt/get_platform_architecture.hpp"
#include "tt_metal/llrt/llrt.hpp"
#include <tt-metalium/control_plane.hpp>
#include <tt-metalium/device_pool.hpp>
#include <tt-metalium/distributed_context.hpp>
#include <tt-metalium/fabric.hpp>
#include <tt-metalium/hal.hpp>
#include <tt-metalium/tt_metal.hpp>
#include <umd/device/types/cluster_descriptor_types.hpp>
#include "tt_metal/impl/dispatch/data_collector.hpp"

namespace tt::tt_metal {

namespace {
// Helper function to validate worker_l1_size, also updates it if it's 0.
void validate_worker_l1_size(size_t& worker_l1_size, Hal& hal) {
    if (worker_l1_size == 0) {
        worker_l1_size = hal.get_dev_size(HalProgrammableCoreType::TENSIX, HalL1MemAddrType::DEFAULT_UNRESERVED);
    }
    size_t max_worker_l1_size = hal.get_dev_addr(HalProgrammableCoreType::TENSIX, HalL1MemAddrType::BASE) +
                                hal.get_dev_size(HalProgrammableCoreType::TENSIX, HalL1MemAddrType::BASE) -
                                hal.get_dev_addr(HalProgrammableCoreType::TENSIX, HalL1MemAddrType::KERNEL_CONFIG);
    TT_FATAL(
        worker_l1_size <= max_worker_l1_size,
        "Worker L1 size {} is larger than max size {}",
        worker_l1_size,
        max_worker_l1_size);
}

}  // namespace

void MetalContext::initialize(
    const DispatchCoreConfig& dispatch_core_config,
    uint8_t num_hw_cqs,
    const BankMapping& l1_bank_remap,
    size_t worker_l1_size,
    bool minimal) {
    ZoneScoped;

    if (cluster_->get_target_device_type() == tt::TargetDevice::Mock) {
        TT_THROW(
            "Mock cluster cannot be initialized because there is no device. "
            "Mock clusters are only supported for testing control plane initialization without a device."
            "Please unset the TT_METAL_MOCK_CLUSTER_DESC_PATH environment variable.");
    }

    // Workaround for galaxy and BH, need to always re-init
    if (rtoptions_.get_force_context_reinit() or cluster_->is_galaxy_cluster() or cluster_->arch() == ARCH::BLACKHOLE) {
        force_reinit_ = true;
    }
    // Settings that affect FW build can also trigger a re-initialization
    const size_t fw_compile_hash = std::hash<std::string>{}(rtoptions_.get_compile_hash_string());
    validate_worker_l1_size(worker_l1_size, *hal_);
    if (initialized_) {
        if (dispatch_core_config_ != dispatch_core_config or num_hw_cqs != num_hw_cqs_ or
            worker_l1_size_ != worker_l1_size or l1_bank_remap != l1_bank_remap_ or
            fw_compile_hash != fw_compile_hash_) {
            log_warning(tt::LogAlways, "Closing and re-initializing MetalContext with new parameters.");
            teardown();
        } else {
            // Re-init request with the same parameters, do nothing unless force re-init requested.
            if (force_reinit_) {
                force_reinit_ = false;
                log_debug(
                    tt::LogAlways,
                    "Closing and re-initializing MetalContext with same parameters due to force_reinit flag.");
                teardown();
            } else {
                return;
            }
        }
    }

    initialized_ = true;
    dispatch_core_config_ = dispatch_core_config;
    num_hw_cqs_ = num_hw_cqs;
    worker_l1_size_ = worker_l1_size;
    l1_bank_remap_ = l1_bank_remap;
    fw_compile_hash_ = fw_compile_hash;
    std::uint32_t max_alignment = std::max(hal_->get_alignment(HalMemType::DRAM), hal_->get_alignment(HalMemType::L1));
    worker_l1_unreserved_start_ = tt::align(
        hal_->get_dev_addr(HalProgrammableCoreType::TENSIX, HalL1MemAddrType::BASE) +
            hal_->get_dev_size(HalProgrammableCoreType::TENSIX, HalL1MemAddrType::BASE) - worker_l1_size_,
        max_alignment);

    // Initialize inspector
    inspector_data_ = Inspector::initialize();
    // Set fw_compile_hash for Inspector RPC build environment info
    Inspector::set_build_env_fw_compile_hash(fw_compile_hash);

    // Initialize dispatch state
    dispatch_core_manager_ = std::make_unique<dispatch_core_manager>(dispatch_core_config, num_hw_cqs);
    dispatch_query_manager_ = std::make_unique<DispatchQueryManager>(num_hw_cqs);
    // Need DispatchMemMap for both dispatch core types
    tt_metal::DispatchSettings::initialize(*cluster_);
    dispatch_mem_map_[enchantum::to_underlying(CoreType::WORKER)] =
        std::make_unique<DispatchMemMap>(CoreType::WORKER, num_hw_cqs);
    dispatch_mem_map_[enchantum::to_underlying(CoreType::ETH)] =
        std::make_unique<DispatchMemMap>(CoreType::ETH, num_hw_cqs);
    // Initialize debug servers. Attaching individual devices done below
    if (rtoptions_.get_feature_enabled(tt::llrt::RunTimeDebugFeatureDprint)) {
        TT_FATAL(!rtoptions_.get_profiler_enabled(), "Both DPRINT and Profiler cannot be enabled at the same time.");
        rtoptions_.set_disable_dma_ops(true);  // DMA is not thread-safe
        dprint_server_ = std::make_unique<DPrintServer>(rtoptions_);
    }
    watcher_server_ =
        std::make_unique<WatcherServer>();  // Watcher server always created, since we use it to register kernels

    if (rtoptions_.get_profiler_enabled()) {
        profiler_state_manager_ = std::make_unique<ProfilerStateManager>();
    }

    data_collector_ = std::make_unique<DataCollector>();

    // Minimal setup, don't initialize FW/Dispatch/etc.
    if (minimal) {
        return;
    }

    // Clear state, build FW
    auto all_devices = cluster_->all_chip_ids();
    for (ChipId device_id : all_devices) {
        // Clear L1/DRAM if requested
        if (rtoptions_.get_clear_l1()) {
            clear_l1_state(device_id);
        }
        if (rtoptions_.get_clear_dram()) {
            clear_dram_state(device_id);
        }
        [[maybe_unused]] int ai_clk = cluster_->get_device_aiclk(device_id);
        log_debug(tt::LogMetal, "AI CLK for device {} is:   {} MHz", device_id, ai_clk);
        generate_device_bank_to_noc_tables(device_id);
        generate_worker_logical_to_virtual_map(device_id);

        // Create build env for this device, and build FW if it's not built already
        BuildEnvManager::get_instance().add_build_env(device_id, num_hw_cqs_);
        // fw_build_key is a combination of build_key and fw_compile_hash
        // If fw_compile_hash changes, the fw_build_key will change and FW will be rebuilt
        // if it's not already in firmware_built_keys_
        // Combine build_key and fw_compile_hash using XOR to create unique firmware build key
        // Uses full 64-bit fw_compile_hash for proper change detection
        uint64_t fw_build_key =
            BuildEnvManager::get_instance().get_device_build_env(device_id).build_key() ^ fw_compile_hash;

        if (!firmware_built_keys_.contains(fw_build_key)) {
            BuildEnvManager::get_instance().build_firmware(device_id);
            firmware_built_keys_.insert(fw_build_key);
        }

        // Clear the entire launch message ring buffer on ethernet cores before application firmware is activated.
        // This is required since ethernet cores context switch between application and routing firmware.
        // If ERISC application firmware is activated before the launch messages are cleared, it can enter an undefined
        // state by reading a corrupted launch message. Routing firmware will never run in this case, causing UMD issued
        // transactions to hang.
        clear_launch_messages_on_eth_cores(device_id);
    }

    // Populate FD topology across all devices
    if (rtoptions_.get_fast_dispatch()) {
        std::set<ChipId> all_devices_set(all_devices.begin(), all_devices.end());
        // TODO: enable this when dispatch init/teardown moves to MetalContext
        // populate_fd_kernels(all_devices_set, num_hw_cqs);
    }

    // Set internal routing for active ethernet cores, this is required for our FW to run
    cluster_->set_internal_routing_info_for_ethernet_cores(true);

    // Initialize debug tools, reset cores, init FW
    if (dprint_server_) {
        dprint_server_->attach_devices();
    }
    watcher_server_->init_devices();
    for (ChipId device_id : all_devices) {
        ClearNocData(device_id);

        reset_cores(device_id);

        initialize_and_launch_firmware(device_id);
    }
    // Watcher needs to init before FW since FW needs watcher mailboxes to be set up, and needs to attach after FW
    // starts since it also writes to watcher mailboxes.
    watcher_server_->attach_devices();

    // Register teardown function, but only once.
    if (not teardown_registered_) {
        std::atexit([]() { MetalContext::instance().teardown(); });
        teardown_registered_ = true;
    }
}

// IMPORTANT: This function is registered as an atexit handler. Creating threads during program termination may cause
// undefined behavior. Do not create threads in this function or any functions it calls.
void MetalContext::teardown() {
    ZoneScoped;

    if (!initialized_) {
        return;
    }
    initialized_ = false;

    auto all_devices = cluster_->all_chip_ids();
    // If simulator is enabled, force a teardown of active ethernet cores for WH
    if (rtoptions_.get_simulator_enabled()) {
        if (hal_->get_eth_fw_is_cooperative()) {
            for (ChipId device_id : all_devices) {
                for (const auto& logical_core : this->get_control_plane().get_active_ethernet_cores(device_id)) {
                    CoreCoord virtual_core = cluster_->get_virtual_coordinate_from_logical_coordinates(
                        device_id, logical_core, CoreType::ETH);
                    erisc_send_exit_signal(device_id, virtual_core, false);
                    while (erisc_app_still_running(device_id, virtual_core)) {
                    }
                }
            }
        }
    }

    // Set internal routing to false to exit active ethernet FW & go back to base FW
    cluster_->set_internal_routing_info_for_ethernet_cores(false);

    if (data_collector_) {
        data_collector_->DumpData();
        data_collector_.reset();
    }

    if (dprint_server_) {
        dprint_server_->detach_devices();
        dprint_server_.reset();
        rtoptions_.set_disable_dma_ops(false);
    }

    watcher_server_->detach_devices();
    watcher_server_.reset();
    for (ChipId device_id : all_devices) {
        assert_cores(device_id);

        cluster_->l1_barrier(device_id);
    }

    if (profiler_state_manager_) {
        profiler_state_manager_.reset();
    }

    for (auto& mem_map : dispatch_mem_map_) {
        if (mem_map) {
            mem_map.reset();
        }
    }

    dispatch_query_manager_.reset();
    dispatch_core_manager_.reset();
    tt::tt_metal::reset_topology_state();

    // Clear dispatch, dispatch_s and prefetcher core info in inspector data
    tt::tt_metal::Inspector::clear_all_core_info();
    // Deinitialize inspector
    inspector_data_.reset();

    control_plane_.reset();
}

MetalContext& MetalContext::instance() {
    static tt::stl::Indestructible<MetalContext> inst;
    return inst.get();
}

void MetalContext::teardown_base_objects() {
    // Teardown in backward order of dependencies to avoid dereferencing uninitialized objects
    distributed_context_.reset();
    cluster_.reset();
    hal_.reset();
}

MetalContext::MetalContext() {
    // If a custom fabric mesh graph descriptor is specified as an RT Option, use it by default
    // to initialize the control plane.
    if (rtoptions_.is_custom_fabric_mesh_graph_desc_path_specified()) {
        custom_mesh_graph_desc_path_ = rtoptions_.get_custom_fabric_mesh_graph_desc_path();
    }

    const bool is_base_routing_fw_enabled =
        Cluster::is_base_routing_fw_enabled(Cluster::get_cluster_type_from_cluster_desc(rtoptions_));
    const auto platform_arch = get_platform_architecture(rtoptions_);

    const auto initialize_objects = [&]() {
        hal_ = std::make_unique<Hal>(platform_arch, is_base_routing_fw_enabled, rtoptions_.get_enable_2_erisc_mode());
        rtoptions_.ParseAllFeatureEnv(*hal_);
        cluster_ = std::make_unique<Cluster>(rtoptions_, *hal_);
        distributed_context_ = distributed::multihost::DistributedContext::get_current_world();
    };

    initialize_objects();

    // Requires reinit with features disabled
    // This will maintain backward compatibility with clusters that have legacy firmware but it will cause a slowdown
    // during the first init
    if (!cluster_->verify_eth_fw_capability()) {
        rtoptions_.set_enable_2_erisc_mode(false);
        teardown_base_objects();
        initialize_objects();
    }

    // We do need to call Cluster teardown at the end of the program, use atexit temporarily until we have clarity on
    // how MetalContext lifetime will work through the API.
    std::atexit([]() { MetalContext::instance().~MetalContext(); });
}

distributed::multihost::DistributedContext& MetalContext::global_distributed_context() {
    TT_FATAL(distributed_context_, "Distributed context not initialized.");
    return *distributed_context_;
}

std::shared_ptr<distributed::multihost::DistributedContext> MetalContext::get_distributed_context_ptr() {
    TT_FATAL(distributed_context_, "Distributed context not initialized.");
    return distributed_context_;
}

MetalContext::~MetalContext() { teardown_base_objects(); }

llrt::RunTimeOptions& MetalContext::rtoptions() { return rtoptions_; }

Cluster& MetalContext::get_cluster() {
    TT_FATAL(cluster_, "Trying to get cluster before initializing it.");
    return *cluster_;
}

const llrt::RunTimeOptions& MetalContext::rtoptions() const { return rtoptions_; }

const Cluster& MetalContext::get_cluster() const {
    TT_FATAL(cluster_, "Trying to get cluster before initializing it.");
    return *cluster_;
}

const Hal& MetalContext::hal() const {
    TT_FATAL(hal_, "Trying to get hal before initializing it.");
    return *hal_;
}

dispatch_core_manager& MetalContext::get_dispatch_core_manager() {
    TT_FATAL(dispatch_core_manager_, "Trying to get dispatch_core_manager before initializing it.");
    return *dispatch_core_manager_;
}

DispatchQueryManager& MetalContext::get_dispatch_query_manager() {
    TT_FATAL(dispatch_query_manager_, "Trying to get dispatch_query_manager before initializing it.");
    return *dispatch_query_manager_;
}

const DispatchMemMap& MetalContext::dispatch_mem_map() const {
    return dispatch_mem_map(dispatch_core_config_.get_core_type());
}

const DispatchMemMap& MetalContext::dispatch_mem_map(const CoreType& core_type) const {
    auto& mem_map = dispatch_mem_map_[enchantum::to_underlying(core_type)];
    TT_FATAL(mem_map, "Tried to get dispatch_mem_map for {} before initializing it.", core_type);
    return *mem_map;
}

void MetalContext::clear_l1_state(ChipId device_id) {
    log_debug(tt::LogMetal, "Clearing L1 for device {}", device_id);
    // Clear all clearable Tensix and Eth L1
    CoreCoord logical_grid_size = cluster_->get_soc_desc(device_id).get_grid_size(CoreType::TENSIX);
    uint32_t l1_size_per_core = cluster_->get_soc_desc(device_id).worker_l1_size;
    TT_ASSERT(l1_size_per_core % sizeof(uint32_t) == 0);
    std::vector<uint32_t> zero_vec(l1_size_per_core / sizeof(uint32_t), 0);
    constexpr uint32_t start_address = 0;
    for (uint32_t x = 0; x < logical_grid_size.x; x++) {
        for (uint32_t y = 0; y < logical_grid_size.y; y++) {
            CoreCoord logical_core(x, y);
            auto virtual_core =
                cluster_->get_virtual_coordinate_from_logical_coordinates(device_id, logical_core, CoreType::WORKER);
            cluster_->write_core(device_id, virtual_core, zero_vec, start_address);
        }
    }

    // Clear erisc unreserved L1
    for (const auto& eth_core : this->get_control_plane().get_active_ethernet_cores(device_id)) {
        static uint32_t zero_vec_size = tt::tt_metal::hal::get_erisc_l1_unreserved_size();
        auto zero_vec_addr = tt::tt_metal::hal::get_erisc_l1_unreserved_base();

        static std::vector<uint32_t> zero_vec(zero_vec_size / sizeof(uint32_t), 0);

        CoreCoord virtual_core =
            cluster_->get_virtual_coordinate_from_logical_coordinates(device_id, eth_core, CoreType::ETH);
        cluster_->write_core(device_id, virtual_core, zero_vec, zero_vec_addr);
    }
    // TODO: clear idle eriscs as well
    cluster_->l1_barrier(device_id);
}

void MetalContext::clear_dram_state(ChipId device_id) {
    log_debug(tt::LogMetal, "Clearing DRAM for device {}", device_id);

    auto dram_size_per_channel = cluster_->get_soc_desc(device_id).dram_view_size;
    auto num_dram_channels = cluster_->get_soc_desc(device_id).get_num_dram_views();
    constexpr uint32_t start_address = 0;
    std::vector<uint8_t> zero_vec(dram_size_per_channel, 0);
    for (int channel = 0; channel < num_dram_channels; ++channel) {
        cluster_->write_dram_vec(zero_vec.data(), zero_vec.size(), device_id, channel, start_address);

        cluster_->dram_barrier(device_id);
    }
}

void MetalContext::clear_launch_messages_on_eth_cores(ChipId device_id) {
    auto clear_ethernet_core = [&](const CoreCoord& logical_eth_core, HalProgrammableCoreType programmable_core_type) {
        auto factory = hal_->get_dev_msgs_factory(programmable_core_type);
        std::vector<std::byte> init_launch_msg_data(
            dev_msgs::launch_msg_buffer_num_entries * factory.size_of<dev_msgs::launch_msg_t>(), std::byte{0});
        dev_msgs::go_msg_t go_msg = factory.create<dev_msgs::go_msg_t>();
        go_msg.view().signal() = dev_msgs::RUN_MSG_INIT;

        CoreCoord virtual_eth_core =
            cluster_->get_virtual_coordinate_from_logical_coordinates(device_id, logical_eth_core, CoreType::ETH);
        cluster_->write_core(
            init_launch_msg_data.data(),
            init_launch_msg_data.size(),
            tt_cxy_pair(device_id, virtual_eth_core),
            hal_->get_dev_addr(programmable_core_type, HalL1MemAddrType::LAUNCH));
        cluster_->write_core(
            go_msg.data(),
            go_msg.size(),
            {device_id, virtual_eth_core},
            hal_->get_dev_addr(programmable_core_type, HalL1MemAddrType::GO_MSG));
    };

    for (const auto& eth_core : this->get_control_plane().get_active_ethernet_cores(device_id)) {
        clear_ethernet_core(eth_core, HalProgrammableCoreType::ACTIVE_ETH);
    }
    for (const auto& eth_core : this->get_control_plane().get_inactive_ethernet_cores(device_id)) {
        clear_ethernet_core(eth_core, HalProgrammableCoreType::IDLE_ETH);
    }

    cluster_->l1_barrier(device_id);
}

tt::tt_fabric::ControlPlane& MetalContext::get_control_plane() {
    if (!control_plane_) {
        this->initialize_control_plane();
    }
    return *control_plane_;
}

void MetalContext::set_custom_fabric_topology(
    const std::string& mesh_graph_desc_file,
    const std::map<tt_fabric::FabricNodeId, ChipId>& logical_mesh_chip_id_to_physical_chip_id_mapping) {
    TT_FATAL(
        !DevicePool::is_initialized() || DevicePool::instance().get_all_active_devices().empty(),
        "Modifying control plane requires no devices to be active");
    // Set the user specified mesh graph descriptor file and FabricNodeID to physical chip mapping.
    this->logical_mesh_chip_id_to_physical_chip_id_mapping_ = logical_mesh_chip_id_to_physical_chip_id_mapping;
    custom_mesh_graph_desc_path_ = mesh_graph_desc_file;
    this->set_fabric_config(fabric_config_, tt::tt_fabric::FabricReliabilityMode::STRICT_SYSTEM_HEALTH_SETUP_MODE);
}

void MetalContext::set_default_fabric_topology() {
    TT_FATAL(
        !DevicePool::is_initialized() || DevicePool::instance().get_all_active_devices().empty(),
        "Modifying control plane requires no devices to be active");
    // Reset the control plane, since it was initialized with custom parameters.
    control_plane_.reset();
    // Set the mesh graph descriptor file to the default value and clear the custom FabricNodeId to physical chip
    // mapping.
    this->logical_mesh_chip_id_to_physical_chip_id_mapping_.clear();

    if (rtoptions_.is_custom_fabric_mesh_graph_desc_path_specified()) {
        custom_mesh_graph_desc_path_ = rtoptions_.get_custom_fabric_mesh_graph_desc_path();
    } else {
        custom_mesh_graph_desc_path_ = std::nullopt;
    }
    this->set_fabric_config(fabric_config_, tt::tt_fabric::FabricReliabilityMode::STRICT_SYSTEM_HEALTH_SETUP_MODE);
}

void MetalContext::teardown_fabric_config() {
    this->fabric_config_ = tt_fabric::FabricConfig::DISABLED;
    this->cluster_->configure_ethernet_cores_for_fabric_routers(this->fabric_config_);
    this->num_fabric_active_routing_planes_ = 0;
    // if (!rtoptions_.get_erisc_iram_env_var_enabled()) {
    //     rtoptions_.set_erisc_iram_enabled(false);
    // }
    this->get_control_plane().clear_fabric_context();
}

void MetalContext::set_fabric_config(
    const tt_fabric::FabricConfig fabric_config,
    tt_fabric::FabricReliabilityMode reliability_mode,
    std::optional<uint8_t> num_routing_planes,
    tt_fabric::FabricTensixConfig fabric_tensix_config,
    tt_fabric::FabricUDMMode fabric_udm_mode) {
    // Changes to fabric force a re-init. TODO: We should supply the fabric config in the same way as the dispatch
    // config, not through this function exposed in the detail API.
    force_reinit_ = true;

    if (this->fabric_config_ == tt_fabric::FabricConfig::DISABLED ||
        fabric_config == tt_fabric::FabricConfig::DISABLED) {
        this->fabric_config_ = fabric_config;
        this->fabric_reliability_mode_ = reliability_mode;
    } else {
        TT_FATAL(
            this->fabric_config_ == fabric_config,
            "Tried to override previous value of fabric config: {}, with: {}",
            this->fabric_config_,
            fabric_config);
    }

    if (this->fabric_config_ == tt_fabric::FabricConfig::DISABLED) {
        if (num_routing_planes.has_value()) {
            log_warning(
                tt::LogMetal,
                "Got num_routing_planes while disabling fabric, ignoring it and disabling all active routing planes");
        }

        this->teardown_fabric_config();
        return;
    }

    bool enable_erisc_iram =
        !rtoptions_.get_erisc_iram_env_var_enabled() || !rtoptions_.get_erisc_iram_env_var_disabled();
    rtoptions_.set_erisc_iram_enabled(enable_erisc_iram);

    if (num_routing_planes.has_value() && num_routing_planes.value() < this->num_fabric_active_routing_planes_) {
        log_warning(
            tt::LogMetal,
            "Got num_routing_planes: {}, which is less than current value: {}, ignoring the override",
            num_routing_planes.value(),
            this->num_fabric_active_routing_planes_);
        return;
    }

    // if num_routing_planes is not specified, use max available number of routing planes
    // ideally the highest value should be the maximum number of eth cores in a direction across all chips
    const auto new_val = std::max(
        this->num_fabric_active_routing_planes_, num_routing_planes.value_or(std::numeric_limits<uint8_t>::max()));
    if (new_val != this->num_fabric_active_routing_planes_ && this->num_fabric_active_routing_planes_ > 0) {
        log_info(
            tt::LogMetal,
            "Overriding the number of routing planes to activate from {} to {}",
            this->num_fabric_active_routing_planes_,
            new_val);
    }
    this->num_fabric_active_routing_planes_ = new_val;

    // Set the fabric tensix config
    this->set_fabric_tensix_config(fabric_tensix_config);
    this->fabric_udm_mode_ = fabric_udm_mode;
}

void MetalContext::initialize_fabric_config() {
    if (this->fabric_config_ == tt_fabric::FabricConfig::DISABLED) {
        return;
    }

    this->cluster_->configure_ethernet_cores_for_fabric_routers(
        this->fabric_config_, this->num_fabric_active_routing_planes_);
    auto& control_plane = this->get_control_plane();
    if (tt::tt_fabric::is_tt_fabric_config(this->fabric_config_)) {
        control_plane.initialize_fabric_context(this->fabric_config_);
    }
    control_plane.configure_routing_tables_for_fabric_ethernet_channels(
        this->fabric_config_, this->fabric_reliability_mode_);
}

void MetalContext::initialize_fabric_tensix_datamover_config() {
    if (this->fabric_config_ == tt_fabric::FabricConfig::DISABLED) {
        return;
    }

    // Initialize fabric tensix config after routing tables are configured and devices are available
    if (tt::tt_fabric::is_tt_fabric_config(this->fabric_config_)) {
        auto& control_plane = this->get_control_plane();
        control_plane.initialize_fabric_tensix_datamover_config();
    }
}

tt_fabric::FabricConfig MetalContext::get_fabric_config() const { return fabric_config_; }

void MetalContext::set_fabric_tensix_config(tt_fabric::FabricTensixConfig fabric_tensix_config) {
    fabric_tensix_config_ = fabric_tensix_config;
}

tt_fabric::FabricTensixConfig MetalContext::get_fabric_tensix_config() const { return fabric_tensix_config_; }

tt_fabric::FabricUDMMode MetalContext::get_fabric_udm_mode() const { return fabric_udm_mode_; }

void MetalContext::construct_control_plane(const std::filesystem::path& mesh_graph_desc_path) {
    if (!logical_mesh_chip_id_to_physical_chip_id_mapping_.empty()) {
        log_info(tt::LogDistributed, "Using custom Fabric Node Id to physical chip mapping.");
        control_plane_ = std::make_unique<tt::tt_fabric::ControlPlane>(
            mesh_graph_desc_path.string(), logical_mesh_chip_id_to_physical_chip_id_mapping_);
    } else {
        control_plane_ = std::make_unique<tt::tt_fabric::ControlPlane>(mesh_graph_desc_path.string());
    }
}

void MetalContext::initialize_control_plane() {
    if (custom_mesh_graph_desc_path_.has_value()) {
        log_debug(tt::LogDistributed, "Using custom mesh graph descriptor: {}", custom_mesh_graph_desc_path_.value());
        std::filesystem::path mesh_graph_desc_path = std::filesystem::path(custom_mesh_graph_desc_path_.value());
        TT_FATAL(
            std::filesystem::exists(mesh_graph_desc_path),
            "Custom mesh graph descriptor file not found: {}",
            mesh_graph_desc_path.string());

        log_info(tt::LogDistributed, "Using custom mesh graph descriptor: {}", mesh_graph_desc_path.string());
        this->construct_control_plane(mesh_graph_desc_path);
        return;
    }
    log_debug(tt::LogDistributed, "Using default mesh graph descriptor.");
    log_debug(tt::LogDistributed, "Using MGD mesh graph descriptor.");

    auto cluster_type = cluster_->get_cluster_type();
    auto fabric_type = tt::tt_fabric::get_fabric_type(this->fabric_config_);
    std::filesystem::path mesh_graph_desc_path =
        tt::tt_fabric::MeshGraph::get_mesh_graph_descriptor_path_for_cluster_type(
            cluster_type, rtoptions_.get_root_dir(), fabric_type);

    log_debug(tt::LogMetal, "Using mesh graph descriptor: {}", mesh_graph_desc_path);

    TT_FATAL(!mesh_graph_desc_path.empty(), "No mesh graph descriptor found for cluster type");
    TT_FATAL(
        std::filesystem::exists(mesh_graph_desc_path),
        "Mesh graph descriptor file not found: {}",
        mesh_graph_desc_path.string());

    this->construct_control_plane(mesh_graph_desc_path);
}

void MetalContext::reset_cores(ChipId device_id) {
    ZoneScoped;
    // Assert worker cores + dispatch cores, in case they were in a bad state from before.
    std::unordered_map<ChipId, std::unordered_set<CoreCoord>> device_to_early_exit_cores;

    // Active ethernet
    if (hal_->get_eth_fw_is_cooperative()) {
        for (const auto& logical_core : this->get_control_plane().get_active_ethernet_cores(device_id)) {
            CoreCoord virtual_core =
                cluster_->get_virtual_coordinate_from_logical_coordinates(device_id, logical_core, CoreType::ETH);
            if (erisc_app_still_running(device_id, virtual_core)) {
                log_info(
                    tt::LogMetal,
                    "While initializing device {}, active ethernet dispatch core {} detected as still "
                    "running, issuing exit signal.",
                    device_id,
                    virtual_core.str());
                erisc_send_exit_signal(device_id, virtual_core, false /* is_idle_eth */);
                device_to_early_exit_cores[device_id].insert(virtual_core);
            }
        }
    } else {
        for (const auto& logical_core : this->get_control_plane().get_active_ethernet_cores(device_id)) {
            // Ensure exit to base firmware. Send this before assertion subordinate cores otherwise if we stop the
            // subordinates we could hang waiting for subordinates to finish
            CoreCoord virtual_core =
                cluster_->get_virtual_coordinate_from_logical_coordinates(device_id, logical_core, CoreType::ETH);
            if (rtoptions_.get_enable_2_erisc_mode()) {
                erisc_send_exit_signal(
                    device_id, virtual_core, false /* is_idle_eth */);  // Stop any running erisc kernels
                llrt::internal_::return_to_base_firmware_and_wait_for_heartbeat(device_id, virtual_core);
            }
            // Only send reset to subordinate cores
            // Assert all cores except ERISC0, which is running base firmware.
            tt::umd::RiscType reset_val = tt::umd::RiscType::ALL_TENSIX & ~tt::umd::RiscType::ERISC0;
            tt::tt_metal::MetalContext::instance().get_cluster().assert_risc_reset_at_core(
                tt_cxy_pair(device_id, virtual_core), reset_val);
        }
    }

    // Early exiting dispatch cores should show RUN_MSG_DONE when they exit.
    for (auto& id_and_cores : device_to_early_exit_cores) {
        const int timeout_ms = 10000;  // 10 seconds for now
        if (!id_and_cores.second.empty()) {
            try {
                llrt::internal_::wait_until_cores_done(
                    id_and_cores.first, dev_msgs::RUN_MSG_GO, id_and_cores.second, timeout_ms);
            } catch (std::runtime_error& e) {
                log_warning(
                    tt::LogAlways,
                    "Detected dispatch kernels still running but failed to complete an early exit. This may happen "
                    "from time to time following a reset, continuing to FW initialization...");
            }
        }
    }

    // Reset Tensix cores
    CoreCoord grid_size = cluster_->get_soc_desc(device_id).get_grid_size(CoreType::TENSIX);
    for (uint32_t y = 0; y < grid_size.y; y++) {
        for (uint32_t x = 0; x < grid_size.x; x++) {
            CoreCoord logical_core(x, y);
            CoreCoord worker_core =
                cluster_->get_virtual_coordinate_from_logical_coordinates(device_id, logical_core, CoreType::WORKER);
            cluster_->assert_risc_reset_at_core(tt_cxy_pair(device_id, worker_core), tt::umd::RiscType::ALL);
        }
    }

    // Reset idle ethernet cores
    for (const auto& logical_core : this->get_control_plane().get_inactive_ethernet_cores(device_id)) {
        CoreCoord virtual_core =
            cluster_->get_virtual_coordinate_from_logical_coordinates(device_id, logical_core, CoreType::ETH);
        cluster_->assert_risc_reset_at_core(tt_cxy_pair(device_id, virtual_core), tt::umd::RiscType::ALL);
    }

    cluster_->l1_barrier(device_id);
}

void MetalContext::assert_cores(ChipId device_id) {
    auto dispatch_cores = tt::tt_metal::get_virtual_dispatch_cores(device_id);
    auto routing_cores = tt::tt_metal::get_virtual_dispatch_routing_cores(device_id);

    // Assert riscs on Tensix
    CoreCoord grid_size = cluster_->get_soc_desc(device_id).get_grid_size(CoreType::TENSIX);
    for (uint32_t y = 0; y < grid_size.y; y++) {
        for (uint32_t x = 0; x < grid_size.x; x++) {
            CoreCoord logical_core(x, y);
            CoreCoord worker_core =
                cluster_->get_virtual_coordinate_from_logical_coordinates(device_id, logical_core, CoreType::WORKER);

            if (!dispatch_cores.contains(worker_core) && !routing_cores.contains(worker_core)) {
                if (!tt::tt_metal::MetalContext::instance().hal().get_eth_fw_is_cooperative() &&
                    this->get_control_plane().get_active_ethernet_cores(device_id, false).contains(logical_core)) {
                    // Cannot put these cores into reset because they are running base FW
                    // Below will return to base FW
                    continue;
                }
                cluster_->assert_risc_reset_at_core(tt_cxy_pair(device_id, worker_core), tt::umd::RiscType::ALL);
            } else {
                log_debug(tt::LogMetal, "{} will not be Reset when closing Device {}", worker_core.str(), device_id);
            }
        }
    }

    if (!hal_->get_eth_fw_is_cooperative()) {
        // Assert riscs on active eth
        const auto assert_eth_core = [&](const CoreCoord& logical_eth_core) {
            CoreCoord virtual_eth_core =
                cluster_->get_virtual_coordinate_from_logical_coordinates(device_id, logical_eth_core, CoreType::ETH);
            // Ensure that the core has returned to base fw
            if (rtoptions_.get_enable_2_erisc_mode()) {
                llrt::internal_::return_to_base_firmware_and_wait_for_heartbeat(device_id, virtual_eth_core);
            }
            // Stop subordinate
            // Assert all cores except ERISC0, which is running base firmware.
            tt::umd::RiscType reset_val = tt::umd::RiscType::ALL_TENSIX & ~tt::umd::RiscType::ERISC0;
            cluster_->assert_risc_reset_at_core(tt_cxy_pair(device_id, virtual_eth_core), reset_val);
        };

        for (const auto& eth_core : this->get_control_plane().get_active_ethernet_cores(device_id)) {
            assert_eth_core(eth_core);
        }
    }
}

CoreCoord MetalContext::virtual_noc0_coordinate(ChipId device_id, uint8_t noc_index, CoreCoord coord) {
    const auto& grid_size = cluster_->get_soc_desc(device_id).grid_size;
    if (coord.x >= grid_size.x || coord.y >= grid_size.y || cluster_->arch() == ARCH::BLACKHOLE) {
        // Coordinate already in virtual space: NOC0 and NOC1 are the same
        return coord;
    } else {
        // Coordinate in Physical NOC0 Space. Convert to Virtual.
        coord = cluster_->get_virtual_coordinate_from_physical_coordinates(device_id, coord);
        // Derive virtual coord in noc_index space.
        CoreCoord virtual_coord = {
            hal_->noc_coordinate(noc_index, grid_size.x, coord.x),
            hal_->noc_coordinate(noc_index, grid_size.y, coord.y)};
        return virtual_coord;
    }
}

void MetalContext::generate_device_bank_to_noc_tables(ChipId device_id) {
    // Create a dummp allocator to generatoe the bank/noc tables. Specifically, these depend on l1_bank_remap.
    auto config = L1BankingAllocator::generate_config(
        device_id,
        num_hw_cqs_,
        DEFAULT_L1_SMALL_SIZE,      // Not required for noc table gen
        DEFAULT_TRACE_REGION_SIZE,  // Not required for noc table gen
        worker_l1_unreserved_start_,
        l1_bank_remap_);
    const auto allocator = L1BankingAllocator(config);
    const auto& soc_d = cluster_->get_soc_desc(device_id);
    const size_t num_dram_banks = allocator.get_num_banks(BufferType::DRAM);
    dram_bank_offset_map_[device_id].clear();
    dram_bank_offset_map_[device_id].resize(num_dram_banks);
    for (unsigned bank_id = 0; bank_id < num_dram_banks; bank_id++) {
        dram_bank_offset_map_[device_id][bank_id] = allocator.get_bank_offset(BufferType::DRAM, bank_id);
    }
    const size_t num_l1_banks = allocator.get_num_banks(BufferType::L1);
    std::vector<CoreCoord> l1_noc_coord_per_bank(num_l1_banks);
    l1_bank_offset_map_[device_id].clear();
    l1_bank_offset_map_[device_id].resize(num_l1_banks);
    for (unsigned bank_id = 0; bank_id < num_l1_banks; bank_id++) {
        l1_noc_coord_per_bank[bank_id] = cluster_->get_virtual_coordinate_from_logical_coordinates(
            device_id, allocator.get_logical_core_from_bank_id(bank_id), CoreType::WORKER);
        l1_bank_offset_map_[device_id][bank_id] = allocator.get_bank_offset(BufferType::L1, bank_id);
    }

    dram_bank_to_noc_xy_[device_id].clear();
    dram_bank_to_noc_xy_[device_id].reserve(hal_->get_num_nocs() * num_dram_banks);
    bool noc_translation_enabled = cluster_->get_cluster_desc()->get_noc_translation_table_en().at(device_id);
    bool dram_is_virtualized =
        noc_translation_enabled && (hal_->get_virtualized_core_types().contains(dev_msgs::AddressableCoreType::DRAM));
    for (unsigned int noc = 0; noc < hal_->get_num_nocs(); noc++) {
        for (unsigned int bank_id = 0; bank_id < num_dram_banks; bank_id++) {
            uint16_t noc_x, noc_y;
            CoreCoord dram_noc_coord =
                soc_d.get_preferred_worker_core_for_dram_view(allocator.get_dram_channel_from_bank_id(bank_id), noc);
            if (dram_is_virtualized) {
                noc_x = dram_noc_coord.x;
                noc_y = dram_noc_coord.y;
            } else {
                noc_x = hal_->noc_coordinate(noc, soc_d.grid_size.x, dram_noc_coord.x);
                noc_y = hal_->noc_coordinate(noc, soc_d.grid_size.y, dram_noc_coord.y);
            }
            uint16_t xy = ((noc_y << hal_->get_noc_addr_node_id_bits()) | noc_x) << hal_->get_noc_coord_reg_offset();
            dram_bank_to_noc_xy_[device_id].push_back(xy);
        }
    }

    l1_bank_to_noc_xy_[device_id].clear();
    l1_bank_to_noc_xy_[device_id].reserve(hal_->get_num_nocs() * l1_noc_coord_per_bank.size());
    for (unsigned int noc = 0; noc < hal_->get_num_nocs(); noc++) {
        for (unsigned int bank_id = 0; bank_id < l1_noc_coord_per_bank.size(); bank_id++) {
            auto l1_noc_coords = virtual_noc0_coordinate(device_id, noc, l1_noc_coord_per_bank[bank_id]);
            uint16_t noc_x = l1_noc_coords.x;
            uint16_t noc_y = l1_noc_coords.y;
            uint16_t xy = ((noc_y << hal_->get_noc_addr_node_id_bits()) | noc_x) << hal_->get_noc_coord_reg_offset();
            l1_bank_to_noc_xy_[device_id].push_back(xy);
        }
    }
}

void MetalContext::generate_worker_logical_to_virtual_map(ChipId device_id) {
    // Generate logical to virtual map for DRAM and L1 banks
    const auto& soc_desc = cluster_->get_soc_desc(device_id);
    auto tensix_grid_size = soc_desc.get_grid_size(CoreType::TENSIX);

    worker_logical_col_to_virtual_col_[device_id].clear();
    worker_logical_row_to_virtual_row_[device_id].clear();
    worker_logical_col_to_virtual_col_[device_id].reserve(tensix_grid_size.x);
    worker_logical_row_to_virtual_row_[device_id].reserve(tensix_grid_size.y);

    for (size_t x = 0; x < tensix_grid_size.x; x++) {
        worker_logical_col_to_virtual_col_[device_id].push_back(
            soc_desc
                .translate_coord_to({tt_xy_pair{x, 0}, CoreType::TENSIX, CoordSystem::LOGICAL}, CoordSystem::TRANSLATED)
                .x);
    }
    for (size_t y = 0; y < tensix_grid_size.y; y++) {
        worker_logical_row_to_virtual_row_[device_id].push_back(
            soc_desc
                .translate_coord_to({tt_xy_pair{0, y}, CoreType::TENSIX, CoordSystem::LOGICAL}, CoordSystem::TRANSLATED)
                .y);
    }
}

void MetalContext::initialize_device_bank_to_noc_tables(
    ChipId device_id, const HalProgrammableCoreType& core_type, CoreCoord virtual_core) {
    const uint32_t dram_to_noc_sz_in_bytes = dram_bank_to_noc_xy_[device_id].size() * sizeof(uint16_t);
    const uint32_t l1_to_noc_sz_in_bytes = l1_bank_to_noc_xy_[device_id].size() * sizeof(uint16_t);
    const uint32_t dram_offset_sz_in_bytes = dram_bank_offset_map_[device_id].size() * sizeof(int32_t);
    const uint32_t l1_offset_sz_in_bytes = l1_bank_offset_map_[device_id].size() * sizeof(int32_t);

    const uint64_t mem_bank_to_noc_addr = hal_->get_dev_addr(core_type, HalL1MemAddrType::BANK_TO_NOC_SCRATCH);
    const uint32_t mem_bank_to_noc_size = hal_->get_dev_size(core_type, HalL1MemAddrType::BANK_TO_NOC_SCRATCH);

    TT_ASSERT(
        (dram_to_noc_sz_in_bytes + l1_to_noc_sz_in_bytes + dram_offset_sz_in_bytes + l1_offset_sz_in_bytes) <=
            mem_bank_to_noc_size,
        "Size of bank_to_noc table is greater than available space");

    cluster_->write_core(
        &dram_bank_to_noc_xy_[device_id][0],
        dram_to_noc_sz_in_bytes,
        tt_cxy_pair(device_id, virtual_core),
        mem_bank_to_noc_addr);
    uint64_t l1_noc_addr = mem_bank_to_noc_addr + dram_to_noc_sz_in_bytes;
    cluster_->write_core(
        &l1_bank_to_noc_xy_[device_id][0], l1_to_noc_sz_in_bytes, tt_cxy_pair(device_id, virtual_core), l1_noc_addr);

    uint64_t dram_offset_addr = l1_noc_addr + l1_to_noc_sz_in_bytes;
    cluster_->write_core(
        &dram_bank_offset_map_[device_id][0],
        dram_offset_sz_in_bytes,
        tt_cxy_pair(device_id, virtual_core),
        dram_offset_addr);
    uint64_t l1_offset_addr = dram_offset_addr + dram_offset_sz_in_bytes;
    cluster_->write_core(
        &l1_bank_offset_map_[device_id][0],
        l1_offset_sz_in_bytes,
        tt_cxy_pair(device_id, virtual_core),
        l1_offset_addr);
}

void MetalContext::initialize_worker_logical_to_virtual_tables(
    ChipId device_id, const HalProgrammableCoreType& core_type, CoreCoord virtual_core) {
    // Generate logical to virtual map for DRAM and L1 banks
    const auto& soc_desc = cluster_->get_soc_desc(device_id);
    const uint32_t logical_col_to_virtual_col_sz_in_bytes =
        worker_logical_col_to_virtual_col_[device_id].size() * sizeof(uint8_t);
    const uint8_t firmware_grid_size_x =
        tt::round_up(soc_desc.grid_size.x, 4);  // Ensure multiple of 4 for uint32_t alignment
    const uint32_t logical_row_to_virtual_row_sz_in_bytes =
        worker_logical_row_to_virtual_row_[device_id].size() * sizeof(uint8_t);
    const uint64_t logical_to_virtual_map_addr =
        hal_->get_dev_addr(core_type, HalL1MemAddrType::LOGICAL_TO_VIRTUAL_SCRATCH);
    const uint32_t logical_to_virtual_map_size =
        hal_->get_dev_size(core_type, HalL1MemAddrType::LOGICAL_TO_VIRTUAL_SCRATCH);

    TT_ASSERT(
        (firmware_grid_size_x + logical_row_to_virtual_row_sz_in_bytes) <= logical_to_virtual_map_size,
        "Size of logical to virtual map is greater than available space");

    uint64_t logical_col_to_virtual_col_addr = logical_to_virtual_map_addr;
    cluster_->write_core(
        &worker_logical_col_to_virtual_col_[device_id][0],
        logical_col_to_virtual_col_sz_in_bytes,
        tt_cxy_pair(device_id, virtual_core),
        logical_col_to_virtual_col_addr);

    // Size of the data in the firmware is the full size of the grid, not the harvested size.
    // Therefore, we must adjust the address to account for the full grid size.
    uint64_t logical_row_to_virtual_row_addr = logical_to_virtual_map_addr + (firmware_grid_size_x * sizeof(uint8_t));
    cluster_->write_core(
        &worker_logical_row_to_virtual_row_[device_id][0],
        logical_row_to_virtual_row_sz_in_bytes,
        tt_cxy_pair(device_id, virtual_core),
        logical_row_to_virtual_row_addr);
}

void MetalContext::initialize_firmware(
    ChipId device_id,
    const HalProgrammableCoreType& core_type,
    CoreCoord virtual_core,
    dev_msgs::launch_msg_t::View launch_msg,
    dev_msgs::go_msg_t::ConstView go_msg) {
    ZoneScoped;

    initialize_device_bank_to_noc_tables(device_id, core_type, virtual_core);

    if (core_type == HalProgrammableCoreType::TENSIX) {
        // Only need to generate logical to virtual tables for Tensix cores, as only they run the firmware that
        // requires it.
        initialize_worker_logical_to_virtual_tables(device_id, core_type, virtual_core);
    }

    uint32_t core_type_idx = hal_->get_programmable_core_type_index(core_type);
    uint32_t processor_class_count = hal_->get_processor_classes_count(core_type);
    auto jit_build_config =
        hal_->get_jit_build_config(core_type_idx, 0, 0);  // Only the first risc needs to be programmed

    // Initialize each entry in the launch_msg ring buffer with the correct dispatch mode - Cores that don't get a valid
    // launch_message during program execution need to at least have the correct dispatch mode.
    // When using Fast Dispatch on Tensix:
    // dispatch cores (Tensix) configured with DISPATCH_MODE_HOST
    // worker cores (Tensix and active eth) configured with DISPATCH_MODE_DEV
    // Idle Eth cores configured with DISPATCH_MODE_HOST but not used
    // When using Fast Dispatch on Idle Eth:
    // dispatch cores (Idle Eth) configured with DISPATCH_MODE_HOST
    // worker cores (Tensix and active eth) configured with DISPATCH_MODE_DEV
    // When using Slow Dispatch, all cores initialized with DISPATCH_MODE_HOST
    const auto write_initial_go_launch_msg = [&]() {
        size_t launch_msg_size = launch_msg.size();
        std::vector<std::byte> init_launch_msg_data(
            dev_msgs::launch_msg_buffer_num_entries * launch_msg_size, std::byte{0});
        for (size_t i = 0; i < dev_msgs::launch_msg_buffer_num_entries; ++i) {
            std::copy(
                launch_msg.data(),
                launch_msg.data() + launch_msg_size,
                init_launch_msg_data.data() + (i * launch_msg_size));
        }
        auto programmable_core_type = llrt::get_core_type(device_id, virtual_core);
        cluster_->write_core(
            init_launch_msg_data.data(),
            init_launch_msg_data.size(),
            tt_cxy_pair(device_id, virtual_core),
            hal_->get_dev_addr(programmable_core_type, HalL1MemAddrType::LAUNCH));
        uint32_t go_addr = hal_->get_dev_addr(programmable_core_type, HalL1MemAddrType::GO_MSG);
        cluster_->write_core(go_msg.data(), go_msg.size(), tt_cxy_pair(device_id, virtual_core), go_addr);
        uint64_t launch_msg_buffer_read_ptr_addr =
            hal_->get_dev_addr(programmable_core_type, HalL1MemAddrType::LAUNCH_MSG_BUFFER_RD_PTR);
        uint32_t zero = 0;
        cluster_->write_core(
            &zero, sizeof(uint32_t), tt_cxy_pair(device_id, virtual_core), launch_msg_buffer_read_ptr_addr);
        uint32_t go_message_index_addr = hal_->get_dev_addr(programmable_core_type, HalL1MemAddrType::GO_MSG_INDEX);
        cluster_->write_core(&zero, sizeof(uint32_t), tt_cxy_pair(device_id, virtual_core), go_message_index_addr);
    };

    switch (core_type) {
        case HalProgrammableCoreType::TENSIX: {
            for (uint32_t processor_class = 0; processor_class < processor_class_count; processor_class++) {
                auto [build_idx, num_build_states] =
                    BuildEnvManager::get_instance().get_build_index_and_state_count(core_type_idx, processor_class);
                for (uint32_t riscv_id = 0; riscv_id < num_build_states; riscv_id++) {
                    auto fw_path = BuildEnvManager::get_instance()
                                       .get_firmware_build_state(device_id, core_type_idx, processor_class, riscv_id)
                                       .get_target_out_path("");
                    const ll_api::memory& binary_mem = llrt::get_risc_binary(fw_path);
                    uint32_t fw_size = binary_mem.get_text_size();
                    hal_->set_iram_text_size(
                        launch_msg, core_type, static_cast<HalProcessorClassType>(processor_class), riscv_id, fw_size);
                    log_debug(
                        tt::LogMetal,
                        "RISC {} DM{} fw {} binary size: {} in bytes",
                        virtual_core.str(),
                        riscv_id,
                        fw_path,
                        fw_size);

                    if (not rtoptions_.get_skip_loading_fw()) {
                        llrt::test_load_write_read_risc_binary(
                            binary_mem, device_id, virtual_core, core_type_idx, processor_class, riscv_id);
                    }
                }
            }

            if (!rtoptions_.get_fast_dispatch()) {
                // Host always writes launch messages
                launch_msg.kernel_config().mode() = dev_msgs::DISPATCH_MODE_HOST;
            } else {
                std::unordered_set<CoreCoord> virtual_dispatch_cores;
                if (dispatch_core_manager_->get_dispatch_core_type() == CoreType::WORKER) {
                    for (const auto& logical_core : dispatch_core_manager_->get_all_logical_dispatch_cores(device_id)) {
                        virtual_dispatch_cores.insert(cluster_->get_virtual_coordinate_from_logical_coordinates(
                            device_id, logical_core, CoreType::WORKER));
                    }
                }
                if (virtual_dispatch_cores.contains(virtual_core)) {
                    // Dispatch cores - Host writes launch messages
                    launch_msg.kernel_config().mode() = dev_msgs::DISPATCH_MODE_HOST;
                } else {
                    // Worker cores - Dispatcher will write launch messages
                    launch_msg.kernel_config().mode() = dev_msgs::DISPATCH_MODE_DEV;
                }
            }

            write_initial_go_launch_msg();
            cluster_->write_core(
                &jit_build_config.fw_launch_addr_value,
                sizeof(uint32_t),
                tt_cxy_pair(device_id, virtual_core),
                jit_build_config.fw_launch_addr);

            break;
        }
        case HalProgrammableCoreType::ACTIVE_ETH:
        case HalProgrammableCoreType::IDLE_ETH: {
            const bool is_idle_eth = core_type == HalProgrammableCoreType::IDLE_ETH;
            const bool is_active_eth = !is_idle_eth;
            tt::umd::RiscType reset_val = tt::umd::RiscType::ALL_TENSIX;
            if (is_active_eth) {
                // On active eth, don't assert ERISC0, which is running base firmware.
                reset_val &= ~tt::umd::RiscType::ERISC0;
            }
            if (is_idle_eth or !hal_->get_eth_fw_is_cooperative()) {
                cluster_->assert_risc_reset_at_core(tt_cxy_pair(device_id, virtual_core), reset_val);
            }
            if (not rtoptions_.get_skip_loading_fw()) {
                for (uint32_t processor_class = 0; processor_class < processor_class_count; processor_class++) {
                    auto num_build_states = hal_->get_processor_types_count(core_type_idx, processor_class);
                    for (uint32_t eriscv_id = 0; eriscv_id < num_build_states; eriscv_id++) {
                        auto fw_path =
                            BuildEnvManager::get_instance()
                                .get_firmware_build_state(device_id, core_type_idx, processor_class, eriscv_id)
                                .get_target_out_path("");
                        const ll_api::memory& binary_mem = llrt::get_risc_binary(fw_path);
                        [[maybe_unused]] uint32_t fw_size = binary_mem.get_text_size();
                        log_debug(
                            tt::LogMetal,
                            "{} ERISC {} DM{} fw {} binary size: {} in bytes",
                            is_active_eth ? "Active" : "Idle",
                            virtual_core.str(),
                            eriscv_id,
                            fw_path,
                            fw_size);
                        llrt::test_load_write_read_risc_binary(
                            binary_mem, device_id, virtual_core, core_type_idx, processor_class, eriscv_id);
                    }
                }
            }
            // Ethernet worker core. Launch messages will be sent by FD infra if it's enabled
            // Idle ethernet core. Used by FD infra. Host will write launch messages during init.
            launch_msg.kernel_config().mode() = (!rtoptions_.get_fast_dispatch() or is_idle_eth)
                                                    ? dev_msgs::DISPATCH_MODE_HOST
                                                    : dev_msgs::DISPATCH_MODE_DEV;
            // For eth, write the go and launch message before initializing because when using the ETH FW API
            // it will launch immediately. DM0 is not in a reset state as it is running base FW.
            write_initial_go_launch_msg();
            if (core_type == HalProgrammableCoreType::ACTIVE_ETH) {
                // Clear the ncrisc_halt message
                tt::tt_metal::DeviceAddr mailbox_addr =
                    hal_->get_dev_addr(core_type, tt::tt_metal::HalL1MemAddrType::MAILBOX);
                auto factory = hal_->get_dev_msgs_factory(core_type);
                tt::tt_metal::DeviceAddr ncrisc_halt_addr =
                    mailbox_addr + factory.offset_of<tt::tt_metal::dev_msgs::mailboxes_t>(
                                       tt::tt_metal::dev_msgs::mailboxes_t::Field::ncrisc_halt);
                std::vector<uint8_t> data(factory.size_of<tt::tt_metal::dev_msgs::ncrisc_halt_msg_t>(), 0);
                cluster_->write_core(data.data(), data.size(), tt_cxy_pair(device_id, virtual_core), ncrisc_halt_addr);
            }

            // Write firmware main to primary erisc (DM0)
            // Using classic ASSERT/DEASSERT PC method for 1 erisc mode because erisc1 has no base firmware
            if (hal_->get_eth_fw_is_cooperative() || core_type != HalProgrammableCoreType::ACTIVE_ETH ||
                !rtoptions_.get_enable_2_erisc_mode()) {
                // PC
                tt::tt_metal::MetalContext::instance().get_cluster().write_core(
                    &jit_build_config.fw_launch_addr_value,
                    sizeof(uint32_t),
                    tt_cxy_pair(device_id, virtual_core),
                    jit_build_config.fw_launch_addr);
            } else {
                // Active ethernet firmware launched immediately. Set the enable flag to 1 so FW doesn't exit
                // immediately.
                // Wait for ack not required because we wait for the done message
                constexpr uint32_t mailbox_index = 0;
                tt::llrt::internal_::send_msg_to_eth_mailbox(
                    device_id,
                    virtual_core,
                    tt_metal::FWMailboxMsg::ETH_MSG_RELEASE_CORE,
                    mailbox_index,
                    {/*l1 addr to exec*/ jit_build_config.fw_launch_addr_value},
                    false);
            }

            break;
        }
        default:
            TT_THROW(
                "Unsupported programable core type {} to initialize build states", enchantum::to_string(core_type));
    }
<<<<<<< HEAD

    cluster_->write_core(
        &jit_build_config.fw_launch_addr_value,
        sizeof(uint32_t),
        tt_cxy_pair(device_id, virtual_core),
        jit_build_config.fw_launch_addr);

    // Initialize the launch_msg ring buffer. Entry 0 gets the proper firmware startup message.
    // Entries 1-7 are set with DISPATCH_MODE_NONE to indicate they are not valid for processing
    // during firmware initialization, as specified in the PR requirements.
    std::vector<launch_msg_t> init_launch_msg_data(launch_msg_buffer_num_entries, {});

    // Entry 0: Use the proper firmware startup message
    init_launch_msg_data[0] = *launch_msg;

    // Entries 1-7: Set dispatch mode to DISPATCH_MODE_NONE as they are not needed during init
    for (int i = 1; i < launch_msg_buffer_num_entries; i++) {
        init_launch_msg_data[i].kernel_config.mode = DISPATCH_MODE_NONE;
    }
    auto programmable_core_type = get_programmable_core_type(virtual_core, device_id);
    cluster_->write_core(
        init_launch_msg_data.data(),
        launch_msg_buffer_num_entries * sizeof(launch_msg_t),
        tt_cxy_pair(device_id, virtual_core),
        hal_->get_dev_addr(programmable_core_type, HalL1MemAddrType::LAUNCH));
    uint32_t go_addr = hal_->get_dev_addr(programmable_core_type, HalL1MemAddrType::GO_MSG);
    cluster_->write_core(go_msg, sizeof(go_msg_t), tt_cxy_pair(device_id, virtual_core), go_addr);
    uint64_t launch_msg_buffer_read_ptr_addr =
        hal_->get_dev_addr(programmable_core_type, HalL1MemAddrType::LAUNCH_MSG_BUFFER_RD_PTR);
    uint32_t zero = 0;
    cluster_->write_core(
        &zero, sizeof(uint32_t), tt_cxy_pair(device_id, virtual_core), launch_msg_buffer_read_ptr_addr);
    uint32_t go_message_index_addr = hal_->get_dev_addr(programmable_core_type, HalL1MemAddrType::GO_MSG_INDEX);
    cluster_->write_core(&zero, sizeof(uint32_t), tt_cxy_pair(device_id, virtual_core), go_message_index_addr);
=======
>>>>>>> 0e9a5650
}

dev_msgs::core_info_msg_t MetalContext::populate_core_info_msg(
    ChipId device_id, HalProgrammableCoreType programmable_core_type) const {
    const metal_SocDescriptor& soc_d = cluster_->get_soc_desc(device_id);
    // Use architecture-defined supported PCIe address bounds
    auto factory = hal_->get_dev_msgs_factory(programmable_core_type);
    dev_msgs::core_info_msg_t buffer = factory.create<dev_msgs::core_info_msg_t>();
    auto core_info = buffer.view();
    core_info.noc_pcie_addr_base() = hal_->get_pcie_addr_lower_bound();
    core_info.noc_pcie_addr_end() = hal_->get_pcie_addr_upper_bound();
    core_info.noc_dram_addr_base() = 0;
    core_info.noc_dram_addr_end() = soc_d.dram_core_size;
    core_info.l1_unreserved_start() = align(worker_l1_unreserved_start_, hal_->get_alignment(HalMemType::DRAM));

    const std::vector<tt::umd::CoreCoord>& pcie_cores = soc_d.get_cores(CoreType::PCIE, CoordSystem::NOC0);
    // There are multiple NoC endpoints for DRAM, but not all are exposed through the API. Watcher will flag endpoints
    // that are not exposed as invalid transactions. This helps to avoid BH issue highlighted by SYS-592 where writing
    // to multiple DRAM endpoints can hang the card.
    std::unordered_set<tt::umd::CoreCoord> dram_cores;
    auto num_dram_channels = cluster_->get_soc_desc(device_id).get_num_dram_views();
    for (uint32_t dram_channel = 0; dram_channel < num_dram_channels; dram_channel++) {
        for (uint32_t noc = 0; noc < hal_->get_num_nocs(); noc++) {
            auto worker_dram_ep = soc_d.get_preferred_worker_core_for_dram_view(dram_channel, noc);
            auto eth_dram_ep = soc_d.get_preferred_eth_core_for_dram_view(dram_channel, noc);
            auto physical_worker_dram_ep =
                soc_d.translate_coord_to(worker_dram_ep, CoordSystem::TRANSLATED, CoordSystem::NOC0);
            auto physical_eth_dram_ep =
                soc_d.translate_coord_to(eth_dram_ep, CoordSystem::TRANSLATED, CoordSystem::NOC0);
            dram_cores.insert(physical_worker_dram_ep);
            dram_cores.insert(physical_eth_dram_ep);
        }
    }

    const std::vector<tt::umd::CoreCoord>& eth_cores =
        soc_d.get_cores(CoreType::ETH, CoordSystem::NOC0);  // make these translated and then convert to physical

    TT_ASSERT(
        pcie_cores.size() + dram_cores.size() + eth_cores.size() <= core_info.non_worker_cores().size(),
        "Detected more pcie/dram/eth cores than fit in the device mailbox.");
    TT_ASSERT(
        eth_cores.size() <= core_info.virtual_non_worker_cores().size(),
        "Detected more eth cores (virtual non-workers) than can fit in device mailbox.");
    auto set_addressable_core =
        [](dev_msgs::addressable_core_t::View core, const CoreCoord& core_coord, dev_msgs::AddressableCoreType type) {
            core.x() = core_coord.x;
            core.y() = core_coord.y;
            core.type() = type;
        };
    for (auto non_worker_core : core_info.non_worker_cores()) {
        set_addressable_core(
            non_worker_core,
            {dev_msgs::CORE_COORD_INVALID, dev_msgs::CORE_COORD_INVALID},
            dev_msgs::AddressableCoreType::UNKNOWN);
    }
    for (auto virtual_non_worker_core : core_info.virtual_non_worker_cores()) {
        set_addressable_core(
            virtual_non_worker_core,
            {dev_msgs::CORE_COORD_INVALID, dev_msgs::CORE_COORD_INVALID},
            dev_msgs::AddressableCoreType::UNKNOWN);
    }
    // On Blackhole, virtualized Tensix coordinates overlap with NoC1 physical DRAM and PCIe coordinates beause
    // virtualized Tensix coordinates == NoC0 Tensix physical coordinates. This causes false negative Watcher
    // sanitization errors because it appears as a mixed use of physical and virtual To workaround this, skip over
    // populating `non_worker_cores` for BH DRAM when virtualization is enabled
    int non_worker_cores_idx = 0;
    bool skip_physical = cluster_->arch() == ARCH::BLACKHOLE and hal_->is_coordinate_virtualization_enabled();
    if (not skip_physical) {
        for (tt::umd::CoreCoord core : pcie_cores) {
            set_addressable_core(
                core_info.non_worker_cores()[non_worker_cores_idx++], core, dev_msgs::AddressableCoreType::PCIE);
        }
        for (tt::umd::CoreCoord core : dram_cores) {
            set_addressable_core(
                core_info.non_worker_cores()[non_worker_cores_idx++], core, dev_msgs::AddressableCoreType::DRAM);
        }
        for (tt::umd::CoreCoord core : eth_cores) {
            set_addressable_core(
                core_info.non_worker_cores()[non_worker_cores_idx++], core, dev_msgs::AddressableCoreType::ETH);
        }
    }

    if (hal_->is_coordinate_virtualization_enabled()) {
        // Track Virtual Non Worker Cores (In this case only Eth) separately
        uint32_t virtual_non_worker_cores_idx = 0;
        for (tt::umd::CoreCoord core : eth_cores) {
            auto virtual_core = cluster_->get_virtual_coordinate_from_physical_coordinates(device_id, {core.x, core.y});
            set_addressable_core(
                core_info.virtual_non_worker_cores()[virtual_non_worker_cores_idx++],
                virtual_core,
                dev_msgs::AddressableCoreType::ETH);
        }

        if (cluster_->arch() == ARCH::BLACKHOLE) {
            for (const CoreCoord& core : pcie_cores) {
                auto virtual_core =
                    cluster_->get_virtual_coordinate_from_physical_coordinates(device_id, {core.x, core.y});
                set_addressable_core(
                    core_info.virtual_non_worker_cores()[virtual_non_worker_cores_idx++],
                    virtual_core,
                    dev_msgs::AddressableCoreType::PCIE);
            }

            for (const CoreCoord& core : dram_cores) {
                auto virtual_core =
                    cluster_->get_virtual_coordinate_from_physical_coordinates(device_id, {core.x, core.y});
                set_addressable_core(
                    core_info.virtual_non_worker_cores()[virtual_non_worker_cores_idx++],
                    virtual_core,
                    dev_msgs::AddressableCoreType::DRAM);
            }
        }
    }

    // Determine which noc-coords are harvested
    std::vector<uint32_t> harvested_axis_coord;
    CoreCoord logical_grid_size = cluster_->get_soc_desc(device_id).get_grid_size(CoreType::TENSIX);
    uint32_t harvested_noc_coords = umd::CoordinateManager::shuffle_tensix_harvesting_mask_to_noc0_coords(
        cluster_->get_soc_desc(device_id).arch, cluster_->get_harvesting_mask(device_id));
    uint32_t max_along_axis =
        hal_->get_tensix_harvest_axis() == HalTensixHarvestAxis::ROW ? soc_d.grid_size.y : soc_d.grid_size.x;
    for (uint32_t idx = 0; idx < max_along_axis; idx++) {
        bool harvested_axis = (harvested_noc_coords >> idx) & 0x1;
        if (harvested_axis) {
            harvested_axis_coord.push_back(idx);
        }
    }
    TT_ASSERT(
        harvested_axis_coord.size() <= core_info.harvested_coords().size(),
        "Detected more harvested rows than fit in mailbox.");
    for (size_t idx = 0; idx < core_info.harvested_coords().size(); idx++) {
        core_info.harvested_coords()[idx] =
            (idx < harvested_axis_coord.size()) ? harvested_axis_coord[idx] : dev_msgs::CORE_COORD_INVALID;
        // Populate harvested rows/cols in virtual coordinate space if virtualization is supported by HW.
        // Harvested rows/cols in the virtual space are placed at the end of the worker grid,
        if (hal_->is_coordinate_virtualization_enabled() and idx < harvested_axis_coord.size()) {
            // On BH virtual coordinates are not contiguous
            uint32_t end_virtual_grid = hal_->get_tensix_harvest_axis() == HalTensixHarvestAxis::ROW
                                            ? hal_->get_virtual_worker_start_y() + logical_grid_size.y
                                        : (cluster_->arch() == ARCH::BLACKHOLE)
                                            ? max_along_axis - 1
                                            : hal_->get_virtual_worker_start_x() + logical_grid_size.x;

            // BH translated tensix cores are same as noc0 physical
            core_info.virtual_harvested_coords()[idx] = end_virtual_grid + harvested_axis_coord.size() - (idx + 1);
        } else {
            core_info.virtual_harvested_coords()[idx] = dev_msgs::CORE_COORD_INVALID;
        }
    }

    core_info.noc_size_x() = soc_d.grid_size.x;
    core_info.noc_size_y() = soc_d.grid_size.y;
    core_info.worker_grid_size_x() = logical_grid_size.x;  // Grid size as virtual coords see it (workers only)
    core_info.worker_grid_size_y() = logical_grid_size.y;

    return buffer;
}

void MetalContext::initialize_and_launch_firmware(ChipId device_id) {
    ZoneScoped;

    // Download to worker cores
    log_debug(tt::LogMetal, "Initializing worker cores");
    std::unordered_set<CoreCoord> not_done_cores;
    CoreCoord logical_grid_size = cluster_->get_soc_desc(device_id).get_grid_size(CoreType::TENSIX);

    auto dev_msgs_factory = hal_->get_dev_msgs_factory(HalProgrammableCoreType::TENSIX);
    auto core_info = populate_core_info_msg(device_id, HalProgrammableCoreType::TENSIX);
    auto launch_msg = dev_msgs_factory.create<dev_msgs::launch_msg_t>();
    auto go_msg = dev_msgs_factory.create<dev_msgs::go_msg_t>();
    go_msg.view().signal() = dev_msgs::RUN_MSG_INIT;

    for (uint32_t y = 0; y < logical_grid_size.y; y++) {
        for (uint32_t x = 0; x < logical_grid_size.x; x++) {
            CoreCoord logical_core(x, y);
            CoreCoord worker_core =
                cluster_->get_virtual_coordinate_from_logical_coordinates(device_id, logical_core, CoreType::WORKER);
            // Setup the absolute logical coordinates of this worker which are relative to true origin. not the sub
            // device. When running the user kernel, which potentially is on a sub device, send that info using the
            // launch message using dispatch.
            core_info.view().absolute_logical_x() = logical_core.x;
            core_info.view().absolute_logical_y() = logical_core.y;
            // Must write to core before starting it
            cluster_->write_core_immediate(
                core_info.data(),
                core_info.size(),
                {device_id, worker_core},
                hal_->get_dev_addr(llrt::get_core_type(device_id, worker_core), HalL1MemAddrType::CORE_INFO));
            initialize_firmware(
                device_id, HalProgrammableCoreType::TENSIX, worker_core, launch_msg.view(), go_msg.view());
            not_done_cores.insert(worker_core);
        }
    }

    // Clear erisc sync info
    for (const auto& eth_core : this->get_control_plane().get_active_ethernet_cores(device_id)) {
        static std::vector<uint32_t> zero_vec_erisc_init(
            hal_->get_dev_size(HalProgrammableCoreType::ACTIVE_ETH, HalL1MemAddrType::APP_SYNC_INFO) / sizeof(uint32_t),
            0);

        CoreCoord virtual_core =
            cluster_->get_virtual_coordinate_from_logical_coordinates(device_id, eth_core, CoreType::ETH);

        cluster_->write_core_immediate(
            device_id,
            virtual_core,
            zero_vec_erisc_init,
            hal_->get_dev_addr(HalProgrammableCoreType::ACTIVE_ETH, HalL1MemAddrType::APP_SYNC_INFO));
    }

    // Load erisc app base FW to eth cores on WH and active_erisc FW on second risc of BH active eth cores
    log_debug(tt::LogMetal, "Initializing active ethernet cores");
    dev_msgs_factory = hal_->get_dev_msgs_factory(HalProgrammableCoreType::ACTIVE_ETH);
    core_info = populate_core_info_msg(device_id, HalProgrammableCoreType::ACTIVE_ETH);
    launch_msg = dev_msgs_factory.create<dev_msgs::launch_msg_t>();
    go_msg = dev_msgs_factory.create<dev_msgs::go_msg_t>();
    go_msg.view().signal() = dev_msgs::RUN_MSG_INIT;

    std::unordered_set<CoreCoord> multi_risc_active_eth_cores;
    for (const auto& eth_core : this->get_control_plane().get_active_ethernet_cores(device_id)) {
        CoreCoord virtual_core =
            cluster_->get_virtual_coordinate_from_logical_coordinates(device_id, eth_core, CoreType::ETH);
        core_info.view().absolute_logical_x() = eth_core.x;
        core_info.view().absolute_logical_y() = eth_core.y;
        cluster_->write_core_immediate(
            core_info.data(),
            core_info.size(),
            {device_id, virtual_core},
            hal_->get_dev_addr(llrt::get_core_type(device_id, virtual_core), HalL1MemAddrType::CORE_INFO));
        initialize_firmware(
            device_id, HalProgrammableCoreType::ACTIVE_ETH, virtual_core, launch_msg.view(), go_msg.view());
        if (!hal_->get_eth_fw_is_cooperative()) {
            multi_risc_active_eth_cores.insert(virtual_core);
            not_done_cores.insert(virtual_core);
        }
    }

    log_debug(tt::LogMetal, "Initializing idle ethernet cores");
    dev_msgs_factory = hal_->get_dev_msgs_factory(HalProgrammableCoreType::IDLE_ETH);
    core_info = populate_core_info_msg(device_id, HalProgrammableCoreType::IDLE_ETH);
    launch_msg = dev_msgs_factory.create<dev_msgs::launch_msg_t>();
    go_msg = dev_msgs_factory.create<dev_msgs::go_msg_t>();
    go_msg.view().signal() = dev_msgs::RUN_MSG_INIT;
    for (const auto& eth_core : this->get_control_plane().get_inactive_ethernet_cores(device_id)) {
        CoreCoord virtual_core =
            cluster_->get_virtual_coordinate_from_logical_coordinates(device_id, eth_core, CoreType::ETH);
        core_info.view().absolute_logical_x() = eth_core.x;
        core_info.view().absolute_logical_y() = eth_core.y;
        cluster_->write_core_immediate(
            core_info.data(),
            core_info.size(),
            {device_id, virtual_core},
            hal_->get_dev_addr(llrt::get_core_type(device_id, virtual_core), HalL1MemAddrType::CORE_INFO));
        initialize_firmware(
            device_id, HalProgrammableCoreType::IDLE_ETH, virtual_core, launch_msg.view(), go_msg.view());
        not_done_cores.insert(virtual_core);
    }

    // Barrier between L1 writes above and deassert below
    cluster_->l1_barrier(device_id);

    // Deassert worker cores
    for (const auto& worker_core : not_done_cores) {
        if (multi_risc_active_eth_cores.contains(worker_core) && rtoptions_.get_enable_2_erisc_mode()) {
            // Not needed for 2 erisc mode. primary erisc handles deasserting subordinate
            continue;
        }

        tt::umd::RiscType reset_val;
        if (cluster_->arch() == ARCH::QUASAR) {
            reset_val = tt::umd::RiscType::ALL_NEO_DMS;
        } else {
            reset_val = tt::umd::RiscType::BRISC;
            if (multi_risc_active_eth_cores.contains(worker_core)) {
                // bit 12 needs to be deasserted to run second erisc on BH
                reset_val |= tt::umd::RiscType::ERISC1;
            }
        }
        cluster_->deassert_risc_reset_at_core(tt_cxy_pair(device_id, worker_core), reset_val);
    }

    // Wait until fw init is done, ensures the next launch msg doesn't get
    // written while fw is still in init
    log_debug(LogDevice, "Waiting for firmware init complete");
    const int timeout_ms = 10000;  // 10 seconds for now
    try {
        llrt::internal_::wait_until_cores_done(device_id, dev_msgs::RUN_MSG_INIT, not_done_cores, timeout_ms);
    } catch (std::runtime_error& e) {
        TT_THROW("Device {} init: failed to initialize FW! Try resetting the board.", device_id);
    }
    log_debug(LogDevice, "Firmware init complete");
}

// Command queue id stack for thread
thread_local MetalContext::CommandQueueIdStack MetalContext::command_queue_id_stack_for_thread_;

MetalContext::CommandQueueIdStack& MetalContext::get_command_queue_id_stack_for_thread() {
    return MetalContext::command_queue_id_stack_for_thread_;
}
const MetalContext::CommandQueueIdStack& MetalContext::get_command_queue_id_stack_for_thread() const {
    return MetalContext::command_queue_id_stack_for_thread_;
}

uint32_t MetalContext::get_active_erisc_launch_flag_addr() {
    auto core_type_idx = hal_->get_programmable_core_type_index(HalProgrammableCoreType::ACTIVE_ETH);
    std::uint32_t launch_erisc_addr = hal_->get_jit_build_config(core_type_idx, 0, 0).fw_launch_addr;
    return launch_erisc_addr;
};

bool MetalContext::erisc_app_still_running(ChipId device_id, CoreCoord virtual_core) {
    // Check if the kernel/erisc_app is still running on a ethernet core with context switching enabled
    // The LAUNCH_ERISC_APP_FLAG is reset to 0 after reset/reboot, and set to 1 when Metal runtime launches erisc
    // app FW Only applicable to WORMHOLE ethernet cores today, but could in theory extend to other cores, remove
    // assert if so
    if (cluster_->arch() != ARCH::WORMHOLE_B0) {
        return false;
    }
    TT_ASSERT(
        cluster_->is_ethernet_core(virtual_core, device_id),
        "Invalid core {} for context switch check",
        virtual_core.str());
    std::uint32_t launch_erisc_addr = get_active_erisc_launch_flag_addr();
    auto data = cluster_->read_core(device_id, virtual_core, launch_erisc_addr, sizeof(std::uint32_t));
    return (data[0] != 0);
};

// Send exit_erisc_kernel to the launch message
void MetalContext::erisc_send_exit_signal(ChipId device_id, CoreCoord virtual_core, bool is_idle_eth) {
    HalProgrammableCoreType programmable_core_type =
        is_idle_eth ? HalProgrammableCoreType::IDLE_ETH : HalProgrammableCoreType::ACTIVE_ETH;
    auto dev_msgs_factory = hal_->get_dev_msgs_factory(programmable_core_type);
    auto launch_msg = dev_msgs_factory.create<dev_msgs::launch_msg_t>();
    auto go_msg = dev_msgs_factory.create<dev_msgs::go_msg_t>();
    DeviceAddr launch_addr = hal_->get_dev_addr(programmable_core_type, HalL1MemAddrType::LAUNCH);

    cluster_->read_core(launch_msg.data(), launch_msg.size(), {device_id, virtual_core}, launch_addr);

    launch_msg.view().kernel_config().exit_erisc_kernel() = 1;
    llrt::write_launch_msg_to_core(device_id, virtual_core, launch_msg.view(), go_msg.view(), false);

    if (!is_idle_eth) {
        // Active
        std::vector<uint32_t> clear_flag_data = {0};
        cluster_->write_core_immediate(device_id, virtual_core, clear_flag_data, get_active_erisc_launch_flag_addr());
    }
};

bool MetalContext::is_coord_in_range(CoreCoord coord, CoreType core_type) {
    ChipId id = *cluster_->all_chip_ids().begin();
    if (core_type == CoreType::ACTIVE_ETH || core_type == CoreType::IDLE_ETH) {
        core_type = CoreType::ETH;
    }

    CoreCoord virtual_coord = cluster_->get_virtual_coordinate_from_logical_coordinates(id, coord, core_type);
    return cluster_->is_ethernet_core(virtual_coord, id) || cluster_->is_worker_core(virtual_coord, id);
}

}  // namespace tt::tt_metal<|MERGE_RESOLUTION|>--- conflicted
+++ resolved
@@ -984,12 +984,22 @@
         size_t launch_msg_size = launch_msg.size();
         std::vector<std::byte> init_launch_msg_data(
             dev_msgs::launch_msg_buffer_num_entries * launch_msg_size, std::byte{0});
-        for (size_t i = 0; i < dev_msgs::launch_msg_buffer_num_entries; ++i) {
-            std::copy(
-                launch_msg.data(),
-                launch_msg.data() + launch_msg_size,
-                init_launch_msg_data.data() + (i * launch_msg_size));
-        }
+
+        // Entry 0: Use the proper firmware startup message
+        std::copy(
+            launch_msg.data(),
+            launch_msg.data() + launch_msg_size,
+            init_launch_msg_data.data());
+
+        // Entries 1-7: Set dispatch mode to DISPATCH_MODE_NONE as they are not needed during init
+        // These are placeholder entries during firmware initialization that should be skipped.
+        auto factory = hal_->get_dev_msgs_factory(core_type);
+        for (size_t i = 1; i < dev_msgs::launch_msg_buffer_num_entries; ++i) {
+            auto entry_view = factory.create_view<dev_msgs::launch_msg_t>(
+                init_launch_msg_data.data() + (i * launch_msg_size), launch_msg_size);
+            entry_view.kernel_config().mode() = dev_msgs::DISPATCH_MODE_NONE;
+        }
+
         auto programmable_core_type = llrt::get_core_type(device_id, virtual_core);
         cluster_->write_core(
             init_launch_msg_data.data(),
@@ -1149,43 +1159,6 @@
             TT_THROW(
                 "Unsupported programable core type {} to initialize build states", enchantum::to_string(core_type));
     }
-<<<<<<< HEAD
-
-    cluster_->write_core(
-        &jit_build_config.fw_launch_addr_value,
-        sizeof(uint32_t),
-        tt_cxy_pair(device_id, virtual_core),
-        jit_build_config.fw_launch_addr);
-
-    // Initialize the launch_msg ring buffer. Entry 0 gets the proper firmware startup message.
-    // Entries 1-7 are set with DISPATCH_MODE_NONE to indicate they are not valid for processing
-    // during firmware initialization, as specified in the PR requirements.
-    std::vector<launch_msg_t> init_launch_msg_data(launch_msg_buffer_num_entries, {});
-
-    // Entry 0: Use the proper firmware startup message
-    init_launch_msg_data[0] = *launch_msg;
-
-    // Entries 1-7: Set dispatch mode to DISPATCH_MODE_NONE as they are not needed during init
-    for (int i = 1; i < launch_msg_buffer_num_entries; i++) {
-        init_launch_msg_data[i].kernel_config.mode = DISPATCH_MODE_NONE;
-    }
-    auto programmable_core_type = get_programmable_core_type(virtual_core, device_id);
-    cluster_->write_core(
-        init_launch_msg_data.data(),
-        launch_msg_buffer_num_entries * sizeof(launch_msg_t),
-        tt_cxy_pair(device_id, virtual_core),
-        hal_->get_dev_addr(programmable_core_type, HalL1MemAddrType::LAUNCH));
-    uint32_t go_addr = hal_->get_dev_addr(programmable_core_type, HalL1MemAddrType::GO_MSG);
-    cluster_->write_core(go_msg, sizeof(go_msg_t), tt_cxy_pair(device_id, virtual_core), go_addr);
-    uint64_t launch_msg_buffer_read_ptr_addr =
-        hal_->get_dev_addr(programmable_core_type, HalL1MemAddrType::LAUNCH_MSG_BUFFER_RD_PTR);
-    uint32_t zero = 0;
-    cluster_->write_core(
-        &zero, sizeof(uint32_t), tt_cxy_pair(device_id, virtual_core), launch_msg_buffer_read_ptr_addr);
-    uint32_t go_message_index_addr = hal_->get_dev_addr(programmable_core_type, HalL1MemAddrType::GO_MSG_INDEX);
-    cluster_->write_core(&zero, sizeof(uint32_t), tt_cxy_pair(device_id, virtual_core), go_message_index_addr);
-=======
->>>>>>> 0e9a5650
 }
 
 dev_msgs::core_info_msg_t MetalContext::populate_core_info_msg(
