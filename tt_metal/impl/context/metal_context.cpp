// SPDX-FileCopyrightText: © 2025 Tenstorrent Inc.
//
// SPDX-License-Identifier: Apache-2.0

#include <enchantum/enchantum.hpp>
#include "metal_context.hpp"
#include "dispatch/dispatch_settings.hpp"
#include "tt_metal/impl/allocator/l1_banking_allocator.hpp"
#include "tt_metal/impl/dispatch/topology.hpp"
#include "tt_metal/impl/debug/dprint_server.hpp"
#include "tt_metal/impl/debug/inspector.hpp"
#include "tt_metal/impl/debug/inspector_impl.hpp"
#include "tt_metal/impl/debug/noc_logging.hpp"
#include "tt_metal/impl/debug/watcher_server.hpp"
#include "tt_metal/impl/debug/debug_helpers.hpp"
#include "tt_metal/jit_build/build_env_manager.hpp"
#include "tt_metal/llrt/llrt.hpp"
#include "tt_metal/llrt/get_platform_architecture.hpp"
#include <tt-metalium/hal.hpp>
#include <tt-metalium/tt_metal.hpp>
#include <tt-metalium/control_plane.hpp>
#include <tt-metalium/distributed_context.hpp>
#include "tt_metal/fabric/fabric_host_utils.hpp"
#include <filesystem>
#include <tt-metalium/device_pool.hpp>

namespace tt::tt_metal {

namespace {
// Helper function to validate worker_l1_size, also updates it if it's 0.
void validate_worker_l1_size(size_t& worker_l1_size, Hal& hal) {
    if (worker_l1_size == 0) {
        worker_l1_size = hal.get_dev_size(HalProgrammableCoreType::TENSIX, HalL1MemAddrType::DEFAULT_UNRESERVED);
    }
    size_t max_worker_l1_size = hal.get_dev_addr(HalProgrammableCoreType::TENSIX, HalL1MemAddrType::BASE) +
                                hal.get_dev_size(HalProgrammableCoreType::TENSIX, HalL1MemAddrType::BASE) -
                                hal.get_dev_addr(HalProgrammableCoreType::TENSIX, HalL1MemAddrType::KERNEL_CONFIG);
    TT_FATAL(
        worker_l1_size <= max_worker_l1_size,
        "Worker L1 size {} is larger than max size {}",
        worker_l1_size,
        max_worker_l1_size);
}

}  // namespace

void MetalContext::reinitialize() {
    force_reinit_ = true;
    initialize(dispatch_core_config_, num_hw_cqs_, l1_bank_remap_, worker_l1_size_, false);
}

void MetalContext::initialize(
    const DispatchCoreConfig& dispatch_core_config,
    uint8_t num_hw_cqs,
    const BankMapping& l1_bank_remap,
    size_t worker_l1_size,
    bool minimal) {
    // Workaround for galaxy and BH, need to always re-init
    if (rtoptions_.get_force_context_reinit() or cluster_->is_galaxy_cluster() or cluster_->arch() == ARCH::BLACKHOLE) {
        force_reinit_ = true;
    }
    // Settings that affect FW build can also trigger a re-initialization
    auto fw_compile_hash = std::hash<std::string>{}(rtoptions_.get_compile_hash_string());
    validate_worker_l1_size(worker_l1_size, *hal_);
    if (initialized_) {
        if (dispatch_core_config_ != dispatch_core_config or num_hw_cqs != num_hw_cqs_ or
            worker_l1_size_ != worker_l1_size or l1_bank_remap != l1_bank_remap_ or
            fw_compile_hash != fw_compile_hash_) {
            log_warning(tt::LogAlways, "Closing and re-initializing MetalContext with new parameters.");
            teardown();
        } else {
            // Re-init request with the same parameters, do nothing unless force re-init requested.
            if (force_reinit_) {
                force_reinit_ = false;
                log_warning(
                    tt::LogAlways,
                    "Closing and re-initializing MetalContext with same parameters due to force_reinit flag.");
                teardown();
            } else {
                return;
            }
        }
    }

    initialized_ = true;
    dispatch_core_config_ = dispatch_core_config;
    num_hw_cqs_ = num_hw_cqs;
    worker_l1_size_ = worker_l1_size;
    l1_bank_remap_ = l1_bank_remap;
    fw_compile_hash_ = fw_compile_hash;
    std::uint32_t max_alignment = std::max(hal_->get_alignment(HalMemType::DRAM), hal_->get_alignment(HalMemType::L1));
    worker_l1_unreserved_start_ = tt::align(
        hal_->get_dev_addr(HalProgrammableCoreType::TENSIX, HalL1MemAddrType::BASE) +
            hal_->get_dev_size(HalProgrammableCoreType::TENSIX, HalL1MemAddrType::BASE) - worker_l1_size_,
        max_alignment);

    // Initialize inspector
    inspector_data_ = Inspector::initialize();

    // Initialize dispatch state
    dispatch_core_manager_ = std::make_unique<dispatch_core_manager>(dispatch_core_config, num_hw_cqs);
    dispatch_query_manager_ = std::make_unique<DispatchQueryManager>(num_hw_cqs);
    // Need DispatchMemMap for both dispatch core types
    tt_metal::DispatchSettings::initialize(*cluster_);
    dispatch_mem_map_[enchantum::to_underlying(CoreType::WORKER)] =
        std::make_unique<DispatchMemMap>(CoreType::WORKER, num_hw_cqs);
    dispatch_mem_map_[enchantum::to_underlying(CoreType::ETH)] =
        std::make_unique<DispatchMemMap>(CoreType::ETH, num_hw_cqs);
    // Initialize debug servers. Attaching individual devices done below
    if (rtoptions_.get_feature_enabled(tt::llrt::RunTimeDebugFeatureDprint)) {
        TT_FATAL(!rtoptions_.get_profiler_enabled(), "Both DPRINT and Profiler cannot be enabled at the same time.");
        rtoptions_.set_disable_dma_ops(true);  // DMA is not thread-safe
        dprint_server_ = std::make_unique<DPrintServer>(rtoptions_);
    }
    watcher_server_ =
        std::make_unique<WatcherServer>();  // Watcher server always created, since we use it to register kernels

    // Minimal setup, don't initialize FW/Dispatch/etc.
    if (minimal) {
        return;
    }

    // Clear state, build FW
    auto all_devices = cluster_->all_chip_ids();
    for (chip_id_t device_id : all_devices) {
        // Clear L1/DRAM if requested
        if (rtoptions_.get_clear_l1()) {
            clear_l1_state(device_id);
        }
        if (rtoptions_.get_clear_dram()) {
            clear_dram_state(device_id);
        }
        int ai_clk = cluster_->get_device_aiclk(device_id);
        log_debug(tt::LogMetal, "AI CLK for device {} is:   {} MHz", device_id, ai_clk);
        generate_device_bank_to_noc_tables(device_id);

        // Create build env for this device, and build FW if it's not built already
        BuildEnvManager::get_instance().add_build_env(device_id, num_hw_cqs_);
        uint32_t fw_build_key = BuildEnvManager::get_instance().get_device_build_env(device_id).build_key;
        if (!firmware_built_keys_.contains(fw_build_key)) {
            BuildEnvManager::get_instance().build_firmware(device_id);
            firmware_built_keys_.insert(fw_build_key);
        }

        // Clear the entire launch message ring buffer on ethernet cores before application firmware is activated.
        // This is required since ethernet cores context switch between application and routing firmware.
        // If ERISC application firmware is activated before the launch messages are cleared, it can enter an undefined
        // state by reading a corrupted launch message. Routing firmware will never run in this case, causing UMD issued
        // transactions to hang.
        clear_launch_messages_on_eth_cores(device_id);
    }

    // Populate FD topology across all devices
    if (rtoptions_.get_fast_dispatch()) {
        std::set<chip_id_t> all_devices_set(all_devices.begin(), all_devices.end());
        // TODO: enable this when dispatch init/teardown moves to MetalContext
        // populate_fd_kernels(all_devices_set, num_hw_cqs);
    }

    // Set internal routing for active ethernet cores, this is required for our FW to run
    cluster_->set_internal_routing_info_for_ethernet_cores(true);

    // Initialize debug tools, reset cores, init FW
    if (dprint_server_) {
        dprint_server_->attach_devices();
    }
    watcher_server_->init_devices();
    for (chip_id_t device_id : all_devices) {
        ClearNocData(device_id);

        // TODO: as optimization, investigate removing all this call for already initialized devivces
        if (!rtoptions_.get_skip_reset_cores_on_init()) {
            reset_cores(device_id);
        }

        initialize_and_launch_firmware(device_id);
    }
    // Watcher needs to init before FW since FW needs watcher mailboxes to be set up, and needs to attach after FW
    // starts since it also writes to watcher mailboxes.
    watcher_server_->attach_devices();

    // Register teardown function, but only once.
    if (not teardown_registered_) {
        std::atexit([]() { MetalContext::instance().teardown(); });
        teardown_registered_ = true;
    }

}

void MetalContext::teardown() {
    if (!initialized_) {
        return;
    }
    initialized_ = false;

    // Set internal routing to false to exit active ethernet FW & go back to base FW
    cluster_->set_internal_routing_info_for_ethernet_cores(false);

    if (dprint_server_) {
        dprint_server_->detach_devices();
        dprint_server_.reset();
        rtoptions_.set_disable_dma_ops(false);
    }

    auto all_devices = cluster_->all_chip_ids();
    watcher_server_->detach_devices();
    watcher_server_.reset();
    for (chip_id_t device_id : all_devices) {
        assert_cores(device_id);

        cluster_->l1_barrier(device_id);
    }

    for (auto& mem_map : dispatch_mem_map_) {
        if (mem_map) {
            mem_map.reset();
        }
    }
    dispatch_query_manager_.reset();
    dispatch_core_manager_.reset();
    tt::tt_metal::reset_topology_state();
}

MetalContext& MetalContext::instance() {
    static tt::stl::Indestructible<MetalContext> inst;
    return inst.get();
}

MetalContext::MetalContext() {
    // If a custom fabric mesh graph descriptor is specified as an RT Option, use it by default
    // to initialize the control plane.
    if (rtoptions_.is_custom_fabric_mesh_graph_desc_path_specified()) {
        custom_mesh_graph_desc_path_ = rtoptions_.get_custom_fabric_mesh_graph_desc_path();
    }

    bool is_base_routing_fw_enabled =
        Cluster::is_base_routing_fw_enabled(Cluster::get_cluster_type_from_cluster_desc(rtoptions_));
    hal_ = std::make_unique<Hal>(get_platform_architecture(rtoptions_), is_base_routing_fw_enabled);
    cluster_ = std::make_unique<Cluster>(rtoptions_, *hal_);
    distributed_context_ = distributed::multihost::DistributedContext::get_current_world();

    // We do need to call Cluster teardown at the end of the program, use atexit temporarily until we have clarity on
    // how MetalContext lifetime will work through the API.
    std::atexit([]() { MetalContext::instance().~MetalContext(); });
}

distributed::multihost::DistributedContext& MetalContext::get_distributed_context() {
    TT_FATAL(distributed_context_, "Distributed context not initialized.");
    return *distributed_context_;
}

MetalContext::~MetalContext() {
    distributed_context_.reset();
    cluster_.reset();
    hal_.reset();
}

llrt::RunTimeOptions& MetalContext::rtoptions() { return rtoptions_; }

Cluster& MetalContext::get_cluster() {
    TT_FATAL(cluster_, "Trying to get cluster before intializing it.");
    return *cluster_;
}

const llrt::RunTimeOptions& MetalContext::rtoptions() const { return rtoptions_; }

const Cluster& MetalContext::get_cluster() const {
    TT_FATAL(cluster_, "Trying to get cluster before intializing it.");
    return *cluster_;
}

const Hal& MetalContext::hal() const {
    TT_FATAL(hal_, "Trying to get hal before intializing it.");
    return *hal_;
}

dispatch_core_manager& MetalContext::get_dispatch_core_manager() {
    TT_FATAL(dispatch_core_manager_, "Trying to get dispatch_core_manager before intializing it.");
    return *dispatch_core_manager_;
}

DispatchQueryManager& MetalContext::get_dispatch_query_manager() {
    TT_FATAL(dispatch_query_manager_, "Trying to get dispatch_query_manager before intializing it.");
    return *dispatch_query_manager_;
}

const DispatchMemMap& MetalContext::dispatch_mem_map() const {
    return dispatch_mem_map(dispatch_core_config_.get_core_type());
}

const DispatchMemMap& MetalContext::dispatch_mem_map(const CoreType& core_type) const {
    auto& mem_map = dispatch_mem_map_[enchantum::to_underlying(core_type)];
    TT_FATAL(mem_map, "Tried to get dispatch_mem_map for {} before intializing it.", core_type);
    return *mem_map;
}

void MetalContext::clear_l1_state(chip_id_t device_id) {
    log_debug(tt::LogMetal, "Clearing L1 for device {}", device_id);
    // Clear all clearable Tensix and Eth L1
    CoreCoord logical_grid_size = cluster_->get_soc_desc(device_id).get_grid_size(CoreType::TENSIX);
    uint32_t l1_size_per_core = cluster_->get_soc_desc(device_id).worker_l1_size;
    TT_ASSERT(l1_size_per_core % sizeof(uint32_t) == 0);
    std::vector<uint32_t> zero_vec(l1_size_per_core / sizeof(uint32_t), 0);
    constexpr uint32_t start_address = 0;
    for (uint32_t x = 0; x < logical_grid_size.x; x++) {
        for (uint32_t y = 0; y < logical_grid_size.y; y++) {
            CoreCoord logical_core(x, y);
            auto virtual_core =
                cluster_->get_virtual_coordinate_from_logical_coordinates(device_id, logical_core, CoreType::WORKER);
            tt::llrt::write_hex_vec_to_core(device_id, virtual_core, zero_vec, start_address);
        }
    }

    // Clear erisc unreserved L1
    for (const auto& eth_core : this->get_control_plane().get_active_ethernet_cores(device_id)) {
        static uint32_t zero_vec_size = tt::tt_metal::hal::get_erisc_l1_unreserved_size();
        auto zero_vec_addr = tt::tt_metal::hal::get_erisc_l1_unreserved_base();

        static std::vector<uint32_t> zero_vec(zero_vec_size / sizeof(uint32_t), 0);

        CoreCoord virtual_core =
            cluster_->get_virtual_coordinate_from_logical_coordinates(device_id, eth_core, CoreType::ETH);
        llrt::write_hex_vec_to_core(device_id, virtual_core, zero_vec, zero_vec_addr);
    }
    // TODO: clear idle eriscs as well
    cluster_->l1_barrier(device_id);
}

void MetalContext::clear_dram_state(chip_id_t device_id) {
    log_debug(tt::LogMetal, "Clearing DRAM for device {}", device_id);

    auto dram_size_per_channel = cluster_->get_soc_desc(device_id).dram_view_size;
    auto num_dram_channels = cluster_->get_soc_desc(device_id).get_num_dram_views();
    constexpr uint32_t start_address = 0;
    std::vector<uint8_t> zero_vec(dram_size_per_channel, 0);
    for (int channel = 0; channel < num_dram_channels; ++channel) {
        cluster_->write_dram_vec(zero_vec.data(), zero_vec.size(), device_id, channel, start_address);

        cluster_->dram_barrier(device_id);
    }
}

void MetalContext::clear_launch_messages_on_eth_cores(chip_id_t device_id) {
    launch_msg_t launch_msg;
    go_msg_t go_msg;
    go_msg.signal = RUN_MSG_INIT;
    std::memset(&launch_msg, 0, sizeof(launch_msg_t));
    std::vector<launch_msg_t> init_launch_msg_data(launch_msg_buffer_num_entries, launch_msg);

    auto clear_ethernet_core = [&](const CoreCoord& logical_eth_core) {
        CoreCoord virtual_eth_core =
            cluster_->get_virtual_coordinate_from_logical_coordinates(device_id, logical_eth_core, CoreType::ETH);
        cluster_->write_core(
            init_launch_msg_data.data(),
            launch_msg_buffer_num_entries * sizeof(launch_msg_t),
            tt_cxy_pair(device_id, virtual_eth_core),
            hal_->get_dev_addr(get_programmable_core_type(virtual_eth_core, device_id), HalL1MemAddrType::LAUNCH));
        uint32_t go_addr =
            hal_->get_dev_addr(get_programmable_core_type(virtual_eth_core, device_id), HalL1MemAddrType::GO_MSG);
        cluster_->write_core(&go_msg, sizeof(go_msg_t), tt_cxy_pair(device_id, virtual_eth_core), go_addr);
    };

    for (const auto& eth_core : this->get_control_plane().get_active_ethernet_cores(device_id)) {
        clear_ethernet_core(eth_core);
    }
    for (const auto& eth_core : this->get_control_plane().get_inactive_ethernet_cores(device_id)) {
        clear_ethernet_core(eth_core);
    }
}

tt::tt_fabric::ControlPlane& MetalContext::get_control_plane() {
    if (!control_plane_) {
        this->initialize_control_plane();
    }
    return *control_plane_;
}

void MetalContext::set_custom_fabric_topology(
    const std::string& mesh_graph_desc_file,
    const std::map<tt_fabric::FabricNodeId, chip_id_t>& logical_mesh_chip_id_to_physical_chip_id_mapping) {
    TT_FATAL(
        !DevicePool::is_initialized() || DevicePool::instance().get_all_active_devices().size() == 0,
        "Modifying control plane requires no devices to be active");
    // Set the user specified mesh graph descriptor file and FabricNodeID to physical chip mapping.
    this->logical_mesh_chip_id_to_physical_chip_id_mapping_ = logical_mesh_chip_id_to_physical_chip_id_mapping;
    custom_mesh_graph_desc_path_ = mesh_graph_desc_file;
    this->set_fabric_config(fabric_config_, tt::tt_fabric::FabricReliabilityMode::STRICT_SYSTEM_HEALTH_SETUP_MODE);
}

void MetalContext::set_default_fabric_topology() {
    TT_FATAL(
        !DevicePool::is_initialized() || DevicePool::instance().get_all_active_devices().size() == 0,
        "Modifying control plane requires no devices to be active");
    // Reset the control plane, since it was initialized with custom parameters.
    control_plane_.reset();
    // Set the mesh graph descriptor file to the default value and clear the custom FabricNodeId to physical chip
    // mapping.
    this->logical_mesh_chip_id_to_physical_chip_id_mapping_.clear();
    if (rtoptions_.is_custom_fabric_mesh_graph_desc_path_specified()) {
        custom_mesh_graph_desc_path_ = rtoptions_.get_custom_fabric_mesh_graph_desc_path();
    } else {
        custom_mesh_graph_desc_path_ = std::nullopt;
    }
    this->set_fabric_config(fabric_config_, tt::tt_fabric::FabricReliabilityMode::STRICT_SYSTEM_HEALTH_SETUP_MODE);
}

void MetalContext::teardown_fabric_config() {
    this->fabric_config_ = tt_fabric::FabricConfig::DISABLED;
    this->cluster_->configure_ethernet_cores_for_fabric_routers(this->fabric_config_);
    this->num_fabric_active_routing_planes_ = 0;
    // if (!rtoptions_.get_erisc_iram_env_var_enabled()) {
    //     rtoptions_.set_erisc_iram_enabled(false);
    // }
    this->get_control_plane().clear_fabric_context();
}

void MetalContext::set_fabric_config(
    const tt_fabric::FabricConfig fabric_config,
    tt_fabric::FabricReliabilityMode reliability_mode,
    std::optional<uint8_t> num_routing_planes) {
    // Changes to fabric force a re-init. TODO: We should supply the fabric config in the same way as the dispatch config, not through this function exposed in the detail API.
    force_reinit_ = true;

    if (this->fabric_config_ == tt_fabric::FabricConfig::DISABLED || fabric_config == tt_fabric::FabricConfig::DISABLED) {
        this->fabric_config_ = fabric_config;
        this->fabric_reliability_mode_ = reliability_mode;
    } else {
        TT_FATAL(
            this->fabric_config_ == fabric_config,
            "Tried to override previous value of fabric config: {}, with: {}",
            this->fabric_config_,
            fabric_config);
    }

    if (this->fabric_config_ == tt_fabric::FabricConfig::DISABLED) {
        if (num_routing_planes.has_value()) {
            log_warning(
                tt::LogMetal,
                "Got num_routing_planes while disabling fabric, ignoring it and disabling all active routing planes");
        }

        this->teardown_fabric_config();
        return;
    }

    bool enable_erisc_iram =
        !rtoptions_.get_erisc_iram_env_var_enabled() || !rtoptions_.get_erisc_iram_env_var_disabled();
    rtoptions_.set_erisc_iram_enabled(enable_erisc_iram);

    if (num_routing_planes.has_value() && num_routing_planes.value() < this->num_fabric_active_routing_planes_) {
        log_warning(
            tt::LogMetal,
            "Got num_routing_planes: {}, which is less than current value: {}, ignoring the override",
            num_routing_planes.value(),
            this->num_fabric_active_routing_planes_);
        return;
    }

    // if num_routing_planes is not specified, use max available number of routing planes
    // ideally the highest value should be the maximum number of eth cores in a direction across all chips
    const auto new_val = std::max(
        this->num_fabric_active_routing_planes_, num_routing_planes.value_or(std::numeric_limits<uint8_t>::max()));
    if (new_val != this->num_fabric_active_routing_planes_ && this->num_fabric_active_routing_planes_ > 0) {
        log_info(
            tt::LogMetal,
            "Overriding the number of routing planes to activate from {} to {}",
            this->num_fabric_active_routing_planes_,
            new_val);
    }
    this->num_fabric_active_routing_planes_ = new_val;
}

void MetalContext::initialize_fabric_config() {
    if (this->fabric_config_ == tt_fabric::FabricConfig::DISABLED) {
        return;
    }

    this->cluster_->configure_ethernet_cores_for_fabric_routers(
        this->fabric_config_, this->num_fabric_active_routing_planes_);
    auto& control_plane = this->get_control_plane();
    if (tt::tt_fabric::is_tt_fabric_config(this->fabric_config_)) {
        control_plane.initialize_fabric_context(this->fabric_config_);
    }
    control_plane.configure_routing_tables_for_fabric_ethernet_channels(
        this->fabric_config_, this->fabric_reliability_mode_);
}

tt_fabric::FabricConfig MetalContext::get_fabric_config() const {
    return fabric_config_;
}

void MetalContext::construct_control_plane(const std::filesystem::path& mesh_graph_desc_path) {
    if (logical_mesh_chip_id_to_physical_chip_id_mapping_.size()) {
        log_info(tt::LogDistributed, "Using custom Fabric Node Id to physical chip mapping.");
        control_plane_ = std::make_unique<tt::tt_fabric::ControlPlane>(mesh_graph_desc_path.string(), logical_mesh_chip_id_to_physical_chip_id_mapping_);
    } else {
        control_plane_ = std::make_unique<tt::tt_fabric::ControlPlane>(mesh_graph_desc_path.string());
    }
}

void MetalContext::initialize_control_plane() {
    if (custom_mesh_graph_desc_path_.has_value()) {
        std::filesystem::path mesh_graph_desc_path = std::filesystem::path(custom_mesh_graph_desc_path_.value());
        TT_FATAL(
            std::filesystem::exists(mesh_graph_desc_path),
            "Custom mesh graph descriptor file not found: {}",
            mesh_graph_desc_path.string());

        log_info(tt::LogDistributed, "Using custom mesh graph descriptor: {}", mesh_graph_desc_path.string());
        this->construct_control_plane(mesh_graph_desc_path);
        return;
    }

    auto cluster_type = cluster_->get_cluster_type();
<<<<<<< HEAD
    auto fabric_type = tt::tt_fabric::get_fabric_type(this->fabric_config_, cluster_type);
    std::filesystem::path mesh_graph_desc_path =
        tt::tt_fabric::MeshGraph::get_mesh_graph_descriptor_path_for_cluster_type(
            cluster_type, std::filesystem::path(rtoptions_.get_root_dir()));

    // If the cluster is a GALAXY and the fabric type is TORUS_XY, override the mesh graph descriptor path
    if (cluster_type == tt::ClusterType::GALAXY && fabric_type == tt::tt_fabric::FabricType::TORUS_XY) {
        mesh_graph_desc_path = std::filesystem::path(rtoptions_.get_root_dir()) /
                               "tt_metal/fabric/mesh_graph_descriptors" /
                               "single_galaxy_torus_xy_graph_descriptor.yaml";
=======
    switch (cluster_type) {
        case tt::tt_metal::ClusterType::N150: mesh_graph_descriptor = "n150_mesh_graph_descriptor.yaml"; break;
        case tt::tt_metal::ClusterType::N300: mesh_graph_descriptor = "n300_mesh_graph_descriptor.yaml"; break;
        case tt::tt_metal::ClusterType::T3K: mesh_graph_descriptor = "t3k_mesh_graph_descriptor.yaml"; break;
        case tt::tt_metal::ClusterType::GALAXY:
            if (tt::tt_fabric::get_fabric_type(this->fabric_config_, cluster_type) ==
                tt::tt_fabric::FabricType::TORUS_XY) {
                mesh_graph_descriptor = "single_galaxy_torus_xy_graph_descriptor.yaml";
            } else {
                mesh_graph_descriptor = "single_galaxy_mesh_graph_descriptor.yaml";
            }
            break;
        case tt::tt_metal::ClusterType::TG: mesh_graph_descriptor = "tg_mesh_graph_descriptor.yaml"; break;
        case tt::tt_metal::ClusterType::P100: mesh_graph_descriptor = "p100_mesh_graph_descriptor.yaml"; break;
        case tt::tt_metal::ClusterType::P150: mesh_graph_descriptor = "p150_mesh_graph_descriptor.yaml"; break;
        case tt::tt_metal::ClusterType::P150_X2: mesh_graph_descriptor = "p150_x2_mesh_graph_descriptor.yaml"; break;
        case tt::tt_metal::ClusterType::P150_X4: mesh_graph_descriptor = "p150_x4_mesh_graph_descriptor.yaml"; break;
        case tt::tt_metal::ClusterType::SIMULATOR_WORMHOLE_B0:
            mesh_graph_descriptor = "n150_mesh_graph_descriptor.yaml";
            break;
        case tt::tt_metal::ClusterType::SIMULATOR_BLACKHOLE:
            mesh_graph_descriptor = "p150_mesh_graph_descriptor.yaml";
            break;
        case tt::tt_metal::ClusterType::N300_2x2: mesh_graph_descriptor = "n300_2x2_mesh_graph_descriptor.yaml"; break;
        case tt::tt_metal::ClusterType::INVALID: TT_THROW("Unknown cluster type");
>>>>>>> 7da10587
    }

    TT_FATAL(!mesh_graph_desc_path.empty(), "No mesh graph descriptor found for cluster type");
    TT_FATAL(std::filesystem::exists(mesh_graph_desc_path), "Mesh graph descriptor file not found: {}", mesh_graph_desc_path.string());

    this->construct_control_plane(mesh_graph_desc_path);
}

void MetalContext::reset_cores(chip_id_t device_id) {
    ZoneScoped;

    auto get_active_erisc_launch_flag_addr = [&]() {
        auto core_type_idx = hal_->get_programmable_core_type_index(HalProgrammableCoreType::ACTIVE_ETH);
        std::uint32_t launch_erisc_addr = hal_->get_jit_build_config(core_type_idx, 0, 0).fw_launch_addr;
        return launch_erisc_addr;
    };

    auto erisc_app_still_running = [&](CoreCoord virtual_core) {
        // Check if the kernel/erisc_app is still running on a ethernet core with context switching enabled
        // The LAUNCH_ERISC_APP_FLAG is reset to 0 after reset/reboot, and set to 1 when Metal runtime launches erisc
        // app FW Only applicable to WORMHOLE ethernet cores today, but could in theory extend to other cores, remove
        // assert if so
        if (cluster_->arch() != ARCH::WORMHOLE_B0) {
            return false;
        }
        TT_ASSERT(
            cluster_->is_ethernet_core(virtual_core, device_id),
            "Invalid core {} for context switch check",
            virtual_core.str());
        std::uint32_t launch_erisc_addr = get_active_erisc_launch_flag_addr();
        auto data = tt::llrt::read_hex_vec_from_core(device_id, virtual_core, launch_erisc_addr, sizeof(std::uint32_t));
        return (data[0] != 0);
    };

    // Send exit_erisc_kernel to the launch message
    auto erisc_send_exit_signal = [&](CoreCoord virtual_core, bool is_idle_eth) {
        go_msg_t go_msg;
        std::memset(&go_msg, 0, sizeof(go_msg_t));
        log_info(
            tt::LogMetal,
            "While initializing device {}, {} ethernet dispatch core {} detected as still "
            "running, issuing exit signal.",
            device_id,
            is_idle_eth ? "idle" : "active",
            virtual_core.str());

        DeviceAddr launch_addr = hal_->get_dev_addr(
            is_idle_eth ? HalProgrammableCoreType::IDLE_ETH : HalProgrammableCoreType::ACTIVE_ETH,
            HalL1MemAddrType::LAUNCH);

        std::vector<uint32_t> data(sizeof(launch_msg_t) / sizeof(uint32_t));
        data = tt::llrt::read_hex_vec_from_core(device_id, virtual_core, launch_addr, sizeof(launch_msg_t));

        launch_msg_t* launch_msg = (launch_msg_t*)(&data[0]);
        launch_msg->kernel_config.exit_erisc_kernel = 1;
        llrt::write_launch_msg_to_core(device_id, virtual_core, launch_msg, &go_msg, launch_addr, false);

        if (!is_idle_eth) {
            // Active
            std::vector<uint32_t> clear_flag_data = {0};
            tt::llrt::write_hex_vec_to_core(
                device_id, virtual_core, clear_flag_data, get_active_erisc_launch_flag_addr());
        }
    };

    // Assert worker cores + dispatch cores, in case they were in a bad state from before.
    std::unordered_map<chip_id_t, std::unordered_set<CoreCoord>> device_to_early_exit_cores;

    // Active ethernet
    if (hal_->get_eth_fw_is_cooperative()) {
        for (const auto& logical_core : this->get_control_plane().get_active_ethernet_cores(device_id)) {
            CoreCoord virtual_core =
                cluster_->get_virtual_coordinate_from_logical_coordinates(device_id, logical_core, CoreType::ETH);
            if (erisc_app_still_running(virtual_core)) {
                erisc_send_exit_signal(virtual_core, false /* is_idle_eth */);
                device_to_early_exit_cores[device_id].insert(virtual_core);
            }
        }
    }

    // Early exiting dispatch cores should show RUN_MSG_DONE when they exit.
    for (auto& id_and_cores : device_to_early_exit_cores) {
        const int timeout_ms = 10000;  // 10 seconds for now
        if (!id_and_cores.second.empty()) {
            try {
                llrt::internal_::wait_until_cores_done(id_and_cores.first, RUN_MSG_GO, id_and_cores.second, timeout_ms);
            } catch (std::runtime_error& e) {
                log_warning(
                    tt::LogAlways,
                    "Detected dispatch kernels still running but failed to complete an early exit. This may happen "
                    "from time to time following a reset, continuing to FW intialization...");
            }
        }
    }

    // Reset Tensix cores, ignore storage only cores
    CoreCoord grid_size = cluster_->get_soc_desc(device_id).get_grid_size(CoreType::TENSIX);
    const auto& storage_only_cores = tt::get_logical_storage_cores(device_id, num_hw_cqs_, dispatch_core_config_);
    auto storage_only_cores_set = std::unordered_set<CoreCoord>(storage_only_cores.begin(), storage_only_cores.end());
    for (uint32_t y = 0; y < grid_size.y; y++) {
        for (uint32_t x = 0; x < grid_size.x; x++) {
            CoreCoord logical_core(x, y);
            CoreCoord worker_core =
                cluster_->get_virtual_coordinate_from_logical_coordinates(device_id, logical_core, CoreType::WORKER);
            if (!storage_only_cores_set.contains(logical_core)) {
                cluster_->assert_risc_reset_at_core(tt_cxy_pair(device_id, worker_core));
            }
        }
    }

    // Reset idle ethernet cores
    // TODO: reset BH eth cores as well
    for (const auto& logical_core : this->get_control_plane().get_inactive_ethernet_cores(device_id)) {
        CoreCoord virtual_core =
            cluster_->get_virtual_coordinate_from_logical_coordinates(device_id, logical_core, CoreType::ETH);
        cluster_->assert_risc_reset_at_core(tt_cxy_pair(device_id, virtual_core));
    }
}

void MetalContext::assert_cores(chip_id_t device_id) {
    auto dispatch_cores = tt::tt_metal::get_virtual_dispatch_cores(device_id);
    auto routing_cores = tt::tt_metal::get_virtual_dispatch_routing_cores(device_id);

    // Assert riscs on Tensix, minus storage cores
    CoreCoord grid_size = cluster_->get_soc_desc(device_id).get_grid_size(CoreType::TENSIX);
    const auto& storage_only_cores = tt::get_logical_storage_cores(device_id, num_hw_cqs_, dispatch_core_config_);
    auto storage_only_cores_set = std::unordered_set<CoreCoord>(storage_only_cores.begin(), storage_only_cores.end());
    for (uint32_t y = 0; y < grid_size.y; y++) {
        for (uint32_t x = 0; x < grid_size.x; x++) {
            CoreCoord logical_core(x, y);
            CoreCoord worker_core =
                cluster_->get_virtual_coordinate_from_logical_coordinates(device_id, logical_core, CoreType::WORKER);

            if (!dispatch_cores.contains(worker_core) && !routing_cores.contains(worker_core)) {
                if (!storage_only_cores_set.contains(logical_core)) {
                    cluster_->assert_risc_reset_at_core(tt_cxy_pair(device_id, worker_core));
                }
            } else {
                log_debug(tt::LogMetal, "{} will not be Reset when closing Device {}", worker_core.str(), device_id);
            }
        }
    }

    if (!hal_->get_eth_fw_is_cooperative()) {
        // Assert riscs on active eth
        for (const auto& eth_core : this->get_control_plane().get_active_ethernet_cores(device_id)) {
            CoreCoord virtual_eth_core =
                cluster_->get_virtual_coordinate_from_logical_coordinates(device_id, eth_core, CoreType::ETH);
            TensixSoftResetOptions reset_val =
                TENSIX_ASSERT_SOFT_RESET &
                static_cast<TensixSoftResetOptions>(
                    ~std::underlying_type<TensixSoftResetOptions>::type(TensixSoftResetOptions::BRISC));
            cluster_->assert_risc_reset_at_core(tt_cxy_pair(device_id, virtual_eth_core), reset_val);
        }
    }
}

CoreCoord MetalContext::virtual_noc0_coordinate(chip_id_t device_id, uint8_t noc_index, CoreCoord coord) {
    const auto& grid_size = cluster_->get_soc_desc(device_id).grid_size;
    if (coord.x >= grid_size.x || coord.y >= grid_size.y || cluster_->arch() == ARCH::BLACKHOLE) {
        // Coordinate already in virtual space: NOC0 and NOC1 are the same
        return coord;
    } else {
        // Coordinate in Physical NOC0 Space. Convert to Virtual.
        coord = cluster_->get_virtual_coordinate_from_physical_coordinates(device_id, coord);
        // Derive virtual coord in noc_index space.
        CoreCoord virtual_coord = {
            hal_->noc_coordinate(noc_index, grid_size.x, coord.x),
            hal_->noc_coordinate(noc_index, grid_size.y, coord.y)};
        return virtual_coord;
    }
}

void MetalContext::generate_device_bank_to_noc_tables(chip_id_t device_id) {
    // Create a dummp allocator to generatoe the bank/noc tables. Specifically, these depend on l1_bank_remap.
    auto config = L1BankingAllocator::generate_config(
        device_id,
        num_hw_cqs_,
        DEFAULT_L1_SMALL_SIZE,      // Not required for noc table gen
        DEFAULT_TRACE_REGION_SIZE,  // Not required for noc table gen
        worker_l1_unreserved_start_,
        l1_bank_remap_);
    const auto allocator = L1BankingAllocator(config);
    const auto& soc_d = cluster_->get_soc_desc(device_id);
    const size_t num_dram_banks = allocator.get_num_banks(BufferType::DRAM);
    dram_bank_offset_map_[device_id].clear();
    dram_bank_offset_map_[device_id].resize(num_dram_banks);
    for (unsigned bank_id = 0; bank_id < num_dram_banks; bank_id++) {
        dram_bank_offset_map_[device_id][bank_id] = allocator.get_bank_offset(BufferType::DRAM, bank_id);
    }
    const size_t num_l1_banks = allocator.get_num_banks(BufferType::L1);
    std::vector<CoreCoord> l1_noc_coord_per_bank(num_l1_banks);
    l1_bank_offset_map_[device_id].clear();
    l1_bank_offset_map_[device_id].resize(num_l1_banks);
    for (unsigned bank_id = 0; bank_id < num_l1_banks; bank_id++) {
        l1_noc_coord_per_bank[bank_id] = cluster_->get_virtual_coordinate_from_logical_coordinates(
            device_id, allocator.get_logical_core_from_bank_id(bank_id), CoreType::WORKER);
        l1_bank_offset_map_[device_id][bank_id] = allocator.get_bank_offset(BufferType::L1, bank_id);
    }

    dram_bank_to_noc_xy_[device_id].clear();
    dram_bank_to_noc_xy_[device_id].reserve(hal_->get_num_nocs() * num_dram_banks);
    bool dram_is_virtualized =
        hal_->get_virtualized_core_types().find(AddressableCoreType::DRAM) != hal_->get_virtualized_core_types().end();
    for (unsigned int noc = 0; noc < hal_->get_num_nocs(); noc++) {
        for (unsigned int bank_id = 0; bank_id < num_dram_banks; bank_id++) {
            uint16_t noc_x, noc_y;
            CoreCoord dram_noc_coord =
                soc_d.get_preferred_worker_core_for_dram_view(allocator.get_dram_channel_from_bank_id(bank_id), noc);
            if (dram_is_virtualized) {
                noc_x = dram_noc_coord.x;
                noc_y = dram_noc_coord.y;
            } else {
                noc_x = hal_->noc_coordinate(noc, soc_d.grid_size.x, dram_noc_coord.x);
                noc_y = hal_->noc_coordinate(noc, soc_d.grid_size.y, dram_noc_coord.y);
            }
            uint16_t xy = ((noc_y << hal_->get_noc_addr_node_id_bits()) | noc_x) << hal_->get_noc_coord_reg_offset();
            dram_bank_to_noc_xy_[device_id].push_back(xy);
        }
    }

    l1_bank_to_noc_xy_[device_id].clear();
    l1_bank_to_noc_xy_[device_id].reserve(hal_->get_num_nocs() * l1_noc_coord_per_bank.size());
    for (unsigned int noc = 0; noc < hal_->get_num_nocs(); noc++) {
        for (unsigned int bank_id = 0; bank_id < l1_noc_coord_per_bank.size(); bank_id++) {
            auto l1_noc_coords = virtual_noc0_coordinate(device_id, noc, l1_noc_coord_per_bank[bank_id]);
            uint16_t noc_x = l1_noc_coords.x;
            uint16_t noc_y = l1_noc_coords.y;
            uint16_t xy = ((noc_y << hal_->get_noc_addr_node_id_bits()) | noc_x) << hal_->get_noc_coord_reg_offset();
            l1_bank_to_noc_xy_[device_id].push_back(xy);
        }
    }
}

void MetalContext::initialize_device_bank_to_noc_tables(
    chip_id_t device_id, const HalProgrammableCoreType& core_type, CoreCoord virtual_core) {
    const uint32_t dram_to_noc_sz_in_bytes = dram_bank_to_noc_xy_[device_id].size() * sizeof(uint16_t);
    const uint32_t l1_to_noc_sz_in_bytes = l1_bank_to_noc_xy_[device_id].size() * sizeof(uint16_t);
    const uint32_t dram_offset_sz_in_bytes = dram_bank_offset_map_[device_id].size() * sizeof(int32_t);
    const uint32_t l1_offset_sz_in_bytes = l1_bank_offset_map_[device_id].size() * sizeof(int32_t);

    const uint64_t mem_bank_to_noc_addr = hal_->get_dev_addr(core_type, HalL1MemAddrType::BANK_TO_NOC_SCRATCH);
    const uint32_t mem_bank_to_noc_size = hal_->get_dev_size(core_type, HalL1MemAddrType::BANK_TO_NOC_SCRATCH);

    TT_ASSERT(
        (dram_to_noc_sz_in_bytes + l1_to_noc_sz_in_bytes + dram_offset_sz_in_bytes + l1_offset_sz_in_bytes) <=
            mem_bank_to_noc_size,
        "Size of bank_to_noc table is greater than available space");

    cluster_->write_core(
        &dram_bank_to_noc_xy_[device_id][0],
        dram_to_noc_sz_in_bytes,
        tt_cxy_pair(device_id, virtual_core),
        mem_bank_to_noc_addr);
    uint64_t l1_noc_addr = mem_bank_to_noc_addr + dram_to_noc_sz_in_bytes;
    cluster_->write_core(
        &l1_bank_to_noc_xy_[device_id][0], l1_to_noc_sz_in_bytes, tt_cxy_pair(device_id, virtual_core), l1_noc_addr);

    uint64_t dram_offset_addr = l1_noc_addr + l1_to_noc_sz_in_bytes;
    cluster_->write_core(
        &dram_bank_offset_map_[device_id][0],
        dram_offset_sz_in_bytes,
        tt_cxy_pair(device_id, virtual_core),
        dram_offset_addr);
    uint64_t l1_offset_addr = dram_offset_addr + dram_offset_sz_in_bytes;
    cluster_->write_core(
        &l1_bank_offset_map_[device_id][0],
        l1_offset_sz_in_bytes,
        tt_cxy_pair(device_id, virtual_core),
        l1_offset_addr);
}

void MetalContext::initialize_firmware(
    chip_id_t device_id,
    const HalProgrammableCoreType& core_type,
    CoreCoord virtual_core,
    launch_msg_t* launch_msg,
    go_msg_t* go_msg) {
    ZoneScoped;

    initialize_device_bank_to_noc_tables(device_id, core_type, virtual_core);
    uint32_t core_type_idx = hal_->get_programmable_core_type_index(core_type);
    uint32_t processor_class_count = hal_->get_processor_classes_count(core_type);
    auto jit_build_config =
        hal_->get_jit_build_config(core_type_idx, 0, 0);  // Only the first risc needs to be programmed

    switch (core_type) {
        case HalProgrammableCoreType::TENSIX: {
            for (uint32_t processor_class = 0; processor_class < processor_class_count; processor_class++) {
                auto [build_idx, num_build_states] =
                    BuildEnvManager::get_instance().get_build_index_and_state_count(core_type_idx, processor_class);
                for (uint32_t riscv_id = 0; riscv_id < num_build_states; riscv_id++) {
                    auto fw_path = BuildEnvManager::get_instance()
                                       .get_firmware_build_state(device_id, core_type_idx, processor_class, riscv_id)
                                       .get_target_out_path("");
                    const ll_api::memory& binary_mem = llrt::get_risc_binary(fw_path);
                    uint32_t fw_size = binary_mem.get_text_size();
                    if (riscv_id + build_idx == 1) {  // TODO: clean up how brisc/ncrisc are handled
                        // In this context, ncrisc_kernel_size16 is the size of the fw
                        launch_msg->kernel_config.ncrisc_kernel_size16 = (fw_size + 15) >> 4;
                    }
                    log_debug(LogDevice, "RISC {} fw binary size: {} in bytes", riscv_id, fw_size);

                    if (not rtoptions_.get_skip_loading_fw()) {
                        llrt::test_load_write_read_risc_binary(
                            binary_mem, device_id, virtual_core, core_type_idx, processor_class, riscv_id);
                    }
                }
            }

            if (!rtoptions_.get_fast_dispatch()) {
                // Host always writes launch messages
                launch_msg->kernel_config.mode = DISPATCH_MODE_HOST;
            } else {
                std::unordered_set<CoreCoord> virtual_dispatch_cores;
                if (dispatch_core_manager_->get_dispatch_core_type() == CoreType::WORKER) {
                    for (const auto& logical_core : dispatch_core_manager_->get_all_logical_dispatch_cores(device_id)) {
                        virtual_dispatch_cores.insert(cluster_->get_virtual_coordinate_from_logical_coordinates(
                            device_id, logical_core, CoreType::WORKER));
                    }
                }
                if (virtual_dispatch_cores.contains(virtual_core)) {
                    // Dispatch cores - Host writes launch messages
                    launch_msg->kernel_config.mode = DISPATCH_MODE_HOST;
                } else {
                    // Worker cores - Dispatcher will write launch messages
                    launch_msg->kernel_config.mode = DISPATCH_MODE_DEV;
                }
            }

            break;
        }
        case HalProgrammableCoreType::ACTIVE_ETH:
        case HalProgrammableCoreType::IDLE_ETH: {
            bool is_idle_eth = core_type == HalProgrammableCoreType::IDLE_ETH;
            TensixSoftResetOptions reset_val = TENSIX_ASSERT_SOFT_RESET;
            if (not is_idle_eth) {
                reset_val =
                    reset_val & static_cast<TensixSoftResetOptions>(
                                    ~std::underlying_type<TensixSoftResetOptions>::type(TensixSoftResetOptions::BRISC));
            }
            if (is_idle_eth or !hal_->get_eth_fw_is_cooperative()) {
                cluster_->assert_risc_reset_at_core(tt_cxy_pair(device_id, virtual_core), reset_val);
            }
            if (not rtoptions_.get_skip_loading_fw()) {
                for (uint32_t processor_class = 0; processor_class < processor_class_count; processor_class++) {
                    auto num_build_states = hal_->get_processor_types_count(core_type_idx, processor_class);
                    for (uint32_t eriscv_id = 0; eriscv_id < num_build_states; eriscv_id++) {
                        auto fw_path =
                            BuildEnvManager::get_instance()
                                .get_firmware_build_state(device_id, core_type_idx, processor_class, eriscv_id)
                                .get_target_out_path("");
                        const ll_api::memory& binary_mem = llrt::get_risc_binary(fw_path);
                        uint32_t fw_size = binary_mem.get_text_size();
                        log_debug(LogDevice, "ERISC fw binary size: {} in bytes", fw_size);
                        llrt::test_load_write_read_risc_binary(
                            binary_mem, device_id, virtual_core, core_type_idx, processor_class, eriscv_id);
                    }
                }
            }
            // Ethernet worker core. Launch messages will be sent by FD infra if it's enabled
            // Idle ethernet core. Used by FD infra. Host will write launch messages during init.
            launch_msg->kernel_config.mode =
                (!rtoptions_.get_fast_dispatch() or is_idle_eth) ? DISPATCH_MODE_HOST : DISPATCH_MODE_DEV;
            break;
        }
        default:
            TT_THROW(
                "Unsupported programable core type {} to initialize build states", enchantum::to_string(core_type));
    }

    cluster_->write_core(
        &jit_build_config.fw_launch_addr_value,
        sizeof(uint32_t),
        tt_cxy_pair(device_id, virtual_core),
        jit_build_config.fw_launch_addr);

    // Initialize each entry in the launch_msg ring buffer with the correct dispatch mode - Cores that don't get a valid
    // launch_message during program execution need to at least have the correct dispatch mode.
    // When using Fast Dispatch on Tensix:
    // dispatch cores (Tensix) configured with DISPATCH_MODE_HOST
    // worker cores (Tensix and active eth) configured with DISPATCH_MODE_DEV
    // Idle Eth cores configured with DISPATCH_MODE_HOST but not used
    // When using Fast Dispatch on Idle Eth:
    // dispatch cores (Idle Eth) configured with DISPATCH_MODE_HOST
    // worker cores (Tensix and active eth) configured with DISPATCH_MODE_DEV
    // When using Slow Dispatch, all cores initialized with DISPATCH_MODE_HOST
    std::vector<launch_msg_t> init_launch_msg_data(launch_msg_buffer_num_entries, *launch_msg);
    auto programmable_core_type = get_programmable_core_type(virtual_core, device_id);
    cluster_->write_core(
        init_launch_msg_data.data(),
        launch_msg_buffer_num_entries * sizeof(launch_msg_t),
        tt_cxy_pair(device_id, virtual_core),
        hal_->get_dev_addr(programmable_core_type, HalL1MemAddrType::LAUNCH));
    uint32_t go_addr = hal_->get_dev_addr(programmable_core_type, HalL1MemAddrType::GO_MSG);
    cluster_->write_core(go_msg, sizeof(go_msg_t), tt_cxy_pair(device_id, virtual_core), go_addr);
    uint64_t launch_msg_buffer_read_ptr_addr =
        hal_->get_dev_addr(programmable_core_type, HalL1MemAddrType::LAUNCH_MSG_BUFFER_RD_PTR);
    uint32_t zero = 0;
    cluster_->write_core(
        &zero, sizeof(uint32_t), tt_cxy_pair(device_id, virtual_core), launch_msg_buffer_read_ptr_addr);
}

void MetalContext::initialize_and_launch_firmware(chip_id_t device_id) {
    ZoneScoped;

    launch_msg_t launch_msg;
    go_msg_t go_msg;
    std::memset(&launch_msg, 0, sizeof(launch_msg_t));
    go_msg.signal = RUN_MSG_INIT;

    // Populate core info, which will be written to device
    std::vector<uint32_t> core_info_vec(sizeof(core_info_msg_t) / sizeof(uint32_t));
    core_info_msg_t* core_info = (core_info_msg_t*)core_info_vec.data();

    const metal_SocDescriptor& soc_d = cluster_->get_soc_desc(device_id);
    uint64_t pcie_chan_base_addr = cluster_->get_pcie_base_addr_from_device(device_id);
    uint32_t num_host_channels = cluster_->get_num_host_channels(device_id);
    uint64_t pcie_chan_end_addr = pcie_chan_base_addr;
    for (int pcie_chan = 0; pcie_chan < num_host_channels; pcie_chan++) {
        pcie_chan_end_addr += cluster_->get_host_channel_size(device_id, pcie_chan);
    }
    core_info->noc_pcie_addr_base = pcie_chan_base_addr;
    core_info->noc_pcie_addr_end = pcie_chan_end_addr;
    core_info->noc_dram_addr_base = 0;
    core_info->noc_dram_addr_end = soc_d.dram_core_size;
    core_info->l1_unreserved_start = align(worker_l1_unreserved_start_, hal_->get_alignment(HalMemType::DRAM));

    const std::vector<tt::umd::CoreCoord>& pcie_cores = soc_d.get_cores(CoreType::PCIE, soc_d.get_umd_coord_system());
    // There are multiple NoC endpoints for DRAM, but not all are exposed through the API. Watcher will flag endpoints
    // that are not exposed as invalid transactions. This helps to avoid BH issue highlighted by SYS-592 where writing
    // to multiple DRAM endpoints can hang the card.
    std::unordered_set<tt::umd::CoreCoord> dram_cores;
    auto num_dram_channels = cluster_->get_soc_desc(device_id).get_num_dram_views();
    for (uint32_t dram_channel = 0; dram_channel < num_dram_channels; dram_channel++) {
        for (uint32_t noc = 0; noc < hal_->get_num_nocs(); noc++) {
            auto worker_dram_ep = soc_d.get_preferred_worker_core_for_dram_view(dram_channel, noc);
            auto eth_dram_ep = soc_d.get_preferred_eth_core_for_dram_view(dram_channel, noc);
            auto physical_worker_dram_ep =
                soc_d.translate_coord_to(worker_dram_ep, CoordSystem::TRANSLATED, CoordSystem::NOC0);
            auto physical_eth_dram_ep =
                soc_d.translate_coord_to(eth_dram_ep, CoordSystem::TRANSLATED, CoordSystem::NOC0);
            dram_cores.insert(physical_worker_dram_ep);
            dram_cores.insert(physical_eth_dram_ep);
        }
    }

    const std::vector<tt::umd::CoreCoord>& eth_cores =
        soc_d.get_cores(CoreType::ETH, CoordSystem::NOC0);  // make these translated and then convert to physical

    TT_ASSERT(
        pcie_cores.size() + dram_cores.size() + eth_cores.size() <= MAX_PHYSICAL_NON_WORKER_CORES,
        "Detected more pcie/dram/eth cores than fit in the device mailbox.");
    TT_ASSERT(
        eth_cores.size() <= MAX_VIRTUAL_NON_WORKER_CORES,
        "Detected more eth cores (virtual non-workers) than can fit in device mailbox.");
    for (int idx = 0; idx < MAX_PHYSICAL_NON_WORKER_CORES; idx++) {
        core_info->non_worker_cores[idx] = {CORE_COORD_INVALID, CORE_COORD_INVALID, AddressableCoreType::UNKNOWN};
    }
    for (int idx = 0; idx < MAX_VIRTUAL_NON_WORKER_CORES; idx++) {
        core_info->virtual_non_worker_cores[idx] = {
            CORE_COORD_INVALID, CORE_COORD_INVALID, AddressableCoreType::UNKNOWN};
    }

    // On Blackhole, virtualized Tensix coordinates overlap with NoC1 physical DRAM and PCIe coordinates beause
    // virtualized Tensix coordinates == NoC0 Tensix physical coordinates. This causes false negative Watcher
    // sanitization errors because it appears as a mixed use of physical and virtual To workaround this, skip over
    // populating `non_worker_cores` for BH DRAM when virtualization is enabled
    int non_worker_cores_idx = 0;
    bool skip_physical = cluster_->arch() == ARCH::BLACKHOLE and hal_->is_coordinate_virtualization_enabled();
    if (not skip_physical) {
        for (tt::umd::CoreCoord core : pcie_cores) {
            core_info->non_worker_cores[non_worker_cores_idx++] = {core.x, core.y, AddressableCoreType::PCIE};
        }
        for (tt::umd::CoreCoord core : dram_cores) {
            core_info->non_worker_cores[non_worker_cores_idx++] = {core.x, core.y, AddressableCoreType::DRAM};
        }
        for (tt::umd::CoreCoord core : eth_cores) {
            core_info->non_worker_cores[non_worker_cores_idx++] = {core.x, core.y, AddressableCoreType::ETH};
        }
    }

    if (hal_->is_coordinate_virtualization_enabled()) {
        // Track Virtual Non Worker Cores (In this case only Eth) separately
        uint32_t virtual_non_worker_cores_idx = 0;
        for (tt::umd::CoreCoord core : eth_cores) {
            auto virtual_core = cluster_->get_virtual_coordinate_from_physical_coordinates(device_id, {core.x, core.y});
            core_info->virtual_non_worker_cores[virtual_non_worker_cores_idx++] = {
                virtual_core.x, virtual_core.y, AddressableCoreType::ETH};
        }

        if (cluster_->arch() == ARCH::BLACKHOLE) {
            for (const CoreCoord& core : pcie_cores) {
                auto virtual_core =
                    cluster_->get_virtual_coordinate_from_physical_coordinates(device_id, {core.x, core.y});
                core_info->virtual_non_worker_cores[virtual_non_worker_cores_idx++] = {
                    virtual_core.x, virtual_core.y, AddressableCoreType::PCIE};
            }

            for (const CoreCoord& core : dram_cores) {
                auto virtual_core =
                    cluster_->get_virtual_coordinate_from_physical_coordinates(device_id, {core.x, core.y});
                core_info->virtual_non_worker_cores[virtual_non_worker_cores_idx++] = {
                    virtual_core.x, virtual_core.y, AddressableCoreType::DRAM};
            }
        }
    }

    // Determine which noc-coords are harvested
    std::vector<uint32_t> harvested_axis_coord;
    CoreCoord logical_grid_size = cluster_->get_soc_desc(device_id).get_grid_size(CoreType::TENSIX);
    uint32_t harvested_noc_coords = CoordinateManager::shuffle_tensix_harvesting_mask_to_noc0_coords(
        cluster_->get_soc_desc(device_id).arch, cluster_->get_harvesting_mask(device_id));
    uint32_t max_along_axis =
        hal_->get_tensix_harvest_axis() == HalTensixHarvestAxis::ROW ? soc_d.grid_size.y : soc_d.grid_size.x;
    for (uint32_t idx = 0; idx < max_along_axis; idx++) {
        bool harvested_axis = (harvested_noc_coords >> idx) & 0x1;
        if (harvested_axis) {
            harvested_axis_coord.push_back(idx);
        }
    }
    TT_ASSERT(
        harvested_axis_coord.size() <= MAX_HARVESTED_ON_AXIS, "Detected more harvested rows than fit in mailbox.");
    for (int idx = 0; idx < MAX_HARVESTED_ON_AXIS; idx++) {
        core_info->harvested_coords[idx] =
            (idx < harvested_axis_coord.size()) ? harvested_axis_coord[idx] : CORE_COORD_INVALID;
        // Populate harvested rows/cols in virtual coordinate space if virtualization is supported by HW.
        // Harvested rows/cols in the virtual space are placed at the end of the worker grid,
        if (hal_->is_coordinate_virtualization_enabled() and idx < harvested_axis_coord.size()) {
            // On BH virtual coordinates are not contiguous
            uint32_t end_virtual_grid = hal_->get_tensix_harvest_axis() == HalTensixHarvestAxis::ROW
                                            ? hal_->get_virtual_worker_start_y() + logical_grid_size.y
                                        : (cluster_->arch() == ARCH::BLACKHOLE)
                                            ? max_along_axis - 1
                                            : hal_->get_virtual_worker_start_x() + logical_grid_size.x;

            // BH translated tensix cores are same as noc0 physical
            core_info->virtual_harvested_coords[idx] = end_virtual_grid + harvested_axis_coord.size() - (idx + 1);
        } else {
            core_info->virtual_harvested_coords[idx] = CORE_COORD_INVALID;
        }
    }

    core_info->noc_size_x = soc_d.grid_size.x;
    core_info->noc_size_y = soc_d.grid_size.y;
    core_info->worker_grid_size_x = logical_grid_size.x;  // Grid size as virtual coords see it (workers only)
    core_info->worker_grid_size_y = logical_grid_size.y;

    // Download to worker cores
    log_debug(LogDevice, "Initializing firmware");
    std::unordered_set<CoreCoord> not_done_cores;

    const auto& storage_only_cores = tt::get_logical_storage_cores(device_id, num_hw_cqs_, dispatch_core_config_);
    auto storage_only_cores_set = std::unordered_set<CoreCoord>(storage_only_cores.begin(), storage_only_cores.end());
    for (uint32_t y = 0; y < logical_grid_size.y; y++) {
        for (uint32_t x = 0; x < logical_grid_size.x; x++) {
            CoreCoord logical_core(x, y);
            if (!storage_only_cores_set.count(logical_core)) {
                CoreCoord worker_core = cluster_->get_virtual_coordinate_from_logical_coordinates(
                    device_id, logical_core, CoreType::WORKER);
                // Setup the absolute logical coordinates of this worker which are relative to true origin. not the sub
                // device. When running the user kernel, which potentially is on a sub device, send that info using the
                // launch message using dispatch.
                core_info->absolute_logical_x = logical_core.x;
                core_info->absolute_logical_y = logical_core.y;
                // Must write to core before starting it
                tt::llrt::write_hex_vec_to_core(
                    device_id,
                    worker_core,
                    core_info_vec,
                    hal_->get_dev_addr(
                        get_programmable_core_type(worker_core, device_id), HalL1MemAddrType::CORE_INFO));
                initialize_firmware(device_id, HalProgrammableCoreType::TENSIX, worker_core, &launch_msg, &go_msg);
                not_done_cores.insert(worker_core);
            }
        }
    }

    // Clear erisc sync info
    for (const auto& eth_core : this->get_control_plane().get_active_ethernet_cores(device_id)) {
        static std::vector<uint32_t> zero_vec_erisc_init(
            hal_->get_dev_size(HalProgrammableCoreType::ACTIVE_ETH, HalL1MemAddrType::APP_SYNC_INFO) / sizeof(uint32_t),
            0);

        CoreCoord virtual_core =
            cluster_->get_virtual_coordinate_from_logical_coordinates(device_id, eth_core, CoreType::ETH);

        llrt::write_hex_vec_to_core(
            device_id,
            virtual_core,
            zero_vec_erisc_init,
            hal_->get_dev_addr(HalProgrammableCoreType::ACTIVE_ETH, HalL1MemAddrType::APP_SYNC_INFO));
    }

    // Load erisc app base FW to eth cores on WH and active_erisc FW on second risc of BH active eth cores
    std::unordered_set<CoreCoord> active_eth_cores;
    for (const auto& eth_core : this->get_control_plane().get_active_ethernet_cores(device_id)) {
        CoreCoord virtual_core =
            cluster_->get_virtual_coordinate_from_logical_coordinates(device_id, eth_core, CoreType::ETH);
        core_info->absolute_logical_x = eth_core.x;
        core_info->absolute_logical_y = eth_core.y;
        tt::llrt::write_hex_vec_to_core(
            device_id,
            virtual_core,
            core_info_vec,
            hal_->get_dev_addr(get_programmable_core_type(virtual_core, device_id), HalL1MemAddrType::CORE_INFO));
        initialize_firmware(device_id, HalProgrammableCoreType::ACTIVE_ETH, virtual_core, &launch_msg, &go_msg);
        if (!hal_->get_eth_fw_is_cooperative()) {
            active_eth_cores.insert(virtual_core);
            not_done_cores.insert(virtual_core);
        }
    }

    for (const auto& eth_core : this->get_control_plane().get_inactive_ethernet_cores(device_id)) {
        CoreCoord virtual_core =
            cluster_->get_virtual_coordinate_from_logical_coordinates(device_id, eth_core, CoreType::ETH);
        core_info->absolute_logical_x = eth_core.x;
        core_info->absolute_logical_y = eth_core.y;
        tt::llrt::write_hex_vec_to_core(
            device_id,
            virtual_core,
            core_info_vec,
            hal_->get_dev_addr(get_programmable_core_type(virtual_core, device_id), HalL1MemAddrType::CORE_INFO));
        initialize_firmware(device_id, HalProgrammableCoreType::IDLE_ETH, virtual_core, &launch_msg, &go_msg);
        not_done_cores.insert(virtual_core);
    }

    // Barrier between L1 writes above and deassert below
    cluster_->l1_barrier(device_id);

    // Deassert worker cores
    TensixSoftResetOptions reset_val;
    for (const auto& worker_core : not_done_cores) {
        if (active_eth_cores.find(worker_core) != active_eth_cores.end()) {
            // bit 12 needs to be deasserted to run second erisc on BH
            reset_val = TENSIX_DEASSERT_SOFT_RESET &
                        static_cast<TensixSoftResetOptions>(
                            ~std::underlying_type<TensixSoftResetOptions>::type(TensixSoftResetOptions::TRISC0));
        } else {
            reset_val = TENSIX_DEASSERT_SOFT_RESET;
        }
        cluster_->deassert_risc_reset_at_core(tt_cxy_pair(device_id, worker_core), reset_val);
    }

    // Wait until fw init is done, ensures the next launch msg doesn't get
    // written while fw is still in init
    log_debug(LogDevice, "Waiting for firmware init complete");
    const int timeout_ms = 10000;  // 10 seconds for now
    try {
        llrt::internal_::wait_until_cores_done(device_id, RUN_MSG_INIT, not_done_cores, timeout_ms);
    } catch (std::runtime_error& e) {
        TT_THROW("Device {} init: failed to initialize FW! Try resetting the board.", device_id);
    }
    log_debug(LogDevice, "Firmware init complete");
}

}  // namespace tt::tt_metal<|MERGE_RESOLUTION|>--- conflicted
+++ resolved
@@ -512,7 +512,6 @@
     }
 
     auto cluster_type = cluster_->get_cluster_type();
-<<<<<<< HEAD
     auto fabric_type = tt::tt_fabric::get_fabric_type(this->fabric_config_, cluster_type);
     std::filesystem::path mesh_graph_desc_path =
         tt::tt_fabric::MeshGraph::get_mesh_graph_descriptor_path_for_cluster_type(
@@ -522,34 +521,8 @@
     if (cluster_type == tt::ClusterType::GALAXY && fabric_type == tt::tt_fabric::FabricType::TORUS_XY) {
         mesh_graph_desc_path = std::filesystem::path(rtoptions_.get_root_dir()) /
                                "tt_metal/fabric/mesh_graph_descriptors" /
-                               "single_galaxy_torus_xy_graph_descriptor.yaml";
-=======
-    switch (cluster_type) {
-        case tt::tt_metal::ClusterType::N150: mesh_graph_descriptor = "n150_mesh_graph_descriptor.yaml"; break;
-        case tt::tt_metal::ClusterType::N300: mesh_graph_descriptor = "n300_mesh_graph_descriptor.yaml"; break;
-        case tt::tt_metal::ClusterType::T3K: mesh_graph_descriptor = "t3k_mesh_graph_descriptor.yaml"; break;
-        case tt::tt_metal::ClusterType::GALAXY:
-            if (tt::tt_fabric::get_fabric_type(this->fabric_config_, cluster_type) ==
-                tt::tt_fabric::FabricType::TORUS_XY) {
-                mesh_graph_descriptor = "single_galaxy_torus_xy_graph_descriptor.yaml";
-            } else {
-                mesh_graph_descriptor = "single_galaxy_mesh_graph_descriptor.yaml";
-            }
-            break;
-        case tt::tt_metal::ClusterType::TG: mesh_graph_descriptor = "tg_mesh_graph_descriptor.yaml"; break;
-        case tt::tt_metal::ClusterType::P100: mesh_graph_descriptor = "p100_mesh_graph_descriptor.yaml"; break;
-        case tt::tt_metal::ClusterType::P150: mesh_graph_descriptor = "p150_mesh_graph_descriptor.yaml"; break;
-        case tt::tt_metal::ClusterType::P150_X2: mesh_graph_descriptor = "p150_x2_mesh_graph_descriptor.yaml"; break;
-        case tt::tt_metal::ClusterType::P150_X4: mesh_graph_descriptor = "p150_x4_mesh_graph_descriptor.yaml"; break;
-        case tt::tt_metal::ClusterType::SIMULATOR_WORMHOLE_B0:
-            mesh_graph_descriptor = "n150_mesh_graph_descriptor.yaml";
-            break;
-        case tt::tt_metal::ClusterType::SIMULATOR_BLACKHOLE:
-            mesh_graph_descriptor = "p150_mesh_graph_descriptor.yaml";
-            break;
-        case tt::tt_metal::ClusterType::N300_2x2: mesh_graph_descriptor = "n300_2x2_mesh_graph_descriptor.yaml"; break;
-        case tt::tt_metal::ClusterType::INVALID: TT_THROW("Unknown cluster type");
->>>>>>> 7da10587
+                               "single_galaxy_torus_xy_graph_descriptor.yaml";                                                           
+
     }
 
     TT_FATAL(!mesh_graph_desc_path.empty(), "No mesh graph descriptor found for cluster type");
