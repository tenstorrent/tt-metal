--- conflicted
+++ resolved
@@ -383,19 +383,12 @@
             init_launch_msg_data.data(),
             init_launch_msg_data.size(),
             tt_cxy_pair(device_id, virtual_eth_core),
-<<<<<<< HEAD
-            hal_->get_dev_addr(llrt::get_core_type(device_id, virtual_eth_core), HalL1MemAddrType::LAUNCH));
-        uint32_t go_addr =
-            hal_->get_dev_addr(llrt::get_core_type(device_id, virtual_eth_core), HalL1MemAddrType::GO_MSG);
-        cluster_->write_core(&go_msg, sizeof(go_msg_t), tt_cxy_pair(device_id, virtual_eth_core), go_addr);
-=======
             hal_->get_dev_addr(programmable_core_type, HalL1MemAddrType::LAUNCH));
         cluster_->write_core(
             go_msg.data(),
             go_msg.size(),
             {device_id, virtual_eth_core},
             hal_->get_dev_addr(programmable_core_type, HalL1MemAddrType::GO_MSG));
->>>>>>> 368b095a
     };
 
     for (const auto& eth_core : this->get_control_plane().get_active_ethernet_cores(device_id)) {
@@ -946,10 +939,6 @@
     // dispatch cores (Idle Eth) configured with DISPATCH_MODE_HOST
     // worker cores (Tensix and active eth) configured with DISPATCH_MODE_DEV
     // When using Slow Dispatch, all cores initialized with DISPATCH_MODE_HOST
-<<<<<<< HEAD
-    std::vector<launch_msg_t> init_launch_msg_data(launch_msg_buffer_num_entries, *launch_msg);
-    auto programmable_core_type = llrt::get_core_type(device_id, virtual_core);
-=======
     size_t launch_msg_size = launch_msg.size();
     std::vector<std::byte> init_launch_msg_data(
         dev_msgs::launch_msg_buffer_num_entries * launch_msg_size, std::byte{0});
@@ -957,8 +946,7 @@
         std::copy(
             launch_msg.data(), launch_msg.data() + launch_msg_size, init_launch_msg_data.data() + i * launch_msg_size);
     }
-    auto programmable_core_type = get_programmable_core_type(virtual_core, device_id);
->>>>>>> 368b095a
+    auto programmable_core_type = llrt::get_core_type(device_id, virtual_core);
     cluster_->write_core(
         init_launch_msg_data.data(),
         init_launch_msg_data.size(),
@@ -1164,21 +1152,12 @@
                 core_info.view().absolute_logical_y() = logical_core.y;
                 // Must write to core before starting it
                 cluster_->write_core_immediate(
-<<<<<<< HEAD
-                    device_id,
-                    worker_core,
-                    core_info_vec,
-                    hal_->get_dev_addr(llrt::get_core_type(device_id, worker_core), HalL1MemAddrType::CORE_INFO));
-                initialize_firmware(device_id, HalProgrammableCoreType::TENSIX, worker_core, &launch_msg, &go_msg);
-=======
                     core_info.data(),
                     core_info.size(),
                     {device_id, worker_core},
-                    hal_->get_dev_addr(
-                        get_programmable_core_type(worker_core, device_id), HalL1MemAddrType::CORE_INFO));
+                    hal_->get_dev_addr(llrt::get_core_type(device_id, worker_core), HalL1MemAddrType::CORE_INFO));
                 initialize_firmware(
                     device_id, HalProgrammableCoreType::TENSIX, worker_core, launch_msg.view(), go_msg.view());
->>>>>>> 368b095a
                 not_done_cores.insert(worker_core);
             }
         }
@@ -1213,20 +1192,12 @@
         core_info.view().absolute_logical_x() = eth_core.x;
         core_info.view().absolute_logical_y() = eth_core.y;
         cluster_->write_core_immediate(
-<<<<<<< HEAD
-            device_id,
-            virtual_core,
-            core_info_vec,
-            hal_->get_dev_addr(llrt::get_core_type(device_id, virtual_core), HalL1MemAddrType::CORE_INFO));
-        initialize_firmware(device_id, HalProgrammableCoreType::ACTIVE_ETH, virtual_core, &launch_msg, &go_msg);
-=======
             core_info.data(),
             core_info.size(),
             {device_id, virtual_core},
-            hal_->get_dev_addr(get_programmable_core_type(virtual_core, device_id), HalL1MemAddrType::CORE_INFO));
+            hal_->get_dev_addr(llrt::get_core_type(device_id, virtual_core), HalL1MemAddrType::CORE_INFO));
         initialize_firmware(
             device_id, HalProgrammableCoreType::ACTIVE_ETH, virtual_core, launch_msg.view(), go_msg.view());
->>>>>>> 368b095a
         if (!hal_->get_eth_fw_is_cooperative()) {
             active_eth_cores.insert(virtual_core);
             not_done_cores.insert(virtual_core);
@@ -1244,20 +1215,12 @@
         core_info.view().absolute_logical_x() = eth_core.x;
         core_info.view().absolute_logical_y() = eth_core.y;
         cluster_->write_core_immediate(
-<<<<<<< HEAD
-            device_id,
-            virtual_core,
-            core_info_vec,
-            hal_->get_dev_addr(llrt::get_core_type(device_id, virtual_core), HalL1MemAddrType::CORE_INFO));
-        initialize_firmware(device_id, HalProgrammableCoreType::IDLE_ETH, virtual_core, &launch_msg, &go_msg);
-=======
             core_info.data(),
             core_info.size(),
             {device_id, virtual_core},
-            hal_->get_dev_addr(get_programmable_core_type(virtual_core, device_id), HalL1MemAddrType::CORE_INFO));
+            hal_->get_dev_addr(llrt::get_core_type(device_id, virtual_core), HalL1MemAddrType::CORE_INFO));
         initialize_firmware(
             device_id, HalProgrammableCoreType::IDLE_ETH, virtual_core, launch_msg.view(), go_msg.view());
->>>>>>> 368b095a
         not_done_cores.insert(virtual_core);
     }
 
