--- conflicted
+++ resolved
@@ -2076,16 +2076,11 @@
 }
 
 void set_go_signal_noc_data_on_dispatch(
-<<<<<<< HEAD
     IDevice* device,
-    const vector_memcpy_aligned<uint32_t>& go_signal_noc_data,
+    const vector_aligned<uint32_t>& go_signal_noc_data,
     SystemMemoryManager& manager,
     uint8_t cq_id) {
     uint32_t pci_alignment = hal_ref.get_alignment(HalMemType::HOST);
-=======
-    IDevice* device, const vector_aligned<uint32_t>& go_signal_noc_data, SystemMemoryManager& manager, uint8_t cq_id) {
-    uint32_t pci_alignment = hal.get_alignment(HalMemType::HOST);
->>>>>>> c927e696
     uint32_t cmd_sequence_sizeB = align(
         sizeof(CQPrefetchCmd) + sizeof(CQDispatchCmd) + go_signal_noc_data.size() * sizeof(uint32_t), pci_alignment);
     void* cmd_region = manager.issue_queue_reserve(cmd_sequence_sizeB, cq_id);
