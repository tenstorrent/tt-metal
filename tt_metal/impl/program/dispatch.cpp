--- conflicted
+++ resolved
@@ -302,19 +302,10 @@
     for (auto& kg : kernel_groups) {
         uint32_t offset = base_offset;
 
-<<<<<<< HEAD
         kg->kernel_text_offsets.resize(num_processors);
         std::ranges::fill(kg->kernel_text_offsets, 0);
-        for (int class_id = 0; class_id < DISPATCH_CLASS_MAX; class_id++) {
-            auto& optional_id = kg->kernel_ids[class_id];
-            if (!optional_id.has_value()) {
-                continue;
-            }
-            const auto& kernel = kernels.at(optional_id.value());
-=======
         for (auto kernel_id : kg->kernel_ids) {
             const auto& kernel = kernels.at(kernel_id);
->>>>>>> c8585098
             const auto& kernel_impl = KernelImpl::from(*kernel);
             auto class_id = kernel->dispatch_class();
             const std::vector<const ll_api::memory*>& binaries = kernel_impl.binaries(
