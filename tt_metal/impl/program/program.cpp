// SPDX-FileCopyrightText: © 2023 Tenstorrent Inc.
//
// SPDX-License-Identifier: Apache-2.0

#include <allocator.hpp>
#include <circular_buffer.hpp>
#include <circular_buffer_config.hpp>
#include <device.hpp>
#include <graph_tracking.hpp>
#include <enchantum/enchantum.hpp>
#include <memory_reporter.hpp>
#include <persistent_kernel_cache.hpp>
#include <semaphore.hpp>
#include <tt_align.hpp>
#include <algorithm>
#include <array>
#include <atomic>
#include <bitset>
#include <cstdint>
#include <cstdlib>
#include <cstring>
#include <functional>
#include <future>
#include <initializer_list>
#include <limits>
#include <map>
#include <memory>
#include <mutex>
#include <optional>
#include <set>
#include <stdexcept>
#include <string>
#include <tuple>
#include <unordered_map>
#include <unordered_set>
#include <utility>
#include <variant>
#include <vector>

#include "assert.hpp"
#include "buffer.hpp"
#include "buffer_types.hpp"
#include "circular_buffer_constants.h"
#include "core_coord.hpp"
#include "data_types.hpp"
#include "dev_msgs.h"
#include "impl/context/metal_context.hpp"
#include "dispatch_core_common.hpp"
#include "hal_types.hpp"
#include "jit_build/build.hpp"
#include "jit_build/jit_build_options.hpp"
#include "kernel.hpp"
#include "kernel_types.hpp"
#include "lightmetal/host_api_capture_helpers.hpp"
#include "lightmetal/lightmetal_capture.hpp"
#include "llrt.hpp"
#include <tt-logger/tt-logger.hpp>
#include "profiler_state.hpp"
#include "program_command_sequence.hpp"
#include "program_device_map.hpp"
#include "program_impl.hpp"
#include "tt-metalium/program.hpp"
#include <tt_stl/span.hpp>
#include <tt_stl/strong_type.hpp>
#include <tt_stl/overloaded.hpp>
#include "sub_device_types.hpp"
#include "tile.hpp"
#include "tt_memory.h"
#include "tt_metal/detail/kernel_cache.hpp"
#include "tt_metal/impl/debug/inspector.hpp"
#include "tt_metal/impl/dispatch/data_collection.hpp"
#include "tt_metal/impl/dispatch/device_command.hpp"
#include "tt_metal/impl/program/dispatch.hpp"
#include "tt_metal/jit_build/build_env_manager.hpp"
#include "tt_metal/jit_build/genfiles.hpp"
#include <umd/device/tt_core_coordinates.h>
#include <umd/device/types/xy_pair.h>
#include "util.hpp"
#include "utils.hpp"
#include "host_api.hpp"
#include "kernels/kernel_impl.hpp"

namespace tt {
class tt_hlk_desc;
enum CBIndex : std::uint8_t;
namespace tt_metal {
class CommandQueue;
class EnqueueProgramCommand;
namespace detail {
class Internal_;
}  // namespace detail
namespace experimental {
class GlobalCircularBuffer;
}  // namespace experimental
}  // namespace tt_metal
}  // namespace tt

namespace {

using namespace tt::tt_metal;

size_t get_ringbuffer_size(IDevice* device, HalProgrammableCoreType programmable_core_type) {
    if (programmable_core_type == HalProgrammableCoreType::TENSIX) {
        return device->allocator()->get_config().l1_unreserved_base -
               MetalContext::instance().hal().get_dev_addr(
                   HalProgrammableCoreType::TENSIX, HalL1MemAddrType::KERNEL_CONFIG);
    } else {
        return MetalContext::instance().hal().get_dev_size(programmable_core_type, HalL1MemAddrType::KERNEL_CONFIG);
    }
}

void validate_kernel_placement(IDevice* device, bool force_slow_dispatch, std::shared_ptr<Kernel> kernel) {
    // Placement rules:
    //  Slow dispatch:
    //      - kernels cannot be on storage only cores
    //  Fast dispatch (tensix):
    //      - kernels cannot be on storage only cores an
    //      - tensix kernels cannot be on dispatch cores
    //  Fast dispatch (ethernet):
    //      - kernels cannot be on storage only cores
    //      - eth kernels cannot be on idle eth cores
    bool slow_dispatch = std::getenv("TT_METAL_SLOW_DISPATCH_MODE") != nullptr;

    const auto& dispatch_core_config = MetalContext::instance().get_dispatch_core_manager().get_dispatch_core_config();
    CoreType dispatch_core_type = dispatch_core_config.get_core_type();
    const std::vector<CoreCoord>& storage_cores =
        MetalContext::instance().get_dispatch_query_manager().get_logical_storage_cores_on_user_chips();
    bool on_storage_only_core =
        std::any_of(storage_cores.begin(), storage_cores.end(), [&kernel](const CoreCoord& storage_core) {
            return kernel->is_on_logical_core(storage_core);
        });
    TT_FATAL(
        not on_storage_only_core,
        "Illegal kernel placement for {}. Kernels cannot be placed on storage only cores!",
        kernel->name());

    // Kernels used to implement fast dispatch can be placed on dispatch cores
    if (not slow_dispatch and not force_slow_dispatch) {
        const std::vector<CoreCoord>& dispatch_cores =
            MetalContext::instance().get_dispatch_query_manager().get_logical_dispatch_cores_on_user_chips();
        bool on_dispatch_core = std::any_of(
            dispatch_cores.begin(),
            dispatch_cores.end(),
            [&kernel, &dispatch_core_type](const CoreCoord& dispatch_core) {
                if (kernel->get_kernel_core_type() != dispatch_core_type) {
                    return false;
                }

                return kernel->is_on_logical_core(dispatch_core);
            });

        TT_FATAL(
            not on_dispatch_core,
            "Illegal kernel placement for {}, Kernels cannot be placed on dispatch cores!",
            kernel->name());
    }
};

}  // namespace

namespace tt::tt_metal {

using detail::ProgramImpl;

namespace {
std::atomic<bool> enable_persistent_kernel_cache = false;

void GenerateBinaries(IDevice* device, JitBuildOptions &build_options, const std::shared_ptr<Kernel>& kernel) {
    //ZoneScoped;
    //const std::string tracyPrefix = "GenerateBinaries_";
    //ZoneName((tracyPrefix + build_options.name).c_str(), build_options.name.length() + tracyPrefix.length());
    try {
        jit_build_genfiles_descriptors(
            BuildEnvManager::get_instance().get_device_build_env(device->build_id()).build_env, build_options);
        KernelImpl::from(*kernel).generate_binaries(device, build_options);
    } catch (std::runtime_error &ex) {
        TT_THROW("Failed to generate binaries for {} {}", kernel->name(), ex.what());
    }
}

#ifdef GENERATE_HASH_LOG
#include <fstream>
#endif

size_t KernelCompileHash(const std::shared_ptr<Kernel>& kernel, JitBuildOptions& build_options, uint32_t build_key) {
    // Store the build key into the KernelCompile hash. This will be unique per command queue
    // configuration (necessary for dispatch kernels).
    // Also account for watcher/dprint enabled in hash because they enable additional code to
    // be compiled into the kernel.
    std::string compile_hash_str = fmt::format(
        "{}_{}_{}_{}",
        build_key,
        std::to_string(std::hash<tt_hlk_desc>{}(build_options.hlk_desc)),
        kernel->compute_hash(),
        tt::tt_metal::MetalContext::instance().rtoptions().get_compile_hash_string());
    size_t compile_hash = std::hash<std::string>{}(compile_hash_str);

#ifdef GENERATE_HASH_LOG
    static std::ofstream f("/tmp/hashlog.txt");
    static std::mutex mutex_;
    {
        std::unique_lock<std::mutex> lock(mutex_);
        f << kernel->name() << " :: " << build_key << "::" << std::hash<tt_hlk_desc>{}(build_options.hlk_desc)
          << " :: " << kernel->compute_hash() << " :: " << compile_hash_str << " " << compile_hash << std::endl
          << std::flush;
    }
#endif
    return compile_hash;
}
}  // namespace
namespace detail {

KernelHandle AddKernel (Program &program, const std::shared_ptr<Kernel>& kernel, const HalProgrammableCoreType core_type) {
    return program.internal_->add_kernel(std::move(kernel), core_type);
}

std::shared_ptr<Kernel> GetKernel(const Program &program, KernelHandle kernel_id) {
    return program.get_kernel(kernel_id);
}

std::shared_ptr<CircularBuffer> GetCircularBuffer(const Program &program, CBHandle id) {
    return program.internal_->get_circular_buffer(id);
}

// Checks that circular buffers do not grow into L1 buffer space
void ValidateCircularBufferRegion(const Program &program, const IDevice* device) {
    program.internal_->validate_circular_buffer_region(device);
}

void EnablePersistentKernelCache() { enable_persistent_kernel_cache = true; }

void DisablePersistentKernelCache() { enable_persistent_kernel_cache = false; }

class Internal_ {
   public:
       using map_type = decltype(detail::ProgramImpl::circular_buffer_by_id_);

       static const map_type& get_circular_buffers_by_id(const Program& program) noexcept {
           return program.internal_->circular_buffer_by_id_;
       }
};

}  // namespace detail

std::atomic<uint64_t> detail::ProgramImpl::program_counter = 0;

detail::ProgramImpl::ProgramImpl() :
    id(program_counter++),
    runtime_id(0),
    local_circular_buffer_allocation_needed_(false),
    finalized_(false),
    cached_device_hash_(std::nullopt) {
    programmable_core_count_ = MetalContext::instance().hal().get_programmable_core_type_count();
    for (uint32_t i = 0; i < programmable_core_count_; i++) {
        kernels_.push_back({});
        grid_extent_.push_back({});
        kernel_groups_.push_back({});
        core_to_kernel_group_index_table_.push_back({});
    }

    program_configs_.resize(programmable_core_count_);
    program_config_sizes_.resize(programmable_core_count_ + 2);

    Inspector::program_created(this);
}

detail::ProgramImpl::~ProgramImpl() noexcept {
    Inspector::program_destroyed(this);
}

Program::Program() : internal_(std::make_shared<detail::ProgramImpl>()) {
    LIGHT_METAL_TRACE_FUNCTION_ENTRY();
    LIGHT_METAL_TRACE_FUNCTION_CALL(CaptureProgramConstructor, *this);
}

Program::Program(const ProgramDescriptor& descriptor) : internal_(std::make_shared<detail::ProgramImpl>()) {
    LIGHT_METAL_TRACE_FUNCTION_ENTRY();
    LIGHT_METAL_TRACE_FUNCTION_CALL(CaptureProgramConstructor, *this);

    for (auto& cb_descriptor : descriptor.cbs) {
        internal_->add_circular_buffer_(std::make_shared<CircularBuffer>(cb_descriptor));
    }

    for (size_t i = 0; i < descriptor.semaphores.size(); i++) {
        auto& semaphore_descriptor = descriptor.semaphores[i];
        add_semaphore(
            semaphore_descriptor.core_ranges, i, semaphore_descriptor.initial_value, semaphore_descriptor.core_type);
    }

    for (auto& kernel_descriptor : descriptor.kernels) {
        bool is_file = kernel_descriptor.source_type == KernelDescriptor::SourceType::FILE_PATH;
        std::vector<uint32_t> compile_args(
            kernel_descriptor.compile_time_args.begin(), kernel_descriptor.compile_time_args.end());
        std::map<std::string, std::string> defines(kernel_descriptor.defines.begin(), kernel_descriptor.defines.end());

        auto config = std::visit(
            tt::stl::overloaded{
                [&](const ReaderConfigDescriptor&) -> std::variant<DataMovementConfig, ComputeConfig, EthernetConfig> {
                    return ReaderDataMovementConfig{
                        std::move(compile_args),
                        std::move(defines),
                        kernel_descriptor.opt_level.value_or(KernelBuildOptLevel::O2)};
                },
                [&](const WriterConfigDescriptor&) -> std::variant<DataMovementConfig, ComputeConfig, EthernetConfig> {
                    return WriterDataMovementConfig{
                        std::move(compile_args),
                        std::move(defines),
                        kernel_descriptor.opt_level.value_or(KernelBuildOptLevel::O2)};
                },
                [&](const DataMovementConfigDescriptor& dm_descriptor)
                    -> std::variant<DataMovementConfig, ComputeConfig, EthernetConfig> {
                    return DataMovementConfig{
                        .processor = dm_descriptor.processor,
                        .noc = dm_descriptor.noc,
                        .noc_mode = dm_descriptor.noc_mode,
                        .compile_args = std::move(compile_args),
                        .defines = std::move(defines),
                        .opt_level = kernel_descriptor.opt_level.value_or(KernelBuildOptLevel::O2),
                    };
                },
                [&](const ComputeConfigDescriptor& compute_descriptor)
                    -> std::variant<DataMovementConfig, ComputeConfig, EthernetConfig> {
                    return ComputeConfig{
                        .math_fidelity = compute_descriptor.math_fidelity,
                        .fp32_dest_acc_en = compute_descriptor.fp32_dest_acc_en,
                        .dst_full_sync_en = compute_descriptor.dst_full_sync_en,
                        .unpack_to_dest_mode = compute_descriptor.unpack_to_dest_mode,
                        .bfp8_pack_precise = compute_descriptor.bfp8_pack_precise,
                        .math_approx_mode = compute_descriptor.math_approx_mode,
                        .compile_args = std::move(compile_args),
                        .defines = std::move(defines),
                        .opt_level = kernel_descriptor.opt_level.value_or(KernelBuildOptLevel::O3),
                    };
                },
                [&](const EthernetConfigDescriptor& ethernet_descriptor)
                    -> std::variant<DataMovementConfig, ComputeConfig, EthernetConfig> {
                    return EthernetConfig{
                        .eth_mode = ethernet_descriptor.eth_mode,
                        .noc = ethernet_descriptor.noc,
                        .processor = ethernet_descriptor.processor,
                        .compile_args = std::move(compile_args),
                        .defines = std::move(defines),
                        .opt_level = kernel_descriptor.opt_level.value_or(KernelBuildOptLevel::Os),
                    };
                },
            },
            kernel_descriptor.config);

        auto kernel_handle =
            is_file
                ? CreateKernel(*this, kernel_descriptor.kernel_source, kernel_descriptor.core_ranges, config)
                : CreateKernelFromString(*this, kernel_descriptor.kernel_source, kernel_descriptor.core_ranges, config);

        for (size_t i = 0; i < kernel_descriptor.runtime_args.size(); i++) {
            for (size_t j = 0; j < kernel_descriptor.runtime_args[i].size(); j++) {
                SetRuntimeArgs(*this, kernel_handle, CoreCoord(i, j), kernel_descriptor.runtime_args[i][j]);
            }
        }
        SetCommonRuntimeArgs(*this, kernel_handle, kernel_descriptor.common_runtime_args);
    }
}

namespace {

std::bitset<MAX_PROCESSOR_TYPES_COUNT> get_kernel_processor_set(const Kernel& kernel) {
    std::bitset<MAX_PROCESSOR_TYPES_COUNT> set;
    for (int i = 0; i < kernel.expected_num_binaries(); i++) {
        int processor_id = kernel.get_kernel_processor_type(i);
        TT_ASSERT(0 <= processor_id && processor_id < MAX_PROCESSOR_TYPES_COUNT);
        set.set(processor_id);
    }
    return set;
}

}  // namespace

KernelHandle detail::ProgramImpl::add_kernel(
    const std::shared_ptr<Kernel>& kernel, const HalProgrammableCoreType& programmable_core_type) {
    TT_FATAL(this->compiled_.empty(), "Cannot add kernel to an already compiled program {}", this->id);
    // Id is unique across all kernels on all core types
    KernelHandle id = this->num_kernels();
    uint32_t index = MetalContext::instance().hal().get_programmable_core_type_index(programmable_core_type);

    auto new_kernel_core_type = kernel->get_kernel_programmable_core_type();
    auto new_kernel_processor_class = kernel->get_kernel_processor_class();

    std::set<CoreCoord> kernel_logical_cores = kernel->logical_cores();
    auto new_kernel_processor_set = get_kernel_processor_set(*kernel);
    for (size_t i = 0; i < this->num_kernels(); i++) {
        // Note, looks like id is program specific, and increments naturally as kernels are added.
        //  add_kernel -> id = num_kernels -> kernel is inserted -> next num_kernels() increments.
        std::shared_ptr<Kernel> check_kernel = this->get_kernel(i);
        auto check_kernel_core_type = check_kernel->get_kernel_programmable_core_type();
        auto check_kernel_processor_class = check_kernel->get_kernel_processor_class();
        if (check_kernel_core_type == new_kernel_core_type &&
            check_kernel_processor_class == new_kernel_processor_class &&
            (new_kernel_processor_set & get_kernel_processor_set(*check_kernel)).any()) {
            // Two kernels are using the same processor, need to check core ranges.
            std::set<CoreCoord> check_kernel_logical_cores = check_kernel->logical_cores();
            for (CoreCoord coreCoord : kernel_logical_cores) {
                TT_FATAL(
                    !(check_kernel_logical_cores.find(coreCoord) != check_kernel_logical_cores.end()),
                    "Core Overlap Between (\"{}\") and new kernel (\"{}\") at {}",
                    check_kernel->name(),
                    kernel->name(),
                    coreCoord.str());
            }
        }
    }

    kernels_[index].insert({id, kernel});
    kernel_groups_[index].resize(0);
    core_to_kernel_group_index_table_[index].clear();
    return id;
}

std::shared_ptr<Kernel> detail::ProgramImpl::get_kernel(KernelHandle kernel_id) const {
    // TT_ASSERT(kernel_id < this->kernels_.size(), "Expected Kernel with ID {} to be in Program {}", kernel_id,
    // this->id);
    //  find coretype based on kernel_id
    for (const auto &kernels : this->kernels_) {
        if (kernels.find(kernel_id) != kernels.end()) {
            return kernels.at(kernel_id);
        }
    }

    TT_ASSERT(false, "Did not find kernel id across all core types!");
    return nullptr;
}

std::shared_ptr<Kernel> Program::get_kernel(KernelHandle kernel_id) const { return internal_->get_kernel(kernel_id); }

KernelGroup::KernelGroup(
    const detail::ProgramImpl& program,
    uint32_t programmable_core_type_index,
    std::vector<KernelHandle> kernel_ids,
    uint32_t local_cb_mask,
    uint32_t min_remote_cb_start_index,
    const CoreRangeSet& new_ranges) :
    programmable_core_type_index(programmable_core_type_index),
    core_ranges(CoreRangeSet()),
    kernel_ids(std::move(kernel_ids)) {
    this->core_ranges = this->core_ranges.merge(new_ranges);

    std::memset(&this->launch_msg, 0, sizeof(launch_msg_t));
    this->launch_msg.kernel_config.brisc_noc_mode = NOC_MODE::DM_DEDICATED_NOC;

    // Slow dispatch uses fixed addresses for the kernel config, configured here statically
    // Fast dispatch kernel config mangement happens under the CQ and will re-program the base
    const auto& hal = MetalContext::instance().hal();
    for (uint32_t index = 0; index < hal.get_programmable_core_type_count(); index++) {
        this->launch_msg.kernel_config.kernel_config_base[index] =
            hal.get_dev_addr(index, HalL1MemAddrType::KERNEL_CONFIG);
    }

    uint32_t processor_classes = hal.get_processor_classes_count(programmable_core_type_index);
    std::set<NOC_MODE> noc_modes;
<<<<<<< HEAD
    for (auto kernel_id : this->kernel_ids) {
        const auto kernel = program.get_kernel(kernel_id);
        auto class_id = kernel->dispatch_class();
        this->launch_msg.kernel_config.watcher_kernel_ids[class_id] = kernel->get_watcher_kernel_id();
        this->launch_msg.kernel_config.enables |= 1 << class_id;

        if (programmable_core_type_index == hal.get_programmable_core_type_index(HalProgrammableCoreType::TENSIX)) {
            // The code below sets the brisc_noc_id for use by the device firmware
            // Use 0 if neither brisc nor ncrisc specify a noc
            if (class_id == utils::underlying_type<DataMovementProcessor>(DataMovementProcessor::RISCV_0)) {
                noc_modes.insert(std::get<DataMovementConfig>(kernel->config()).noc_mode);
                // Use brisc's noc if brisc specifies a noc
                this->launch_msg.kernel_config.brisc_noc_id = std::get<DataMovementConfig>(kernel->config()).noc;
                // if noc mode is already set to DM_DYNAMIC_NOC then we can't change back to DM_DEDICATED_NOC
                if (std::get<DataMovementConfig>(kernel->config()).noc_mode == NOC_MODE::DM_DYNAMIC_NOC) {
                    this->launch_msg.kernel_config.brisc_noc_mode = NOC_MODE::DM_DYNAMIC_NOC;
                }
            } else if (class_id == utils::underlying_type<DataMovementProcessor>(DataMovementProcessor::RISCV_1)) {
                noc_modes.insert(std::get<DataMovementConfig>(kernel->config()).noc_mode);
                // Use 1-ncrisc's noc (the other noc) if ncrisc specifies a noc
                // If both brisc and ncrisc set the noc, then this is safe due to prior correctness validation
                this->launch_msg.kernel_config.brisc_noc_id = 1 - std::get<DataMovementConfig>(kernel->config()).noc;
                // if noc mode is already set to DM_DYNAMIC_NOC then we can't change back to DM_DEDICATED_NOC
                if (std::get<DataMovementConfig>(kernel->config()).noc_mode == NOC_MODE::DM_DYNAMIC_NOC) {
                    this->launch_msg.kernel_config.brisc_noc_mode = NOC_MODE::DM_DYNAMIC_NOC;
=======
    for (int class_id = 0; class_id < processor_classes; class_id++) {
        auto& optional_id = kernel_ids[class_id];
        if (optional_id) {
            const auto kernel = program.get_kernel(optional_id.value());
            // TODO(HalProcessorClassType): currently class_id is dispatch class (DM0/DM1/COMPUTE), but we need HAL
            // processor class (DM/COMPUTE) here.
            auto processor_class = kernel->get_kernel_processor_class();
            auto num_binaries = kernel->expected_num_binaries();
            for (uint32_t i = 0; i < num_binaries; i++) {
                auto processor_type = kernel->get_kernel_processor_type(i);
                auto processor_index = hal.get_processor_index(
                    hal.get_programmable_core_type(programmable_core_type_index), processor_class, processor_type);
                this->launch_msg.kernel_config.watcher_kernel_ids[processor_index] = kernel->get_watcher_kernel_id();
            }

            this->launch_msg.kernel_config.enables |= 1 << class_id;

            if (programmable_core_type_index == hal.get_programmable_core_type_index(HalProgrammableCoreType::TENSIX)) {
                // The code below sets the brisc_noc_id for use by the device firmware
                // Use 0 if neither brisc nor ncrisc specify a noc
                if (class_id == utils::underlying_type<DataMovementProcessor>(DataMovementProcessor::RISCV_0)) {
                    noc_modes.insert(std::get<DataMovementConfig>(kernel->config()).noc_mode);
                    // Use brisc's noc if brisc specifies a noc
                    this->launch_msg.kernel_config.brisc_noc_id = std::get<DataMovementConfig>(kernel->config()).noc;
                    // if noc mode is already set to DM_DYNAMIC_NOC then we can't change back to DM_DEDICATED_NOC
                    if (std::get<DataMovementConfig>(kernel->config()).noc_mode == NOC_MODE::DM_DYNAMIC_NOC) {
                        this->launch_msg.kernel_config.brisc_noc_mode = NOC_MODE::DM_DYNAMIC_NOC;
                    }
                } else if (class_id == utils::underlying_type<DataMovementProcessor>(DataMovementProcessor::RISCV_1)) {
                    noc_modes.insert(std::get<DataMovementConfig>(kernel->config()).noc_mode);
                    // Use 1-ncrisc's noc (the other noc) if ncrisc specifies a noc
                    // If both brisc and ncrisc set the noc, then this is safe due to prior correctness validation
                    this->launch_msg.kernel_config.brisc_noc_id = 1 - std::get<DataMovementConfig>(kernel->config()).noc;
                    // if noc mode is already set to DM_DYNAMIC_NOC then we can't change back to DM_DEDICATED_NOC
                    if (std::get<DataMovementConfig>(kernel->config()).noc_mode == NOC_MODE::DM_DYNAMIC_NOC) {
                        this->launch_msg.kernel_config.brisc_noc_mode = NOC_MODE::DM_DYNAMIC_NOC;
                    }
>>>>>>> 922ffe8a
                }
            }
        }
    }
    TT_FATAL(noc_modes.size() <= 1, "KernelGroup must have the same noc mode for all kernels");

    for (uint32_t index = 0; index < NUM_PROCESSORS_PER_CORE_TYPE; index ++) {
        this->kernel_bin_sizes[index] = 0;
        this->kernel_text_offsets[index] = 0;
        this->launch_msg.kernel_config.kernel_text_offset[index] = 0;
    }
    this->launch_msg.kernel_config.ncrisc_kernel_size16 = 0;

    this->launch_msg.kernel_config.exit_erisc_kernel = false;
    this->launch_msg.kernel_config.local_cb_mask = local_cb_mask;
    this->launch_msg.kernel_config.min_remote_cb_start_index = min_remote_cb_start_index;
    this->go_msg.signal = RUN_MSG_GO;
}

CoreType KernelGroup::get_core_type() const {
    return MetalContext::instance().hal().get_core_type(this->programmable_core_type_index);
};

std::vector<std::shared_ptr<KernelGroup>>& detail::ProgramImpl::get_kernel_groups(
    uint32_t programmable_core_type_index) {
    update_kernel_groups(programmable_core_type_index);
    return kernel_groups_[programmable_core_type_index];
}

std::unordered_map<KernelHandle, std::shared_ptr<Kernel>>& detail::ProgramImpl::get_kernels(
    uint32_t programmable_core_type_index) {
    return this->kernels_.at(programmable_core_type_index);
}

std::unordered_map<KernelHandle, std::shared_ptr<Kernel>>& Program::get_kernels(uint32_t programmable_core_type_index) {
    return internal_->get_kernels(programmable_core_type_index);
}

KernelGroup* detail::ProgramImpl::kernels_on_core(const CoreCoord& core, uint32_t programmable_core_type_index) {
    update_kernel_groups(programmable_core_type_index);
    if (core.x >= grid_extent_[programmable_core_type_index].x || core.y >= grid_extent_[programmable_core_type_index].y)
        return nullptr;
    uint8_t index = core_to_kernel_group_index_table_[programmable_core_type_index].at(core.y * grid_extent_[programmable_core_type_index].x + core.x);
    return (index == core_to_kernel_group_invalid_index) ? nullptr : kernel_groups_[programmable_core_type_index].at(index).get();
}

void detail::ProgramImpl::update_kernel_groups(uint32_t programmable_core_type_index) {
    if (core_to_kernel_group_index_table_[programmable_core_type_index].size() == 0) {
        // Get the extent of the kernels in x, y
        CoreCoord base = {std::numeric_limits<decltype(base.x)>::max(), std::numeric_limits<decltype(base.y)>::max()};
        grid_extent_[programmable_core_type_index] = {0, 0};
        for (auto [id, kernel] : kernels_[programmable_core_type_index]) {
            for (auto core : kernel->logical_cores()) {
                if (core.x > grid_extent_[programmable_core_type_index].x)
                    grid_extent_[programmable_core_type_index].x = core.x;
                if (core.y > grid_extent_[programmable_core_type_index].y)
                    grid_extent_[programmable_core_type_index].y = core.y;
                if (core.x < base.x)
                    base.x = core.x;
                if (core.y < base.y)
                    base.y = core.y;
            }
        }
        grid_extent_[programmable_core_type_index].x++;
        grid_extent_[programmable_core_type_index].y++;

        // grid maps cores to sets-of-kernels running on that core
        size_t grid_size = grid_extent_[programmable_core_type_index].x * grid_extent_[programmable_core_type_index].y;
        std::vector<bool> valid(grid_size, false);
        std::vector<std::set<KernelHandle>> grid(grid_size);
        for (auto [id, kernel] : kernels_[programmable_core_type_index]) {
            for (auto core : kernel->logical_cores()) {
                int core_index = core.y * grid_extent_[programmable_core_type_index].x + core.x;
                valid[core_index] = true;
                grid[core_index].insert(id);
            }
        }

        // Flip the mapping to get sets-of-kernels to cores
        std::map<std::set<KernelHandle>, std::set<CoreRange>> map;
        for (auto y = base.y; y < grid_extent_[programmable_core_type_index].y; y++) {
            for (auto x = base.x; x < grid_extent_[programmable_core_type_index].x; x++) {
                int index = y * grid_extent_[programmable_core_type_index].x + x;
                if (valid[index]) {
                    map[grid[index]].insert(CoreRange({x, y}, {x, y}));
                }
            }
        }

        // Build the list of KernelGroups with merged core range sets from the
        // mapping of sets-of-kernels to cores
        TT_ASSERT(map.size() < core_to_kernel_group_invalid_index);
        kernel_groups_.reserve(map.size());
        int index = 0;
        core_to_kernel_group_index_table_[programmable_core_type_index].resize(
            grid_extent_[programmable_core_type_index].x * grid_extent_[programmable_core_type_index].y, core_to_kernel_group_invalid_index);
        const auto& hal = MetalContext::instance().hal();
        for (auto& [kernels, cores] : map) {
            // Start inclusive, max exclusive
            uint32_t max_local_cb_end_index = 0;
            uint32_t min_remote_cb_start_index = NUM_CIRCULAR_BUFFERS;
            uint32_t local_cb_mask = 0;

            // Map from core X,Y back to the unique KernelGroup
            for (CoreRange range : cores) {
                bool logged_noncontiguous = false;
                for (auto y = range.start_coord.y; y <= range.end_coord.y; y++) {
                    for (auto x = range.start_coord.x; x <= range.end_coord.x; x++) {
                        core_to_kernel_group_index_table_[programmable_core_type_index][y * grid_extent_[programmable_core_type_index].x + x] = index;

                        if (not hal.get_supports_cbs(programmable_core_type_index)) {
                            continue;
                        }
                        auto core = CoreCoord({x, y});
                        auto local_val = per_core_local_cb_indices_.find(core);
                        if (local_val != per_core_local_cb_indices_.end() && local_val->second.any()) {
                            uint32_t used_cbs = local_val->second.to_ulong();
                            local_cb_mask |= used_cbs;
                            max_local_cb_end_index = std::max(
                                max_local_cb_end_index, NUM_CIRCULAR_BUFFERS - (uint32_t)__builtin_clz(used_cbs));
                            if (!logged_noncontiguous) {
                                // Zeroes out the contiguous run of set bits starting at zero. Anything remaining is
                                // above a zero bit.
                                uint32_t non_contiguous_cbs = used_cbs & (used_cbs + 1);
                                if (non_contiguous_cbs) {
                                    // ~used_cbs is always nonzero, because otherwise all CBs are in use and therefore
                                    // contiguous.
                                    uint32_t first_unused_index = (uint32_t)__builtin_ctz(~used_cbs);
                                    std::string kernels_str;
                                    for (auto id : kernels) {
                                        std::shared_ptr<Kernel> kernel = get_kernel(id);
                                        if (!kernels_str.empty()) {
                                            kernels_str += ", ";
                                        }
                                        kernels_str += kernel->kernel_source().name();
                                    }

                                    static std::mutex m;
                                    std::lock_guard lock(m);
                                    // Keep track of which programs have been logged to avoid spamming the log. This is
                                    // particularly important for mesh devices.
                                    static std::set<std::tuple<uint32_t, uint32_t, std::string>> logged;
                                    auto cb_tuple =
                                        std::make_tuple(non_contiguous_cbs, first_unused_index, kernels_str);

                                    if (!logged.contains(cb_tuple)) {
                                        logged.insert(cb_tuple);
                                        // This code should be modified to log the core type index if it isn't obvious.
                                        TT_ASSERT(
                                            programmable_core_type_index ==
                                            MetalContext::instance().hal().get_programmable_core_type_index(
                                                HalProgrammableCoreType::TENSIX));

                                        std::string cb_ids;
                                        for (int i = 0; i < NUM_CIRCULAR_BUFFERS; i++) {
                                            if (non_contiguous_cbs & (1 << i)) {
                                                if (!cb_ids.empty()) {
                                                    cb_ids += ",";
                                                }
                                                cb_ids += std::to_string(i);
                                            }
                                        }
                                        log_debug(
                                            tt::LogMetal,
                                            "Circular buffer indices are not contiguous starting at 0. This will hurt "
                                            "dispatch performance. Non-contiguous indices: {}. "
                                            "First unused index: {}. Kernels: {}",
                                            cb_ids,
                                            first_unused_index,
                                            kernels_str);
                                    }
                                    logged_noncontiguous = true;
                                }
                            }
                        }
                        auto remote_val = per_core_remote_cb_indices_.find(core);
                        if (remote_val != per_core_remote_cb_indices_.end() && remote_val->second.any()) {
                            min_remote_cb_start_index = std::min(
                                min_remote_cb_start_index, (uint32_t)__builtin_ctz(remote_val->second.to_ulong()));
                        }
                    }
                }
            }
            TT_FATAL(
                max_local_cb_end_index <= min_remote_cb_start_index,
                "Circular buffer indices overlap for KernelGroup {} on programmable core type {}. Local end index {}, "
                "Remote start index {}",
                index,
                programmable_core_type_index,
                max_local_cb_end_index,
                min_remote_cb_start_index);
            std::vector<KernelHandle> kernel_ids(kernels.begin(), kernels.end());
            // Sort kernel ids by dispatch class, so loops over this array will be in dispatch class order
            std::sort(kernel_ids.begin(), kernel_ids.end(), [this](KernelHandle a, KernelHandle b) {
                return get_kernel(a)->dispatch_class() < get_kernel(b)->dispatch_class();
            });
            kernel_groups_[programmable_core_type_index].push_back(std::make_shared<KernelGroup>(
                *this,
                programmable_core_type_index,
                std::move(kernel_ids),
                local_cb_mask,
                min_remote_cb_start_index,
                cores));
            index++;
        }
        for (const auto& kg : kernel_groups_[programmable_core_type_index]) {
            RecordKernelGroup(*this, hal.get_programmable_core_type(programmable_core_type_index), *kg);
        }
    }
}

void detail::ProgramImpl::CircularBufferAllocator::mark_address(
    uint64_t address, uint64_t size, uint64_t base_address) {
    if (this->l1_regions.empty()) {
        this->l1_regions.emplace_back(base_address, base_address);
    }
    auto &last_region = this->l1_regions.back();
    if (address < last_region.second) {
        TT_THROW(
            "Local buffer address {} has to append to last L1 region [{}, {}) or be at a higher address",
            address,
            last_region.first,
            last_region.second);
    }
    if (address == last_region.second) {
        last_region.second += size;
    } else {
        this->l1_regions.emplace_back(address, address + size);
    }
}

CBHandle detail::ProgramImpl::add_circular_buffer_(const std::shared_ptr<CircularBuffer>& circular_buffer) {
    // Globally allocated circular buffer do not invalidate allocation because their addresses are tracked by memory
    // allocator
    if (not circular_buffer->globally_allocated()) {
        this->invalidate_circular_buffer_allocation();
    } else {
        circular_buffer->assign_global_address();
    }

    // Mark which buffer indices are being used on each core the circular buffer is used on
    for (const CoreRange &core_range : circular_buffer->core_ranges().ranges()) {
        for (auto x = core_range.start_coord.x; x <= core_range.end_coord.x; x++) {
            for (auto y = core_range.start_coord.y; y <= core_range.end_coord.y; y++) {
                CoreCoord logical_core(x, y);
                std::bitset<NUM_CIRCULAR_BUFFERS> &cb_indices = this->per_core_cb_indices_[logical_core];
                std::bitset<NUM_CIRCULAR_BUFFERS>& local_cb_indices = this->per_core_local_cb_indices_[logical_core];
                std::bitset<NUM_CIRCULAR_BUFFERS>& remote_cb_indices = this->per_core_remote_cb_indices_[logical_core];
                auto add_buffer_indices = [&cb_indices](
                                              const std::unordered_set<uint8_t>& buffer_indices,
                                              std::bitset<NUM_CIRCULAR_BUFFERS>& target_cb_indices) {
                    for (uint32_t buffer_index : buffer_indices) {
                        // TT_ASSERT since we validate when constructing the config that it's within range
                        TT_ASSERT(
                            buffer_index < NUM_CIRCULAR_BUFFERS,
                            "Invalid circular buffer index: {} should be between 0 and {}",
                            buffer_index,
                            NUM_CIRCULAR_BUFFERS);
                        if (cb_indices[buffer_index]) {
                            TT_THROW(
                                "Invalid circular buffer index: Cannot add circular buffer at index {}, another "
                                "circular "
                                "buffer already exists",
                                buffer_index);
                        }
                        cb_indices[buffer_index] = true;
                        target_cb_indices[buffer_index] = true;
                    }
                };
                add_buffer_indices(circular_buffer->config().local_buffer_indices(), local_cb_indices);
                add_buffer_indices(circular_buffer->config().remote_buffer_indices(), remote_cb_indices);
            }
        }

        // There is one CircularBufferAllocator per unique core range, create one if it does not already exist for
        // current core range
        auto val = std::find_if(
            cb_allocators_.begin(), cb_allocators_.end(), [&core_range](const CircularBufferAllocator &cb_allocator) {
                return cb_allocator.core_range == core_range;
            });
        if (val == cb_allocators_.end()) {
            this->cb_allocators_.emplace_back(core_range);
        }
    }

    this->circular_buffers_.push_back(circular_buffer);
    this->circular_buffer_by_id_.insert({circular_buffer->id(), circular_buffer});
    return circular_buffer->id();
}

CBHandle detail::ProgramImpl::add_circular_buffer(
    const CoreRangeSet& core_range_set, const CircularBufferConfig& config) {
    TT_FATAL(this->compiled_.empty(), "Cannot add circular buffer to an already compiled program {}", this->id);
    // Merge ranges to reduce the number of multicasts needed to initialize CBs.
    std::shared_ptr<CircularBuffer> circular_buffer = std::make_shared<CircularBuffer>(core_range_set.merge_ranges(), config);
    return add_circular_buffer_(circular_buffer);
}

CBHandle detail::ProgramImpl::add_circular_buffer(
    const CoreRangeSet& core_range_set,
    const CircularBufferConfig& config,
    const experimental::GlobalCircularBuffer& global_circular_buffer) {
    TT_FATAL(this->compiled_.empty(), "Cannot add circular buffer to an already compiled program {}", this->id);
    // Merge ranges to reduce the number of multicasts needed to initialize CBs.
    std::shared_ptr<CircularBuffer> circular_buffer =
        std::make_shared<CircularBuffer>(core_range_set.merge_ranges(), config, global_circular_buffer);
    return add_circular_buffer_(circular_buffer);
}

CBHandle Program::add_circular_buffer(const CoreRangeSet &core_range_set, const CircularBufferConfig &config) {
    return internal_->add_circular_buffer(core_range_set, config);
}

CBHandle Program::add_circular_buffer(
    const CoreRangeSet& core_range_set,
    const CircularBufferConfig& config,
    const experimental::GlobalCircularBuffer& global_circular_buffer) {
    return internal_->add_circular_buffer(core_range_set, config, global_circular_buffer);
}

std::shared_ptr<CircularBuffer> detail::ProgramImpl::get_circular_buffer(CBHandle cb_id) const {
    if (this->circular_buffer_by_id_.find(cb_id) == this->circular_buffer_by_id_.end()) {
        TT_THROW("No circular buffer with id {} exists in Program {}", cb_id, this->id);
    }
    return this->circular_buffer_by_id_.at(cb_id);
}

std::vector<std::shared_ptr<CircularBuffer>> detail::ProgramImpl::circular_buffers_on_core(
    const CoreCoord& core) const {
    std::vector<std::shared_ptr<CircularBuffer>> cbs_on_core;
    for (const auto& circular_buffer : circular_buffers_) {
        if (circular_buffer->is_on_logical_core(core)) {
            cbs_on_core.push_back(circular_buffer);
        }
    }
    return cbs_on_core;
}

std::vector<std::shared_ptr<CircularBuffer>> detail::ProgramImpl::circular_buffers_on_corerange(
    const CoreRange& cr) const {
    std::vector<std::shared_ptr<CircularBuffer>> cbs_on_core;
    for (const auto& circular_buffer : circular_buffers_) {
        if (circular_buffer->is_on_logical_corerange(cr)) {
            cbs_on_core.push_back(circular_buffer);
        }
    }
    return cbs_on_core;
}

std::vector<CoreRange> detail::ProgramImpl::circular_buffers_unique_coreranges() const {
    std::vector<CoreRange> core_ranges;
    for (const auto& circular_buffer : circular_buffers_) {
        for (const CoreRange &core_range : circular_buffer->core_ranges().ranges()) {
            if (std::find(core_ranges.begin(), core_ranges.end(), core_range) == core_ranges.end()) {
                core_ranges.push_back(core_range);
            }
        }
    }
    return core_ranges;
}

void detail::ProgramImpl::invalidate_circular_buffer_allocation() {
    if (this->local_circular_buffer_allocation_needed_) {
        return;
    }
    for (CircularBufferAllocator &cb_allocator : this->cb_allocators_) {
        cb_allocator.reset_available_addresses();
    }
    this->local_circular_buffer_allocation_needed_ = true;
}

void Program::invalidate_circular_buffer_allocation() { internal_->invalidate_circular_buffer_allocation(); }

uint32_t Program::get_cb_memory_size() const { return internal_->get_cb_memory_size(); }
uint32_t detail::ProgramImpl::get_cb_memory_size() const {
    uint32_t total_cb_size = 0;
    for (const auto& circular_buffer : this->circular_buffers_) {
        if (circular_buffer->globally_allocated()) {
            continue;
        }
        total_cb_size += circular_buffer->size();
    }
    return total_cb_size;
}
void detail::ProgramImpl::allocate_circular_buffers(const IDevice* device) {
    //ZoneScoped;
    if (not this->local_circular_buffer_allocation_needed_) {
        return;
    }

    uint64_t base_cb_address = device->allocator()->get_base_allocator_addr(HalMemType::L1);
    for (const auto& circular_buffer : this->circular_buffers_) {
        if (circular_buffer->globally_allocated()) {
            continue;
        }

        uint64_t computed_addr = base_cb_address;
        for (const CoreRange &core_range : circular_buffer->core_ranges().ranges()) {
            // Need the max available address across all cores circular buffer is placed on
            for (const CircularBufferAllocator &cb_allocator : this->cb_allocators_) {
                if (cb_allocator.core_range == core_range) {
                    computed_addr = std::max(computed_addr, cb_allocator.get_cb_region_end());
                    break;
                }
            }
        }
        computed_addr = align(computed_addr, device->allocator()->get_alignment(BufferType::DRAM));
        for (const CoreRange &core_range : circular_buffer->core_ranges().ranges()) {
            for (CircularBufferAllocator &cb_allocator : this->cb_allocators_) {
                if (cb_allocator.core_range.intersects(core_range)) {
                    if (cb_allocator.core_range != core_range and computed_addr < cb_allocator.get_cb_region_end()) {
                        // Intersecting core range has already been marked to have allocation at this address. This
                        // could have been marked by a circular buffer on a core range disjoint from current
                        // `core_range` but also intersecting `cb_allocator.core_range`
                        continue;
                    }
                    cb_allocator.mark_address(computed_addr, circular_buffer->size(), base_cb_address);
                }
            }
        }
        tt::tt_metal::GraphTracker::instance().track_allocate_cb(circular_buffer->core_ranges(), computed_addr, circular_buffer->size(), circular_buffer->globally_allocated(), device);
        circular_buffer->set_locally_allocated_address(computed_addr);
    }
    this->local_circular_buffer_allocation_needed_ = false;
}

void Program::allocate_circular_buffers(const IDevice* device) { internal_->allocate_circular_buffers(device); }

void detail::ProgramImpl::validate_circular_buffer_region(const IDevice* device) {
    //ZoneScoped;

    // TODO: Circular buffer allocation and validation could be better optimized by determining usage per sub-device
    std::optional<DeviceAddr> lowest_address = device->lowest_occupied_compute_l1_address(this->determine_sub_device_ids(device));
    uint32_t max_l1_size = device->l1_size_per_core();

    for (const CircularBufferAllocator &cb_allocator : this->cb_allocators_) {
        if (cb_allocator.l1_regions.empty()) {
            continue;
        }
        uint64_t cb_region_end = cb_allocator.l1_regions.back().second; //cb_allocator.get_cb_region_end();
        if (cb_region_end > max_l1_size) {
            TT_THROW(
                "Statically allocated circular buffers on core range {} grow to {} B which is beyond max L1 size of {} "
                "B",
                cb_allocator.core_range.str(),
                cb_region_end,
                max_l1_size);
        }
        if (lowest_address.has_value() and lowest_address.value() < cb_region_end) {
            TT_THROW(
                "Statically allocated circular buffers in program {} clash with L1 buffers on core range {}. L1 buffer "
                "allocated at {} and static circular buffer region ends at {}",
                this->id,
                cb_allocator.core_range.str(),
                lowest_address.value(),
                cb_region_end);
        }
    }
}

size_t detail::ProgramImpl::num_semaphores() const { return semaphores_.size(); }

size_t Program::num_semaphores() const { return internal_->num_semaphores(); }

void detail::ProgramImpl::init_semaphores(
    const IDevice& device, const CoreCoord& logical_core, uint32_t programmable_core_type_index) const {
    uint64_t kernel_config_base =
        MetalContext::instance().hal().get_dev_addr(programmable_core_type_index, HalL1MemAddrType::KERNEL_CONFIG);
    uint64_t addr = kernel_config_base + this->program_configs_[programmable_core_type_index].sem_offset;
    CoreType core_type = MetalContext::instance().hal().get_core_type(programmable_core_type_index);
    auto semaphores_on_core = this->semaphores_on_core(logical_core, core_type);
    for (auto semaphore : semaphores_on_core) {
        tt::tt_metal::MetalContext::instance().get_cluster().write_core(
            device.id(),
            device.virtual_core_from_logical_core(logical_core, core_type),
            std::vector{semaphore.get().initial_value()},
            addr + semaphore.get().offset());
    }
}

void Program::init_semaphores(const IDevice &device, const CoreCoord &logical_core, uint32_t programmable_core_type_index) const {
    internal_->init_semaphores(device, logical_core, programmable_core_type_index);
}

void detail::ProgramImpl::add_semaphore(
    const CoreRangeSet& crs, uint32_t semaphore_id, uint32_t init_value, CoreType core_type) {
    TT_FATAL(this->compiled_.empty(), "Cannot add semaphore to an already compiled program {}", this->id);
    semaphores_.emplace_back(Semaphore(crs, semaphore_id, init_value, core_type));
}

void Program::add_semaphore(const CoreRangeSet &crs, uint32_t semaphore_id, uint32_t init_value, CoreType core_type) {
    internal_->add_semaphore(crs, semaphore_id, init_value, core_type);
}

std::vector<std::vector<CoreCoord>> detail::ProgramImpl::logical_cores() const {
    std::vector<std::vector<CoreCoord>> cores_in_program;
    std::vector<std::set<CoreCoord>> unique_cores;
    for (uint32_t programmable_core_type_index = 0; programmable_core_type_index < kernels_.size(); programmable_core_type_index++) {
        auto &kernels = this->kernels_[programmable_core_type_index];
        cores_in_program.push_back({});
        unique_cores.push_back({});
        for (auto [id, kernel] : kernels) {
            for (auto core : kernel->logical_cores()) {
                if (unique_cores[programmable_core_type_index].find(core) != unique_cores[programmable_core_type_index].end()) {
                    continue;
                }
                unique_cores[programmable_core_type_index].insert(core);
                cores_in_program[programmable_core_type_index].push_back(core);
            }
        }
    }
    return cores_in_program;
}

std::vector<std::vector<CoreCoord>> Program::logical_cores() const { return internal_->logical_cores(); }

void detail::ProgramImpl::set_remote_circular_buffer_init(const std::shared_ptr<Kernel>& kernel) const {
    const auto& kernel_defines = kernel->defines();
    const std::string reserved_defines[] = {"ALIGN_LOCAL_CBS_TO_REMOTE_CBS"};
    for (const auto& str : reserved_defines) {
        TT_FATAL(
            kernel_defines.find(str) == kernel_defines.end(), "{} is a reserved define and can't be manually set", str);
    }
    std::string align_code = "";
    std::unordered_set<CBHandle> initialized_cbs;
    std::unordered_set<uint8_t> remote_cb_indices;
    for (auto logical_cr : kernel->logical_coreranges()) {
        const auto& cbs_on_core = this->circular_buffers_on_corerange(logical_cr);
        for (const auto& circular_buffer : cbs_on_core) {
            if (circular_buffer->remote_buffer_indices().empty() || initialized_cbs.contains(circular_buffer->id())) {
                continue;
            }
            initialized_cbs.insert(circular_buffer->id());
            auto remote_cb_index = *circular_buffer->remote_buffer_indices().begin();
            remote_cb_indices.insert(remote_cb_index);

            // We only need the first remote buffer index
            if (!circular_buffer->local_buffer_indices().empty()) {
                align_code += fmt::format(
                    "experimental::align_local_cbs_to_remote_cb<{}>({},{{",
                    circular_buffer->local_buffer_indices().size(),
                    remote_cb_index);
                for (auto buffer_index : circular_buffer->local_buffer_indices()) {
                    align_code += fmt::format("{},", buffer_index);
                }
                align_code.back() = '}';
                align_code.append(");");
            }
        }
    }
    if (!remote_cb_indices.empty()) {
        std::map<std::string, std::string> defines;
        if (!align_code.empty()) {
            defines["ALIGN_LOCAL_CBS_TO_REMOTE_CBS"] = align_code;
        }
        kernel->add_defines(defines);
    }
}

void detail::ProgramImpl::set_cb_data_fmt(const std::vector<CoreRange>& crs, JitBuildOptions& build_options) const {
    //ZoneScoped;
    for (const auto& logical_cr : crs) {
        const auto& cbs_on_core = this->circular_buffers_on_corerange(logical_cr);
        for (const auto& circular_buffer : cbs_on_core) {
            for (auto buffer_index : circular_buffer->buffer_indices()) {
                build_options.set_cb_dataformat_all_cores(
                    static_cast<CBIndex>(buffer_index), circular_buffer->data_format(buffer_index));
            }
        }
    }
}

void detail::ProgramImpl::set_cb_tile_dims(const std::vector<CoreRange>& crs, JitBuildOptions& build_options) const {
    //ZoneScoped;
    for (const auto &logical_cr : crs) {
        const auto& cbs_on_core = this->circular_buffers_on_corerange(logical_cr);
        for (const auto &circular_buffer : cbs_on_core) {
            for (auto buffer_index : circular_buffer->buffer_indices()) {
                auto tile = circular_buffer->tile(buffer_index);
                if (tile.has_value()) {
                    build_options.set_cb_tile_dims_all_cores(
                        static_cast<CBIndex>(buffer_index),
                        tile->get_num_faces(),
                        tile->get_partial_face(),
                        tile->get_face_shape()[0],
                        tile->get_narrow_tile(),
                        tile->get_tile_shape()[0],
                        tile->get_tile_shape()[1]);
                    build_options.set_cb_tile_size_all_cores(
                        static_cast<CBIndex>(buffer_index),
                        tile->get_tile_size(circular_buffer->data_format(buffer_index)));
                } else {
                    Tile t;
                    build_options.set_cb_tile_size_all_cores(
                        static_cast<CBIndex>(buffer_index),
                        t.get_tile_size(circular_buffer->data_format(buffer_index)));
                }

            }
        }
    }
}

void detail::ProgramImpl::populate_dispatch_data(IDevice* device) {
    auto extract_dst_noc_unicast_info =
        [&device](const auto &ranges, const CoreType core_type) -> std::vector<std::pair<transfer_info_cores, uint32_t>> {
        // This API extracts all the pairs of noc multicast encodings given a set of core ranges
        std::vector<std::pair<transfer_info_cores, uint32_t>> dst_noc_unicast_info;
        for (const CoreRange &core_range : ranges) {
            for (auto x = core_range.start_coord.x; x <= core_range.end_coord.x; x++) {
                for (auto y = core_range.start_coord.y; y <= core_range.end_coord.y; y++) {
                    CoreCoord virtual_coord = device->virtual_core_from_logical_core(CoreCoord({x, y}), core_type);
                    dst_noc_unicast_info.push_back(std::make_pair(virtual_coord, /*num_mcast_dests=*/0));
                }
            }
        }
        return dst_noc_unicast_info;
    };

    // Circular Buffer Configs handled in EnqueueProgram

    // Assume here and in command queue that kg_buffers is populated with multicast buffers first then unicast buffers
    // Program Binaries and Go Signals
    // TODO: cleanup put the WORKERS and ETH logic together..

    // All program binaries will be packed into a single buffer in memory
    std::vector<uint32_t> binaries_data;
    // Map is used to look up transfer info by kernel id when we populate data ordered by core groups
    std::unordered_map<KernelHandle, kernel_bins_transfer_info> kernel_transfer_info;
    // This is generic for workers and eth cores
    for (const auto &kernels : this->kernels_) {
        for (const auto &[kernel_id, kernel] : kernels) {
            auto& kernel_impl = KernelImpl::from(*kernel);
            const auto& binaries = kernel_impl.binaries(
                BuildEnvManager::get_instance().get_device_build_env(device->build_id()).build_key);
            std::vector<uint32_t> dst_base_addrs;
            std::vector<uint32_t> page_offsets;
            std::vector<uint32_t> lengths;
            std::vector<uint32_t> processor_ids;
            uint32_t transfer_info_index = 0;

            for (size_t sub_kernel_index = 0; sub_kernel_index < binaries.size(); ++sub_kernel_index) {
                const ll_api::memory& kernel_bin = *binaries[sub_kernel_index];

                // TODO: Pack erisc spans too, and then everthing is
                // one span
                uint32_t num_spans = kernel_bin.num_spans();
                dst_base_addrs.resize(dst_base_addrs.size() + num_spans);
                page_offsets.resize(page_offsets.size() + num_spans);
                lengths.resize(lengths.size() + num_spans);
                processor_ids.resize(processor_ids.size() + num_spans);

                kernel_bin.process_spans([&](std::vector<uint32_t>::const_iterator mem_ptr,
                                             uint64_t dst,
                                             uint32_t len) {
                    // Set dst for eth kernels until they move to ring buffer
                    dst_base_addrs[transfer_info_index] = dst;
                    page_offsets[transfer_info_index] =
                        binaries_data.size() * sizeof(uint32_t) / HostMemDeviceCommand::PROGRAM_PAGE_SIZE;
                    lengths[transfer_info_index] = len * sizeof(uint32_t);
                    processor_ids[transfer_info_index] = kernel_impl.get_kernel_processor_type(sub_kernel_index);

                    binaries_data.insert(binaries_data.end(), mem_ptr, mem_ptr + len);
                    binaries_data.resize(
                        tt::align(binaries_data.size(), HostMemDeviceCommand::PROGRAM_PAGE_SIZE / sizeof(uint32_t)), 0);
                    transfer_info_index++;
                });
            }

            kernel_transfer_info.emplace(
                kernel_id,
                kernel_bins_transfer_info{
                    .core_type = kernel->get_kernel_programmable_core_type(),
                    .processor_class = kernel->get_kernel_processor_class(),
                    .dst_base_addrs = std::move(dst_base_addrs),
                    .page_offsets = std::move(page_offsets),
                    .lengths = std::move(lengths),
                    .processor_ids = std::move(processor_ids),
                });
        }
    }

    if (binaries_data.size() > 0) {
        this->program_transfer_info.binary_data = binaries_data;
    }

    std::uint32_t num_active_cores = 0;
    const auto& hal = MetalContext::instance().hal();
    for (uint32_t index = 0; index < hal.get_programmable_core_type_count(); index++) {
        CoreType core_type = hal.get_core_type(index);
        for (const auto& kernel_group : this->get_kernel_groups(index)) {
            if (hal.get_supports_receiving_multicasts(index)) {
                // Below assumes core has a kernel config buffer
                std::vector<multicast_transfer_info> dst_noc_multicast_info =
                    extract_dst_noc_multicast_info(device, kernel_group->core_ranges.ranges(), core_type);
                std::vector<KernelHandle> kernel_ids;
                for (auto kernel_id : kernel_group->kernel_ids) {
                    KernelHandle device_local_kernel_id = program_dispatch::get_device_local_kernel_handle(kernel_id);
                    kernel_ids.push_back(device_local_kernel_id);
                    auto kernel = this->get_kernel(device_local_kernel_id);
                    auto dispatch_class = kernel->dispatch_class();
                    int proc_sub_class = 0;
                    for (uint32_t& dst_addr : kernel_transfer_info.at(device_local_kernel_id).dst_base_addrs) {
                        // TODO: ditch this w/ linear writes based on program config kernel_text_offset and size
                        dst_addr = kernel_group->kernel_text_offsets[dispatch_class + proc_sub_class];
                        proc_sub_class++;
                    }
                }

                for (const auto& transfer_info : dst_noc_multicast_info) {
                    for (const auto &kernel_id : kernel_ids) {
                        this->program_transfer_info.kernel_bins.emplace_back(
                            transfer_info.cores, transfer_info.num_dests, kernel_transfer_info.at(kernel_id));
                    }
                }
            } else {
                // Below assumes ethernet dispatch class
                TT_ASSERT(core_type == CoreType::ETH);
                std::vector<std::pair<transfer_info_cores, uint32_t>> dst_noc_unicast_info =
                    extract_dst_noc_unicast_info(kernel_group->core_ranges.ranges(), core_type);

                // No checks for max dispatch class
                // Validated during CreateKernel if the requested processor is supported
                std::vector<KernelHandle> kernel_ids;
                for (auto kernel_id : kernel_group->kernel_ids) {
                    KernelHandle device_local_kernel_id = program_dispatch::get_device_local_kernel_handle(kernel_id);
                    auto kernel = this->get_kernel(device_local_kernel_id);
                    auto dispatch_class = kernel->dispatch_class();
                    kernel_ids.push_back(device_local_kernel_id);

                    // Update destination address by kernel config offset
                    if (hal.get_core_kernel_stored_in_config_buffer(hal.get_programmable_core_type(index))) {
                        int proc_sub_class = 0;
                        for (uint32_t& dst_addr : kernel_transfer_info.at(device_local_kernel_id).dst_base_addrs) {
                            dst_addr = kernel_group->kernel_text_offsets[dispatch_class + proc_sub_class];
                            proc_sub_class++;
                        }
                    }
                }

                for (const auto &[cores, num_mcast_dsts] : dst_noc_unicast_info) {
                    for (const auto &kernel_id : kernel_ids) {
                        this->program_transfer_info.kernel_bins.emplace_back(
                            cores, num_mcast_dsts, kernel_transfer_info.at(kernel_id));
                    }
                }
            }
        }
        num_active_cores += this->logical_cores()[index].size();
    }

    this->program_transfer_info.num_active_cores = num_active_cores;

    return;
}

ProgramConfig& detail::ProgramImpl::get_program_config(uint32_t programmable_core_type_index) {
    return this->program_configs_[programmable_core_type_index];
}

const ProgramConfig& detail::ProgramImpl::get_program_config(uint32_t programmable_core_type_index) const {
    return this->program_configs_[programmable_core_type_index];
}

void detail::ProgramImpl::set_launch_msg_sem_offsets() {
    const auto& hal = MetalContext::instance().hal();
    for (uint32_t kg_type_index = 0; kg_type_index < hal.get_programmable_core_type_count(); kg_type_index++) {
        for (auto& kg : this->get_kernel_groups(kg_type_index)) {
            for (uint32_t sem_type_index = 0; sem_type_index < hal.get_programmable_core_type_count();
                 sem_type_index++) {
                kg->launch_msg.kernel_config.sem_offset[sem_type_index] =
                    this->program_configs_[sem_type_index].sem_offset;
            }
        }
    }
}

uint32_t& detail::ProgramImpl::get_program_config_size(uint32_t programmable_core_type_index) {
    return this->program_config_sizes_[programmable_core_type_index];
}

const std::vector<SubDeviceId>& detail::ProgramImpl::determine_sub_device_ids(const IDevice* device) {
    // We need to calculate the sub_device_id when we haven't compiled the program yet, or this is the first time we
    // are getting the sub_device_ids after compilation
    auto sub_device_manager_id = device->get_active_sub_device_manager_id();
    auto& sub_device_ids_map = this->sub_device_ids_[device->id()];
    auto sub_device_ids = sub_device_ids_map.find(sub_device_manager_id);
    if (this->compiled_.empty() || sub_device_ids == sub_device_ids_map.end()) {
        if (std::getenv("TT_METAL_SLOW_DISPATCH_MODE") != nullptr || sub_device_manager_id == device->get_default_sub_device_manager_id()) {
            // No sub device manager, nothing to validate
            auto [sub_device_ids, _] =
                sub_device_ids_map.insert_or_assign(sub_device_manager_id, std::vector<SubDeviceId>{SubDeviceId{0}});
            return sub_device_ids->second;
        } else {
            std::unordered_set<SubDeviceId> used_sub_device_ids;
            auto find_sub_device_ids = [&](HalProgrammableCoreType core_type) {
                auto core_type_index = MetalContext::instance().hal().get_programmable_core_type_index(core_type);
                if (core_type_index == -1) {
                    return;
                }
                const auto& program_kgs =
                    this->get_kernel_groups(MetalContext::instance().hal().get_programmable_core_type_index(core_type));
                uint32_t num_intersections = 0;
                uint32_t num_cores = 0;
                for (const auto& kg : program_kgs) {
                    for (size_t i = 0; i < device->num_sub_devices(); ++i) {
                        const auto& sub_device_cores = device->worker_cores(core_type, SubDeviceId{i});
                        auto intersection = sub_device_cores.intersection(kg->core_ranges);
                        if (intersection.size() > 0) {
                            used_sub_device_ids.insert(SubDeviceId{i});
                            num_intersections += intersection.num_cores();
                        }
                    }
                    num_cores += kg->core_ranges.num_cores();
                }
                TT_FATAL(num_intersections == num_cores,
                         "Kernel group cores do not match sub device cores for programmable core type {}",
                         enchantum::to_string(core_type));
            };
            find_sub_device_ids(HalProgrammableCoreType::TENSIX);
            find_sub_device_ids(HalProgrammableCoreType::ACTIVE_ETH);
            auto [sub_device_ids, _] = sub_device_ids_map.insert_or_assign(
                sub_device_manager_id,
                std::vector<SubDeviceId>(used_sub_device_ids.begin(), used_sub_device_ids.end()));
            return sub_device_ids->second;
        }
    }
    return sub_device_ids->second;
}

void detail::ProgramImpl::allocate_kernel_bin_buf_on_device(IDevice* device) {
    // Allocate the DRAM kernel binary buffer for this program on the specified device, if not previously allocated.
    // We allocate program binaries top down to minimize fragmentation with other buffers in DRAM, which are typically allocated bottom up
    std::size_t binary_data_size_bytes = this->program_transfer_info.binary_data.size() * sizeof(uint32_t);
    if (this->kernels_buffer_.find(device->id()) == this->kernels_buffer_.end() and binary_data_size_bytes) {
        std::shared_ptr<Buffer> kernel_bin_buf = Buffer::create(
            device,
            binary_data_size_bytes,
            HostMemDeviceCommand::PROGRAM_PAGE_SIZE,
            BufferType::DRAM,
            std::nullopt,
            false);
        this->kernels_buffer_[device->id()] = kernel_bin_buf;
    }
}

void Program::generate_dispatch_commands(IDevice* device, bool use_prefetcher_cache) {
    uint64_t command_hash = *device->get_active_sub_device_manager_id();

    uint64_t device_hash = BuildEnvManager::get_instance().get_device_build_env(device->build_id()).build_key;
    if (not MetalContext::instance().hal().is_coordinate_virtualization_enabled()) {
        // When coordinate virtualization is not enabled, explicitly encode the device
        // id into the device hash, to always assert on programs being reused across devices.
        device_hash = (device_hash << 32) | (device->id());
    }
    if (!internal_->is_cached()) {
        internal_->set_cached(device_hash);
    } else {
        TT_FATAL(
            *internal_->get_cached() == device_hash,
            "Enqueueing a Program across devices with different cores harvested is not supported, unless coordinate "
            "virtualization is enabled (only enabled on Wormhole and above).");
    }
    auto& cached_program_command_sequences = this->get_cached_program_command_sequences();
    if (!cached_program_command_sequences.contains(command_hash)) {
        // Programs currently only support spanning a single sub-device
        auto sub_device_id = this->determine_sub_device_ids(device).at(0);
        ProgramCommandSequence program_command_sequence;
        program_dispatch::insert_empty_program_dispatch_preamble_cmd(program_command_sequence);
        program_dispatch::insert_stall_cmds(program_command_sequence, sub_device_id, device);
        program_dispatch::assemble_device_commands(
            program_command_sequence, impl(), device, sub_device_id, use_prefetcher_cache);

        program_command_sequence.kernel_bins_sizeB = this->impl().kernel_bins_sizeB;
        program_command_sequence.prefetcher_cache_used = use_prefetcher_cache;

        // TODO: We currently do not have a mechanism of removing entries in the cache when a manager is removed
        // This means programs will contain stale entries in the cache until the program is deleted
        cached_program_command_sequences.insert({command_hash, std::move(program_command_sequence)});
    } else {
        TT_ASSERT(
            cached_program_command_sequences.at(command_hash).prefetcher_cache_used == use_prefetcher_cache,
            "Prefetcher cache used mismatch for program {} on device {}",
            this->get_id(),
            device->id());
    }
}

void ProgramImpl::generate_trace_dispatch_commands(IDevice* device, bool use_prefetcher_cache) {
    uint64_t command_hash = *device->get_active_sub_device_manager_id();

    uint64_t device_hash = BuildEnvManager::get_instance().get_device_build_env(device->build_id()).build_key;
    if (not MetalContext::instance().hal().is_coordinate_virtualization_enabled()) {
        // When coordinate virtualization is not enabled, explicitly encode the device
        // id into the device hash, to always assert on programs being reused across devices.
        device_hash = (device_hash << 32) | (device->id());
    }
    if (!is_cached()) {
        set_cached(device_hash);
    } else {
        TT_FATAL(
            *get_cached() == device_hash,
            "Enqueueing a Program across devices with different cores harvested is not supported, unless coordinate "
            "virtualization is enabled (only enabled on Wormhole and above).");
    }
    auto& trace_cached_program_command_sequences = get_trace_cached_program_command_sequences();
    if (!trace_cached_program_command_sequences.contains(command_hash)) {
        // Programs currently only support spanning a single sub-device
        auto sub_device_id = this->determine_sub_device_ids(device).at(0);
        ProgramCommandSequence program_command_sequence;
        program_dispatch::insert_empty_program_dispatch_preamble_cmd(program_command_sequence);
        program_dispatch::insert_stall_cmds(program_command_sequence, sub_device_id, device);
        program_dispatch::assemble_device_commands(
            program_command_sequence, *this, device, sub_device_id, use_prefetcher_cache);
        program_command_sequence.prefetcher_cache_used = use_prefetcher_cache;
        program_command_sequence.kernel_bins_sizeB = this->kernel_bins_sizeB;
        // TODO: We currently do not have a mechanism of removing entries in the cache when a manager is removed
        // This means programs will contain stale entries in the cache until the program is deleted
        trace_cached_program_command_sequences.insert({command_hash, std::move(program_command_sequence)});
    } else {
        TT_ASSERT(
            trace_cached_program_command_sequences.at(command_hash).prefetcher_cache_used == use_prefetcher_cache,
            "Prefetcher cache used mismatch for program {} on device {}",
            this->get_id(),
            device->id());
    }
}

void Program::allocate_kernel_bin_buf_on_device(IDevice* device) {
    internal_->allocate_kernel_bin_buf_on_device(device);
}

void detail::ProgramImpl::compile(IDevice* device, bool force_slow_dispatch) {
    //ZoneScoped;
    auto& build_env = BuildEnvManager::get_instance().get_device_build_env(device->build_id());

    if (compiled_.contains(build_env.build_key)) {
        Inspector::program_compile_already_exists(this, device, build_env.build_key);
        return;
    }
    // Clear the determined sub_device_ids when we compile the program for the first time
    // This way, determine_sub_device_ids is forced to recalculate with the finalized information on the used cores
    if (compiled_.empty()) {
        this->sub_device_ids_[device->id()].erase(device->get_active_sub_device_manager_id());
    }

    Inspector::program_compile_started(this, device, build_env.build_key);

    TT_FATAL(
        device->is_initialized(),
        "Device needs to be initialized before program {} compilation! Generating headers for banking information is "
        "dependent on information that is set during device initialization.",
        this->get_id());

    std::vector<std::shared_future<void>> events;

    for (auto & kernels : kernels_) {
        for (auto &[id, kernel] : kernels) {
            validate_kernel_placement(device, force_slow_dispatch, kernel);
            launch_build_step(
                [kernel, device, this, &build_env] {
                    JitBuildOptions build_options(
                        build_env.build_env);
                    KernelImpl::from(*kernel).set_build_options(build_options);
                    if (this->compiled_.empty()) {
                        this->set_remote_circular_buffer_init(kernel);
                    }
                    this->set_cb_data_fmt(kernel->logical_coreranges(), build_options);
                    this->set_cb_tile_dims(kernel->logical_coreranges(), build_options);

                    auto kernel_hash = KernelCompileHash(
                        kernel,
                        build_options,
                        build_env.build_key);

                    const std::string kernel_path_suffix = kernel->name() + "/" + std::to_string(kernel_hash) + "/";
                    kernel->set_full_name(kernel_path_suffix);
                    build_options.set_name(kernel_path_suffix);

                    KernelImpl::from(*kernel).register_kernel_elf_paths_with_watcher(*device);

                    if (enable_persistent_kernel_cache && KernelImpl::from(*kernel).binaries_exist_on_disk(device)) {
                        if (not detail::HashLookup::inst().exists(kernel_hash)) {
                            detail::HashLookup::inst().add(kernel_hash);
                            detail::HashLookup::inst().add_generated_bin(kernel_hash);
                        }
                    } else if (detail::HashLookup::inst().add(kernel_hash)) {
                        GenerateBinaries(device, build_options, kernel);
                        detail::HashLookup::inst().add_generated_bin(kernel_hash);
                    }
                    detail::HashLookup::inst().wait_for_bin_generated(kernel_hash);

                    Inspector::program_kernel_compile_finished(this, device, kernel, build_options);
                },
                events);
        }
    }
    sync_build_steps(events);

    for (auto &kernels : kernels_) {
        for (auto &[id, kernel] : kernels) {
            launch_build_step([kernel, device] { KernelImpl::from(*kernel).read_binaries(device); }, events);
        }
    }
    sync_build_steps(events);
    if (detail::MemoryReporter::enabled()) {
        detail::MemoryReporter::inst().flush_program_memory_usage(get_id(), device);
    }

    compiled_.insert(build_env.build_key);

    Inspector::program_compile_finished(this, device, build_env.build_key);
}

void Program::compile(IDevice* device, bool force_slow_dispatch) { internal_->compile(device, force_slow_dispatch); }

void detail::ProgramImpl::set_runtime_id(uint64_t id) { this->runtime_id = id; }

void Program::set_runtime_id(uint64_t id) { internal_->set_runtime_id(id); }

uint32_t Program::get_sem_base_addr(IDevice* device, CoreCoord /*logical_core*/, CoreType core_type) {
    HalProgrammableCoreType programmable_core_type = ::tt::tt_metal::detail::hal_programmable_core_type_from_core_type(core_type);
    uint32_t base_addr = program_dispatch::program_base_addr_on_core(impl(), device, programmable_core_type);
    return base_addr + impl()
                           .get_program_config(
                               MetalContext::instance().hal().get_programmable_core_type_index(programmable_core_type))
                           .sem_offset;
}

uint32_t Program::get_cb_base_addr(IDevice* device, CoreCoord /*logical_core*/, CoreType core_type) {
    HalProgrammableCoreType programmable_core_type = ::tt::tt_metal::detail::hal_programmable_core_type_from_core_type(core_type);
    uint32_t base_addr = program_dispatch::program_base_addr_on_core(impl(), device, programmable_core_type);
    return base_addr + impl()
                           .get_program_config(
                               MetalContext::instance().hal().get_programmable_core_type_index(programmable_core_type))
                           .cb_offset;
}

void detail::ProgramImpl::set_last_used_command_queue_for_testing(CommandQueue* queue) {
    this->last_used_command_queue_for_testing = queue;
}

CommandQueue* detail::ProgramImpl::get_last_used_command_queue() const {
    return this->last_used_command_queue_for_testing;
}

void Program::set_last_used_command_queue_for_testing(CommandQueue* queue) {
    internal_->set_last_used_command_queue_for_testing(queue);
}

CommandQueue* Program::get_last_used_command_queue() const { return internal_->get_last_used_command_queue(); }

uint32_t detail::ProgramImpl::get_sem_size(IDevice* device, CoreCoord logical_core, CoreType core_type) const {
    CoreCoord virtual_core = device->virtual_core_from_logical_core(logical_core, core_type);
    HalProgrammableCoreType programmable_core_type = device->get_programmable_core_type(virtual_core);
    uint32_t index = MetalContext::instance().hal().get_programmable_core_type_index(programmable_core_type);

    return this->program_configs_[index].sem_size;
}

uint32_t Program::get_sem_size(IDevice* device, CoreCoord logical_core, CoreType core_type) const {
    return internal_->get_sem_size(device, logical_core, core_type);
}

uint32_t detail::ProgramImpl::get_cb_size(IDevice* device, CoreCoord logical_core, CoreType core_type) const {
    CoreCoord virtual_core = device->virtual_core_from_logical_core(logical_core, core_type);
    HalProgrammableCoreType programmable_core_type = device->get_programmable_core_type(virtual_core);
    uint32_t index = MetalContext::instance().hal().get_programmable_core_type_index(programmable_core_type);

    return this->program_configs_[index].cb_size;
}

uint32_t Program::get_cb_size(IDevice* device, CoreCoord logical_core, CoreType core_type) const {
    return internal_->get_cb_size(device, logical_core, core_type);
}

// TODO: Too low level for program.cpp. Move this to HAL, once we have support.
bool detail::ProgramImpl::runs_on_noc_unicast_only_cores() {
    return (
        MetalContext::instance().hal().get_programmable_core_type_index(HalProgrammableCoreType::ACTIVE_ETH) != -1 and
        not this->get_kernel_groups(MetalContext::instance().hal().get_programmable_core_type_index(
                                        HalProgrammableCoreType::ACTIVE_ETH))
                .empty());
}

bool Program::runs_on_noc_unicast_only_cores() { return internal_->runs_on_noc_unicast_only_cores(); }

// TODO: Too low level for program.cpp. Move this to HAL, once we have support.
bool detail::ProgramImpl::runs_on_noc_multicast_only_cores() {
    return (
        MetalContext::instance().hal().get_programmable_core_type_index(HalProgrammableCoreType::TENSIX) != -1 and
        not this->get_kernel_groups(
                    MetalContext::instance().hal().get_programmable_core_type_index(HalProgrammableCoreType::TENSIX))
                .empty());
}

bool Program::runs_on_noc_multicast_only_cores() { return internal_->runs_on_noc_multicast_only_cores(); }

bool detail::ProgramImpl::kernel_binary_always_stored_in_ringbuffer() {
    // Active ethernet cores use a fixed address for the kernel binary, because they don't have enough memory to have
    // that big of a ringbuffer.
    return !(
        MetalContext::instance().hal().get_programmable_core_type_index(HalProgrammableCoreType::ACTIVE_ETH) != -1 and
        not this->get_kernel_groups(MetalContext::instance().hal().get_programmable_core_type_index(
                                        HalProgrammableCoreType::ACTIVE_ETH))
                .empty());
}

bool Program::kernel_binary_always_stored_in_ringbuffer() {
    return internal_->kernel_binary_always_stored_in_ringbuffer();
}

Program::Program(Program &&other) noexcept = default;

Program& Program::operator=(Program &&other) noexcept = default;

Program::~Program() noexcept = default;

uint64_t detail::ProgramImpl::get_id() const { return this->id; }

uint64_t Program::get_id() const { return internal_->get_id(); }

uint64_t detail::ProgramImpl::get_runtime_id() const { return this->runtime_id; }

uint64_t Program::get_runtime_id() const { return internal_->get_runtime_id(); }

size_t detail::ProgramImpl::num_kernels() const {
    size_t count = 0;
    for (const auto& kernels : kernels_) {
        count += kernels.size();
    }
    return count;
}

size_t Program::num_kernels() const { return internal_->num_kernels(); }

const std::vector<std::shared_ptr<CircularBuffer>>& detail::ProgramImpl::circular_buffers() const {
    return circular_buffers_;
}

const std::vector<std::shared_ptr<CircularBuffer>>& Program::circular_buffers() const {
    return internal_->circular_buffers();
}

const std::vector<Semaphore>& detail::ProgramImpl::semaphores() const { return semaphores_; }

const std::vector<Semaphore>& Program::semaphores() const { return internal_->semaphores(); }

void detail::ProgramImpl::add_buffer(std::shared_ptr<Buffer> buf) { owned_buffer_pool.push_back(std::move(buf)); }

void Program::add_buffer(std::shared_ptr<Buffer> buf) { internal_->add_buffer(std::move(buf)); }

void detail::ProgramImpl::release_buffers() { owned_buffer_pool = {}; }

void Program::release_buffers() { internal_->release_buffers(); }

std::vector<std::reference_wrapper<const Semaphore>> detail::ProgramImpl::semaphores_on_core(
    const CoreCoord& core, CoreType core_type) const {
    std::vector<std::reference_wrapper<const Semaphore>> semaphores;
    for (const Semaphore &s : this->semaphores_) {
        if (s.initialized_on_logical_core(core) && s.core_type() == core_type) {
            semaphores.emplace_back(std::cref(s));
        }
    }
    return semaphores;
}

bool detail::ProgramImpl::is_finalized() const { return this->finalized_; }
void detail::ProgramImpl::set_finalized() { this->finalized_ = true; }

bool Program::is_finalized() const { return internal_->is_finalized(); }

ProgramBinaryStatus Program::get_program_binary_status(std::size_t device_id) const {
    return internal_->get_program_binary_status(device_id);
}
void Program::set_program_binary_status(std::size_t device_id, ProgramBinaryStatus status) {
    internal_->set_program_binary_status(device_id, status);
}
void detail::ProgramImpl::set_program_binary_status(std::size_t device_id, ProgramBinaryStatus status) {
    Inspector::program_set_binary_status(this, device_id, status);
    this->binaries_on_device_[device_id] = status;
}

const std::vector<SubDeviceId>& Program::determine_sub_device_ids(const IDevice* device) {
    return internal_->determine_sub_device_ids(device);
}

const ProgramTransferInfo& detail::ProgramImpl::get_program_transfer_info() const noexcept {
    return program_transfer_info;
}

std::shared_ptr<Buffer> ProgramImpl::get_kernels_buffer(IDevice* device) const noexcept {
    if (auto it = kernels_buffer_.find(device->id()); it != kernels_buffer_.end()) {
        return it->second;
    }
    return nullptr;
}

void Program::set_kernels_bin_buffer(const std::shared_ptr<Buffer>& buffer) {
    internal_->kernels_buffer_.insert({buffer->device()->id(), buffer});
}

std::unordered_map<uint64_t, ProgramCommandSequence> &Program::get_cached_program_command_sequences() noexcept {
    return internal_->cached_program_command_sequences_;
}

void detail::ProgramImpl::set_program_offsets_and_sizes(uint32_t index, const ProgramOffsetsState& state) {
    auto& program_config = get_program_config(index);
    program_config.rta_offset = state.rta_offset;
    program_config.crta_offsets = state.crta_offsets;
    program_config.crta_sizes = state.crta_sizes;
    program_config.sem_offset = state.sem_offset;
    program_config.sem_size = state.sem_size;
    program_config.cb_offset = state.cb_offset;
    program_config.cb_size = state.cb_size;
    program_config.local_cb_size = state.local_cb_size;
    program_config.kernel_text_offset = state.kernel_text_offset;
    program_config.kernel_text_size = state.kernel_text_size;
    program_config_sizes_[index] = state.offset;
}

void detail::ProgramImpl::set_program_attrs_across_core_types(IDevice* device) {
    program_config_sizes_[programmable_core_count_] = runs_on_noc_multicast_only_cores();
    program_config_sizes_[programmable_core_count_ + 1] = runs_on_noc_unicast_only_cores();
    set_launch_msg_sem_offsets();
    // TODO: This check is wrong - it populates dispatch data for dispatch kernels
    if (std::getenv("TT_METAL_SLOW_DISPATCH_MODE") == nullptr) {
        populate_dispatch_data(device);  // TODO: maybe rename
    }
}

void Program::finalize_offsets(IDevice* device) { internal_->finalize_offsets(device); }

using KernelsGetter = std::function<std::unordered_map<KernelHandle, std::shared_ptr<Kernel>>&(uint32_t index)>;
using KernelGroupsGetter = std::function<std::vector<std::shared_ptr<KernelGroup>>&(uint32_t index)>;
using SemaphoresGetter = std::function<const std::vector<Semaphore>&()>;

void detail::ProgramImpl::finalize_offsets(IDevice* device) {
    if (is_finalized()) {
        return;
    }

    // Create proper function objects that capture 'this'
    KernelsGetter kernels_getter =
        [this](uint32_t index) -> std::unordered_map<KernelHandle, std::shared_ptr<Kernel>>& {
        return this->get_kernels(index);
    };

    KernelGroupsGetter kernel_groups_getter = [this](uint32_t index) -> std::vector<std::shared_ptr<KernelGroup>>& {
        return this->get_kernel_groups(index);
    };

    SemaphoresGetter semaphores_getter = [this]() -> const std::vector<Semaphore>& { return this->semaphores(); };

    // Create a span with just this program
    std::array<ProgramImpl*, 1> programs_array = {this};
    tt::stl::Span<ProgramImpl*> programs(programs_array);

    (void)ProgramImpl::finalize_program_offsets(
        device, kernels_getter, kernel_groups_getter, semaphores_getter, programs);

    set_finalized();
}

// Compute relative offsets (wrt the start of the kernel config ring buffer) and sizes of all
// program data structures in L1. Will be used when assembling dispatch commands for this program
uint32_t detail::ProgramImpl::finalize_program_offsets(
    IDevice* device,
    const KernelsGetter& kernels_getter,
    const KernelGroupsGetter& kernel_groups_getter,
    const SemaphoresGetter& semaphores_getter,
    tt::stl::Span<ProgramImpl*> programs) {
    ProgramOffsetsState state;

    const auto& hal = MetalContext::instance().hal();

    for (uint32_t index = 0; index < hal.get_programmable_core_type_count(); index++) {
        HalProgrammableCoreType programmable_core_type = hal.get_programmable_core_type(index);
        state.offset = program_dispatch::finalize_rt_args(
            kernels_getter(index),
            kernel_groups_getter(index),
            state.config_base_offset,
            index,
            state.rta_offset,
            state.crta_offsets,
            state.crta_sizes);

        TT_ASSERT(state.offset == tt::align(state.offset, hal.get_alignment(HalMemType::L1)));

        state.offset =
            program_dispatch::finalize_sems(index, state.offset, semaphores_getter(), state.sem_offset, state.sem_size);

        TT_ASSERT(state.offset == tt::align(state.offset, hal.get_alignment(HalMemType::L1)));

        state.offset = program_dispatch::finalize_cbs(
            index, kernel_groups_getter(index), state.offset, state.cb_offset, state.cb_size, state.local_cb_size);

        TT_ASSERT(state.offset == tt::align(state.offset, hal.get_alignment(HalMemType::L1)));

        state.offset = program_dispatch::finalize_kernel_bins(
            device,
            index,
            kernels_getter(index),
            kernel_groups_getter(index),
            state.offset,
            state.kernel_text_offset,
            state.kernel_text_size);

        TT_ASSERT(state.offset == tt::align(state.offset, hal.get_alignment(HalMemType::L1)));

        size_t max_size = get_ringbuffer_size(device, programmable_core_type);

        TT_FATAL(
            state.offset < max_size,
            "Program size ({}) too large for kernel config buffer ({}) on {}",
            state.offset,
            max_size,
            enchantum::to_string(programmable_core_type));

        for (auto& program : programs) {
            program->set_program_offsets_and_sizes(index, state);
        }
    }

    // The sem offsets cross programmable_core_types so must be set after the loop above
    for (auto& program : programs) {
        program->set_program_attrs_across_core_types(device);
    }

    // determine max program size across all programs
    uint32_t max_program_sizeB = 0;
    for (auto& program : programs) {
        program->kernel_bins_sizeB = state.kernel_text_size;
        max_program_sizeB = std::max(max_program_sizeB, state.kernel_text_size);
    }
    return max_program_sizeB;
}

std::unordered_map<uint64_t, ProgramCommandSequence>&
ProgramImpl::get_trace_cached_program_command_sequences() noexcept {
    return trace_cached_program_command_sequences_;
}

detail::ProgramCompileGroup::~ProgramCompileGroup() { program_device_map_.clear(); }

void detail::ProgramCompileGroup::add_program(
    tt::tt_metal::IDevice* device, std::unique_ptr<tt::tt_metal::Program> program) {
    TT_FATAL(!program_device_map_.contains(device), "Program already exists in the compile group.");
    program_device_map_[device] = std::move(program);
}

void detail::ProgramCompileGroup::compile_all(bool force_slow_dispatch) {
    std::vector<std::shared_future<void>> events;
    for (auto& [device, program] : program_device_map_) {
        auto pgm = program.get();
        launch_build_step([device, pgm, force_slow_dispatch]() { pgm->compile(device, force_slow_dispatch); }, events);
    }
    sync_build_steps(events);
}

void detail::ProgramCompileGroup::write_runtime_args(bool force_slow_dispatch) {
    for (auto& [device, program] : program_device_map_) {
        detail::WriteRuntimeArgsToDevice(device, *program, force_slow_dispatch);
    }
}

std::unique_ptr<Program> detail::ProgramCompileGroup::remove_program(tt::tt_metal::IDevice* device) {
    TT_FATAL(program_device_map_.contains(device), "Program not found in the compile group.");
    std::unique_ptr<Program> program = std::move(program_device_map_[device]);
    program_device_map_.erase(device);
    return program;
}

void detail::ProgramCompileGroup::clear() { program_device_map_.clear(); }

bool detail::ProgramCompileGroup::contains(tt::tt_metal::IDevice* device) {
    return program_device_map_.contains(device);
}

}  // namespace tt::tt_metal<|MERGE_RESOLUTION|>--- conflicted
+++ resolved
@@ -455,11 +455,19 @@
 
     uint32_t processor_classes = hal.get_processor_classes_count(programmable_core_type_index);
     std::set<NOC_MODE> noc_modes;
-<<<<<<< HEAD
     for (auto kernel_id : this->kernel_ids) {
         const auto kernel = program.get_kernel(kernel_id);
+        // TODO(HalProcessorClassType): currently class_id is dispatch class (DM0/DM1/COMPUTE), but we need HAL
+        // processor class (DM/COMPUTE) here.
+        auto processor_class = kernel->get_kernel_processor_class();
+        auto num_binaries = kernel->expected_num_binaries();
+        for (uint32_t i = 0; i < num_binaries; i++) {
+            auto processor_type = kernel->get_kernel_processor_type(i);
+            auto processor_index = hal.get_processor_index(
+                hal.get_programmable_core_type(programmable_core_type_index), processor_class, processor_type);
+            this->launch_msg.kernel_config.watcher_kernel_ids[processor_index] = kernel->get_watcher_kernel_id();
+        }
         auto class_id = kernel->dispatch_class();
-        this->launch_msg.kernel_config.watcher_kernel_ids[class_id] = kernel->get_watcher_kernel_id();
         this->launch_msg.kernel_config.enables |= 1 << class_id;
 
         if (programmable_core_type_index == hal.get_programmable_core_type_index(HalProgrammableCoreType::TENSIX)) {
@@ -481,45 +489,6 @@
                 // if noc mode is already set to DM_DYNAMIC_NOC then we can't change back to DM_DEDICATED_NOC
                 if (std::get<DataMovementConfig>(kernel->config()).noc_mode == NOC_MODE::DM_DYNAMIC_NOC) {
                     this->launch_msg.kernel_config.brisc_noc_mode = NOC_MODE::DM_DYNAMIC_NOC;
-=======
-    for (int class_id = 0; class_id < processor_classes; class_id++) {
-        auto& optional_id = kernel_ids[class_id];
-        if (optional_id) {
-            const auto kernel = program.get_kernel(optional_id.value());
-            // TODO(HalProcessorClassType): currently class_id is dispatch class (DM0/DM1/COMPUTE), but we need HAL
-            // processor class (DM/COMPUTE) here.
-            auto processor_class = kernel->get_kernel_processor_class();
-            auto num_binaries = kernel->expected_num_binaries();
-            for (uint32_t i = 0; i < num_binaries; i++) {
-                auto processor_type = kernel->get_kernel_processor_type(i);
-                auto processor_index = hal.get_processor_index(
-                    hal.get_programmable_core_type(programmable_core_type_index), processor_class, processor_type);
-                this->launch_msg.kernel_config.watcher_kernel_ids[processor_index] = kernel->get_watcher_kernel_id();
-            }
-
-            this->launch_msg.kernel_config.enables |= 1 << class_id;
-
-            if (programmable_core_type_index == hal.get_programmable_core_type_index(HalProgrammableCoreType::TENSIX)) {
-                // The code below sets the brisc_noc_id for use by the device firmware
-                // Use 0 if neither brisc nor ncrisc specify a noc
-                if (class_id == utils::underlying_type<DataMovementProcessor>(DataMovementProcessor::RISCV_0)) {
-                    noc_modes.insert(std::get<DataMovementConfig>(kernel->config()).noc_mode);
-                    // Use brisc's noc if brisc specifies a noc
-                    this->launch_msg.kernel_config.brisc_noc_id = std::get<DataMovementConfig>(kernel->config()).noc;
-                    // if noc mode is already set to DM_DYNAMIC_NOC then we can't change back to DM_DEDICATED_NOC
-                    if (std::get<DataMovementConfig>(kernel->config()).noc_mode == NOC_MODE::DM_DYNAMIC_NOC) {
-                        this->launch_msg.kernel_config.brisc_noc_mode = NOC_MODE::DM_DYNAMIC_NOC;
-                    }
-                } else if (class_id == utils::underlying_type<DataMovementProcessor>(DataMovementProcessor::RISCV_1)) {
-                    noc_modes.insert(std::get<DataMovementConfig>(kernel->config()).noc_mode);
-                    // Use 1-ncrisc's noc (the other noc) if ncrisc specifies a noc
-                    // If both brisc and ncrisc set the noc, then this is safe due to prior correctness validation
-                    this->launch_msg.kernel_config.brisc_noc_id = 1 - std::get<DataMovementConfig>(kernel->config()).noc;
-                    // if noc mode is already set to DM_DYNAMIC_NOC then we can't change back to DM_DEDICATED_NOC
-                    if (std::get<DataMovementConfig>(kernel->config()).noc_mode == NOC_MODE::DM_DYNAMIC_NOC) {
-                        this->launch_msg.kernel_config.brisc_noc_mode = NOC_MODE::DM_DYNAMIC_NOC;
-                    }
->>>>>>> 922ffe8a
                 }
             }
         }
