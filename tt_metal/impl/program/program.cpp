// SPDX-FileCopyrightText: © 2023 Tenstorrent Inc.
//
// SPDX-License-Identifier: Apache-2.0

#include <allocator.hpp>
#include <circular_buffer.hpp>
#include <circular_buffer_config.hpp>
#include <device.hpp>
#include <graph_tracking.hpp>
#include <magic_enum/magic_enum.hpp>
#include <memory_reporter.hpp>
#include <persistent_kernel_cache.hpp>
#include <semaphore.hpp>
#include <tt_align.hpp>
#include <algorithm>
#include <array>
#include <atomic>
#include <bitset>
#include <cstdint>
#include <cstdlib>
#include <cstring>
#include <functional>
#include <future>
#include <initializer_list>
#include <limits>
#include <map>
#include <memory>
#include <mutex>
#include <optional>
#include <set>
#include <stdexcept>
#include <string>
#include <string_view>
#include <tuple>
#include <unordered_map>
#include <unordered_set>
#include <utility>
#include <variant>
#include <vector>

#include "assert.hpp"
#include "buffer.hpp"
#include "buffer_types.hpp"
#include "circular_buffer_constants.h"
#include "core_coord.hpp"
#include "data_types.hpp"
#include "dev_msgs.h"
#include "impl/context/metal_context.hpp"
#include "dispatch_core_common.hpp"
#include "dprint_server.hpp"
#include "hal.hpp"
#include "hal_types.hpp"
#include "jit_build/build.hpp"
#include "jit_build_options.hpp"
#include "kernel.hpp"
#include "kernel_types.hpp"
#include "lightmetal/host_api_capture_helpers.hpp"
#include "lightmetal/lightmetal_capture.hpp"
#include "llrt.hpp"
#include "logger.hpp"
#include "profiler_state.hpp"
#include "program_command_sequence.hpp"
#include "program_device_map.hpp"
#include "program_impl.hpp"
#include "tt-metalium/program.hpp"
#include <tt_stl/span.hpp>
#include <tt_stl/strong_type.hpp>
#include <tt_stl/overloaded.hpp>
#include "sub_device_types.hpp"
#include "dispatch/system_memory_manager.hpp"
#include "tile.hpp"
#include "tt_backend_api_types.hpp"
#include "tt_memory.h"
#include "tt_metal/detail/kernel_cache.hpp"
#include "tt_metal/impl/debug/inspector.hpp"
#include "tt_metal/impl/dispatch/device_command.hpp"
#include "tt_metal/impl/program/dispatch.hpp"
#include "tt_metal/jit_build/build_env_manager.hpp"
#include "tt_metal/jit_build/genfiles.hpp"
#include <umd/device/tt_core_coordinates.h>
#include <umd/device/types/xy_pair.h>
#include "util.hpp"
#include "utils.hpp"
#include "host_api.hpp"
#include "kernels/kernel_impl.hpp"

namespace tt {
class tt_hlk_desc;
enum CBIndex : std::uint8_t;
namespace tt_metal {
class CommandQueue;
class EnqueueProgramCommand;
namespace detail {
class Internal_;
}  // namespace detail
namespace experimental {
class GlobalCircularBuffer;
}  // namespace experimental
}  // namespace tt_metal
}  // namespace tt

namespace {

using namespace tt::tt_metal;

size_t get_ringbuffer_size(IDevice* device, HalProgrammableCoreType programmable_core_type) {
    if (programmable_core_type == HalProgrammableCoreType::TENSIX) {
        return device->allocator()->get_config().l1_unreserved_base -
               MetalContext::instance().hal().get_dev_addr(
                   HalProgrammableCoreType::TENSIX, HalL1MemAddrType::KERNEL_CONFIG);
    } else {
        return MetalContext::instance().hal().get_dev_size(programmable_core_type, HalL1MemAddrType::KERNEL_CONFIG);
    }
}

}  // namespace

namespace tt::tt_metal {

using detail::ProgramImpl;

namespace {
std::atomic<bool> enable_persistent_kernel_cache = false;

void GenerateBinaries(IDevice* device, JitBuildOptions &build_options, const std::shared_ptr<Kernel>& kernel) {
    //ZoneScoped;
    //const std::string tracyPrefix = "GenerateBinaries_";
    //ZoneName((tracyPrefix + build_options.name).c_str(), build_options.name.length() + tracyPrefix.length());
    try {
        jit_build_genfiles_descriptors(
            BuildEnvManager::get_instance().get_device_build_env(device->build_id()).build_env, build_options);
        KernelImpl::from(*kernel).generate_binaries(device, build_options);
    } catch (std::runtime_error &ex) {
        TT_THROW("Failed to generate binaries for {} {}", kernel->name(), ex.what());
    }
}

#ifdef GENERATE_HASH_LOG
#include <fstream>
#endif

size_t KernelCompileHash(const std::shared_ptr<Kernel>& kernel, JitBuildOptions& build_options, uint32_t build_key) {
    // Store the build key into the KernelCompile hash. This will be unique per command queue
    // configuration (necessary for dispatch kernels).
    // Also account for watcher/dprint enabled in hash because they enable additional code to
    // be compiled into the kernel.
    string compile_hash_str = fmt::format(
        "{}_{}_{}_{}",
        build_key,
        std::to_string(std::hash<tt_hlk_desc>{}(build_options.hlk_desc)),
        kernel->compute_hash(),
        tt::tt_metal::MetalContext::instance().rtoptions().get_compile_hash_string());
    size_t compile_hash = std::hash<std::string>{}(compile_hash_str);

#ifdef GENERATE_HASH_LOG
    static std::ofstream f("/tmp/hashlog.txt");
    static std::mutex mutex_;
    {
        std::unique_lock<std::mutex> lock(mutex_);
        f << kernel->name() << " :: " << build_key << "::" << std::hash<tt_hlk_desc>{}(build_options.hlk_desc)
          << " :: " << kernel->compute_hash() << " :: " << compile_hash_str << " " << compile_hash << std::endl
          << std::flush;
    }
#endif
    return compile_hash;
}
}  // namespace
namespace detail {

KernelHandle AddKernel (Program &program, const std::shared_ptr<Kernel>& kernel, const HalProgrammableCoreType core_type) {
    return program.internal_->add_kernel(std::move(kernel), core_type);
}

std::shared_ptr<Kernel> GetKernel(const Program &program, KernelHandle kernel_id) {
    return program.get_kernel(kernel_id);
}

std::shared_ptr<CircularBuffer> GetCircularBuffer(const Program &program, CBHandle id) {
    return program.internal_->get_circular_buffer(id);
}

// Checks that circular buffers do not grow into L1 buffer space
void ValidateCircularBufferRegion(const Program &program, const IDevice* device) {
    program.internal_->validate_circular_buffer_region(device);
}

void EnablePersistentKernelCache() { enable_persistent_kernel_cache = true; }

void DisablePersistentKernelCache() { enable_persistent_kernel_cache = false; }

class Internal_ {
   public:
       using map_type = decltype(detail::ProgramImpl::circular_buffer_by_id_);

       static const map_type& get_circular_buffers_by_id(const Program& program) noexcept {
           return program.internal_->circular_buffer_by_id_;
       }
};

}  // namespace detail

std::atomic<uint64_t> detail::ProgramImpl::program_counter = 0;

detail::ProgramImpl::ProgramImpl() :
    id(program_counter++),
    runtime_id(0),
    local_circular_buffer_allocation_needed_(false),
    finalized_(false),
    cached_device_hash_(std::nullopt) {
    programmable_core_count_ = MetalContext::instance().hal().get_programmable_core_type_count();
    for (uint32_t i = 0; i < programmable_core_count_; i++) {
        kernels_.push_back({});
        grid_extent_.push_back({});
        kernel_groups_.push_back({});
        core_to_kernel_group_index_table_.push_back({});
    }

    program_configs_.resize(programmable_core_count_);
    program_config_sizes_.resize(programmable_core_count_ + 2);

    Inspector::program_created(this);
}

detail::ProgramImpl::~ProgramImpl() noexcept {
    Inspector::program_destroyed(this);
}

Program::Program() : internal_(std::make_shared<detail::ProgramImpl>()) {
    LIGHT_METAL_TRACE_FUNCTION_ENTRY();
    LIGHT_METAL_TRACE_FUNCTION_CALL(CaptureProgramConstructor, *this);
}

Program::Program(const ProgramDescriptor& descriptor) : internal_(std::make_shared<detail::ProgramImpl>()) {
    LIGHT_METAL_TRACE_FUNCTION_ENTRY();
    LIGHT_METAL_TRACE_FUNCTION_CALL(CaptureProgramConstructor, *this);

    for (auto& cb_descriptor : descriptor.cbs) {
        internal_->add_circular_buffer_(std::make_shared<CircularBuffer>(cb_descriptor));
    }

    for (size_t i = 0; i < descriptor.semaphores.size(); i++) {
        auto& semaphore_descriptor = descriptor.semaphores[i];
        add_semaphore(
            semaphore_descriptor.core_ranges, i, semaphore_descriptor.initial_value, semaphore_descriptor.core_type);
    }

    for (auto& kernel_descriptor : descriptor.kernels) {
        bool is_file = kernel_descriptor.source_type == KernelDescriptor::SourceType::FILE_PATH;
        std::vector<uint32_t> compile_args(
            kernel_descriptor.compile_time_args.begin(), kernel_descriptor.compile_time_args.end());
        std::map<std::string, std::string> defines(kernel_descriptor.defines.begin(), kernel_descriptor.defines.end());

        auto config = std::visit(
            tt::stl::overloaded{
                [&](const ReaderConfigDescriptor&) -> std::variant<DataMovementConfig, ComputeConfig, EthernetConfig> {
                    return ReaderDataMovementConfig{
                        std::move(compile_args),
                        std::move(defines),
                        kernel_descriptor.opt_level.value_or(KernelBuildOptLevel::O2)};
                },
                [&](const WriterConfigDescriptor&) -> std::variant<DataMovementConfig, ComputeConfig, EthernetConfig> {
                    return WriterDataMovementConfig{
                        std::move(compile_args),
                        std::move(defines),
                        kernel_descriptor.opt_level.value_or(KernelBuildOptLevel::O2)};
                },
                [&](const DataMovementConfigDescriptor& dm_descriptor)
                    -> std::variant<DataMovementConfig, ComputeConfig, EthernetConfig> {
                    return DataMovementConfig{
                        .processor = dm_descriptor.processor,
                        .noc = dm_descriptor.noc,
                        .noc_mode = dm_descriptor.noc_mode,
                        .compile_args = std::move(compile_args),
                        .defines = std::move(defines),
                        .opt_level = kernel_descriptor.opt_level.value_or(KernelBuildOptLevel::O2),
                    };
                },
                [&](const ComputeConfigDescriptor& compute_descriptor)
                    -> std::variant<DataMovementConfig, ComputeConfig, EthernetConfig> {
                    return ComputeConfig{
                        .math_fidelity = compute_descriptor.math_fidelity,
                        .fp32_dest_acc_en = compute_descriptor.fp32_dest_acc_en,
                        .dst_full_sync_en = compute_descriptor.dst_full_sync_en,
                        .unpack_to_dest_mode = compute_descriptor.unpack_to_dest_mode,
                        .bfp8_pack_precise = compute_descriptor.bfp8_pack_precise,
                        .math_approx_mode = compute_descriptor.math_approx_mode,
                        .compile_args = std::move(compile_args),
                        .defines = std::move(defines),
                        .opt_level = kernel_descriptor.opt_level.value_or(KernelBuildOptLevel::O3),
                    };
                },
                [&](const EthernetConfigDescriptor& ethernet_descriptor)
                    -> std::variant<DataMovementConfig, ComputeConfig, EthernetConfig> {
                    return EthernetConfig{
                        .eth_mode = ethernet_descriptor.eth_mode,
                        .noc = ethernet_descriptor.noc,
                        .processor = ethernet_descriptor.processor,
                        .compile_args = std::move(compile_args),
                        .defines = std::move(defines),
                        .opt_level = kernel_descriptor.opt_level.value_or(KernelBuildOptLevel::Os),
                    };
                },
            },
            kernel_descriptor.config);

        auto kernel_handle =
            is_file
                ? CreateKernel(*this, kernel_descriptor.kernel_source, kernel_descriptor.core_ranges, config)
                : CreateKernelFromString(*this, kernel_descriptor.kernel_source, kernel_descriptor.core_ranges, config);

        for (size_t i = 0; i < kernel_descriptor.runtime_args.size(); i++) {
            for (size_t j = 0; j < kernel_descriptor.runtime_args[i].size(); j++) {
                SetRuntimeArgs(*this, kernel_handle, CoreCoord(i, j), kernel_descriptor.runtime_args[i][j]);
            }
        }
        SetCommonRuntimeArgs(*this, kernel_handle, kernel_descriptor.common_runtime_args);
    }
}

KernelHandle detail::ProgramImpl::add_kernel(
    const std::shared_ptr<Kernel>& kernel, const HalProgrammableCoreType& programmable_core_type) {
    TT_FATAL(this->compiled_.empty(), "Cannot add kernel to an already compiled program {}", this->id);
    // Id is unique across all kernels on all core types
    KernelHandle id = this->num_kernels();
    uint32_t index = MetalContext::instance().hal().get_programmable_core_type_index(programmable_core_type);

    RISCV new_kernel_type = kernel->processor();
    std::set<CoreCoord> kernel_logical_cores = kernel->logical_cores();
    for (size_t i = 0; i < this->num_kernels(); i++) {
        // Note, looks like id is program specific, and increments naturally as kernels are added.
        //  add_kernel -> id = num_kernels -> kernel is inserted -> next num_kernels() increments.
        std::shared_ptr<Kernel> check_kernel = this->get_kernel(i);
        RISCV check_kernel_type = check_kernel->processor();
        std::set<CoreCoord> check_kernel_logical_cores = check_kernel->logical_cores();
        for (CoreCoord coreCoord : kernel_logical_cores) {
            TT_FATAL(
                !(check_kernel_logical_cores.find(coreCoord) != check_kernel_logical_cores.end() &&
                  new_kernel_type == check_kernel_type),
                "Core Overlap Between (\"{}\") and new kernel (\"{}\") at {}",
                check_kernel->name(),
                kernel->name(),
                coreCoord.str());
        }
    }

    kernels_[index].insert({id, kernel});
    kernel_groups_[index].resize(0);
    core_to_kernel_group_index_table_[index].clear();
    return id;
}

std::shared_ptr<Kernel> detail::ProgramImpl::get_kernel(KernelHandle kernel_id) const {
    // TT_ASSERT(kernel_id < this->kernels_.size(), "Expected Kernel with ID {} to be in Program {}", kernel_id,
    // this->id);
    //  find coretype based on kernel_id
    for (const auto &kernels : this->kernels_) {
        if (kernels.find(kernel_id) != kernels.end()) {
            return kernels.at(kernel_id);
        }
    }

    TT_ASSERT(false, "Did not find kernel id across all core types!");
    return nullptr;
}

std::shared_ptr<Kernel> Program::get_kernel(KernelHandle kernel_id) const { return internal_->get_kernel(kernel_id); }

KernelGroup::KernelGroup() : core_ranges(CoreRangeSet()) {}

KernelGroup::KernelGroup(
    const detail::ProgramImpl& program,
    uint32_t programmable_core_type_index,
    kernel_id_array_t kernel_ids,
    bool /*erisc_is_idle*/,
    uint32_t max_local_cb_end_index,
    uint32_t min_remote_cb_start_index,
    const CoreRangeSet& new_ranges) :
    core_ranges(CoreRangeSet()) {
    this->programmable_core_type_index = programmable_core_type_index;
    this->core_ranges = this->core_ranges.merge(new_ranges);
    this->kernel_ids = kernel_ids;
    this->launch_msg.kernel_config.brisc_noc_mode = NOC_MODE::DM_DEDICATED_NOC;

    std::memset(&this->launch_msg, 0, sizeof(launch_msg_t));

    // Slow dispatch uses fixed addresses for the kernel config, configured here statically
    // Fast dispatch kernel config mangement happens under the CQ and will re-program the base
    const auto& hal = MetalContext::instance().hal();
    for (uint32_t index = 0; index < hal.get_programmable_core_type_count(); index++) {
        this->launch_msg.kernel_config.kernel_config_base[index] =
            hal.get_dev_addr(index, HalL1MemAddrType::KERNEL_CONFIG);
    }

    uint32_t processor_classes = hal.get_processor_classes_count(programmable_core_type_index);
    std::set<NOC_MODE> noc_modes;
    for (int class_id = 0; class_id < processor_classes; class_id++) {
        auto& optional_id = kernel_ids[class_id];
        if (optional_id) {
            const auto kernel = program.get_kernel(optional_id.value());
            this->launch_msg.kernel_config.watcher_kernel_ids[class_id] = kernel->get_watcher_kernel_id();
            this->launch_msg.kernel_config.enables |= 1 << class_id;

            if (programmable_core_type_index == hal.get_programmable_core_type_index(HalProgrammableCoreType::TENSIX)) {
                // The code below sets the brisc_noc_id for use by the device firmware
                // Use 0 if neither brisc nor ncrisc specify a noc
                if (class_id == utils::underlying_type<DataMovementProcessor>(DataMovementProcessor::RISCV_0)) {
                    noc_modes.insert(std::get<DataMovementConfig>(kernel->config()).noc_mode);
                    // Use brisc's noc if brisc specifies a noc
                    this->launch_msg.kernel_config.brisc_noc_id = std::get<DataMovementConfig>(kernel->config()).noc;
                    // if noc mode is already set to DM_DYNAMIC_NOC then we can't change back to DM_DEDICATED_NOC
                    if (std::get<DataMovementConfig>(kernel->config()).noc_mode == NOC_MODE::DM_DYNAMIC_NOC) {
                        this->launch_msg.kernel_config.brisc_noc_mode = NOC_MODE::DM_DYNAMIC_NOC;
                    }
                } else if (class_id == utils::underlying_type<DataMovementProcessor>(DataMovementProcessor::RISCV_1)) {
                    noc_modes.insert(std::get<DataMovementConfig>(kernel->config()).noc_mode);
                    // Use 1-ncrisc's noc (the other noc) if ncrisc specifies a noc
                    // If both brisc and ncrisc set the noc, then this is safe due to prior correctness validation
                    this->launch_msg.kernel_config.brisc_noc_id = 1 - std::get<DataMovementConfig>(kernel->config()).noc;
                    // if noc mode is already set to DM_DYNAMIC_NOC then we can't change back to DM_DEDICATED_NOC
                    if (std::get<DataMovementConfig>(kernel->config()).noc_mode == NOC_MODE::DM_DYNAMIC_NOC) {
                        this->launch_msg.kernel_config.brisc_noc_mode = NOC_MODE::DM_DYNAMIC_NOC;
                    }
                }
            }
        }
    }
    TT_FATAL(noc_modes.size() <= 1, "KernelGroup must have the same noc mode for all kernels");

    for (uint32_t index = 0; index < NUM_PROCESSORS_PER_CORE_TYPE; index ++) {
        this->kernel_bin_sizes[index] = 0;
        this->kernel_text_offsets[index] = 0;
        this->launch_msg.kernel_config.kernel_text_offset[index] = 0;
    }
    this->launch_msg.kernel_config.ncrisc_kernel_size16 = 0;

    this->launch_msg.kernel_config.exit_erisc_kernel = false;
    this->launch_msg.kernel_config.max_local_cb_end_index = max_local_cb_end_index;
    this->launch_msg.kernel_config.min_remote_cb_start_index = min_remote_cb_start_index;
    this->go_msg.signal = RUN_MSG_GO;
}

CoreType KernelGroup::get_core_type() const {
    return MetalContext::instance().hal().get_core_type(this->programmable_core_type_index);
};

std::vector<std::shared_ptr<KernelGroup>>& detail::ProgramImpl::get_kernel_groups(
    uint32_t programmable_core_type_index) {
    update_kernel_groups(programmable_core_type_index);
    return kernel_groups_[programmable_core_type_index];
}

std::unordered_map<KernelHandle, std::shared_ptr<Kernel>>& detail::ProgramImpl::get_kernels(
    uint32_t programmable_core_type_index) {
    return this->kernels_.at(programmable_core_type_index);
}

std::unordered_map<KernelHandle, std::shared_ptr<Kernel>>& Program::get_kernels(uint32_t programmable_core_type_index) {
    return internal_->get_kernels(programmable_core_type_index);
}

KernelGroup* detail::ProgramImpl::kernels_on_core(const CoreCoord& core, uint32_t programmable_core_type_index) {
    update_kernel_groups(programmable_core_type_index);
    if (core.x >= grid_extent_[programmable_core_type_index].x || core.y >= grid_extent_[programmable_core_type_index].y)
        return nullptr;
    uint8_t index = core_to_kernel_group_index_table_[programmable_core_type_index].at(core.y * grid_extent_[programmable_core_type_index].x + core.x);
    return (index == core_to_kernel_group_invalid_index) ? nullptr : kernel_groups_[programmable_core_type_index].at(index).get();
}

struct KernelGroupInt {
    bool valid;
    kernel_id_array_t kernel_ids;

    bool operator==(const KernelGroupInt &b) const;
    // fix this
    void update(dispatch_core_processor_classes proc_class, size_t kernel_idx) {
        this->kernel_ids[proc_class] = static_cast<KernelHandle>(kernel_idx);
    }
};

bool KernelGroupInt::operator==(const KernelGroupInt &b) const {
    for (int class_id = 0; class_id < DISPATCH_CLASS_MAX; class_id++) {
        if (this->kernel_ids[class_id] != b.kernel_ids[class_id]) {
            return false;
        }
    }

    return true;
}

struct KernelGroupIntHasher {
    std::size_t operator()(const KernelGroupInt &x) const {
        return
            static_cast<size_t>(x.kernel_ids[DISPATCH_CLASS_TENSIX_DM0].value_or(0)) << 0 |
            static_cast<size_t>(x.kernel_ids[DISPATCH_CLASS_TENSIX_DM1].value_or(0)) << 16 |
            static_cast<size_t>(x.kernel_ids[DISPATCH_CLASS_TENSIX_COMPUTE].value_or(0)) << 32;
    }
};

void detail::ProgramImpl::update_kernel_groups(uint32_t programmable_core_type_index) {
    if (core_to_kernel_group_index_table_[programmable_core_type_index].size() == 0) {
        bool erisc_is_idle = false;

        // Get the extent of the kernels in x, y
        CoreCoord base = {std::numeric_limits<decltype(base.x)>::max(), std::numeric_limits<decltype(base.y)>::max()};
        grid_extent_[programmable_core_type_index] = {0, 0};
        for (auto [id, kernel] : kernels_[programmable_core_type_index]) {
            for (auto core : kernel->logical_cores()) {
                if (core.x > grid_extent_[programmable_core_type_index].x)
                    grid_extent_[programmable_core_type_index].x = core.x;
                if (core.y > grid_extent_[programmable_core_type_index].y)
                    grid_extent_[programmable_core_type_index].y = core.y;
                if (core.x < base.x)
                    base.x = core.x;
                if (core.y < base.y)
                    base.y = core.y;
            }
            erisc_is_idle = kernel->is_idle_eth();
        }
        grid_extent_[programmable_core_type_index].x++;
        grid_extent_[programmable_core_type_index].y++;

        // grid maps cores to sets-of-kernels running on that core
        std::vector<KernelGroupInt> grid;
        grid.resize(grid_extent_[programmable_core_type_index].x * grid_extent_[programmable_core_type_index].y);
        for (auto [id, kernel] : kernels_[programmable_core_type_index]) {
            for (auto core : kernel->logical_cores()) {
                int core_index = core.y * grid_extent_[programmable_core_type_index].x + core.x;
                grid[core_index].valid = true;
                grid[core_index].update(magic_enum::enum_cast<dispatch_core_processor_classes>(kernel->dispatch_class()).value(), id);
            }
        }

        // Flip the mapping to get sets-of-kernels to cores
        std::unordered_map<KernelGroupInt, std::set<CoreRange>, KernelGroupIntHasher> map;
        for (auto y = base.y; y < grid_extent_[programmable_core_type_index].y; y++) {
            for (auto x = base.x; x < grid_extent_[programmable_core_type_index].x; x++) {
                int index = y * grid_extent_[programmable_core_type_index].x + x;
                if (grid[index].valid) {
                    std::set<CoreRange> &set = map[grid[index]];
                    set.insert(CoreRange({x, y}, {x, y}));
                }
            }
        }

        // Build the list of KernelGroups with merged core range sets from the
        // mapping of sets-of-kernels to cores
        TT_ASSERT(map.size() < core_to_kernel_group_invalid_index);
        kernel_groups_.reserve(map.size());
        int index = 0;
        core_to_kernel_group_index_table_[programmable_core_type_index].resize(
            grid_extent_[programmable_core_type_index].x * grid_extent_[programmable_core_type_index].y, core_to_kernel_group_invalid_index);
        const auto& hal = MetalContext::instance().hal();
        for (auto &kg_to_cores : map) {
            // Start inclusive, max exclusive
            uint32_t max_local_cb_end_index = 0;
            uint32_t min_remote_cb_start_index = NUM_CIRCULAR_BUFFERS;

            // Map from core X,Y back to the unique KernelGroup
            for (CoreRange range : kg_to_cores.second) {
                bool logged_noncontiguous = false;
                for (auto y = range.start_coord.y; y <= range.end_coord.y; y++) {
                    for (auto x = range.start_coord.x; x <= range.end_coord.x; x++) {
                        core_to_kernel_group_index_table_[programmable_core_type_index][y * grid_extent_[programmable_core_type_index].x + x] = index;

                        if (not hal.get_supports_cbs(programmable_core_type_index)) {
                            continue;
                        }
                        auto core = CoreCoord({x, y});
                        auto local_val = per_core_local_cb_indices_.find(core);
                        if (local_val != per_core_local_cb_indices_.end() && local_val->second.any()) {
                            uint32_t used_cbs = local_val->second.to_ulong();
                            max_local_cb_end_index = std::max(
                                max_local_cb_end_index, NUM_CIRCULAR_BUFFERS - (uint32_t)__builtin_clz(used_cbs));
                            if (!logged_noncontiguous) {
                                // Zeroes out the contiguous run of set bits starting at zero. Anything remaining is
                                // above a zero bit.
                                uint32_t non_contiguous_cbs = used_cbs & (used_cbs + 1);
                                if (non_contiguous_cbs) {
                                    // ~used_cbs is always nonzero, because otherwise all CBs are in use and therefore
                                    // contiguous.
                                    uint32_t first_unused_index = (uint32_t)__builtin_ctz(~used_cbs);
                                    std::string kernels;
                                    for (auto id : kg_to_cores.first.kernel_ids) {
                                        if (id.has_value()) {
                                            std::shared_ptr<Kernel> kernel = get_kernel(*id);
                                            if (!kernels.empty()) {
                                                kernels += ", ";
                                            }
                                            kernels += kernel->kernel_source().name();
                                        }
                                    }

                                    static std::mutex m;
                                    std::lock_guard lock(m);
                                    // Keep track of which programs have been logged to avoid spamming the log. This is
                                    // particularly important for mesh devices.
                                    static std::set<std::tuple<uint32_t, uint32_t, std::string>> logged;
                                    auto cb_tuple = std::make_tuple(non_contiguous_cbs, first_unused_index, kernels);

                                    if (!logged.contains(cb_tuple)) {
                                        logged.insert(cb_tuple);
                                        // This code should be modified to log the core type index if it isn't obvious.
                                        TT_ASSERT(
                                            programmable_core_type_index ==
                                            MetalContext::instance().hal().get_programmable_core_type_index(
                                                HalProgrammableCoreType::TENSIX));

                                        std::string cb_ids;
                                        for (int i = 0; i < NUM_CIRCULAR_BUFFERS; i++) {
                                            if (non_contiguous_cbs & (1 << i)) {
                                                if (!cb_ids.empty()) {
                                                    cb_ids += ",";
                                                }
                                                cb_ids += std::to_string(i);
                                            }
                                        }
                                        log_debug(
                                            tt::LogMetal,
                                            "Circular buffer indices are not contiguous starting at 0. This will hurt "
                                            "dispatch performance. Non-contiguous indices: {}. "
                                            "First unused index: {}. Kernels: {}",
                                            cb_ids,
                                            first_unused_index,
                                            kernels);
                                    }
                                    logged_noncontiguous = true;
                                }
                            }
                        }
                        auto remote_val = per_core_remote_cb_indices_.find(core);
                        if (remote_val != per_core_remote_cb_indices_.end() && remote_val->second.any()) {
                            min_remote_cb_start_index = std::min(
                                min_remote_cb_start_index, (uint32_t)__builtin_ctz(remote_val->second.to_ulong()));
                        }
                    }
                }
            }
            TT_FATAL(
                max_local_cb_end_index <= min_remote_cb_start_index,
                "Circular buffer indices overlap for KernelGroup {} on programmable core type {}. Local end index {}, "
                "Remote start index {}",
                index,
                programmable_core_type_index,
                max_local_cb_end_index,
                min_remote_cb_start_index);
            kernel_groups_[programmable_core_type_index].push_back(
                std::make_shared<KernelGroup>(
                    *this,
                    programmable_core_type_index,
                    kg_to_cores.first.kernel_ids,
                    erisc_is_idle,
                    max_local_cb_end_index,
                    min_remote_cb_start_index,
                    kg_to_cores.second)
                );
            index++;
        }
    }
}

void detail::ProgramImpl::CircularBufferAllocator::mark_address(
    uint64_t address, uint64_t size, uint64_t base_address) {
    if (this->l1_regions.empty()) {
        this->l1_regions.emplace_back(base_address, base_address);
    }
    auto &last_region = this->l1_regions.back();
    if (address < last_region.second) {
        TT_THROW(
            "Local buffer address {} has to append to last L1 region [{}, {}) or be at a higher address",
            address,
            last_region.first,
            last_region.second);
    }
    if (address == last_region.second) {
        last_region.second += size;
    } else {
        this->l1_regions.emplace_back(address, address + size);
    }
}

CBHandle detail::ProgramImpl::add_circular_buffer_(const std::shared_ptr<CircularBuffer>& circular_buffer) {
    // Globally allocated circular buffer do not invalidate allocation because their addresses are tracked by memory
    // allocator
    if (not circular_buffer->globally_allocated()) {
        this->invalidate_circular_buffer_allocation();
    } else {
        circular_buffer->assign_global_address();
    }

    // Mark which buffer indices are being used on each core the circular buffer is used on
    for (const CoreRange &core_range : circular_buffer->core_ranges().ranges()) {
        for (auto x = core_range.start_coord.x; x <= core_range.end_coord.x; x++) {
            for (auto y = core_range.start_coord.y; y <= core_range.end_coord.y; y++) {
                CoreCoord logical_core(x, y);
                std::bitset<NUM_CIRCULAR_BUFFERS> &cb_indices = this->per_core_cb_indices_[logical_core];
                std::bitset<NUM_CIRCULAR_BUFFERS>& local_cb_indices = this->per_core_local_cb_indices_[logical_core];
                std::bitset<NUM_CIRCULAR_BUFFERS>& remote_cb_indices = this->per_core_remote_cb_indices_[logical_core];
                auto add_buffer_indices = [&cb_indices](
                                              const std::unordered_set<uint8_t>& buffer_indices,
                                              std::bitset<NUM_CIRCULAR_BUFFERS>& target_cb_indices) {
                    for (uint32_t buffer_index : buffer_indices) {
                        // TT_ASSERT since we validate when constructing the config that it's within range
                        TT_ASSERT(
                            buffer_index < NUM_CIRCULAR_BUFFERS,
                            "Invalid circular buffer index: {} should be between 0 and {}",
                            buffer_index,
                            NUM_CIRCULAR_BUFFERS);
                        if (cb_indices[buffer_index]) {
                            TT_THROW(
                                "Invalid circular buffer index: Cannot add circular buffer at index {}, another "
                                "circular "
                                "buffer already exists",
                                buffer_index);
                        }
                        cb_indices[buffer_index] = true;
                        target_cb_indices[buffer_index] = true;
                    }
                };
                add_buffer_indices(circular_buffer->config().local_buffer_indices(), local_cb_indices);
                add_buffer_indices(circular_buffer->config().remote_buffer_indices(), remote_cb_indices);
            }
        }

        // There is one CircularBufferAllocator per unique core range, create one if it does not already exist for
        // current core range
        auto val = std::find_if(
            cb_allocators_.begin(), cb_allocators_.end(), [&core_range](const CircularBufferAllocator &cb_allocator) {
                return cb_allocator.core_range == core_range;
            });
        if (val == cb_allocators_.end()) {
            this->cb_allocators_.emplace_back(core_range);
        }
    }

    this->circular_buffers_.push_back(circular_buffer);
    this->circular_buffer_by_id_.insert({circular_buffer->id(), circular_buffer});
    return circular_buffer->id();
}

CBHandle detail::ProgramImpl::add_circular_buffer(
    const CoreRangeSet& core_range_set, const CircularBufferConfig& config) {
    TT_FATAL(this->compiled_.empty(), "Cannot add circular buffer to an already compiled program {}", this->id);
    // Merge ranges to reduce the number of multicasts needed to initialize CBs.
    std::shared_ptr<CircularBuffer> circular_buffer = std::make_shared<CircularBuffer>(core_range_set.merge_ranges(), config);
    return add_circular_buffer_(circular_buffer);
}

CBHandle detail::ProgramImpl::add_circular_buffer(
    const CoreRangeSet& core_range_set,
    const CircularBufferConfig& config,
    const experimental::GlobalCircularBuffer& global_circular_buffer) {
    TT_FATAL(this->compiled_.empty(), "Cannot add circular buffer to an already compiled program {}", this->id);
    // Merge ranges to reduce the number of multicasts needed to initialize CBs.
    std::shared_ptr<CircularBuffer> circular_buffer =
        std::make_shared<CircularBuffer>(core_range_set.merge_ranges(), config, global_circular_buffer);
    return add_circular_buffer_(circular_buffer);
}

CBHandle Program::add_circular_buffer(const CoreRangeSet &core_range_set, const CircularBufferConfig &config) {
    return internal_->add_circular_buffer(core_range_set, config);
}

CBHandle Program::add_circular_buffer(
    const CoreRangeSet& core_range_set,
    const CircularBufferConfig& config,
    const experimental::GlobalCircularBuffer& global_circular_buffer) {
    return internal_->add_circular_buffer(core_range_set, config, global_circular_buffer);
}

std::shared_ptr<CircularBuffer> detail::ProgramImpl::get_circular_buffer(CBHandle cb_id) const {
    if (this->circular_buffer_by_id_.find(cb_id) == this->circular_buffer_by_id_.end()) {
        TT_THROW("No circular buffer with id {} exists in Program {}", cb_id, this->id);
    }
    return this->circular_buffer_by_id_.at(cb_id);
}

std::vector<std::shared_ptr<CircularBuffer>> detail::ProgramImpl::circular_buffers_on_core(
    const CoreCoord& core) const {
    std::vector<std::shared_ptr<CircularBuffer>> cbs_on_core;
    for (const auto& circular_buffer : circular_buffers_) {
        if (circular_buffer->is_on_logical_core(core)) {
            cbs_on_core.push_back(circular_buffer);
        }
    }
    return cbs_on_core;
}

std::vector<std::shared_ptr<CircularBuffer>> detail::ProgramImpl::circular_buffers_on_corerange(
    const CoreRange& cr) const {
    std::vector<std::shared_ptr<CircularBuffer>> cbs_on_core;
    for (const auto& circular_buffer : circular_buffers_) {
        if (circular_buffer->is_on_logical_corerange(cr)) {
            cbs_on_core.push_back(circular_buffer);
        }
    }
    return cbs_on_core;
}

std::vector<CoreRange> detail::ProgramImpl::circular_buffers_unique_coreranges() const {
    std::vector<CoreRange> core_ranges;
    for (const auto& circular_buffer : circular_buffers_) {
        for (const CoreRange &core_range : circular_buffer->core_ranges().ranges()) {
            if (std::find(core_ranges.begin(), core_ranges.end(), core_range) == core_ranges.end()) {
                core_ranges.push_back(core_range);
            }
        }
    }
    return core_ranges;
}

void detail::ProgramImpl::invalidate_circular_buffer_allocation() {
    if (this->local_circular_buffer_allocation_needed_) {
        return;
    }
    for (CircularBufferAllocator &cb_allocator : this->cb_allocators_) {
        cb_allocator.reset_available_addresses();
    }
    this->local_circular_buffer_allocation_needed_ = true;
}

void Program::invalidate_circular_buffer_allocation() { internal_->invalidate_circular_buffer_allocation(); }

uint32_t Program::get_cb_memory_size() const { return internal_->get_cb_memory_size(); }
uint32_t detail::ProgramImpl::get_cb_memory_size() const {
    uint32_t total_cb_size = 0;
    for (const auto& circular_buffer : this->circular_buffers_) {
        if (circular_buffer->globally_allocated()) {
            continue;
        }
        total_cb_size += circular_buffer->size();
    }
    return total_cb_size;
}
void detail::ProgramImpl::allocate_circular_buffers(const IDevice* device) {
    //ZoneScoped;
    if (not this->local_circular_buffer_allocation_needed_) {
        return;
    }

    uint64_t base_cb_address = device->allocator()->get_base_allocator_addr(HalMemType::L1);
    for (const auto& circular_buffer : this->circular_buffers_) {
        if (circular_buffer->globally_allocated()) {
            continue;
        }

        uint64_t computed_addr = base_cb_address;
        for (const CoreRange &core_range : circular_buffer->core_ranges().ranges()) {
            // Need the max available address across all cores circular buffer is placed on
            for (const CircularBufferAllocator &cb_allocator : this->cb_allocators_) {
                if (cb_allocator.core_range == core_range) {
                    computed_addr = std::max(computed_addr, cb_allocator.get_cb_region_end());
                    break;
                }
            }
        }
        computed_addr = align(computed_addr, device->allocator()->get_alignment(BufferType::DRAM));
        for (const CoreRange &core_range : circular_buffer->core_ranges().ranges()) {
            for (CircularBufferAllocator &cb_allocator : this->cb_allocators_) {
                if (cb_allocator.core_range.intersects(core_range)) {
                    if (cb_allocator.core_range != core_range and computed_addr < cb_allocator.get_cb_region_end()) {
                        // Intersecting core range has already been marked to have allocation at this address. This
                        // could have been marked by a circular buffer on a core range disjoint from current
                        // `core_range` but also intersecting `cb_allocator.core_range`
                        continue;
                    }
                    cb_allocator.mark_address(computed_addr, circular_buffer->size(), base_cb_address);
                }
            }
        }
        tt::tt_metal::GraphTracker::instance().track_allocate_cb(circular_buffer->core_ranges(), computed_addr, circular_buffer->size(), circular_buffer->globally_allocated(), device);
        circular_buffer->set_locally_allocated_address(computed_addr);
    }
    this->local_circular_buffer_allocation_needed_ = false;
}

void Program::allocate_circular_buffers(const IDevice* device) { internal_->allocate_circular_buffers(device); }

void detail::ProgramImpl::validate_circular_buffer_region(const IDevice* device) {
    //ZoneScoped;

    // TODO: Circular buffer allocation and validation could be better optimized by determining usage per sub-device
    std::optional<DeviceAddr> lowest_address = device->lowest_occupied_compute_l1_address(this->determine_sub_device_ids(device));
    uint32_t max_l1_size = device->l1_size_per_core();

    for (const CircularBufferAllocator &cb_allocator : this->cb_allocators_) {
        if (cb_allocator.l1_regions.empty()) {
            continue;
        }
        uint64_t cb_region_end = cb_allocator.l1_regions.back().second; //cb_allocator.get_cb_region_end();
        if (cb_region_end > max_l1_size) {
            TT_THROW(
                "Statically allocated circular buffers on core range {} grow to {} B which is beyond max L1 size of {} "
                "B",
                cb_allocator.core_range.str(),
                cb_region_end,
                max_l1_size);
        }
        if (lowest_address.has_value() and lowest_address.value() < cb_region_end) {
            TT_THROW(
                "Statically allocated circular buffers in program {} clash with L1 buffers on core range {}. L1 buffer "
                "allocated at {} and static circular buffer region ends at {}",
                this->id,
                cb_allocator.core_range.str(),
                lowest_address.value(),
                cb_region_end);
        }
    }
}

size_t detail::ProgramImpl::num_semaphores() const { return semaphores_.size(); }

size_t Program::num_semaphores() const { return internal_->num_semaphores(); }

void detail::ProgramImpl::init_semaphores(
    const IDevice& device, const CoreCoord& logical_core, uint32_t programmable_core_type_index) const {
    uint64_t kernel_config_base =
        MetalContext::instance().hal().get_dev_addr(programmable_core_type_index, HalL1MemAddrType::KERNEL_CONFIG);
    uint64_t addr = kernel_config_base + this->program_configs_[programmable_core_type_index].sem_offset;
    CoreType core_type = MetalContext::instance().hal().get_core_type(programmable_core_type_index);
    auto semaphores_on_core = this->semaphores_on_core(logical_core, core_type);
    for (auto semaphore : semaphores_on_core) {
        llrt::write_hex_vec_to_core(
            device.id(),
            device.virtual_core_from_logical_core(logical_core, core_type),
            std::vector{semaphore.get().initial_value()},
            addr + semaphore.get().offset());
    }
}

void Program::init_semaphores(const IDevice &device, const CoreCoord &logical_core, uint32_t programmable_core_type_index) const {
    internal_->init_semaphores(device, logical_core, programmable_core_type_index);
}

void detail::ProgramImpl::add_semaphore(
    const CoreRangeSet& crs, uint32_t semaphore_id, uint32_t init_value, CoreType core_type) {
    TT_FATAL(this->compiled_.empty(), "Cannot add semaphore to an already compiled program {}", this->id);
    semaphores_.emplace_back(Semaphore(crs, semaphore_id, init_value, core_type));
}

void Program::add_semaphore(const CoreRangeSet &crs, uint32_t semaphore_id, uint32_t init_value, CoreType core_type) {
    internal_->add_semaphore(crs, semaphore_id, init_value, core_type);
}

std::vector<std::vector<CoreCoord>> detail::ProgramImpl::logical_cores() const {
    std::vector<std::vector<CoreCoord>> cores_in_program;
    std::vector<std::set<CoreCoord>> unique_cores;
    for (uint32_t programmable_core_type_index = 0; programmable_core_type_index < kernels_.size(); programmable_core_type_index++) {
        auto &kernels = this->kernels_[programmable_core_type_index];
        cores_in_program.push_back({});
        unique_cores.push_back({});
        for (auto [id, kernel] : kernels) {
            for (auto core : kernel->logical_cores()) {
                if (unique_cores[programmable_core_type_index].find(core) != unique_cores[programmable_core_type_index].end()) {
                    continue;
                }
                unique_cores[programmable_core_type_index].insert(core);
                cores_in_program[programmable_core_type_index].push_back(core);
            }
        }
    }
    return cores_in_program;
}

std::vector<std::vector<CoreCoord>> Program::logical_cores() const { return internal_->logical_cores(); }

void detail::ProgramImpl::set_remote_circular_buffer_init(const std::shared_ptr<Kernel>& kernel) const {
    const auto& kernel_defines = kernel->defines();
    const std::string reserved_defines[] = {"ALIGN_LOCAL_CBS_TO_REMOTE_CBS"};
    for (const auto& str : reserved_defines) {
        TT_FATAL(
            kernel_defines.find(str) == kernel_defines.end(), "{} is a reserved define and can't be manually set", str);
    }
    std::string align_code = "";
    std::unordered_set<CBHandle> initialized_cbs;
    std::unordered_set<uint8_t> remote_cb_indices;
    for (auto logical_cr : kernel->logical_coreranges()) {
        const auto& cbs_on_core = this->circular_buffers_on_corerange(logical_cr);
        for (const auto& circular_buffer : cbs_on_core) {
            if (circular_buffer->remote_buffer_indices().empty() || initialized_cbs.contains(circular_buffer->id())) {
                continue;
            }
            initialized_cbs.insert(circular_buffer->id());
            auto remote_cb_index = *circular_buffer->remote_buffer_indices().begin();
            remote_cb_indices.insert(remote_cb_index);

            // We only need the first remote buffer index
            if (!circular_buffer->local_buffer_indices().empty()) {
                align_code += fmt::format(
                    "experimental::align_local_cbs_to_remote_cb<{}>({},{{",
                    circular_buffer->local_buffer_indices().size(),
                    remote_cb_index);
                for (auto buffer_index : circular_buffer->local_buffer_indices()) {
                    align_code += fmt::format("{},", buffer_index);
                }
                align_code.back() = '}';
                align_code.append(");");
            }
        }
    }
    if (!remote_cb_indices.empty()) {
        std::map<std::string, std::string> defines;
        if (!align_code.empty()) {
            defines["ALIGN_LOCAL_CBS_TO_REMOTE_CBS"] = align_code;
        }
        kernel->add_defines(defines);
    }
}

void detail::ProgramImpl::set_cb_data_fmt(const std::vector<CoreRange>& crs, JitBuildOptions& build_options) const {
    //ZoneScoped;
    for (const auto& logical_cr : crs) {
        const auto& cbs_on_core = this->circular_buffers_on_corerange(logical_cr);
        for (const auto& circular_buffer : cbs_on_core) {
            for (auto buffer_index : circular_buffer->buffer_indices()) {
                build_options.set_cb_dataformat_all_cores(
                    static_cast<CBIndex>(buffer_index), circular_buffer->data_format(buffer_index));
            }
        }
    }
}

void detail::ProgramImpl::set_cb_tile_dims(const std::vector<CoreRange>& crs, JitBuildOptions& build_options) const {
    //ZoneScoped;
    for (const auto &logical_cr : crs) {
        const auto& cbs_on_core = this->circular_buffers_on_corerange(logical_cr);
        for (const auto &circular_buffer : cbs_on_core) {
            for (auto buffer_index : circular_buffer->buffer_indices()) {
                auto tile = circular_buffer->tile(buffer_index);
                if (tile.has_value()) {
                    build_options.set_cb_tile_dims_all_cores(
                        static_cast<CBIndex>(buffer_index),
                        tile->get_num_faces(),
                        tile->get_partial_face(),
                        tile->get_face_shape()[0],
                        tile->get_narrow_tile(),
                        tile->get_tile_shape()[0],
                        tile->get_tile_shape()[1]);
                    build_options.set_cb_tile_size_all_cores(
                        static_cast<CBIndex>(buffer_index),
                        tile->get_tile_size(circular_buffer->data_format(buffer_index)));
                } else {
                    Tile t;
                    build_options.set_cb_tile_size_all_cores(
                        static_cast<CBIndex>(buffer_index),
                        t.get_tile_size(circular_buffer->data_format(buffer_index)));
                }

            }
        }
    }
}

void detail::ProgramImpl::populate_dispatch_data(IDevice* device) {
    auto extract_dst_noc_unicast_info =
        [&device](const auto &ranges, const CoreType core_type) -> std::vector<std::pair<transfer_info_cores, uint32_t>> {
        // This API extracts all the pairs of noc multicast encodings given a set of core ranges
        std::vector<std::pair<transfer_info_cores, uint32_t>> dst_noc_unicast_info;
        for (const CoreRange &core_range : ranges) {
            for (auto x = core_range.start_coord.x; x <= core_range.end_coord.x; x++) {
                for (auto y = core_range.start_coord.y; y <= core_range.end_coord.y; y++) {
                    CoreCoord virtual_coord = device->virtual_core_from_logical_core(CoreCoord({x, y}), core_type);
                    dst_noc_unicast_info.push_back(std::make_pair(virtual_coord, /*num_mcast_dests=*/0));
                }
            }
        }
        return dst_noc_unicast_info;
    };

    // Circular Buffer Configs handled in EnqueueProgram

    // Assume here and in command queue that kg_buffers is populated with multicast buffers first then unicast buffers
    // Program Binaries and Go Signals
    // TODO: cleanup put the WORKERS and ETH logic together..

    // All program binaries will be packed into a single buffer in memory
    std::vector<uint32_t> binaries_data;
    // Map is used to look up transfer info by kernel id when we populate data ordered by core groups
    std::unordered_map<KernelHandle, kernel_bins_transfer_info> kernel_transfer_info;
    // This is generic for workers and eth cores
    for (const auto &kernels : this->kernels_) {
        for (const auto &[kernel_id, kernel] : kernels) {
            std::vector<RISCV> sub_kernels;
            if (kernel->processor() == RISCV::COMPUTE) {
                sub_kernels = {RISCV::TRISC0, RISCV::TRISC1, RISCV::TRISC2};
            } else {
                sub_kernels = {kernel->processor()};
            }
            const auto& binaries = KernelImpl::from(*kernel).binaries(
                BuildEnvManager::get_instance().get_device_build_env(device->build_id()).build_key);
            const auto core_type = kernel->get_kernel_programmable_core_type();
            std::vector<uint32_t> dst_base_addrs;
            std::vector<uint32_t> page_offsets;
            std::vector<uint32_t> lengths;
            std::vector<RISCV> riscvs;
            uint32_t transfer_info_index = 0;

            for (size_t sub_kernel_index = 0; sub_kernel_index < binaries.size(); ++sub_kernel_index) {
                const ll_api::memory& kernel_bin = *binaries[sub_kernel_index];

                // TODO: Pack erisc spans too, and then everthing is
                // one span
                uint32_t num_spans = kernel_bin.num_spans();
                dst_base_addrs.resize(dst_base_addrs.size() + num_spans);
                page_offsets.resize(page_offsets.size() + num_spans);
                lengths.resize(lengths.size() + num_spans);
                riscvs.resize(riscvs.size() + num_spans);

                kernel_bin.process_spans([&](std::vector<uint32_t>::const_iterator mem_ptr,
                                             uint64_t dst,
                                             uint32_t len) {
                    // Set dst for eth kernels until they move to ring buffer
                    dst_base_addrs[transfer_info_index] = dst;
                    page_offsets[transfer_info_index] =
                        binaries_data.size() * sizeof(uint32_t) / HostMemDeviceCommand::PROGRAM_PAGE_SIZE;
                    lengths[transfer_info_index] = len * sizeof(uint32_t);
                    riscvs[transfer_info_index] = sub_kernels[sub_kernel_index];

                    binaries_data.insert(binaries_data.end(), mem_ptr, mem_ptr + len);
                    binaries_data.resize(
                        tt::align(binaries_data.size(), HostMemDeviceCommand::PROGRAM_PAGE_SIZE / sizeof(uint32_t)), 0);
                    transfer_info_index++;
                });
            }

            kernel_bins_transfer_info kb_transfer_info = {
                .dst_base_addrs = dst_base_addrs, .page_offsets = page_offsets, .lengths = lengths, .riscvs = riscvs};
            kernel_transfer_info.insert({kernel_id, kb_transfer_info});
        }
    }

    if (binaries_data.size() > 0) {
        this->program_transfer_info.binary_data = binaries_data;
    }

    std::uint32_t num_active_cores = 0;
    const auto& hal = MetalContext::instance().hal();
    for (uint32_t index = 0; index < hal.get_programmable_core_type_count(); index++) {
        CoreType core_type = hal.get_core_type(index);
        for (const auto& kernel_group : this->get_kernel_groups(index)) {
            // TODO: add a bit in the hal that says if this core type is unicast/multicast
            if (core_type == CoreType::WORKER) {
                std::vector<multicast_transfer_info> dst_noc_multicast_info =
                    extract_dst_noc_multicast_info(device, kernel_group->core_ranges.ranges(), core_type);
                std::vector<KernelHandle> kernel_ids;
                for (int dispatch_class = 0; dispatch_class < kernel_group->kernel_ids.size(); dispatch_class++) {
                    auto &optional_id = kernel_group->kernel_ids[dispatch_class];
                    if (optional_id) {
                        KernelHandle device_local_kernel_id = program_dispatch::get_device_local_kernel_handle(optional_id.value());
                        kernel_ids.push_back(device_local_kernel_id);
                        int proc_sub_class = 0;
                        for (uint32_t& dst_addr : kernel_transfer_info.at(device_local_kernel_id).dst_base_addrs) {
                            // TODO: ditch this w/ linear writes based on program config kernel_text_offset and size
                            dst_addr = kernel_group->kernel_text_offsets[dispatch_class + proc_sub_class];
                            proc_sub_class++;
                        }
                    }
                }

                for (const auto& transfer_info : dst_noc_multicast_info) {
                    for (const auto &kernel_id : kernel_ids) {
                        this->program_transfer_info.kernel_bins.emplace_back(
                            transfer_info.cores, transfer_info.num_dests, kernel_transfer_info.at(kernel_id));
                    }
                }
            } else {
                TT_ASSERT(core_type == CoreType::ETH);
                std::vector<std::pair<transfer_info_cores, uint32_t>> dst_noc_unicast_info =
                    extract_dst_noc_unicast_info(kernel_group->core_ranges.ranges(), core_type);

                std::vector<KernelHandle> kernel_ids;
                if (kernel_group->kernel_ids[DISPATCH_CLASS_ETH_DM0]) {
                    KernelHandle device_local_kernel_id = program_dispatch::get_device_local_kernel_handle(kernel_group->kernel_ids[DISPATCH_CLASS_ETH_DM0].value());
                    kernel_ids.push_back(device_local_kernel_id);
                }

                for (const auto &[cores, num_mcast_dsts] : dst_noc_unicast_info) {
                    for (const auto &kernel_id : kernel_ids) {
                        this->program_transfer_info.kernel_bins.emplace_back(
                            cores, num_mcast_dsts, kernel_transfer_info.at(kernel_id));
                    }
                }
            }
        }
        num_active_cores += this->logical_cores()[index].size();
    }

    this->program_transfer_info.num_active_cores = num_active_cores;

    return;
}

ProgramConfig& detail::ProgramImpl::get_program_config(uint32_t programmable_core_type_index) {
    return this->program_configs_[programmable_core_type_index];
}

const ProgramConfig& detail::ProgramImpl::get_program_config(uint32_t programmable_core_type_index) const {
    return this->program_configs_[programmable_core_type_index];
}

void detail::ProgramImpl::set_launch_msg_sem_offsets() {
    const auto& hal = MetalContext::instance().hal();
    for (uint32_t kg_type_index = 0; kg_type_index < hal.get_programmable_core_type_count(); kg_type_index++) {
        for (auto& kg : this->get_kernel_groups(kg_type_index)) {
            for (uint32_t sem_type_index = 0; sem_type_index < hal.get_programmable_core_type_count();
                 sem_type_index++) {
                kg->launch_msg.kernel_config.sem_offset[sem_type_index] =
                    this->program_configs_[sem_type_index].sem_offset;
            }
        }
    }
}

uint32_t& detail::ProgramImpl::get_program_config_size(uint32_t programmable_core_type_index) {
    return this->program_config_sizes_[programmable_core_type_index];
}

const std::vector<SubDeviceId>& detail::ProgramImpl::determine_sub_device_ids(const IDevice* device) {
    // We need to calculate the sub_device_id when we haven't compiled the program yet, or this is the first time we
    // are getting the sub_device_ids after compilation
    auto sub_device_manager_id = device->get_active_sub_device_manager_id();
    auto& sub_device_ids_map = this->sub_device_ids_[device->id()];
    auto sub_device_ids = sub_device_ids_map.find(sub_device_manager_id);
    if (this->compiled_.empty() || sub_device_ids == sub_device_ids_map.end()) {
        if (std::getenv("TT_METAL_SLOW_DISPATCH_MODE") != nullptr || sub_device_manager_id == device->get_default_sub_device_manager_id()) {
            // No sub device manager, nothing to validate
            auto [sub_device_ids, _] =
                sub_device_ids_map.insert_or_assign(sub_device_manager_id, std::vector<SubDeviceId>{SubDeviceId{0}});
            return sub_device_ids->second;
        } else {
            std::unordered_set<SubDeviceId> used_sub_device_ids;
            auto find_sub_device_ids = [&](HalProgrammableCoreType core_type) {
                auto core_type_index = MetalContext::instance().hal().get_programmable_core_type_index(core_type);
                if (core_type_index == -1) {
                    return;
                }
                const auto& program_kgs =
                    this->get_kernel_groups(MetalContext::instance().hal().get_programmable_core_type_index(core_type));
                uint32_t num_intersections = 0;
                uint32_t num_cores = 0;
                for (const auto& kg : program_kgs) {
                    for (size_t i = 0; i < device->num_sub_devices(); ++i) {
                        const auto& sub_device_cores = device->worker_cores(core_type, SubDeviceId{i});
                        auto intersection = sub_device_cores.intersection(kg->core_ranges);
                        if (intersection.size() > 0) {
                            used_sub_device_ids.insert(SubDeviceId{i});
                            num_intersections += intersection.num_cores();
                        }
                    }
                    num_cores += kg->core_ranges.num_cores();
                }
                TT_FATAL(num_intersections == num_cores,
                         "Kernel group cores do not match sub device cores for programmable core type {}",
                         magic_enum::enum_name(core_type));
            };
            find_sub_device_ids(HalProgrammableCoreType::TENSIX);
            find_sub_device_ids(HalProgrammableCoreType::ACTIVE_ETH);
            auto [sub_device_ids, _] = sub_device_ids_map.insert_or_assign(
                sub_device_manager_id,
                std::vector<SubDeviceId>(used_sub_device_ids.begin(), used_sub_device_ids.end()));
            return sub_device_ids->second;
        }
    }
    return sub_device_ids->second;
}

void detail::ProgramImpl::allocate_kernel_bin_buf_on_device(IDevice* device) {
    // Allocate the DRAM kernel binary buffer for this program on the specified device, if not previously allocated.
    // We allocate program binaries top down to minimize fragmentation with other buffers in DRAM, which are typically allocated bottom up
    std::size_t binary_data_size_bytes = this->program_transfer_info.binary_data.size() * sizeof(uint32_t);
    if (this->kernels_buffer_.find(device->id()) == this->kernels_buffer_.end() and binary_data_size_bytes) {
        std::shared_ptr<Buffer> kernel_bin_buf = Buffer::create(device, binary_data_size_bytes, HostMemDeviceCommand::PROGRAM_PAGE_SIZE, BufferType::DRAM, TensorMemoryLayout::INTERLEAVED, std::nullopt, false);
        this->kernels_buffer_[device->id()] = kernel_bin_buf;
    }
}

void Program::generate_dispatch_commands(IDevice* device) {
    uint64_t command_hash = *device->get_active_sub_device_manager_id();

    uint64_t device_hash = BuildEnvManager::get_instance().get_device_build_env(device->build_id()).build_key;
    if (not MetalContext::instance().hal().is_coordinate_virtualization_enabled()) {
        // When coordinate virtualization is not enabled, explicitly encode the device
        // id into the device hash, to always assert on programs being reused across devices.
        device_hash = (device_hash << 32) | (device->id());
    }
    if (!internal_->is_cached()) {
        internal_->set_cached(device_hash);
    } else {
        TT_FATAL(
            *internal_->get_cached() == device_hash,
            "Enqueueing a Program across devices with different cores harvested is not supported, unless coordinate "
            "virtualization is enabled (only enabled on Wormhole and above).");
    }
    auto& cached_program_command_sequences = this->get_cached_program_command_sequences();
    if (!cached_program_command_sequences.contains(command_hash)) {
        // Programs currently only support spanning a single sub-device
        auto sub_device_id = this->determine_sub_device_ids(device)[0];
        ProgramCommandSequence program_command_sequence;
        program_dispatch::insert_empty_program_dispatch_preamble_cmd(program_command_sequence);
        program_dispatch::insert_stall_cmds(program_command_sequence, sub_device_id, device);
        program_dispatch::assemble_device_commands(program_command_sequence, impl(), device, sub_device_id);
        // TODO: We currently do not have a mechanism of removing entries in the cache when a manager is removed
        // This means programs will contain stale entries in the cache until the program is deleted
        cached_program_command_sequences.insert({command_hash, std::move(program_command_sequence)});
    }
}

void ProgramImpl::generate_trace_dispatch_commands(IDevice* device) {
    uint64_t command_hash = *device->get_active_sub_device_manager_id();

    uint64_t device_hash = BuildEnvManager::get_instance().get_device_build_env(device->build_id()).build_key;
    if (not MetalContext::instance().hal().is_coordinate_virtualization_enabled()) {
        // When coordinate virtualization is not enabled, explicitly encode the device
        // id into the device hash, to always assert on programs being reused across devices.
        device_hash = (device_hash << 32) | (device->id());
    }
    if (!is_cached()) {
        set_cached(device_hash);
    } else {
        TT_FATAL(
            *get_cached() == device_hash,
            "Enqueueing a Program across devices with different cores harvested is not supported, unless coordinate "
            "virtualization is enabled (only enabled on Wormhole and above).");
    }
    auto& trace_cached_program_command_sequences = get_trace_cached_program_command_sequences();
    if (!trace_cached_program_command_sequences.contains(command_hash)) {
        // Programs currently only support spanning a single sub-device
        auto sub_device_id = this->determine_sub_device_ids(device)[0];
        ProgramCommandSequence program_command_sequence;
        program_dispatch::insert_empty_program_dispatch_preamble_cmd(program_command_sequence);
        program_dispatch::insert_stall_cmds(program_command_sequence, sub_device_id, device);
        program_dispatch::assemble_device_commands(program_command_sequence, *this, device, sub_device_id);
        // TODO: We currently do not have a mechanism of removing entries in the cache when a manager is removed
        // This means programs will contain stale entries in the cache until the program is deleted
        trace_cached_program_command_sequences.insert({command_hash, std::move(program_command_sequence)});
    }
}

void Program::allocate_kernel_bin_buf_on_device(IDevice* device) {
    internal_->allocate_kernel_bin_buf_on_device(device);
}

void detail::ProgramImpl::compile(IDevice* device, bool force_slow_dispatch) {
    //ZoneScoped;
    auto& build_env = BuildEnvManager::get_instance().get_device_build_env(device->build_id());

    if (compiled_.contains(build_env.build_key)) {
        Inspector::program_compile_already_exists(this, device, build_env.build_key);
        return;
    }
    // Clear the determined sub_device_ids when we compile the program for the first time
    // This way, determine_sub_device_ids is forced to recalculate with the finalized information on the used cores
    if (compiled_.empty()) {
        this->sub_device_ids_[device->id()].erase(device->get_active_sub_device_manager_id());
    }

    Inspector::program_compile_started(this, device, build_env.build_key);

    TT_FATAL(
        device->is_initialized(),
        "Device needs to be initialized before program {} compilation! Generating headers for banking information is "
        "dependent on information that is set during device initialization.",
        this->get_id());

    bool profile_kernel = getDeviceProfilerState();
    std::vector<std::shared_future<void>> events;
    DprintServerSetProfilerState(profile_kernel);

    auto sync_events = [&events] {
        for (auto& event : events) {
            event.get();
        }
    };

    auto validate_kernel_placement = [&device, &force_slow_dispatch](std::shared_ptr<Kernel> kernel) {
        // Placement rules:
        //  Slow dispatch:
        //      - kernels cannot be on storage only cores
        //  Fast dispatch (tensix):
        //      - kernels cannot be on storage only cores an
        //      - tensix kernels cannot be on dispatch cores
        //  Fast dispatch (ethernet):
        //      - kernels cannot be on storage only cores
        //      - eth kernels cannot be on idle eth cores
        bool slow_dispatch = std::getenv("TT_METAL_SLOW_DISPATCH_MODE") != nullptr;

        const auto& dispatch_core_config =
            MetalContext::instance().get_dispatch_core_manager().get_dispatch_core_config();
        CoreType dispatch_core_type = dispatch_core_config.get_core_type();
        const std::vector<CoreCoord>& storage_cores =
            MetalContext::instance().get_dispatch_query_manager().get_logical_storage_cores_on_user_chips();
        bool on_storage_only_core =  std::any_of(storage_cores.begin(), storage_cores.end(), [&kernel](const CoreCoord& storage_core) {
            return kernel->is_on_logical_core(storage_core);
        });
        TT_FATAL(not on_storage_only_core, "Illegal kernel placement for {}. Kernels cannot be placed on storage only cores!", kernel->name());

        // Kernels used to implement fast dispatch can be placed on dispatch cores
        if (not slow_dispatch and not force_slow_dispatch) {
            const std::vector<CoreCoord>& dispatch_cores =
                MetalContext::instance().get_dispatch_query_manager().get_logical_dispatch_cores_on_user_chips();
            bool on_dispatch_core = std::any_of(dispatch_cores.begin(), dispatch_cores.end(), [&kernel, &dispatch_core_type](const CoreCoord &dispatch_core) {
                if (kernel->get_kernel_core_type() != dispatch_core_type) {
                    return false;
                }

                return kernel->is_on_logical_core(dispatch_core);
            });

            TT_FATAL(not on_dispatch_core, "Illegal kernel placement for {}, Kernels cannot be placed on dispatch cores!", kernel->name());
        }
    };
    for (auto & kernels : kernels_) {
        for (auto &[id, kernel] : kernels) {
            validate_kernel_placement(kernel);
            launch_build_step(
                [kernel, device, this, &build_env] {
                    JitBuildOptions build_options(
<<<<<<< HEAD
                        build_env.build_env);
                    kernel->set_build_options(build_options);
=======
                        BuildEnvManager::get_instance().get_device_build_env(device->build_id()).build_env);
                    KernelImpl::from(*kernel).set_build_options(build_options);
>>>>>>> f4275877
                    if (this->compiled_.empty()) {
                        this->set_remote_circular_buffer_init(kernel);
                    }
                    this->set_cb_data_fmt(kernel->logical_coreranges(), build_options);
                    this->set_cb_tile_dims(kernel->logical_coreranges(), build_options);

                    auto kernel_hash = KernelCompileHash(
                        kernel,
                        build_options,
                        build_env.build_key);

                    const std::string kernel_path_suffix = kernel->name() + "/" + std::to_string(kernel_hash) + "/";
                    kernel->set_full_name(kernel_path_suffix);
                    build_options.set_name(kernel_path_suffix);

                    KernelImpl::from(*kernel).register_kernel_elf_paths_with_watcher(*device);

                    if (enable_persistent_kernel_cache && KernelImpl::from(*kernel).binaries_exist_on_disk(device)) {
                        if (not detail::HashLookup::inst().exists(kernel_hash)) {
                            detail::HashLookup::inst().add(kernel_hash);
                            detail::HashLookup::inst().add_generated_bin(kernel_hash);
                        }
                    } else if (detail::HashLookup::inst().add(kernel_hash)) {
                        GenerateBinaries(device, build_options, kernel);
                        detail::HashLookup::inst().add_generated_bin(kernel_hash);
                    }
                    while (not detail::HashLookup::inst().is_bin_generated(kernel_hash)) {
                    }

                    Inspector::program_kernel_compile_finished(this, device, kernel, build_options);
                },
                events);
        }
    }
    sync_events();

    for (auto &kernels : kernels_) {
        for (auto &[id, kernel] : kernels) {
            launch_build_step([kernel, device] { KernelImpl::from(*kernel).read_binaries(device); }, events);
        }
    }
    sync_events();
    if (detail::MemoryReporter::enabled()) {
        detail::MemoryReporter::inst().flush_program_memory_usage(get_id(), device);
    }

    compiled_.insert(build_env.build_key);

    Inspector::program_compile_finished(this, device, build_env.build_key);
}

void Program::compile(IDevice* device, bool force_slow_dispatch) { internal_->compile(device, force_slow_dispatch); }

void detail::ProgramImpl::set_runtime_id(uint64_t id) { this->runtime_id = id; }

void Program::set_runtime_id(uint64_t id) { internal_->set_runtime_id(id); }

uint32_t Program::get_sem_base_addr(IDevice* device, CoreCoord /*logical_core*/, CoreType core_type) {
    HalProgrammableCoreType programmable_core_type = ::tt::tt_metal::detail::hal_programmable_core_type_from_core_type(core_type);
    uint32_t base_addr = program_dispatch::program_base_addr_on_core(impl(), device, programmable_core_type);
    return base_addr + impl()
                           .get_program_config(
                               MetalContext::instance().hal().get_programmable_core_type_index(programmable_core_type))
                           .sem_offset;
}

uint32_t Program::get_cb_base_addr(IDevice* device, CoreCoord /*logical_core*/, CoreType core_type) {
    HalProgrammableCoreType programmable_core_type = ::tt::tt_metal::detail::hal_programmable_core_type_from_core_type(core_type);
    uint32_t base_addr = program_dispatch::program_base_addr_on_core(impl(), device, programmable_core_type);
    return base_addr + impl()
                           .get_program_config(
                               MetalContext::instance().hal().get_programmable_core_type_index(programmable_core_type))
                           .cb_offset;
}

void detail::ProgramImpl::set_last_used_command_queue_for_testing(CommandQueue* queue) {
    this->last_used_command_queue_for_testing = queue;
}

CommandQueue* detail::ProgramImpl::get_last_used_command_queue() const {
    return this->last_used_command_queue_for_testing;
}

void Program::set_last_used_command_queue_for_testing(CommandQueue* queue) {
    internal_->set_last_used_command_queue_for_testing(queue);
}

CommandQueue* Program::get_last_used_command_queue() const { return internal_->get_last_used_command_queue(); }

uint32_t detail::ProgramImpl::get_sem_size(IDevice* device, CoreCoord logical_core, CoreType core_type) const {
    CoreCoord virtual_core = device->virtual_core_from_logical_core(logical_core, core_type);
    HalProgrammableCoreType programmable_core_type = device->get_programmable_core_type(virtual_core);
    uint32_t index = MetalContext::instance().hal().get_programmable_core_type_index(programmable_core_type);

    return this->program_configs_[index].sem_size;
}

uint32_t Program::get_sem_size(IDevice* device, CoreCoord logical_core, CoreType core_type) const {
    return internal_->get_sem_size(device, logical_core, core_type);
}

uint32_t detail::ProgramImpl::get_cb_size(IDevice* device, CoreCoord logical_core, CoreType core_type) const {
    CoreCoord virtual_core = device->virtual_core_from_logical_core(logical_core, core_type);
    HalProgrammableCoreType programmable_core_type = device->get_programmable_core_type(virtual_core);
    uint32_t index = MetalContext::instance().hal().get_programmable_core_type_index(programmable_core_type);

    return this->program_configs_[index].cb_size;
}

uint32_t Program::get_cb_size(IDevice* device, CoreCoord logical_core, CoreType core_type) const {
    return internal_->get_cb_size(device, logical_core, core_type);
}

// TODO: Too low level for program.cpp. Move this to HAL, once we have support.
bool detail::ProgramImpl::runs_on_noc_unicast_only_cores() {
    return (
        MetalContext::instance().hal().get_programmable_core_type_index(HalProgrammableCoreType::ACTIVE_ETH) != -1 and
        not this->get_kernel_groups(MetalContext::instance().hal().get_programmable_core_type_index(
                                        HalProgrammableCoreType::ACTIVE_ETH))
                .empty());
}

bool Program::runs_on_noc_unicast_only_cores() { return internal_->runs_on_noc_unicast_only_cores(); }

// TODO: Too low level for program.cpp. Move this to HAL, once we have support.
bool detail::ProgramImpl::runs_on_noc_multicast_only_cores() {
    return (
        MetalContext::instance().hal().get_programmable_core_type_index(HalProgrammableCoreType::TENSIX) != -1 and
        not this->get_kernel_groups(
                    MetalContext::instance().hal().get_programmable_core_type_index(HalProgrammableCoreType::TENSIX))
                .empty());
}

bool Program::runs_on_noc_multicast_only_cores() { return internal_->runs_on_noc_multicast_only_cores(); }

bool detail::ProgramImpl::kernel_binary_always_stored_in_ringbuffer() {
    // Active ethernet cores use a fixed address for the kernel binary, because they don't have enough memory to have
    // that big of a ringbuffer.
    return !(
        MetalContext::instance().hal().get_programmable_core_type_index(HalProgrammableCoreType::ACTIVE_ETH) != -1 and
        not this->get_kernel_groups(MetalContext::instance().hal().get_programmable_core_type_index(
                                        HalProgrammableCoreType::ACTIVE_ETH))
                .empty());
}

bool Program::kernel_binary_always_stored_in_ringbuffer() {
    return internal_->kernel_binary_always_stored_in_ringbuffer();
}

Program::Program(Program &&other) noexcept = default;

Program& Program::operator=(Program &&other) noexcept = default;

Program::~Program() noexcept = default;

uint64_t detail::ProgramImpl::get_id() const { return this->id; }

uint64_t Program::get_id() const { return internal_->get_id(); }

uint64_t detail::ProgramImpl::get_runtime_id() const { return this->runtime_id; }

uint64_t Program::get_runtime_id() const { return internal_->get_runtime_id(); }

size_t detail::ProgramImpl::num_kernels() const {
    size_t count = 0;
    for (const auto& kernels : kernels_) {
        count += kernels.size();
    }
    return count;
}

size_t Program::num_kernels() const { return internal_->num_kernels(); }

const std::vector<std::shared_ptr<CircularBuffer>>& detail::ProgramImpl::circular_buffers() const {
    return circular_buffers_;
}

const std::vector<std::shared_ptr<CircularBuffer>>& Program::circular_buffers() const {
    return internal_->circular_buffers();
}

const std::vector<Semaphore>& detail::ProgramImpl::semaphores() const { return semaphores_; }

const std::vector<Semaphore>& Program::semaphores() const { return internal_->semaphores(); }

void detail::ProgramImpl::add_buffer(std::shared_ptr<Buffer> buf) { owned_buffer_pool.push_back(std::move(buf)); }

void Program::add_buffer(std::shared_ptr<Buffer> buf) { internal_->add_buffer(std::move(buf)); }

void detail::ProgramImpl::release_buffers() { owned_buffer_pool = {}; }

void Program::release_buffers() { internal_->release_buffers(); }

std::vector<std::reference_wrapper<const Semaphore>> detail::ProgramImpl::semaphores_on_core(
    const CoreCoord& core, CoreType core_type) const {
    std::vector<std::reference_wrapper<const Semaphore>> semaphores;
    for (const Semaphore &s : this->semaphores_) {
        if (s.initialized_on_logical_core(core) && s.core_type() == core_type) {
            semaphores.emplace_back(std::cref(s));
        }
    }
    return semaphores;
}

bool detail::ProgramImpl::is_finalized() const { return this->finalized_; }
void detail::ProgramImpl::set_finalized() { this->finalized_ = true; }

bool Program::is_finalized() const { return internal_->is_finalized(); }

ProgramBinaryStatus Program::get_program_binary_status(std::size_t device_id) const {
    return internal_->get_program_binary_status(device_id);
}
void Program::set_program_binary_status(std::size_t device_id, ProgramBinaryStatus status) {
    internal_->set_program_binary_status(device_id, status);
}
void detail::ProgramImpl::set_program_binary_status(std::size_t device_id, ProgramBinaryStatus status) {
    Inspector::program_set_binary_status(this, device_id, status);
    this->binaries_on_device_[device_id] = status;
}

const std::vector<SubDeviceId>& Program::determine_sub_device_ids(const IDevice* device) {
    return internal_->determine_sub_device_ids(device);
}

const ProgramTransferInfo& detail::ProgramImpl::get_program_transfer_info() const noexcept {
    return program_transfer_info;
}

std::shared_ptr<Buffer> ProgramImpl::get_kernels_buffer(IDevice* device) const noexcept {
    if (auto it = kernels_buffer_.find(device->id()); it != kernels_buffer_.end()) {
        return it->second;
    }
    return nullptr;
}

void Program::set_kernels_bin_buffer(const std::shared_ptr<Buffer>& buffer) {
    internal_->kernels_buffer_.insert({buffer->device()->id(), buffer});
}

std::unordered_map<uint64_t, ProgramCommandSequence> &Program::get_cached_program_command_sequences() noexcept {
    return internal_->cached_program_command_sequences_;
}

void detail::ProgramImpl::set_program_offsets_and_sizes(uint32_t index, const ProgramOffsetsState& state) {
    auto& program_config = get_program_config(index);
    program_config.rta_offset = state.rta_offset;
    program_config.crta_offsets = state.crta_offsets;
    program_config.crta_sizes = state.crta_sizes;
    program_config.sem_offset = state.sem_offset;
    program_config.sem_size = state.sem_size;
    program_config.cb_offset = state.cb_offset;
    program_config.cb_size = state.cb_size;
    program_config.local_cb_size = state.local_cb_size;
    program_config.kernel_text_offset = state.kernel_text_offset;
    program_config.kernel_text_size = state.kernel_text_size;
    program_config_sizes_[index] = state.offset;
}

void detail::ProgramImpl::set_program_attrs_across_core_types(IDevice* device) {
    program_config_sizes_[programmable_core_count_] = runs_on_noc_multicast_only_cores();
    program_config_sizes_[programmable_core_count_ + 1] = runs_on_noc_unicast_only_cores();
    set_launch_msg_sem_offsets();
    // TODO: This check is wrong - it populates dispatch data for dispatch kernels
    if (std::getenv("TT_METAL_SLOW_DISPATCH_MODE") == nullptr) {
        populate_dispatch_data(device);  // TODO: maybe rename
    }
}

void Program::finalize_offsets(IDevice* device) { internal_->finalize_offsets(device); }

using KernelsGetter = std::function<std::unordered_map<KernelHandle, std::shared_ptr<Kernel>>&(uint32_t index)>;
using KernelGroupsGetter = std::function<std::vector<std::shared_ptr<KernelGroup>>&(uint32_t index)>;
using SemaphoresGetter = std::function<const std::vector<Semaphore>&()>;

void detail::ProgramImpl::finalize_offsets(IDevice* device) {
    if (is_finalized()) {
        return;
    }

    // Create proper function objects that capture 'this'
    KernelsGetter kernels_getter =
        [this](uint32_t index) -> std::unordered_map<KernelHandle, std::shared_ptr<Kernel>>& {
        return this->get_kernels(index);
    };

    KernelGroupsGetter kernel_groups_getter = [this](uint32_t index) -> std::vector<std::shared_ptr<KernelGroup>>& {
        return this->get_kernel_groups(index);
    };

    SemaphoresGetter semaphores_getter = [this]() -> const std::vector<Semaphore>& { return this->semaphores(); };

    // Create a span with just this program
    std::array<ProgramImpl*, 1> programs_array = {this};
    tt::stl::Span<ProgramImpl*> programs(programs_array);

    ProgramImpl::finalize_program_offsets(device, kernels_getter, kernel_groups_getter, semaphores_getter, programs);

    set_finalized();
}

// Compute relative offsets (wrt the start of the kernel config ring buffer) and sizes of all
// program data structures in L1. Will be used when assembling dispatch commands for this program
void detail::ProgramImpl::finalize_program_offsets(
    IDevice* device,
    const KernelsGetter& kernels_getter,
    const KernelGroupsGetter& kernel_groups_getter,
    const SemaphoresGetter& semaphores_getter,
    tt::stl::Span<ProgramImpl*> programs) {
    ProgramOffsetsState state;

    const auto& hal = MetalContext::instance().hal();

    for (uint32_t index = 0; index < hal.get_programmable_core_type_count(); index++) {
        HalProgrammableCoreType programmable_core_type = hal.get_programmable_core_type(index);
        state.offset = program_dispatch::finalize_rt_args(
            kernels_getter(index),
            kernel_groups_getter(index),
            state.config_base_offset,
            index,
            state.rta_offset,
            state.crta_offsets,
            state.crta_sizes);

        TT_ASSERT(state.offset == tt::align(state.offset, hal.get_alignment(HalMemType::L1)));

        state.offset =
            program_dispatch::finalize_sems(index, state.offset, semaphores_getter(), state.sem_offset, state.sem_size);

        TT_ASSERT(state.offset == tt::align(state.offset, hal.get_alignment(HalMemType::L1)));

        state.offset = program_dispatch::finalize_cbs(
            index, kernel_groups_getter(index), state.offset, state.cb_offset, state.cb_size, state.local_cb_size);

        TT_ASSERT(state.offset == tt::align(state.offset, hal.get_alignment(HalMemType::L1)));

        state.offset = program_dispatch::finalize_kernel_bins(
            device,
            index,
            kernels_getter(index),
            kernel_groups_getter(index),
            state.offset,
            state.kernel_text_offset,
            state.kernel_text_size);

        TT_ASSERT(state.offset == tt::align(state.offset, hal.get_alignment(HalMemType::L1)));

        size_t max_size = get_ringbuffer_size(device, programmable_core_type);

        TT_FATAL(
            state.offset < max_size,
            "Program size ({}) too large for kernel config buffer ({}) on {}",
            state.offset,
            max_size,
            magic_enum::enum_name(programmable_core_type));

        for (auto& program : programs) {
            program->set_program_offsets_and_sizes(index, state);
        }
    }

    // The sem offsets cross programmable_core_types so must be set after the loop above
    for (auto& program : programs) {
        program->set_program_attrs_across_core_types(device);
    }
}

std::unordered_map<uint64_t, ProgramCommandSequence>&
ProgramImpl::get_trace_cached_program_command_sequences() noexcept {
    return trace_cached_program_command_sequences_;
}

}  // namespace tt::tt_metal<|MERGE_RESOLUTION|>--- conflicted
+++ resolved
@@ -1414,13 +1414,8 @@
             launch_build_step(
                 [kernel, device, this, &build_env] {
                     JitBuildOptions build_options(
-<<<<<<< HEAD
                         build_env.build_env);
-                    kernel->set_build_options(build_options);
-=======
-                        BuildEnvManager::get_instance().get_device_build_env(device->build_id()).build_env);
                     KernelImpl::from(*kernel).set_build_options(build_options);
->>>>>>> f4275877
                     if (this->compiled_.empty()) {
                         this->set_remote_circular_buffer_init(kernel);
                     }
