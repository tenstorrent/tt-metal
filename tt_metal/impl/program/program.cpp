--- conflicted
+++ resolved
@@ -174,11 +174,11 @@
 
 class Internal_ {
    public:
-    using map_type = decltype(detail::ProgramImpl::circular_buffer_by_id_);
-
-    static const map_type &get_circular_buffers_by_id(const Program &program) noexcept {
-        return program.pimpl_->circular_buffer_by_id_;
-    }
+       using map_type = decltype(detail::ProgramImpl::circular_buffer_by_id_);
+
+       static const map_type& get_circular_buffers_by_id(const Program& program) noexcept {
+           return program.pimpl_->circular_buffer_by_id_;
+       }
 };
 
 }  // namespace detail
@@ -208,12 +208,12 @@
     LIGHT_METAL_TRACE_FUNCTION_CALL(CaptureProgramConstructor, *this);
 }
 
-KernelHandle detail::ProgramImpl::add_kernel(const std::shared_ptr<Kernel>& kernel, const HalProgrammableCoreType &programmable_core_type) {
+KernelHandle detail::ProgramImpl::add_kernel(
+    const std::shared_ptr<Kernel>& kernel, const HalProgrammableCoreType& programmable_core_type) {
     TT_FATAL(this->compiled_.empty(), "Cannot add kernel to an already compiled program {}", this->id);
     // Id is unique across all kernels on all core types
     KernelHandle id = this->num_kernels();
-<<<<<<< HEAD
-    uint32_t index = hal_ref.get_programmable_core_type_index(programmable_core_type);
+    uint32_t index = MetalContext::instance().hal().get_programmable_core_type_index(programmable_core_type);
 
     RISCV new_kernel_type = kernel->processor();
     std::set<CoreCoord> kernel_logical_cores = kernel->logical_cores();
@@ -234,9 +234,6 @@
         }
     }
 
-=======
-    uint32_t index = MetalContext::instance().hal().get_programmable_core_type_index(programmable_core_type);
->>>>>>> 5147622f
     kernels_[index].insert({id, kernel});
     kernel_groups_[index].resize(0);
     core_to_kernel_group_index_table_[index].clear();
@@ -337,7 +334,8 @@
     return MetalContext::instance().hal().get_core_type(this->programmable_core_type_index);
 };
 
-std::vector<std::shared_ptr<KernelGroup>> &detail::ProgramImpl::get_kernel_groups(uint32_t programmable_core_type_index) {
+std::vector<std::shared_ptr<KernelGroup>>& detail::ProgramImpl::get_kernel_groups(
+    uint32_t programmable_core_type_index) {
     update_kernel_groups(programmable_core_type_index);
     return kernel_groups_[programmable_core_type_index];
 }
@@ -346,7 +344,8 @@
     return pimpl_->get_kernel_groups(programmable_core_type_index);
 }
 
-std::unordered_map<KernelHandle, std::shared_ptr<Kernel>>& detail::ProgramImpl::get_kernels(uint32_t programmable_core_type_index) {
+std::unordered_map<KernelHandle, std::shared_ptr<Kernel>>& detail::ProgramImpl::get_kernels(
+    uint32_t programmable_core_type_index) {
     return this->kernels_.at(programmable_core_type_index);
 }
 
@@ -354,7 +353,7 @@
     return pimpl_->get_kernels(programmable_core_type_index);
 }
 
-KernelGroup *detail::ProgramImpl::kernels_on_core(const CoreCoord &core, uint32_t programmable_core_type_index) {
+KernelGroup* detail::ProgramImpl::kernels_on_core(const CoreCoord& core, uint32_t programmable_core_type_index) {
     update_kernel_groups(programmable_core_type_index);
     if (core.x >= grid_extent_[programmable_core_type_index].x || core.y >= grid_extent_[programmable_core_type_index].y)
         return nullptr;
@@ -556,10 +555,10 @@
             index++;
         }
     }
-
-}
-
-void detail::ProgramImpl::CircularBufferAllocator::mark_address(uint64_t address, uint64_t size, uint64_t base_address) {
+}
+
+void detail::ProgramImpl::CircularBufferAllocator::mark_address(
+    uint64_t address, uint64_t size, uint64_t base_address) {
     if (this->l1_regions.empty()) {
         this->l1_regions.emplace_back(base_address, base_address);
     }
@@ -578,8 +577,7 @@
     }
 }
 
-CBHandle detail::ProgramImpl::add_circular_buffer_(
-    const std::shared_ptr<CircularBuffer>& circular_buffer) {
+CBHandle detail::ProgramImpl::add_circular_buffer_(const std::shared_ptr<CircularBuffer>& circular_buffer) {
     // Globally allocated circular buffer do not invalidate allocation because their addresses are tracked by memory
     // allocator
     if (not circular_buffer->globally_allocated()) {
@@ -638,7 +636,8 @@
     return circular_buffer->id();
 }
 
-CBHandle detail::ProgramImpl::add_circular_buffer(const CoreRangeSet& core_range_set, const CircularBufferConfig& config) {
+CBHandle detail::ProgramImpl::add_circular_buffer(
+    const CoreRangeSet& core_range_set, const CircularBufferConfig& config) {
     TT_FATAL(this->compiled_.empty(), "Cannot add circular buffer to an already compiled program {}", this->id);
     // Merge ranges to reduce the number of multicasts needed to initialize CBs.
     std::shared_ptr<CircularBuffer> circular_buffer = std::make_shared<CircularBuffer>(core_range_set.merge_ranges(), config);
@@ -674,7 +673,8 @@
     return this->circular_buffer_by_id_.at(cb_id);
 }
 
-std::vector<std::shared_ptr<CircularBuffer>> detail::ProgramImpl::circular_buffers_on_core(const CoreCoord &core) const {
+std::vector<std::shared_ptr<CircularBuffer>> detail::ProgramImpl::circular_buffers_on_core(
+    const CoreCoord& core) const {
     std::vector<std::shared_ptr<CircularBuffer>> cbs_on_core;
     for (const auto& circular_buffer : circular_buffers_) {
         if (circular_buffer->is_on_logical_core(core)) {
@@ -688,7 +688,8 @@
     return pimpl_->circular_buffers_on_core(core);
 }
 
-std::vector<std::shared_ptr<CircularBuffer>> detail::ProgramImpl::circular_buffers_on_corerange(const CoreRange &cr) const {
+std::vector<std::shared_ptr<CircularBuffer>> detail::ProgramImpl::circular_buffers_on_corerange(
+    const CoreRange& cr) const {
     std::vector<std::shared_ptr<CircularBuffer>> cbs_on_core;
     for (const auto& circular_buffer : circular_buffers_) {
         if (circular_buffer->is_on_logical_corerange(cr)) {
@@ -821,7 +822,8 @@
 
 size_t Program::num_semaphores() const { return pimpl_->num_semaphores(); }
 
-void detail::ProgramImpl::init_semaphores(const IDevice &device, const CoreCoord &logical_core, uint32_t programmable_core_type_index) const {
+void detail::ProgramImpl::init_semaphores(
+    const IDevice& device, const CoreCoord& logical_core, uint32_t programmable_core_type_index) const {
     uint64_t kernel_config_base =
         MetalContext::instance().hal().get_dev_addr(programmable_core_type_index, HalL1MemAddrType::KERNEL_CONFIG);
     uint64_t addr = kernel_config_base + this->program_configs_[programmable_core_type_index].sem_offset;
@@ -840,7 +842,8 @@
     pimpl_->init_semaphores(device, logical_core, programmable_core_type_index);
 }
 
-void detail::ProgramImpl::add_semaphore(const CoreRangeSet &crs, uint32_t semaphore_id, uint32_t init_value, CoreType core_type) {
+void detail::ProgramImpl::add_semaphore(
+    const CoreRangeSet& crs, uint32_t semaphore_id, uint32_t init_value, CoreType core_type) {
     TT_FATAL(this->compiled_.empty(), "Cannot add semaphore to an already compiled program {}", this->id);
     semaphores_.emplace_back(Semaphore(crs, semaphore_id, init_value, core_type));
 }
@@ -914,7 +917,7 @@
     }
 }
 
-void detail::ProgramImpl::set_cb_data_fmt(const std::vector<CoreRange> &crs, JitBuildOptions &build_options) const {
+void detail::ProgramImpl::set_cb_data_fmt(const std::vector<CoreRange>& crs, JitBuildOptions& build_options) const {
     //ZoneScoped;
     for (const auto& logical_cr : crs) {
         const auto& cbs_on_core = this->circular_buffers_on_corerange(logical_cr);
@@ -927,7 +930,7 @@
     }
 }
 
-void detail::ProgramImpl::set_cb_tile_dims(const std::vector<CoreRange> &crs, JitBuildOptions &build_options) const {
+void detail::ProgramImpl::set_cb_tile_dims(const std::vector<CoreRange>& crs, JitBuildOptions& build_options) const {
     //ZoneScoped;
     for (const auto &logical_cr : crs) {
         const auto& cbs_on_core = this->circular_buffers_on_corerange(logical_cr);
@@ -1123,7 +1126,7 @@
     return this->program_config_sizes_[programmable_core_type_index];
 }
 
-const std::vector<SubDeviceId> &detail::ProgramImpl::determine_sub_device_ids(const IDevice* device) {
+const std::vector<SubDeviceId>& detail::ProgramImpl::determine_sub_device_ids(const IDevice* device) {
     // We need to calculate the sub_device_id when we haven't compiled the program yet, or this is the first time we
     // are getting the sub_device_ids after compilation
     auto sub_device_manager_id = device->get_active_sub_device_manager_id();
@@ -1384,7 +1387,6 @@
 }
 
 uint32_t detail::ProgramImpl::get_cb_size(IDevice* device, CoreCoord logical_core, CoreType core_type) const {
-
     CoreCoord virtual_core = device->virtual_core_from_logical_core(logical_core, core_type);
     HalProgrammableCoreType programmable_core_type = device->get_programmable_core_type(virtual_core);
     uint32_t index = MetalContext::instance().hal().get_programmable_core_type_index(programmable_core_type);
@@ -1456,11 +1458,13 @@
 
 size_t Program::num_kernels() const { return pimpl_->num_kernels(); }
 
-const std::vector<std::shared_ptr<CircularBuffer>> &detail::ProgramImpl::circular_buffers() const { return circular_buffers_; }
+const std::vector<std::shared_ptr<CircularBuffer>>& detail::ProgramImpl::circular_buffers() const {
+    return circular_buffers_;
+}
 
 const std::vector<std::shared_ptr<CircularBuffer>> &Program::circular_buffers() const { return pimpl_->circular_buffers(); }
 
-const std::vector< Semaphore > & detail::ProgramImpl::semaphores() const { return semaphores_; }
+const std::vector<Semaphore>& detail::ProgramImpl::semaphores() const { return semaphores_; }
 
 const std::vector< Semaphore > & Program::semaphores() const { return pimpl_->semaphores(); }
 
@@ -1472,7 +1476,8 @@
 
 void Program::release_buffers() { pimpl_->release_buffers(); }
 
-std::vector<std::reference_wrapper<const Semaphore>> detail::ProgramImpl::semaphores_on_core(const CoreCoord &core, CoreType core_type) const {
+std::vector<std::reference_wrapper<const Semaphore>> detail::ProgramImpl::semaphores_on_core(
+    const CoreCoord& core, CoreType core_type) const {
     std::vector<std::reference_wrapper<const Semaphore>> semaphores;
     for (const Semaphore &s : this->semaphores_) {
         if (s.initialized_on_logical_core(core) && s.core_type() == core_type) {
