// SPDX-FileCopyrightText: © 2023 Tenstorrent Inc.
//
// SPDX-License-Identifier: Apache-2.0

#include <allocator.hpp>
#include <circular_buffer.hpp>
#include <circular_buffer_config.hpp>
#include <device.hpp>
#include <graph_tracking.hpp>
#include <magic_enum/magic_enum.hpp>
#include <memory_reporter.hpp>
#include <persistent_kernel_cache.hpp>
#include <semaphore.hpp>
#include <tt_align.hpp>
#include <algorithm>
#include <array>
#include <atomic>
#include <bitset>
#include <cstdint>
#include <cstdlib>
#include <cstring>
#include <functional>
#include <future>
#include <initializer_list>
#include <limits>
#include <map>
#include <memory>
#include <mutex>
#include <optional>
#include <set>
#include <stdexcept>
#include <string>
#include <string_view>
#include <tuple>
#include <unordered_map>
#include <unordered_set>
#include <utility>
#include <variant>
#include <vector>

#include "assert.hpp"
#include "buffer.hpp"
#include "buffer_types.hpp"
#include "circular_buffer_constants.h"
#include "core_coord.hpp"
#include "data_types.hpp"
#include "dev_msgs.h"
#include "impl/context/metal_context.hpp"
#include "dispatch_core_common.hpp"
#include "dprint_server.hpp"
#include "hal.hpp"
#include "hal_types.hpp"
#include "jit_build/build.hpp"
#include "jit_build_options.hpp"
#include "kernel.hpp"
#include "kernel_types.hpp"
#include "lightmetal/host_api_capture_helpers.hpp"
#include "lightmetal/lightmetal_capture.hpp"
#include "llrt.hpp"
#include "logger.hpp"
#include "profiler_state.hpp"
#include "program_command_sequence.hpp"
#include "program_device_map.hpp"
#include "program_impl.hpp"
#include "tt-metalium/program.hpp"
#include <tt_stl/span.hpp>
#include <tt_stl/strong_type.hpp>
#include <tt_stl/overloaded.hpp>
#include "sub_device_types.hpp"
#include "dispatch/system_memory_manager.hpp"
#include "tile.hpp"
#include "tt_backend_api_types.hpp"
#include "tt_memory.h"
#include "tt_metal/detail/kernel_cache.hpp"
#include "tt_metal/impl/dispatch/device_command.hpp"
#include "tt_metal/impl/program/dispatch.hpp"
#include "tt_metal/jit_build/build_env_manager.hpp"
#include "tt_metal/jit_build/genfiles.hpp"
#include <umd/device/tt_core_coordinates.h>
#include <umd/device/types/xy_pair.h>
#include "util.hpp"
#include "utils.hpp"
#include "host_api.hpp"

namespace tt {
class tt_hlk_desc;
enum CBIndex : std::uint8_t;
namespace tt_metal {
class CommandQueue;
class EnqueueProgramCommand;
namespace detail {
class Internal_;
}  // namespace detail
namespace experimental {
class GlobalCircularBuffer;
}  // namespace experimental
}  // namespace tt_metal
}  // namespace tt

namespace {

using namespace tt::tt_metal;

size_t get_ringbuffer_size(IDevice* device, HalProgrammableCoreType programmable_core_type) {
    if (programmable_core_type == HalProgrammableCoreType::TENSIX) {
        return device->allocator()->get_config().l1_unreserved_base -
               MetalContext::instance().hal().get_dev_addr(
                   HalProgrammableCoreType::TENSIX, HalL1MemAddrType::KERNEL_CONFIG);
    } else {
        return MetalContext::instance().hal().get_dev_size(programmable_core_type, HalL1MemAddrType::KERNEL_CONFIG);
    }
}

}  // namespace

namespace tt::tt_metal {

using detail::ProgramImpl;

namespace {
std::atomic<bool> enable_persistent_kernel_cache = false;

void GenerateBinaries(IDevice* device, JitBuildOptions &build_options, const std::shared_ptr<Kernel>& kernel) {
    //ZoneScoped;
    //const std::string tracyPrefix = "GenerateBinaries_";
    //ZoneName((tracyPrefix + build_options.name).c_str(), build_options.name.length() + tracyPrefix.length());
    try {
        jit_build_genfiles_descriptors(
            BuildEnvManager::get_instance().get_device_build_env(device->build_id()).build_env, build_options);
        kernel->generate_binaries(device, build_options);
    } catch (std::runtime_error &ex) {
        TT_THROW("Failed to generate binaries for {} {}", kernel->name(), ex.what());
    }
}

#ifdef GENERATE_HASH_LOG
#include <fstream>
#endif

size_t KernelCompileHash(const std::shared_ptr<Kernel>& kernel, JitBuildOptions& build_options, uint32_t build_key) {
    // Store the build key into the KernelCompile hash. This will be unique per command queue
    // configuration (necessary for dispatch kernels).
    // Also account for watcher/dprint enabled in hash because they enable additional code to
    // be compiled into the kernel.
    string compile_hash_str = fmt::format(
        "{}_{}_{}_{}",
        build_key,
        std::to_string(std::hash<tt_hlk_desc>{}(build_options.hlk_desc)),
        kernel->compute_hash(),
        tt::tt_metal::MetalContext::instance().rtoptions().get_compile_hash_string());
    size_t compile_hash = std::hash<std::string>{}(compile_hash_str);

#ifdef GENERATE_HASH_LOG
    static std::ofstream f("/tmp/hashlog.txt");
    static std::mutex mutex_;
    {
        std::unique_lock<std::mutex> lock(mutex_);
        f << kernel->name() << " :: " << build_key << "::" << std::hash<tt_hlk_desc>{}(build_options.hlk_desc)
          << " :: " << kernel->compute_hash() << " :: " << compile_hash_str << " " << compile_hash << std::endl
          << std::flush;
    }
#endif
    return compile_hash;
}
}  // namespace
namespace detail {

KernelHandle AddKernel (Program &program, const std::shared_ptr<Kernel>& kernel, const HalProgrammableCoreType core_type) {
    return program.pimpl_->add_kernel(std::move(kernel), core_type);
}

std::shared_ptr<Kernel> GetKernel(const Program &program, KernelHandle kernel_id) {
    return program.get_kernel(kernel_id);
}

std::shared_ptr<CircularBuffer> GetCircularBuffer(const Program &program, CBHandle id) {
    return program.pimpl_->get_circular_buffer(id);
}

// Checks that circular buffers do not grow into L1 buffer space
void ValidateCircularBufferRegion(const Program &program, const IDevice* device) {
    program.pimpl_->validate_circular_buffer_region(device);
}

void EnablePersistentKernelCache() { enable_persistent_kernel_cache = true; }

void DisablePersistentKernelCache() { enable_persistent_kernel_cache = false; }

class Internal_ {
   public:
       using map_type = decltype(detail::ProgramImpl::circular_buffer_by_id_);

       static const map_type& get_circular_buffers_by_id(const Program& program) noexcept {
           return program.pimpl_->circular_buffer_by_id_;
       }
};

}  // namespace detail

std::atomic<uint64_t> detail::ProgramImpl::program_counter = 0;

detail::ProgramImpl::ProgramImpl() :
    id(program_counter++),
    runtime_id(0),
    local_circular_buffer_allocation_needed_(false),
    finalized_(false),
    cached_device_hash_(std::nullopt) {
    programmable_core_count_ = MetalContext::instance().hal().get_programmable_core_type_count();
    for (uint32_t i = 0; i < programmable_core_count_; i++) {
        kernels_.push_back({});
        grid_extent_.push_back({});
        kernel_groups_.push_back({});
        core_to_kernel_group_index_table_.push_back({});
    }

    program_configs_.resize(programmable_core_count_);
    program_config_sizes_.resize(programmable_core_count_ + 2);
}

Program::Program() : pimpl_(std::make_unique<detail::ProgramImpl>()) {
    LIGHT_METAL_TRACE_FUNCTION_ENTRY();
    LIGHT_METAL_TRACE_FUNCTION_CALL(CaptureProgramConstructor, *this);
}

<<<<<<< HEAD
=======
Program::Program(const ProgramDescriptor& descriptor) : pimpl_(std::make_unique<detail::ProgramImpl>()) {
    LIGHT_METAL_TRACE_FUNCTION_ENTRY();
    LIGHT_METAL_TRACE_FUNCTION_CALL(CaptureProgramConstructor, *this);

    for (auto& cb_descriptor : descriptor.cbs) {
        pimpl_->add_circular_buffer_(std::make_shared<CircularBuffer>(cb_descriptor));
    }

    for (size_t i = 0; i < descriptor.semaphores.size(); i++) {
        auto& semaphore_descriptor = descriptor.semaphores[i];
        add_semaphore(
            semaphore_descriptor.core_ranges, i, semaphore_descriptor.initial_value, semaphore_descriptor.core_type);
    }

    for (auto& kernel_descriptor : descriptor.kernels) {
        bool is_file = kernel_descriptor.source_type == KernelDescriptor::SourceType::FILE_PATH;
        std::vector<uint32_t> compile_args(
            kernel_descriptor.compile_time_args.begin(), kernel_descriptor.compile_time_args.end());
        std::map<std::string, std::string> defines(kernel_descriptor.defines.begin(), kernel_descriptor.defines.end());

        auto config = std::visit(
            tt::stl::overloaded{
                [&](const ReaderConfigDescriptor&) -> std::variant<DataMovementConfig, ComputeConfig, EthernetConfig> {
                    return ReaderDataMovementConfig{
                        std::move(compile_args),
                        std::move(defines),
                        kernel_descriptor.opt_level.value_or(KernelBuildOptLevel::O2)};
                },
                [&](const WriterConfigDescriptor&) -> std::variant<DataMovementConfig, ComputeConfig, EthernetConfig> {
                    return WriterDataMovementConfig{
                        std::move(compile_args),
                        std::move(defines),
                        kernel_descriptor.opt_level.value_or(KernelBuildOptLevel::O2)};
                },
                [&](const DataMovementConfigDescriptor& dm_descriptor)
                    -> std::variant<DataMovementConfig, ComputeConfig, EthernetConfig> {
                    return DataMovementConfig{
                        .processor = dm_descriptor.processor,
                        .noc = dm_descriptor.noc,
                        .noc_mode = dm_descriptor.noc_mode,
                        .compile_args = std::move(compile_args),
                        .defines = std::move(defines),
                        .opt_level = kernel_descriptor.opt_level.value_or(KernelBuildOptLevel::O2),
                    };
                },
                [&](const ComputeConfigDescriptor& compute_descriptor)
                    -> std::variant<DataMovementConfig, ComputeConfig, EthernetConfig> {
                    return ComputeConfig{
                        .math_fidelity = compute_descriptor.math_fidelity,
                        .fp32_dest_acc_en = compute_descriptor.fp32_dest_acc_en,
                        .dst_full_sync_en = compute_descriptor.dst_full_sync_en,
                        .unpack_to_dest_mode = compute_descriptor.unpack_to_dest_mode,
                        .bfp8_pack_precise = compute_descriptor.bfp8_pack_precise,
                        .math_approx_mode = compute_descriptor.math_approx_mode,
                        .compile_args = std::move(compile_args),
                        .defines = std::move(defines),
                        .opt_level = kernel_descriptor.opt_level.value_or(KernelBuildOptLevel::O3),
                    };
                },
                [&](const EthernetConfigDescriptor& ethernet_descriptor)
                    -> std::variant<DataMovementConfig, ComputeConfig, EthernetConfig> {
                    return EthernetConfig{
                        .eth_mode = ethernet_descriptor.eth_mode,
                        .noc = ethernet_descriptor.noc,
                        .processor = ethernet_descriptor.processor,
                        .compile_args = std::move(compile_args),
                        .defines = std::move(defines),
                        .opt_level = kernel_descriptor.opt_level.value_or(KernelBuildOptLevel::Os),
                    };
                },
            },
            kernel_descriptor.config);

        auto kernel_handle =
            is_file
                ? CreateKernel(*this, kernel_descriptor.kernel_source, kernel_descriptor.core_ranges, config)
                : CreateKernelFromString(*this, kernel_descriptor.kernel_source, kernel_descriptor.core_ranges, config);

        for (size_t i = 0; i < kernel_descriptor.runtime_args.size(); i++) {
            for (size_t j = 0; j < kernel_descriptor.runtime_args[i].size(); j++) {
                SetRuntimeArgs(*this, kernel_handle, CoreCoord(i, j), kernel_descriptor.runtime_args[i][j]);
            }
        }
        SetCommonRuntimeArgs(*this, kernel_handle, kernel_descriptor.common_runtime_args);
    }
}

>>>>>>> c9a67c65
KernelHandle detail::ProgramImpl::add_kernel(
    const std::shared_ptr<Kernel>& kernel, const HalProgrammableCoreType& programmable_core_type) {
    TT_FATAL(this->compiled_.empty(), "Cannot add kernel to an already compiled program {}", this->id);
    // Id is unique across all kernels on all core types
    KernelHandle id = this->num_kernels();
    uint32_t index = MetalContext::instance().hal().get_programmable_core_type_index(programmable_core_type);

    RISCV new_kernel_type = kernel->processor();
    std::set<CoreCoord> kernel_logical_cores = kernel->logical_cores();
    for (size_t i = 0; i < this->num_kernels(); i++) {
        // Note, looks like id is program specific, and increments naturally as kernels are added.
        //  add_kernel -> id = num_kernels -> kernel is inserted -> next num_kernels() increments.
        std::shared_ptr<Kernel> check_kernel = this->get_kernel(i);
        RISCV check_kernel_type = check_kernel->processor();
        std::set<CoreCoord> check_kernel_logical_cores = check_kernel->logical_cores();
        for (CoreCoord coreCoord : kernel_logical_cores) {
            TT_FATAL(
                !(check_kernel_logical_cores.find(coreCoord) != check_kernel_logical_cores.end() &&
                  new_kernel_type == check_kernel_type),
                "Core Overlap Between (\"{}\") and new kernel (\"{}\") at {}",
                check_kernel->name(),
                kernel->name(),
                coreCoord.str());
        }
    }

    kernels_[index].insert({id, kernel});
    kernel_groups_[index].resize(0);
    core_to_kernel_group_index_table_[index].clear();
    return id;
}

std::shared_ptr<Kernel> detail::ProgramImpl::get_kernel(KernelHandle kernel_id) const {
    // TT_ASSERT(kernel_id < this->kernels_.size(), "Expected Kernel with ID {} to be in Program {}", kernel_id,
    // this->id);
    //  find coretype based on kernel_id
    for (const auto &kernels : this->kernels_) {
        if (kernels.find(kernel_id) != kernels.end()) {
            return kernels.at(kernel_id);
        }
    }

    TT_ASSERT(false, "Did not find kernel id across all core types!");
    return nullptr;
}

std::shared_ptr<Kernel> Program::get_kernel(KernelHandle kernel_id) const { return pimpl_->get_kernel(kernel_id); }

KernelGroup::KernelGroup() : core_ranges(CoreRangeSet()) {}

KernelGroup::KernelGroup(
    const detail::ProgramImpl& program,
    uint32_t programmable_core_type_index,
    kernel_id_array_t kernel_ids,
    bool /*erisc_is_idle*/,
    uint32_t max_local_cb_end_index,
    uint32_t min_remote_cb_start_index,
    const CoreRangeSet& new_ranges) :
    core_ranges(CoreRangeSet()) {
    this->programmable_core_type_index = programmable_core_type_index;
    this->core_ranges = this->core_ranges.merge(new_ranges);
    this->kernel_ids = kernel_ids;
    this->launch_msg.kernel_config.brisc_noc_mode = NOC_MODE::DM_DEDICATED_NOC;

    std::memset(&this->launch_msg, 0, sizeof(launch_msg_t));

    // Slow dispatch uses fixed addresses for the kernel config, configured here statically
    // Fast dispatch kernel config mangement happens under the CQ and will re-program the base
    const auto& hal = MetalContext::instance().hal();
    for (uint32_t index = 0; index < hal.get_programmable_core_type_count(); index++) {
        this->launch_msg.kernel_config.kernel_config_base[index] =
            hal.get_dev_addr(index, HalL1MemAddrType::KERNEL_CONFIG);
    }

    uint32_t processor_classes = hal.get_processor_classes_count(programmable_core_type_index);
    std::set<NOC_MODE> noc_modes;
    for (int class_id = 0; class_id < processor_classes; class_id++) {
        auto& optional_id = kernel_ids[class_id];
        if (optional_id) {
            const auto kernel = program.get_kernel(optional_id.value());
            this->launch_msg.kernel_config.watcher_kernel_ids[class_id] = kernel->get_watcher_kernel_id();
            this->launch_msg.kernel_config.enables |= 1 << class_id;

            if (programmable_core_type_index == hal.get_programmable_core_type_index(HalProgrammableCoreType::TENSIX)) {
                // The code below sets the brisc_noc_id for use by the device firmware
                // Use 0 if neither brisc nor ncrisc specify a noc
                if (class_id == utils::underlying_type<DataMovementProcessor>(DataMovementProcessor::RISCV_0)) {
                    noc_modes.insert(std::get<DataMovementConfig>(kernel->config()).noc_mode);
                    // Use brisc's noc if brisc specifies a noc
                    this->launch_msg.kernel_config.brisc_noc_id = std::get<DataMovementConfig>(kernel->config()).noc;
                    // if noc mode is already set to DM_DYNAMIC_NOC then we can't change back to DM_DEDICATED_NOC
                    if (std::get<DataMovementConfig>(kernel->config()).noc_mode == NOC_MODE::DM_DYNAMIC_NOC) {
                        this->launch_msg.kernel_config.brisc_noc_mode = NOC_MODE::DM_DYNAMIC_NOC;
                    }
                } else if (class_id == utils::underlying_type<DataMovementProcessor>(DataMovementProcessor::RISCV_1)) {
                    noc_modes.insert(std::get<DataMovementConfig>(kernel->config()).noc_mode);
                    // Use 1-ncrisc's noc (the other noc) if ncrisc specifies a noc
                    // If both brisc and ncrisc set the noc, then this is safe due to prior correctness validation
                    this->launch_msg.kernel_config.brisc_noc_id = 1 - std::get<DataMovementConfig>(kernel->config()).noc;
                    // if noc mode is already set to DM_DYNAMIC_NOC then we can't change back to DM_DEDICATED_NOC
                    if (std::get<DataMovementConfig>(kernel->config()).noc_mode == NOC_MODE::DM_DYNAMIC_NOC) {
                        this->launch_msg.kernel_config.brisc_noc_mode = NOC_MODE::DM_DYNAMIC_NOC;
                    }
                }
            }
        }
    }
    TT_FATAL(noc_modes.size() <= 1, "KernelGroup must have the same noc mode for all kernels");

    for (uint32_t index = 0; index < NUM_PROCESSORS_PER_CORE_TYPE; index ++) {
        this->kernel_bin_sizes[index] = 0;
        this->kernel_text_offsets[index] = 0;
        this->launch_msg.kernel_config.kernel_text_offset[index] = 0;
    }
    this->launch_msg.kernel_config.ncrisc_kernel_size16 = 0;

    this->launch_msg.kernel_config.exit_erisc_kernel = false;
    this->launch_msg.kernel_config.max_local_cb_end_index = max_local_cb_end_index;
    this->launch_msg.kernel_config.min_remote_cb_start_index = min_remote_cb_start_index;
    this->go_msg.signal = RUN_MSG_GO;
}

CoreType KernelGroup::get_core_type() const {
    return MetalContext::instance().hal().get_core_type(this->programmable_core_type_index);
};

std::vector<std::shared_ptr<KernelGroup>>& detail::ProgramImpl::get_kernel_groups(
    uint32_t programmable_core_type_index) {
    update_kernel_groups(programmable_core_type_index);
    return kernel_groups_[programmable_core_type_index];
}

<<<<<<< HEAD
std::vector<std::shared_ptr<KernelGroup>> &Program::get_kernel_groups(uint32_t programmable_core_type_index) {
    return pimpl_->get_kernel_groups(programmable_core_type_index);
}

=======
>>>>>>> c9a67c65
std::unordered_map<KernelHandle, std::shared_ptr<Kernel>>& detail::ProgramImpl::get_kernels(
    uint32_t programmable_core_type_index) {
    return this->kernels_.at(programmable_core_type_index);
}

std::unordered_map<KernelHandle, std::shared_ptr<Kernel>>& Program::get_kernels(uint32_t programmable_core_type_index) {
    return pimpl_->get_kernels(programmable_core_type_index);
}

KernelGroup* detail::ProgramImpl::kernels_on_core(const CoreCoord& core, uint32_t programmable_core_type_index) {
    update_kernel_groups(programmable_core_type_index);
    if (core.x >= grid_extent_[programmable_core_type_index].x || core.y >= grid_extent_[programmable_core_type_index].y)
        return nullptr;
    uint8_t index = core_to_kernel_group_index_table_[programmable_core_type_index].at(core.y * grid_extent_[programmable_core_type_index].x + core.x);
    return (index == core_to_kernel_group_invalid_index) ? nullptr : kernel_groups_[programmable_core_type_index].at(index).get();
}

struct KernelGroupInt {
    bool valid;
    kernel_id_array_t kernel_ids;

    bool operator==(const KernelGroupInt &b) const;
    // fix this
    void update(dispatch_core_processor_classes proc_class, size_t kernel_idx) {
        this->kernel_ids[proc_class] = static_cast<KernelHandle>(kernel_idx);
    }
};

bool KernelGroupInt::operator==(const KernelGroupInt &b) const {
    for (int class_id = 0; class_id < DISPATCH_CLASS_MAX; class_id++) {
        if (this->kernel_ids[class_id] != b.kernel_ids[class_id]) {
            return false;
        }
    }

    return true;
}

struct KernelGroupIntHasher {
    std::size_t operator()(const KernelGroupInt &x) const {
        return
            static_cast<size_t>(x.kernel_ids[DISPATCH_CLASS_TENSIX_DM0].value_or(0)) << 0 |
            static_cast<size_t>(x.kernel_ids[DISPATCH_CLASS_TENSIX_DM1].value_or(0)) << 16 |
            static_cast<size_t>(x.kernel_ids[DISPATCH_CLASS_TENSIX_COMPUTE].value_or(0)) << 32;
    }
};

void detail::ProgramImpl::update_kernel_groups(uint32_t programmable_core_type_index) {
    if (core_to_kernel_group_index_table_[programmable_core_type_index].size() == 0) {
        bool erisc_is_idle = false;

        // Get the extent of the kernels in x, y
        CoreCoord base = {std::numeric_limits<decltype(base.x)>::max(), std::numeric_limits<decltype(base.y)>::max()};
        grid_extent_[programmable_core_type_index] = {0, 0};
        for (auto [id, kernel] : kernels_[programmable_core_type_index]) {
            for (auto core : kernel->logical_cores()) {
                if (core.x > grid_extent_[programmable_core_type_index].x)
                    grid_extent_[programmable_core_type_index].x = core.x;
                if (core.y > grid_extent_[programmable_core_type_index].y)
                    grid_extent_[programmable_core_type_index].y = core.y;
                if (core.x < base.x)
                    base.x = core.x;
                if (core.y < base.y)
                    base.y = core.y;
            }
            erisc_is_idle = kernel->is_idle_eth();
        }
        grid_extent_[programmable_core_type_index].x++;
        grid_extent_[programmable_core_type_index].y++;

        // grid maps cores to sets-of-kernels running on that core
        std::vector<KernelGroupInt> grid;
        grid.resize(grid_extent_[programmable_core_type_index].x * grid_extent_[programmable_core_type_index].y);
        for (auto [id, kernel] : kernels_[programmable_core_type_index]) {
            for (auto core : kernel->logical_cores()) {
                int core_index = core.y * grid_extent_[programmable_core_type_index].x + core.x;
                grid[core_index].valid = true;
                grid[core_index].update(magic_enum::enum_cast<dispatch_core_processor_classes>(kernel->dispatch_class()).value(), id);
            }
        }

        // Flip the mapping to get sets-of-kernels to cores
        std::unordered_map<KernelGroupInt, std::set<CoreRange>, KernelGroupIntHasher> map;
        for (auto y = base.y; y < grid_extent_[programmable_core_type_index].y; y++) {
            for (auto x = base.x; x < grid_extent_[programmable_core_type_index].x; x++) {
                int index = y * grid_extent_[programmable_core_type_index].x + x;
                if (grid[index].valid) {
                    std::set<CoreRange> &set = map[grid[index]];
                    set.insert(CoreRange({x, y}, {x, y}));
                }
            }
        }

        // Build the list of KernelGroups with merged core range sets from the
        // mapping of sets-of-kernels to cores
        TT_ASSERT(map.size() < core_to_kernel_group_invalid_index);
        kernel_groups_.reserve(map.size());
        int index = 0;
        core_to_kernel_group_index_table_[programmable_core_type_index].resize(
            grid_extent_[programmable_core_type_index].x * grid_extent_[programmable_core_type_index].y, core_to_kernel_group_invalid_index);
        const auto& hal = MetalContext::instance().hal();
        for (auto &kg_to_cores : map) {
            // Start inclusive, max exclusive
            uint32_t max_local_cb_end_index = 0;
            uint32_t min_remote_cb_start_index = NUM_CIRCULAR_BUFFERS;

            // Map from core X,Y back to the unique KernelGroup
            for (CoreRange range : kg_to_cores.second) {
                bool logged_noncontiguous = false;
                for (auto y = range.start_coord.y; y <= range.end_coord.y; y++) {
                    for (auto x = range.start_coord.x; x <= range.end_coord.x; x++) {
                        core_to_kernel_group_index_table_[programmable_core_type_index][y * grid_extent_[programmable_core_type_index].x + x] = index;

                        if (not hal.get_supports_cbs(programmable_core_type_index)) {
                            continue;
                        }
                        auto core = CoreCoord({x, y});
                        auto local_val = per_core_local_cb_indices_.find(core);
                        if (local_val != per_core_local_cb_indices_.end() && local_val->second.any()) {
                            uint32_t used_cbs = local_val->second.to_ulong();
                            max_local_cb_end_index = std::max(
                                max_local_cb_end_index, NUM_CIRCULAR_BUFFERS - (uint32_t)__builtin_clz(used_cbs));
                            if (!logged_noncontiguous) {
                                // Zeroes out the contiguous run of set bits starting at zero. Anything remaining is
                                // above a zero bit.
                                uint32_t non_contiguous_cbs = used_cbs & (used_cbs + 1);
                                if (non_contiguous_cbs) {
                                    // ~used_cbs is always nonzero, because otherwise all CBs are in use and therefore
                                    // contiguous.
                                    uint32_t first_unused_index = (uint32_t)__builtin_ctz(~used_cbs);
                                    std::string kernels;
                                    for (auto id : kg_to_cores.first.kernel_ids) {
                                        if (id.has_value()) {
                                            std::shared_ptr<Kernel> kernel = get_kernel(*id);
                                            if (!kernels.empty()) {
                                                kernels += ", ";
                                            }
                                            kernels += kernel->kernel_source().name();
                                        }
                                    }

                                    static std::mutex m;
                                    std::lock_guard lock(m);
                                    // Keep track of which programs have been logged to avoid spamming the log. This is
                                    // particularly important for mesh devices.
                                    static std::set<std::tuple<uint32_t, uint32_t, std::string>> logged;
                                    auto cb_tuple = std::make_tuple(non_contiguous_cbs, first_unused_index, kernels);

                                    if (!logged.contains(cb_tuple)) {
                                        logged.insert(cb_tuple);
                                        // This code should be modified to log the core type index if it isn't obvious.
                                        TT_ASSERT(
                                            programmable_core_type_index ==
                                            MetalContext::instance().hal().get_programmable_core_type_index(
                                                HalProgrammableCoreType::TENSIX));

                                        std::string cb_ids;
                                        for (int i = 0; i < NUM_CIRCULAR_BUFFERS; i++) {
                                            if (non_contiguous_cbs & (1 << i)) {
                                                if (!cb_ids.empty()) {
                                                    cb_ids += ",";
                                                }
                                                cb_ids += std::to_string(i);
                                            }
                                        }
                                        log_debug(
                                            tt::LogMetal,
                                            "Circular buffer indices are not contiguous starting at 0. This will hurt "
                                            "dispatch performance. Non-contiguous indices: {}. "
                                            "First unused index: {}. Kernels: {}",
                                            cb_ids,
                                            first_unused_index,
                                            kernels);
                                    }
                                    logged_noncontiguous = true;
                                }
                            }
                        }
                        auto remote_val = per_core_remote_cb_indices_.find(core);
                        if (remote_val != per_core_remote_cb_indices_.end() && remote_val->second.any()) {
                            min_remote_cb_start_index = std::min(
                                min_remote_cb_start_index, (uint32_t)__builtin_ctz(remote_val->second.to_ulong()));
                        }
                    }
                }
            }
            TT_FATAL(
                max_local_cb_end_index <= min_remote_cb_start_index,
                "Circular buffer indices overlap for KernelGroup {} on programmable core type {}. Local end index {}, "
                "Remote start index {}",
                index,
                programmable_core_type_index,
                max_local_cb_end_index,
                min_remote_cb_start_index);
            kernel_groups_[programmable_core_type_index].push_back(
                std::make_shared<KernelGroup>(
                    *this,
                    programmable_core_type_index,
                    kg_to_cores.first.kernel_ids,
                    erisc_is_idle,
                    max_local_cb_end_index,
                    min_remote_cb_start_index,
                    kg_to_cores.second)
                );
            index++;
        }
    }
}

void detail::ProgramImpl::CircularBufferAllocator::mark_address(
    uint64_t address, uint64_t size, uint64_t base_address) {
    if (this->l1_regions.empty()) {
        this->l1_regions.emplace_back(base_address, base_address);
    }
    auto &last_region = this->l1_regions.back();
    if (address < last_region.second) {
        TT_THROW(
            "Local buffer address {} has to append to last L1 region [{}, {}) or be at a higher address",
            address,
            last_region.first,
            last_region.second);
    }
    if (address == last_region.second) {
        last_region.second += size;
    } else {
        this->l1_regions.emplace_back(address, address + size);
    }
}

CBHandle detail::ProgramImpl::add_circular_buffer_(const std::shared_ptr<CircularBuffer>& circular_buffer) {
    // Globally allocated circular buffer do not invalidate allocation because their addresses are tracked by memory
    // allocator
    if (not circular_buffer->globally_allocated()) {
        this->invalidate_circular_buffer_allocation();
    } else {
        circular_buffer->assign_global_address();
    }

    // Mark which buffer indices are being used on each core the circular buffer is used on
    for (const CoreRange &core_range : circular_buffer->core_ranges().ranges()) {
        for (auto x = core_range.start_coord.x; x <= core_range.end_coord.x; x++) {
            for (auto y = core_range.start_coord.y; y <= core_range.end_coord.y; y++) {
                CoreCoord logical_core(x, y);
                std::bitset<NUM_CIRCULAR_BUFFERS> &cb_indices = this->per_core_cb_indices_[logical_core];
                std::bitset<NUM_CIRCULAR_BUFFERS>& local_cb_indices = this->per_core_local_cb_indices_[logical_core];
                std::bitset<NUM_CIRCULAR_BUFFERS>& remote_cb_indices = this->per_core_remote_cb_indices_[logical_core];
                auto add_buffer_indices = [&cb_indices](
                                              const std::unordered_set<uint8_t>& buffer_indices,
                                              std::bitset<NUM_CIRCULAR_BUFFERS>& target_cb_indices) {
                    for (uint32_t buffer_index : buffer_indices) {
                        // TT_ASSERT since we validate when constructing the config that it's within range
                        TT_ASSERT(
                            buffer_index < NUM_CIRCULAR_BUFFERS,
                            "Invalid circular buffer index: {} should be between 0 and {}",
                            buffer_index,
                            NUM_CIRCULAR_BUFFERS);
                        if (cb_indices[buffer_index]) {
                            TT_THROW(
                                "Invalid circular buffer index: Cannot add circular buffer at index {}, another "
                                "circular "
                                "buffer already exists",
                                buffer_index);
                        }
                        cb_indices[buffer_index] = true;
                        target_cb_indices[buffer_index] = true;
                    }
                };
                add_buffer_indices(circular_buffer->config().local_buffer_indices(), local_cb_indices);
                add_buffer_indices(circular_buffer->config().remote_buffer_indices(), remote_cb_indices);
            }
        }

        // There is one CircularBufferAllocator per unique core range, create one if it does not already exist for
        // current core range
        auto val = std::find_if(
            cb_allocators_.begin(), cb_allocators_.end(), [&core_range](const CircularBufferAllocator &cb_allocator) {
                return cb_allocator.core_range == core_range;
            });
        if (val == cb_allocators_.end()) {
            this->cb_allocators_.emplace_back(core_range);
        }
    }

    this->circular_buffers_.push_back(circular_buffer);
    this->circular_buffer_by_id_.insert({circular_buffer->id(), circular_buffer});
    return circular_buffer->id();
}

CBHandle detail::ProgramImpl::add_circular_buffer(
    const CoreRangeSet& core_range_set, const CircularBufferConfig& config) {
    TT_FATAL(this->compiled_.empty(), "Cannot add circular buffer to an already compiled program {}", this->id);
    // Merge ranges to reduce the number of multicasts needed to initialize CBs.
    std::shared_ptr<CircularBuffer> circular_buffer = std::make_shared<CircularBuffer>(core_range_set.merge_ranges(), config);
    return add_circular_buffer_(circular_buffer);
}

CBHandle detail::ProgramImpl::add_circular_buffer(
    const CoreRangeSet& core_range_set,
    const CircularBufferConfig& config,
    const experimental::GlobalCircularBuffer& global_circular_buffer) {
    TT_FATAL(this->compiled_.empty(), "Cannot add circular buffer to an already compiled program {}", this->id);
    // Merge ranges to reduce the number of multicasts needed to initialize CBs.
    std::shared_ptr<CircularBuffer> circular_buffer =
        std::make_shared<CircularBuffer>(core_range_set.merge_ranges(), config, global_circular_buffer);
    return add_circular_buffer_(circular_buffer);
}

CBHandle Program::add_circular_buffer(const CoreRangeSet &core_range_set, const CircularBufferConfig &config) {
    return pimpl_->add_circular_buffer(core_range_set, config);
}

CBHandle Program::add_circular_buffer(
    const CoreRangeSet& core_range_set,
    const CircularBufferConfig& config,
    const experimental::GlobalCircularBuffer& global_circular_buffer) {
    return pimpl_->add_circular_buffer(core_range_set, config, global_circular_buffer);
}

std::shared_ptr<CircularBuffer> detail::ProgramImpl::get_circular_buffer(CBHandle cb_id) const {
    if (this->circular_buffer_by_id_.find(cb_id) == this->circular_buffer_by_id_.end()) {
        TT_THROW("No circular buffer with id {} exists in Program {}", cb_id, this->id);
    }
    return this->circular_buffer_by_id_.at(cb_id);
}

std::vector<std::shared_ptr<CircularBuffer>> detail::ProgramImpl::circular_buffers_on_core(
    const CoreCoord& core) const {
    std::vector<std::shared_ptr<CircularBuffer>> cbs_on_core;
    for (const auto& circular_buffer : circular_buffers_) {
        if (circular_buffer->is_on_logical_core(core)) {
            cbs_on_core.push_back(circular_buffer);
        }
    }
    return cbs_on_core;
}

<<<<<<< HEAD
std::vector<std::shared_ptr<CircularBuffer>> Program::circular_buffers_on_core(const CoreCoord &core) const {
    return pimpl_->circular_buffers_on_core(core);
}

=======
>>>>>>> c9a67c65
std::vector<std::shared_ptr<CircularBuffer>> detail::ProgramImpl::circular_buffers_on_corerange(
    const CoreRange& cr) const {
    std::vector<std::shared_ptr<CircularBuffer>> cbs_on_core;
    for (const auto& circular_buffer : circular_buffers_) {
        if (circular_buffer->is_on_logical_corerange(cr)) {
            cbs_on_core.push_back(circular_buffer);
        }
    }
    return cbs_on_core;
}

std::vector<CoreRange> detail::ProgramImpl::circular_buffers_unique_coreranges() const {
    std::vector<CoreRange> core_ranges;
    for (const auto& circular_buffer : circular_buffers_) {
        for (const CoreRange &core_range : circular_buffer->core_ranges().ranges()) {
            if (std::find(core_ranges.begin(), core_ranges.end(), core_range) == core_ranges.end()) {
                core_ranges.push_back(core_range);
            }
        }
    }
    return core_ranges;
}

void detail::ProgramImpl::invalidate_circular_buffer_allocation() {
    if (this->local_circular_buffer_allocation_needed_) {
        return;
    }
    for (CircularBufferAllocator &cb_allocator : this->cb_allocators_) {
        cb_allocator.reset_available_addresses();
    }
    this->local_circular_buffer_allocation_needed_ = true;
}

void Program::invalidate_circular_buffer_allocation() { pimpl_->invalidate_circular_buffer_allocation(); }

uint32_t Program::get_cb_memory_size() const { return pimpl_->get_cb_memory_size(); }
uint32_t detail::ProgramImpl::get_cb_memory_size() const {
    uint32_t total_cb_size = 0;
    for (const auto& circular_buffer : this->circular_buffers_) {
        if (circular_buffer->globally_allocated()) {
            continue;
        }
        total_cb_size += circular_buffer->size();
    }
    return total_cb_size;
}
void detail::ProgramImpl::allocate_circular_buffers(const IDevice* device) {
    //ZoneScoped;
    if (not this->local_circular_buffer_allocation_needed_) {
        return;
    }

    uint64_t base_cb_address = device->allocator()->get_base_allocator_addr(HalMemType::L1);
    for (const auto& circular_buffer : this->circular_buffers_) {
        if (circular_buffer->globally_allocated()) {
            continue;
        }

        uint64_t computed_addr = base_cb_address;
        for (const CoreRange &core_range : circular_buffer->core_ranges().ranges()) {
            // Need the max available address across all cores circular buffer is placed on
            for (const CircularBufferAllocator &cb_allocator : this->cb_allocators_) {
                if (cb_allocator.core_range == core_range) {
                    computed_addr = std::max(computed_addr, cb_allocator.get_cb_region_end());
                    break;
                }
            }
        }
        computed_addr = align(computed_addr, device->allocator()->get_alignment(BufferType::DRAM));
        for (const CoreRange &core_range : circular_buffer->core_ranges().ranges()) {
            for (CircularBufferAllocator &cb_allocator : this->cb_allocators_) {
                if (cb_allocator.core_range.intersects(core_range)) {
                    if (cb_allocator.core_range != core_range and computed_addr < cb_allocator.get_cb_region_end()) {
                        // Intersecting core range has already been marked to have allocation at this address. This
                        // could have been marked by a circular buffer on a core range disjoint from current
                        // `core_range` but also intersecting `cb_allocator.core_range`
                        continue;
                    }
                    cb_allocator.mark_address(computed_addr, circular_buffer->size(), base_cb_address);
                }
            }
        }
        tt::tt_metal::GraphTracker::instance().track_allocate_cb(circular_buffer->core_ranges(), computed_addr, circular_buffer->size(), circular_buffer->globally_allocated(), device);
        circular_buffer->set_locally_allocated_address(computed_addr);
    }
    this->local_circular_buffer_allocation_needed_ = false;
}

void Program::allocate_circular_buffers(const IDevice* device) { pimpl_->allocate_circular_buffers(device); }

void detail::ProgramImpl::validate_circular_buffer_region(const IDevice* device) {
    //ZoneScoped;

    // TODO: Circular buffer allocation and validation could be better optimized by determining usage per sub-device
    std::optional<DeviceAddr> lowest_address = device->lowest_occupied_compute_l1_address(this->determine_sub_device_ids(device));
    uint32_t max_l1_size = device->l1_size_per_core();

    for (const CircularBufferAllocator &cb_allocator : this->cb_allocators_) {
        if (cb_allocator.l1_regions.empty()) {
            continue;
        }
        uint64_t cb_region_end = cb_allocator.l1_regions.back().second; //cb_allocator.get_cb_region_end();
        if (cb_region_end > max_l1_size) {
            TT_THROW(
                "Statically allocated circular buffers on core range {} grow to {} B which is beyond max L1 size of {} "
                "B",
                cb_allocator.core_range.str(),
                cb_region_end,
                max_l1_size);
        }
        if (lowest_address.has_value() and lowest_address.value() < cb_region_end) {
            TT_THROW(
                "Statically allocated circular buffers in program {} clash with L1 buffers on core range {}. L1 buffer "
                "allocated at {} and static circular buffer region ends at {}",
                this->id,
                cb_allocator.core_range.str(),
                lowest_address.value(),
                cb_region_end);
        }
    }
}

size_t detail::ProgramImpl::num_semaphores() const { return semaphores_.size(); }

size_t Program::num_semaphores() const { return pimpl_->num_semaphores(); }

void detail::ProgramImpl::init_semaphores(
    const IDevice& device, const CoreCoord& logical_core, uint32_t programmable_core_type_index) const {
    uint64_t kernel_config_base =
        MetalContext::instance().hal().get_dev_addr(programmable_core_type_index, HalL1MemAddrType::KERNEL_CONFIG);
    uint64_t addr = kernel_config_base + this->program_configs_[programmable_core_type_index].sem_offset;
    CoreType core_type = MetalContext::instance().hal().get_core_type(programmable_core_type_index);
    auto semaphores_on_core = this->semaphores_on_core(logical_core, core_type);
    for (auto semaphore : semaphores_on_core) {
        llrt::write_hex_vec_to_core(
            device.id(),
            device.virtual_core_from_logical_core(logical_core, core_type),
            std::vector{semaphore.get().initial_value()},
            addr + semaphore.get().offset());
    }
}

void Program::init_semaphores(const IDevice &device, const CoreCoord &logical_core, uint32_t programmable_core_type_index) const {
    pimpl_->init_semaphores(device, logical_core, programmable_core_type_index);
}

void detail::ProgramImpl::add_semaphore(
    const CoreRangeSet& crs, uint32_t semaphore_id, uint32_t init_value, CoreType core_type) {
    TT_FATAL(this->compiled_.empty(), "Cannot add semaphore to an already compiled program {}", this->id);
    semaphores_.emplace_back(Semaphore(crs, semaphore_id, init_value, core_type));
}

void Program::add_semaphore(const CoreRangeSet &crs, uint32_t semaphore_id, uint32_t init_value, CoreType core_type) {
    pimpl_->add_semaphore(crs, semaphore_id, init_value, core_type);
}

std::vector<std::vector<CoreCoord>> detail::ProgramImpl::logical_cores() const {
    std::vector<std::vector<CoreCoord>> cores_in_program;
    std::vector<std::set<CoreCoord>> unique_cores;
    for (uint32_t programmable_core_type_index = 0; programmable_core_type_index < kernels_.size(); programmable_core_type_index++) {
        auto &kernels = this->kernels_[programmable_core_type_index];
        cores_in_program.push_back({});
        unique_cores.push_back({});
        for (auto [id, kernel] : kernels) {
            for (auto core : kernel->logical_cores()) {
                if (unique_cores[programmable_core_type_index].find(core) != unique_cores[programmable_core_type_index].end()) {
                    continue;
                }
                unique_cores[programmable_core_type_index].insert(core);
                cores_in_program[programmable_core_type_index].push_back(core);
            }
        }
    }
    return cores_in_program;
}

std::vector<std::vector<CoreCoord>> Program::logical_cores() const { return pimpl_->logical_cores(); }

void detail::ProgramImpl::set_remote_circular_buffer_init(const std::shared_ptr<Kernel>& kernel) const {
    const auto& kernel_defines = kernel->defines();
    const std::string reserved_defines[] = {"ALIGN_LOCAL_CBS_TO_REMOTE_CBS"};
    for (const auto& str : reserved_defines) {
        TT_FATAL(
            kernel_defines.find(str) == kernel_defines.end(), "{} is a reserved define and can't be manually set", str);
    }
    std::string align_code = "";
    std::unordered_set<CBHandle> initialized_cbs;
    std::unordered_set<uint8_t> remote_cb_indices;
    for (auto logical_cr : kernel->logical_coreranges()) {
        const auto& cbs_on_core = this->circular_buffers_on_corerange(logical_cr);
        for (const auto& circular_buffer : cbs_on_core) {
            if (circular_buffer->remote_buffer_indices().empty() || initialized_cbs.contains(circular_buffer->id())) {
                continue;
            }
            initialized_cbs.insert(circular_buffer->id());
            auto remote_cb_index = *circular_buffer->remote_buffer_indices().begin();
            remote_cb_indices.insert(remote_cb_index);

            // We only need the first remote buffer index
            if (!circular_buffer->local_buffer_indices().empty()) {
                align_code += fmt::format(
                    "experimental::align_local_cbs_to_remote_cb<{}>({},{{",
                    circular_buffer->local_buffer_indices().size(),
                    remote_cb_index);
                for (auto buffer_index : circular_buffer->local_buffer_indices()) {
                    align_code += fmt::format("{},", buffer_index);
                }
                align_code.back() = '}';
                align_code.append(");");
            }
        }
    }
    if (!remote_cb_indices.empty()) {
        std::map<std::string, std::string> defines;
        if (!align_code.empty()) {
            defines["ALIGN_LOCAL_CBS_TO_REMOTE_CBS"] = align_code;
        }
        kernel->add_defines(defines);
    }
}

void detail::ProgramImpl::set_cb_data_fmt(const std::vector<CoreRange>& crs, JitBuildOptions& build_options) const {
    //ZoneScoped;
    for (const auto& logical_cr : crs) {
        const auto& cbs_on_core = this->circular_buffers_on_corerange(logical_cr);
        for (const auto& circular_buffer : cbs_on_core) {
            for (auto buffer_index : circular_buffer->buffer_indices()) {
                build_options.set_cb_dataformat_all_cores(
                    static_cast<CBIndex>(buffer_index), circular_buffer->data_format(buffer_index));
            }
        }
    }
}

void detail::ProgramImpl::set_cb_tile_dims(const std::vector<CoreRange>& crs, JitBuildOptions& build_options) const {
    //ZoneScoped;
    for (const auto &logical_cr : crs) {
        const auto& cbs_on_core = this->circular_buffers_on_corerange(logical_cr);
        for (const auto &circular_buffer : cbs_on_core) {
            for (auto buffer_index : circular_buffer->buffer_indices()) {
                auto tile = circular_buffer->tile(buffer_index);
                if (tile.has_value()) {
                    build_options.set_cb_tile_dims_all_cores(
                        static_cast<CBIndex>(buffer_index),
                        tile->get_num_faces(),
                        tile->get_partial_face(),
                        tile->get_face_shape()[0],
                        tile->get_narrow_tile(),
                        tile->get_tile_shape()[0],
                        tile->get_tile_shape()[1]);
                    build_options.set_cb_tile_size_all_cores(
                        static_cast<CBIndex>(buffer_index),
                        tile->get_tile_size(circular_buffer->data_format(buffer_index)));
                } else {
                    Tile t;
                    build_options.set_cb_tile_size_all_cores(
                        static_cast<CBIndex>(buffer_index),
                        t.get_tile_size(circular_buffer->data_format(buffer_index)));
                }

            }
        }
    }
}

void detail::ProgramImpl::populate_dispatch_data(IDevice* device) {
    auto extract_dst_noc_unicast_info =
        [&device](const auto &ranges, const CoreType core_type) -> std::vector<std::pair<transfer_info_cores, uint32_t>> {
        // This API extracts all the pairs of noc multicast encodings given a set of core ranges
        std::vector<std::pair<transfer_info_cores, uint32_t>> dst_noc_unicast_info;
        for (const CoreRange &core_range : ranges) {
            for (auto x = core_range.start_coord.x; x <= core_range.end_coord.x; x++) {
                for (auto y = core_range.start_coord.y; y <= core_range.end_coord.y; y++) {
                    CoreCoord virtual_coord = device->virtual_core_from_logical_core(CoreCoord({x, y}), core_type);
                    dst_noc_unicast_info.push_back(std::make_pair(virtual_coord, /*num_mcast_dests=*/0));
                }
            }
        }
        return dst_noc_unicast_info;
    };

    // Circular Buffer Configs handled in EnqueueProgram

    // Assume here and in command queue that kg_buffers is populated with multicast buffers first then unicast buffers
    // Program Binaries and Go Signals
    // TODO: cleanup put the WORKERS and ETH logic together..

    // All program binaries will be packed into a single buffer in memory
    std::vector<uint32_t> binaries_data;
    // Map is used to look up transfer info by kernel id when we populate data ordered by core groups
    std::unordered_map<KernelHandle, kernel_bins_transfer_info> kernel_transfer_info;
    // This is generic for workers and eth cores
    for (const auto &kernels : this->kernels_) {
        for (const auto &[kernel_id, kernel] : kernels) {
            std::vector<RISCV> sub_kernels;
            if (kernel->processor() == RISCV::COMPUTE) {
                sub_kernels = {RISCV::TRISC0, RISCV::TRISC1, RISCV::TRISC2};
            } else {
                sub_kernels = {kernel->processor()};
            }
            const auto& binaries =
                kernel->binaries(BuildEnvManager::get_instance().get_device_build_env(device->build_id()).build_key);
            const auto core_type = kernel->get_kernel_programmable_core_type();
            std::vector<uint32_t> dst_base_addrs;
            std::vector<uint32_t> page_offsets;
            std::vector<uint32_t> lengths;
            std::vector<RISCV> riscvs;
            uint32_t transfer_info_index = 0;

            for (size_t sub_kernel_index = 0; sub_kernel_index < binaries.size(); ++sub_kernel_index) {
                const ll_api::memory& kernel_bin = *binaries[sub_kernel_index];

                // TODO: Pack erisc spans too, and then everthing is
                // one span
                uint32_t num_spans = kernel_bin.num_spans();
                dst_base_addrs.resize(dst_base_addrs.size() + num_spans);
                page_offsets.resize(page_offsets.size() + num_spans);
                lengths.resize(lengths.size() + num_spans);
                riscvs.resize(riscvs.size() + num_spans);

                kernel_bin.process_spans([&](std::vector<uint32_t>::const_iterator mem_ptr,
                                             uint64_t dst,
                                             uint32_t len) {
                    // Set dst for eth kernels until they move to ring buffer
                    dst_base_addrs[transfer_info_index] = dst;
                    page_offsets[transfer_info_index] =
                        binaries_data.size() * sizeof(uint32_t) / HostMemDeviceCommand::PROGRAM_PAGE_SIZE;
                    lengths[transfer_info_index] = len * sizeof(uint32_t);
                    riscvs[transfer_info_index] = sub_kernels[sub_kernel_index];

                    binaries_data.insert(binaries_data.end(), mem_ptr, mem_ptr + len);
                    binaries_data.resize(
                        tt::align(binaries_data.size(), HostMemDeviceCommand::PROGRAM_PAGE_SIZE / sizeof(uint32_t)), 0);
                    transfer_info_index++;
                });
            }

            kernel_bins_transfer_info kb_transfer_info = {
                .dst_base_addrs = dst_base_addrs, .page_offsets = page_offsets, .lengths = lengths, .riscvs = riscvs};
            kernel_transfer_info.insert({kernel_id, kb_transfer_info});
        }
    }

    if (binaries_data.size() > 0) {
        this->program_transfer_info.binary_data = binaries_data;
    }

    std::uint32_t num_active_cores = 0;
    const auto& hal = MetalContext::instance().hal();
    for (uint32_t index = 0; index < hal.get_programmable_core_type_count(); index++) {
        CoreType core_type = hal.get_core_type(index);
        for (const auto& kernel_group : this->get_kernel_groups(index)) {
            // TODO: add a bit in the hal that says if this core type is unicast/multicast
            if (core_type == CoreType::WORKER) {
                std::vector<multicast_transfer_info> dst_noc_multicast_info =
                    extract_dst_noc_multicast_info(device, kernel_group->core_ranges.ranges(), core_type);
                std::vector<KernelHandle> kernel_ids;
                for (int dispatch_class = 0; dispatch_class < kernel_group->kernel_ids.size(); dispatch_class++) {
                    auto &optional_id = kernel_group->kernel_ids[dispatch_class];
                    if (optional_id) {
                        KernelHandle device_local_kernel_id = program_dispatch::get_device_local_kernel_handle(optional_id.value());
                        kernel_ids.push_back(device_local_kernel_id);
                        int proc_sub_class = 0;
                        for (uint32_t& dst_addr : kernel_transfer_info.at(device_local_kernel_id).dst_base_addrs) {
                            // TODO: ditch this w/ linear writes based on program config kernel_text_offset and size
                            dst_addr = kernel_group->kernel_text_offsets[dispatch_class + proc_sub_class];
                            proc_sub_class++;
                        }
                    }
                }

                for (const auto& transfer_info : dst_noc_multicast_info) {
                    for (const auto &kernel_id : kernel_ids) {
                        this->program_transfer_info.kernel_bins.emplace_back(
                            transfer_info.cores, transfer_info.num_dests, kernel_transfer_info.at(kernel_id));
                    }
                }
            } else {
                TT_ASSERT(core_type == CoreType::ETH);
                std::vector<std::pair<transfer_info_cores, uint32_t>> dst_noc_unicast_info =
                    extract_dst_noc_unicast_info(kernel_group->core_ranges.ranges(), core_type);

                std::vector<KernelHandle> kernel_ids;
                if (kernel_group->kernel_ids[DISPATCH_CLASS_ETH_DM0]) {
                    KernelHandle device_local_kernel_id = program_dispatch::get_device_local_kernel_handle(kernel_group->kernel_ids[DISPATCH_CLASS_ETH_DM0].value());
                    kernel_ids.push_back(device_local_kernel_id);
                }

                for (const auto &[cores, num_mcast_dsts] : dst_noc_unicast_info) {
                    for (const auto &kernel_id : kernel_ids) {
                        this->program_transfer_info.kernel_bins.emplace_back(
                            cores, num_mcast_dsts, kernel_transfer_info.at(kernel_id));
                    }
                }
            }
        }
        num_active_cores += this->logical_cores()[index].size();
    }

    this->program_transfer_info.num_active_cores = num_active_cores;

    return;
}

ProgramConfig& detail::ProgramImpl::get_program_config(uint32_t programmable_core_type_index) {
    return this->program_configs_[programmable_core_type_index];
}

void detail::ProgramImpl::set_launch_msg_sem_offsets() {
    const auto& hal = MetalContext::instance().hal();
    for (uint32_t kg_type_index = 0; kg_type_index < hal.get_programmable_core_type_count(); kg_type_index++) {
        for (auto& kg : this->get_kernel_groups(kg_type_index)) {
            for (uint32_t sem_type_index = 0; sem_type_index < hal.get_programmable_core_type_count();
                 sem_type_index++) {
                kg->launch_msg.kernel_config.sem_offset[sem_type_index] =
                    this->program_configs_[sem_type_index].sem_offset;
            }
        }
    }
}

uint32_t& detail::ProgramImpl::get_program_config_size(uint32_t programmable_core_type_index) {
    return this->program_config_sizes_[programmable_core_type_index];
}

const std::vector<SubDeviceId>& detail::ProgramImpl::determine_sub_device_ids(const IDevice* device) {
    // We need to calculate the sub_device_id when we haven't compiled the program yet, or this is the first time we
    // are getting the sub_device_ids after compilation
    auto sub_device_manager_id = device->get_active_sub_device_manager_id();
    auto& sub_device_ids_map = this->sub_device_ids_[device->id()];
    auto sub_device_ids = sub_device_ids_map.find(sub_device_manager_id);
    if (this->compiled_.empty() || sub_device_ids == sub_device_ids_map.end()) {
        if (std::getenv("TT_METAL_SLOW_DISPATCH_MODE") != nullptr || sub_device_manager_id == device->get_default_sub_device_manager_id()) {
            // No sub device manager, nothing to validate
            auto [sub_device_ids, _] =
                sub_device_ids_map.insert_or_assign(sub_device_manager_id, std::vector<SubDeviceId>{SubDeviceId{0}});
            return sub_device_ids->second;
        } else {
            std::unordered_set<SubDeviceId> used_sub_device_ids;
            auto find_sub_device_ids = [&](HalProgrammableCoreType core_type) {
                auto core_type_index = MetalContext::instance().hal().get_programmable_core_type_index(core_type);
                if (core_type_index == -1) {
                    return;
                }
                const auto& program_kgs =
                    this->get_kernel_groups(MetalContext::instance().hal().get_programmable_core_type_index(core_type));
                uint32_t num_intersections = 0;
                uint32_t num_cores = 0;
                for (const auto& kg : program_kgs) {
                    for (size_t i = 0; i < device->num_sub_devices(); ++i) {
                        const auto& sub_device_cores = device->worker_cores(core_type, SubDeviceId{i});
                        auto intersection = sub_device_cores.intersection(kg->core_ranges);
                        if (intersection.size() > 0) {
                            used_sub_device_ids.insert(SubDeviceId{i});
                            num_intersections += intersection.num_cores();
                        }
                    }
                    num_cores += kg->core_ranges.num_cores();
                }
                TT_FATAL(num_intersections == num_cores,
                         "Kernel group cores do not match sub device cores for programmable core type {}",
                         magic_enum::enum_name(core_type));
            };
            find_sub_device_ids(HalProgrammableCoreType::TENSIX);
            find_sub_device_ids(HalProgrammableCoreType::ACTIVE_ETH);
            auto [sub_device_ids, _] = sub_device_ids_map.insert_or_assign(
                sub_device_manager_id,
                std::vector<SubDeviceId>(used_sub_device_ids.begin(), used_sub_device_ids.end()));
            return sub_device_ids->second;
        }
    }
    return sub_device_ids->second;
}

void detail::ProgramImpl::allocate_kernel_bin_buf_on_device(IDevice* device) {
    // Allocate the DRAM kernel binary buffer for this program on the specified device, if not previously allocated.
    // We allocate program binaries top down to minimize fragmentation with other buffers in DRAM, which are typically allocated bottom up
    std::size_t binary_data_size_bytes = this->program_transfer_info.binary_data.size() * sizeof(uint32_t);
    if (this->kernels_buffer_.find(device->id()) == this->kernels_buffer_.end() and binary_data_size_bytes) {
        std::shared_ptr<Buffer> kernel_bin_buf = Buffer::create(device, binary_data_size_bytes, HostMemDeviceCommand::PROGRAM_PAGE_SIZE, BufferType::DRAM, TensorMemoryLayout::INTERLEAVED, std::nullopt, false);
        this->kernels_buffer_[device->id()] = kernel_bin_buf;
    }
}

void Program::generate_dispatch_commands(IDevice* device) {
    uint64_t command_hash = *device->get_active_sub_device_manager_id();

    uint64_t device_hash = BuildEnvManager::get_instance().get_device_build_env(device->build_id()).build_key;
    if (not MetalContext::instance().hal().is_coordinate_virtualization_enabled()) {
        // When coordinate virtualization is not enabled, explicitly encode the device
        // id into the device hash, to always assert on programs being reused across devices.
        device_hash = (device_hash << 32) | (device->id());
    }
    if (!pimpl_->is_cached()) {
        pimpl_->set_cached(device_hash);
    } else {
        TT_FATAL(
            *pimpl_->get_cached() == device_hash,
            "Enqueueing a Program across devices with different cores harvested is not supported, unless coordinate "
            "virtualization is enabled (only enabled on Wormhole and above).");
    }
    auto& cached_program_command_sequences = this->get_cached_program_command_sequences();
    if (!cached_program_command_sequences.contains(command_hash)) {
        // Programs currently only support spanning a single sub-device
        auto sub_device_id = this->determine_sub_device_ids(device)[0];
        ProgramCommandSequence program_command_sequence;
        program_dispatch::insert_empty_program_dispatch_preamble_cmd(program_command_sequence);
        program_dispatch::insert_stall_cmds(program_command_sequence, sub_device_id, device);
        program_dispatch::assemble_device_commands(program_command_sequence, impl(), device, sub_device_id);
        // TODO: We currently do not have a mechanism of removing entries in the cache when a manager is removed
        // This means programs will contain stale entries in the cache until the program is deleted
        cached_program_command_sequences.insert({command_hash, std::move(program_command_sequence)});
    }
}

void Program::allocate_kernel_bin_buf_on_device(IDevice* device) { pimpl_->allocate_kernel_bin_buf_on_device(device); }

void detail::ProgramImpl::compile(IDevice* device, bool force_slow_dispatch) {
    //ZoneScoped;
    if (compiled_.contains(BuildEnvManager::get_instance().get_device_build_env(device->build_id()).build_key)) {
        return;
    }
    // Clear the determined sub_device_ids when we compile the program for the first time
    // This way, determine_sub_device_ids is forced to recalculate with the finalized information on the used cores
    if (compiled_.empty()) {
        this->sub_device_ids_[device->id()].erase(device->get_active_sub_device_manager_id());
    }

    TT_FATAL(
        device->is_initialized(),
        "Device needs to be initialized before program {} compilation! Generating headers for banking information is "
        "dependent on information that is set during device initialization.",
        this->get_id());

    bool profile_kernel = getDeviceProfilerState();
    std::vector<std::shared_future<void>> events;
    DprintServerSetProfilerState(profile_kernel);

    auto sync_events = [&events] {
        for (auto& event : events) {
            event.get();
        }
    };

    auto validate_kernel_placement = [&device, &force_slow_dispatch](std::shared_ptr<Kernel> kernel) {
        // Placement rules:
        //  Slow dispatch:
        //      - kernels cannot be on storage only cores
        //  Fast dispatch (tensix):
        //      - kernels cannot be on storage only cores an
        //      - tensix kernels cannot be on dispatch cores
        //  Fast dispatch (ethernet):
        //      - kernels cannot be on storage only cores
        //      - eth kernels cannot be on idle eth cores
        bool slow_dispatch = std::getenv("TT_METAL_SLOW_DISPATCH_MODE") != nullptr;

        const auto& dispatch_core_config =
            MetalContext::instance().get_dispatch_core_manager().get_dispatch_core_config();
        CoreType dispatch_core_type = dispatch_core_config.get_core_type();
        const std::vector<CoreCoord>& storage_cores =
            MetalContext::instance().get_dispatch_query_manager().get_logical_storage_cores_on_user_chips();
        bool on_storage_only_core =  std::any_of(storage_cores.begin(), storage_cores.end(), [&kernel](const CoreCoord& storage_core) {
            return kernel->is_on_logical_core(storage_core);
        });
        TT_FATAL(not on_storage_only_core, "Illegal kernel placement for {}. Kernels cannot be placed on storage only cores!", kernel->name());

        // Kernels used to implement fast dispatch can be placed on dispatch cores
        if (not slow_dispatch and not force_slow_dispatch) {
            const std::vector<CoreCoord>& dispatch_cores =
                MetalContext::instance().get_dispatch_query_manager().get_logical_dispatch_cores_on_user_chips();
            bool on_dispatch_core = std::any_of(dispatch_cores.begin(), dispatch_cores.end(), [&kernel, &dispatch_core_type](const CoreCoord &dispatch_core) {
                if (kernel->get_kernel_core_type() != dispatch_core_type) {
                    return false;
                }

                return kernel->is_on_logical_core(dispatch_core);
            });

            TT_FATAL(not on_dispatch_core, "Illegal kernel placement for {}, Kernels cannot be placed on dispatch cores!", kernel->name());
        }
    };
    for (auto & kernels : kernels_) {
        for (auto &[id, kernel] : kernels) {
            validate_kernel_placement(kernel);
            launch_build_step(
                [kernel, device, this] {
                    JitBuildOptions build_options(
                        BuildEnvManager::get_instance().get_device_build_env(device->build_id()).build_env);
                    kernel->set_build_options(build_options);
                    if (this->compiled_.empty()) {
                        this->set_remote_circular_buffer_init(kernel);
                    }
                    this->set_cb_data_fmt(kernel->logical_coreranges(), build_options);
                    this->set_cb_tile_dims(kernel->logical_coreranges(), build_options);

                    auto kernel_hash = KernelCompileHash(
                        kernel,
                        build_options,
                        BuildEnvManager::get_instance().get_device_build_env(device->build_id()).build_key);

                    const std::string kernel_path_suffix = kernel->name() + "/" + std::to_string(kernel_hash) + "/";
                    kernel->set_full_name(kernel_path_suffix);
                    build_options.set_name(kernel_path_suffix);

                    kernel->register_kernel_elf_paths_with_watcher(*device);

                    if (enable_persistent_kernel_cache && kernel->binaries_exist_on_disk(device)) {
                        if (not detail::HashLookup::inst().exists(kernel_hash)) {
                            detail::HashLookup::inst().add(kernel_hash);
                            detail::HashLookup::inst().add_generated_bin(kernel_hash);
                        }
                    } else if (detail::HashLookup::inst().add(kernel_hash)) {
                        GenerateBinaries(device, build_options, kernel);
                        detail::HashLookup::inst().add_generated_bin(kernel_hash);
                    }
                    while (not detail::HashLookup::inst().is_bin_generated(kernel_hash)) {
                    }
                },
                events);
        }
    }
    sync_events();

    for (auto &kernels : kernels_) {
        for (auto &[id, kernel] : kernels) {
            launch_build_step([kernel, device] { kernel->read_binaries(device); }, events);
        }
    }
    sync_events();
    if (detail::MemoryReporter::enabled()) {
        detail::MemoryReporter::inst().flush_program_memory_usage(get_id(), device);
    }

    compiled_.insert(BuildEnvManager::get_instance().get_device_build_env(device->build_id()).build_key);
}

void Program::compile(IDevice* device, bool force_slow_dispatch) { pimpl_->compile(device, force_slow_dispatch); }

void detail::ProgramImpl::set_runtime_id(uint64_t id) { this->runtime_id = id; }

void Program::set_runtime_id(uint64_t id) { pimpl_->set_runtime_id(id); }

uint32_t Program::get_sem_base_addr(IDevice* device, CoreCoord /*logical_core*/, CoreType core_type) {
    HalProgrammableCoreType programmable_core_type = ::tt::tt_metal::detail::hal_programmable_core_type_from_core_type(core_type);
    uint32_t base_addr = program_dispatch::program_base_addr_on_core(impl(), device, programmable_core_type);
    return base_addr + impl()
                           .get_program_config(
                               MetalContext::instance().hal().get_programmable_core_type_index(programmable_core_type))
                           .sem_offset;
}

uint32_t Program::get_cb_base_addr(IDevice* device, CoreCoord /*logical_core*/, CoreType core_type) {
    HalProgrammableCoreType programmable_core_type = ::tt::tt_metal::detail::hal_programmable_core_type_from_core_type(core_type);
    uint32_t base_addr = program_dispatch::program_base_addr_on_core(impl(), device, programmable_core_type);
    return base_addr + impl()
                           .get_program_config(
                               MetalContext::instance().hal().get_programmable_core_type_index(programmable_core_type))
                           .cb_offset;
}

void detail::ProgramImpl::set_last_used_command_queue_for_testing(CommandQueue* queue) {
    this->last_used_command_queue_for_testing = queue;
}

CommandQueue* detail::ProgramImpl::get_last_used_command_queue() const {
    return this->last_used_command_queue_for_testing;
}

void Program::set_last_used_command_queue_for_testing(CommandQueue* queue) {
    pimpl_->set_last_used_command_queue_for_testing(queue);
}

CommandQueue* Program::get_last_used_command_queue() const { return pimpl_->get_last_used_command_queue(); }

uint32_t detail::ProgramImpl::get_sem_size(IDevice* device, CoreCoord logical_core, CoreType core_type) const {
    CoreCoord virtual_core = device->virtual_core_from_logical_core(logical_core, core_type);
    HalProgrammableCoreType programmable_core_type = device->get_programmable_core_type(virtual_core);
    uint32_t index = MetalContext::instance().hal().get_programmable_core_type_index(programmable_core_type);

    return this->program_configs_[index].sem_size;
}

uint32_t Program::get_sem_size(IDevice* device, CoreCoord logical_core, CoreType core_type) const {
    return pimpl_->get_sem_size(device, logical_core, core_type);
}

uint32_t detail::ProgramImpl::get_cb_size(IDevice* device, CoreCoord logical_core, CoreType core_type) const {
    CoreCoord virtual_core = device->virtual_core_from_logical_core(logical_core, core_type);
    HalProgrammableCoreType programmable_core_type = device->get_programmable_core_type(virtual_core);
    uint32_t index = MetalContext::instance().hal().get_programmable_core_type_index(programmable_core_type);

    return this->program_configs_[index].cb_size;
}

uint32_t Program::get_cb_size(IDevice* device, CoreCoord logical_core, CoreType core_type) const {
    return pimpl_->get_cb_size(device, logical_core, core_type);
}

// TODO: Too low level for program.cpp. Move this to HAL, once we have support.
bool detail::ProgramImpl::runs_on_noc_unicast_only_cores() {
    return (
        MetalContext::instance().hal().get_programmable_core_type_index(HalProgrammableCoreType::ACTIVE_ETH) != -1 and
        not this->get_kernel_groups(MetalContext::instance().hal().get_programmable_core_type_index(
                                        HalProgrammableCoreType::ACTIVE_ETH))
                .empty());
}

bool Program::runs_on_noc_unicast_only_cores() { return pimpl_->runs_on_noc_unicast_only_cores(); }

// TODO: Too low level for program.cpp. Move this to HAL, once we have support.
bool detail::ProgramImpl::runs_on_noc_multicast_only_cores() {
    return (
        MetalContext::instance().hal().get_programmable_core_type_index(HalProgrammableCoreType::TENSIX) != -1 and
        not this->get_kernel_groups(
                    MetalContext::instance().hal().get_programmable_core_type_index(HalProgrammableCoreType::TENSIX))
                .empty());
}

bool Program::runs_on_noc_multicast_only_cores() { return pimpl_->runs_on_noc_multicast_only_cores(); }

bool detail::ProgramImpl::kernel_binary_always_stored_in_ringbuffer() {
    // Active ethernet cores use a fixed address for the kernel binary, because they don't have enough memory to have
    // that big of a ringbuffer.
    return !(
        MetalContext::instance().hal().get_programmable_core_type_index(HalProgrammableCoreType::ACTIVE_ETH) != -1 and
        not this->get_kernel_groups(MetalContext::instance().hal().get_programmable_core_type_index(
                                        HalProgrammableCoreType::ACTIVE_ETH))
                .empty());
}

bool Program::kernel_binary_always_stored_in_ringbuffer() {
    return pimpl_->kernel_binary_always_stored_in_ringbuffer();
}

Program::Program(Program &&other) noexcept = default;

Program& Program::operator=(Program &&other) noexcept = default;

Program::~Program() noexcept = default;

uint64_t detail::ProgramImpl::get_id() const { return this->id; }

uint64_t Program::get_id() const { return pimpl_->get_id(); }

uint64_t detail::ProgramImpl::get_runtime_id() const { return this->runtime_id; }

uint64_t Program::get_runtime_id() const { return pimpl_->get_runtime_id(); }

size_t detail::ProgramImpl::num_kernels() const {
    size_t count = 0;
    for (const auto& kernels : kernels_) {
        count += kernels.size();
    }
    return count;
}

size_t Program::num_kernels() const { return pimpl_->num_kernels(); }

const std::vector<std::shared_ptr<CircularBuffer>>& detail::ProgramImpl::circular_buffers() const {
    return circular_buffers_;
}

const std::vector<std::shared_ptr<CircularBuffer>> &Program::circular_buffers() const { return pimpl_->circular_buffers(); }

const std::vector<Semaphore>& detail::ProgramImpl::semaphores() const { return semaphores_; }

const std::vector< Semaphore > & Program::semaphores() const { return pimpl_->semaphores(); }

void detail::ProgramImpl::add_buffer(std::shared_ptr<Buffer> buf) { owned_buffer_pool.push_back(std::move(buf)); }

void Program::add_buffer(std::shared_ptr<Buffer> buf) { pimpl_->add_buffer(std::move(buf)); }

void detail::ProgramImpl::release_buffers() { owned_buffer_pool = {}; }

void Program::release_buffers() { pimpl_->release_buffers(); }

std::vector<std::reference_wrapper<const Semaphore>> detail::ProgramImpl::semaphores_on_core(
    const CoreCoord& core, CoreType core_type) const {
    std::vector<std::reference_wrapper<const Semaphore>> semaphores;
    for (const Semaphore &s : this->semaphores_) {
        if (s.initialized_on_logical_core(core) && s.core_type() == core_type) {
            semaphores.emplace_back(std::cref(s));
        }
    }
    return semaphores;
}

bool detail::ProgramImpl::is_finalized() const { return this->finalized_; }
void detail::ProgramImpl::set_finalized() { this->finalized_ = true; }

bool Program::is_finalized() const { return pimpl_->is_finalized(); }

ProgramBinaryStatus Program::get_program_binary_status(std::size_t device_id) const { return pimpl_->get_program_binary_status(device_id); }
void Program::set_program_binary_status(std::size_t device_id, ProgramBinaryStatus status) { pimpl_->set_program_binary_status(device_id, status); }

const std::vector<SubDeviceId> &Program::determine_sub_device_ids(const IDevice* device) { return pimpl_->determine_sub_device_ids(device); }

const ProgramTransferInfo& detail::ProgramImpl::get_program_transfer_info() const noexcept {
    return program_transfer_info;
}

std::shared_ptr<Buffer> ProgramImpl::get_kernels_buffer(IDevice* device) const noexcept {
    if (auto it = kernels_buffer_.find(device->id()); it != kernels_buffer_.end()) {
        return it->second;
    }
    return nullptr;
}

void Program::set_kernels_bin_buffer(const std::shared_ptr<Buffer>& buffer) {
    pimpl_->kernels_buffer_.insert({buffer->device()->id(), buffer});
}

std::unordered_map<uint64_t, ProgramCommandSequence> &Program::get_cached_program_command_sequences() noexcept {
    return pimpl_->cached_program_command_sequences_;
}

void detail::ProgramImpl::set_program_offsets_and_sizes(uint32_t index, const ProgramOffsetsState& state) {
    auto& program_config = get_program_config(index);
    program_config.rta_offset = state.rta_offset;
    program_config.crta_offsets = state.crta_offsets;
    program_config.crta_sizes = state.crta_sizes;
    program_config.sem_offset = state.sem_offset;
    program_config.sem_size = state.sem_size;
    program_config.cb_offset = state.cb_offset;
    program_config.cb_size = state.cb_size;
    program_config.local_cb_size = state.local_cb_size;
    program_config.kernel_text_offset = state.kernel_text_offset;
    program_config.kernel_text_size = state.kernel_text_size;
    program_config_sizes_[index] = state.offset;
}

void detail::ProgramImpl::set_program_attrs_across_core_types(IDevice* device) {
    program_config_sizes_[programmable_core_count_] = runs_on_noc_multicast_only_cores();
    program_config_sizes_[programmable_core_count_ + 1] = runs_on_noc_unicast_only_cores();
    set_launch_msg_sem_offsets();
    // TODO: This check is wrong - it populates dispatch data for dispatch kernels
    if (std::getenv("TT_METAL_SLOW_DISPATCH_MODE") == nullptr) {
        populate_dispatch_data(device);  // TODO: maybe rename
    }
}

void Program::finalize_offsets(IDevice* device) { pimpl_->finalize_offsets(device); }

using KernelsGetter = std::function<std::unordered_map<KernelHandle, std::shared_ptr<Kernel>>&(uint32_t index)>;
using KernelGroupsGetter = std::function<std::vector<std::shared_ptr<KernelGroup>>&(uint32_t index)>;
using SemaphoresGetter = std::function<const std::vector<Semaphore>&()>;

void detail::ProgramImpl::finalize_offsets(IDevice* device) {
    if (is_finalized()) {
        return;
    }

    // Create proper function objects that capture 'this'
    KernelsGetter kernels_getter =
        [this](uint32_t index) -> std::unordered_map<KernelHandle, std::shared_ptr<Kernel>>& {
        return this->get_kernels(index);
    };

    KernelGroupsGetter kernel_groups_getter = [this](uint32_t index) -> std::vector<std::shared_ptr<KernelGroup>>& {
        return this->get_kernel_groups(index);
    };

    SemaphoresGetter semaphores_getter = [this]() -> const std::vector<Semaphore>& { return this->semaphores(); };

    // Create a span with just this program
    std::array<ProgramImpl*, 1> programs_array = {this};
    tt::stl::Span<ProgramImpl*> programs(programs_array);

    ProgramImpl::finalize_program_offsets(device, kernels_getter, kernel_groups_getter, semaphores_getter, programs);

    set_finalized();
}

// Compute relative offsets (wrt the start of the kernel config ring buffer) and sizes of all
// program data structures in L1. Will be used when assembling dispatch commands for this program
void detail::ProgramImpl::finalize_program_offsets(
    IDevice* device,
    const KernelsGetter& kernels_getter,
    const KernelGroupsGetter& kernel_groups_getter,
    const SemaphoresGetter& semaphores_getter,
    tt::stl::Span<ProgramImpl*> programs) {
    ProgramOffsetsState state;

    const auto& hal = MetalContext::instance().hal();

    for (uint32_t index = 0; index < hal.get_programmable_core_type_count(); index++) {
        HalProgrammableCoreType programmable_core_type = hal.get_programmable_core_type(index);
        state.offset = program_dispatch::finalize_rt_args(
            kernels_getter(index),
            kernel_groups_getter(index),
            state.config_base_offset,
            index,
            state.rta_offset,
            state.crta_offsets,
            state.crta_sizes);

        TT_ASSERT(state.offset == tt::align(state.offset, hal.get_alignment(HalMemType::L1)));

        state.offset =
            program_dispatch::finalize_sems(index, state.offset, semaphores_getter(), state.sem_offset, state.sem_size);

        TT_ASSERT(state.offset == tt::align(state.offset, hal.get_alignment(HalMemType::L1)));

        state.offset = program_dispatch::finalize_cbs(
            index, kernel_groups_getter(index), state.offset, state.cb_offset, state.cb_size, state.local_cb_size);

        TT_ASSERT(state.offset == tt::align(state.offset, hal.get_alignment(HalMemType::L1)));

        state.offset = program_dispatch::finalize_kernel_bins(
            device,
            index,
            kernels_getter(index),
            kernel_groups_getter(index),
            state.offset,
            state.kernel_text_offset,
            state.kernel_text_size);

        TT_ASSERT(state.offset == tt::align(state.offset, hal.get_alignment(HalMemType::L1)));

        size_t max_size = get_ringbuffer_size(device, programmable_core_type);

        TT_FATAL(
            state.offset < max_size,
            "Program size ({}) too large for kernel config buffer ({}) on {}",
            state.offset,
            max_size,
            magic_enum::enum_name(programmable_core_type));

        for (auto& program : programs) {
            program->set_program_offsets_and_sizes(index, state);
        }
    }

    // The sem offsets cross programmable_core_types so must be set after the loop above
    for (auto& program : programs) {
        program->set_program_attrs_across_core_types(device);
    }
}

}  // namespace tt::tt_metal<|MERGE_RESOLUTION|>--- conflicted
+++ resolved
@@ -222,8 +222,6 @@
     LIGHT_METAL_TRACE_FUNCTION_CALL(CaptureProgramConstructor, *this);
 }
 
-<<<<<<< HEAD
-=======
 Program::Program(const ProgramDescriptor& descriptor) : pimpl_(std::make_unique<detail::ProgramImpl>()) {
     LIGHT_METAL_TRACE_FUNCTION_ENTRY();
     LIGHT_METAL_TRACE_FUNCTION_CALL(CaptureProgramConstructor, *this);
@@ -311,7 +309,6 @@
     }
 }
 
->>>>>>> c9a67c65
 KernelHandle detail::ProgramImpl::add_kernel(
     const std::shared_ptr<Kernel>& kernel, const HalProgrammableCoreType& programmable_core_type) {
     TT_FATAL(this->compiled_.empty(), "Cannot add kernel to an already compiled program {}", this->id);
@@ -444,13 +441,6 @@
     return kernel_groups_[programmable_core_type_index];
 }
 
-<<<<<<< HEAD
-std::vector<std::shared_ptr<KernelGroup>> &Program::get_kernel_groups(uint32_t programmable_core_type_index) {
-    return pimpl_->get_kernel_groups(programmable_core_type_index);
-}
-
-=======
->>>>>>> c9a67c65
 std::unordered_map<KernelHandle, std::shared_ptr<Kernel>>& detail::ProgramImpl::get_kernels(
     uint32_t programmable_core_type_index) {
     return this->kernels_.at(programmable_core_type_index);
@@ -787,13 +777,6 @@
     return cbs_on_core;
 }
 
-<<<<<<< HEAD
-std::vector<std::shared_ptr<CircularBuffer>> Program::circular_buffers_on_core(const CoreCoord &core) const {
-    return pimpl_->circular_buffers_on_core(core);
-}
-
-=======
->>>>>>> c9a67c65
 std::vector<std::shared_ptr<CircularBuffer>> detail::ProgramImpl::circular_buffers_on_corerange(
     const CoreRange& cr) const {
     std::vector<std::shared_ptr<CircularBuffer>> cbs_on_core;
