// SPDX-FileCopyrightText: © 2023 Tenstorrent Inc.
//
// SPDX-License-Identifier: Apache-2.0

#include <range/v3/view/filter.hpp>
#include <range/v3/view/transform.hpp>

#include "buffers/circular_buffer_types.hpp"
#include "common/executor.hpp"
#include "tools/profiler/profiler.hpp"
#include "tt_metal/detail/kernel_cache.hpp"
#include "tt_metal/detail/persistent_kernel_cache.hpp"
#include "tt_metal/detail/reports/compilation_reporter.hpp"
#include "tt_metal/detail/reports/memory_reporter.hpp"
#include "tt_metal/detail/tt_metal.hpp"
#include "tt_metal/graph/graph_tracking.hpp"
#include "tt_metal/host_api.hpp"
#include "tt_metal/impl/allocator/allocator.hpp"
#include "tt_metal/impl/buffers/circular_buffer.hpp"
#include "tt_metal/impl/buffers/semaphore.hpp"
#include "tt_metal/impl/debug/dprint_server.hpp"
#include "tt_metal/device.hpp"
#include "tt_metal/impl/dispatch/command_queue.hpp"
#include "tt_metal/impl/dispatch/device_command.hpp"
#include "tt_metal/impl/program/dispatch.hpp"
#include "tt_metal/jit_build/genfiles.hpp"
#include "tt_metal/llrt/llrt.hpp"
#include "tt_metal/program.hpp"
#include "tracy/Tracy.hpp"

namespace tt::tt_metal {

namespace {
std::atomic<bool> enable_persistent_kernel_cache = false;

void GenerateBinaries(IDevice* device, JitBuildOptions &build_options, const std::shared_ptr<Kernel>& kernel) {
    //ZoneScoped;
    //const std::string tracyPrefix = "GenerateBinaries_";
    //ZoneName((tracyPrefix + build_options.name).c_str(), build_options.name.length() + tracyPrefix.length());
    try {
        jit_build_genfiles_descriptors(device->build_env(), build_options);
        kernel->generate_binaries(device, build_options);
    } catch (std::runtime_error &ex) {
        TT_THROW("Failed to generate binaries for {} {}", kernel->name(), ex.what());
    }
}

#ifdef GENERATE_HASH_LOG
#include <fstream>
#endif

size_t KernelCompileHash(const std::shared_ptr<Kernel>& kernel, JitBuildOptions &build_options, uint32_t build_key, size_t device_kernel_defines_hash) {
    // Store the build key into the KernelCompile hash. This will be unique per command queue
    // configuration (necessary for dispatch kernels).
    // Also account for watcher/dprint enabled in hash because they enable additional code to
    // be compiled into the kernel.
    string compile_hash_str = fmt::format(
        "{}_{}_{}_{}_{}",
        build_key,
        std::to_string(std::hash<tt_hlk_desc>{}(build_options.hlk_desc)),
        kernel->compute_hash(),
        device_kernel_defines_hash,
        tt::llrt::RunTimeOptions::get_instance().get_watcher_enabled());

    for (int i = 0; i < llrt::RunTimeDebugFeatureCount; i++) {
        compile_hash_str += "_";
        compile_hash_str += tt::llrt::RunTimeOptions::get_instance().get_feature_hash_string((llrt::RunTimeDebugFeatures)i);
    }
    size_t compile_hash = std::hash<std::string>{}(compile_hash_str);

#ifdef GENERATE_HASH_LOG
    static std::ofstream f("/tmp/hashlog.txt");
    static std::mutex mutex_;
    {
        unique_lock<mutex> lock;
        f << kernel->name() << " :: " << build_key << "::" << std::hash<tt_hlk_desc>{}(build_options.hlk_desc)
          << " :: " << kernel->compute_hash() << " :: " << device_kernel_defines_hash << " :: " << compile_hash_str << " " << compile_hash << std::endl
          << std::flush;
    }
#endif
    return compile_hash;
}
}  // namespace
namespace detail {

class Program_ {
   public:
    Program_();

    Program_(const Program_ &other) = delete;
    Program_& operator=(const Program_ &other) = delete;

    Program_(Program_ &&other) = default;
    Program_& operator=(Program_ &&other) = default;

    void set_runtime_id(uint64_t id);
    ~Program_() noexcept = default;

    uint64_t get_id() const;
    uint64_t get_runtime_id() const;

    size_t num_kernels() const;

    const std::vector<std::shared_ptr<CircularBuffer>> &circular_buffers() const;

    const std::vector< Semaphore > & semaphores() const;

    KernelGroup * kernels_on_core(const CoreCoord &core, uint32_t programmable_core_type_index);
    std::vector<std::shared_ptr<KernelGroup>>& get_kernel_groups(uint32_t programmable_core_type_index);
    std::unordered_map<KernelHandle, std::shared_ptr<Kernel>>& get_kernels(uint32_t programmable_core_type_index);
    void add_buffer(std::shared_ptr<Buffer> buf);
    void release_buffers();
    std::vector<std::shared_ptr<CircularBuffer>> circular_buffers_on_core(const CoreCoord &core) const;

    std::vector<std::shared_ptr<CircularBuffer>> circular_buffers_on_corerange(const CoreRange &cr) const;

    std::vector<CoreRange> circular_buffers_unique_coreranges() const;

    std::vector<std::reference_wrapper<const Semaphore>> semaphores_on_core(const CoreCoord &core, CoreType core_type) const;

    size_t num_semaphores () const;
    void init_semaphores ( const IDevice & device, const CoreCoord &logical_core, uint32_t programmable_core_type_index) const;
    // XXXXX TODO: this should return a const reference
    std::vector<std::vector<CoreCoord>> logical_cores() const;

    void compile(IDevice* device, bool fd_bootloader_mode = false);

    void invalidate_circular_buffer_allocation();

    void allocate_circular_buffers(const IDevice* device);

    bool is_finalized() const;
<<<<<<< HEAD
    void allocate_kernel_bin_buf_on_device(IDevice* device);
    void finalize(IDevice* device);
=======
    void set_finalized();
    void allocate_kernel_bin_buf_on_device(Device* device);
>>>>>>> ccb55da0
    bool is_cached() const { return this->cached_; }
    ProgramBinaryStatus get_program_binary_status(std::size_t device_id) const {
        if (auto it = this->binaries_on_device_.find(device_id); it != this->binaries_on_device_.end()) {
            return it->second;
        }
        return ProgramBinaryStatus::NotSent;
    }
    void set_cached() { this->cached_ = true; }
    void set_program_binary_status(std::size_t device_id, ProgramBinaryStatus status) {
        this->binaries_on_device_[device_id] = status;
    }
    std::shared_ptr<Kernel> get_kernel(KernelHandle kernel_id) const;

    ProgramConfig& get_program_config(uint32_t programmable_core_type_index);

    const std::vector<SubDeviceId> &determine_sub_device_ids(const IDevice* device);

    // debug/test
<<<<<<< HEAD
    uint32_t get_sem_base_addr(IDevice* device, CoreCoord logical_core, CoreType core_type);
    uint32_t get_cb_base_addr(IDevice* device, CoreCoord logical_core, CoreType core_type);
    uint32_t get_sem_size(IDevice* device, CoreCoord logical_core, CoreType core_type) const;
    uint32_t get_cb_size(IDevice* device, CoreCoord logical_core, CoreType core_type) const;
    void set_last_used_command_queue_for_testing(HWCommandQueue *queue);
    void populate_dispatch_data(IDevice* device);
=======
    uint32_t get_sem_size(Device *device, CoreCoord logical_core, CoreType core_type) const;
    uint32_t get_cb_size(Device *device, CoreCoord logical_core, CoreType core_type) const;
    void set_last_used_command_queue_for_testing(HWCommandQueue *queue);
    HWCommandQueue* get_last_used_command_queue() const;
    void populate_dispatch_data(Device *device);
>>>>>>> ccb55da0

   private:
    HWCommandQueue *last_used_command_queue_for_testing = nullptr;

    // Buffers temporarily owned by the program
    std::vector<std::shared_ptr<Buffer>> owned_buffer_pool = {};

    // The buffer that holds the kernel/binaries/etc for this program
    std::unordered_map<chip_id_t, std::shared_ptr<Buffer>> kernels_buffer_;
    ProgramTransferInfo program_transfer_info;

    bool finalized_;
    bool cached_;

    std::unordered_map<SubDeviceManagerId, std::vector<SubDeviceId>> sub_device_ids_;

    struct CircularBufferAllocator {
        CircularBufferAllocator(const CoreRange &core_range_) : core_range(core_range_) {}

        // Circular buffers are created and allocated at core range granularity
        CoreRange core_range;

        // Holds vector of addresses where circular buffers are allocated [start, end)
        // There are multiple ranges because per core L1 regions are not in lockstep but circular buffers spanning multiple cores must share the same address
        // To enable this, circular buffer address is the maximum address amongst all of its target cores
        // This vector is sorted from lower to higher address spaces
        std::vector<std::pair<uint64_t, uint64_t>> l1_regions;

        // Returns address for next circular buffer
        // Circular buffers are placed sequentially on a core so the next available address gets appended to the last L1 region
        uint64_t get_cb_region_end() const {
            return this->l1_regions.empty() ? 0 : this->l1_regions.back().second;
        }

        // If address is the end of the last L1 region, the last region is extended by size bytes,
        //  otherwise address must be higher than existing regions and a new L1 region [address, size) is added
        void mark_address(uint64_t address, uint64_t size, uint64_t base_address);

        // Reset when circular buffer allocation is invalidated
        void reset_available_addresses() { this->l1_regions.clear(); }
    };

    uint64_t id; // Need to make non-const due to move constructor
    uint64_t runtime_id;
    static std::atomic<uint64_t> program_counter;
    std::vector<std::unordered_map<KernelHandle, std::shared_ptr<Kernel> >> kernels_;
    std::vector<CoreCoord> grid_extent_;

    std::vector<std::shared_ptr<CircularBuffer>> circular_buffers_;
    std::unordered_map<CBHandle,  std::shared_ptr<CircularBuffer>> circular_buffer_by_id_;
    // Tracks which circular buffer indices are being used
    std::unordered_map<CoreCoord, std::bitset<NUM_CIRCULAR_BUFFERS>> per_core_cb_indices_;
    std::unordered_map<CoreCoord, std::bitset<NUM_CIRCULAR_BUFFERS>> per_core_local_cb_indices_;
    std::unordered_map<CoreCoord, std::bitset<NUM_CIRCULAR_BUFFERS>> per_core_remote_cb_indices_;
    std::unordered_map<std::size_t, ProgramBinaryStatus> binaries_on_device_;
    // Used to generate circular buffer addresses. There is one CircularBufferAllocator per unique CoreRange
    std::vector<CircularBufferAllocator> cb_allocators_;

    std::vector<Semaphore> semaphores_;

    std::unordered_set<uint32_t> compiled_;
    bool local_circular_buffer_allocation_needed_;

    static constexpr uint8_t core_to_kernel_group_invalid_index = 0xff;
    std::vector<std::vector<std::shared_ptr<KernelGroup>>> kernel_groups_;
    std::vector<std::vector<uint8_t>> core_to_kernel_group_index_table_;

    std::vector<std::shared_ptr<Buffer>> config_buffers_;

    std::vector<ProgramConfig> program_configs_;
    // Counts how much space is needed for each core + each launch buffer msg queue.
    std::vector<uint32_t> program_config_sizes_;

    std::unordered_map<uint64_t, ProgramCommandSequence> cached_program_command_sequences_;

    friend std::shared_ptr<CircularBuffer> GetCircularBuffer(const Program &program, CBHandle id);
    friend void ValidateCircularBufferRegion(const Program &program, const IDevice* device);

    friend KernelHandle AddKernel(Program &program, const std::shared_ptr<Kernel>& kernel, const HalProgrammableCoreType core_type);

    KernelHandle add_kernel(const std::shared_ptr<Kernel>& kernel, const HalProgrammableCoreType &core_type);

    CBHandle add_circular_buffer_(
        const CoreRangeSet& core_range_set, const std::shared_ptr<CircularBuffer>& circular_buffer);
    CBHandle add_circular_buffer(const CoreRangeSet &core_range_set, const CircularBufferConfig &config);
    CBHandle add_circular_buffer(
        const CoreRangeSet& core_range_set,
        const CircularBufferConfig& config,
        const v1::experimental::GlobalCircularBuffer& global_circular_buffer);
    std::shared_ptr<CircularBuffer> get_circular_buffer(CBHandle cb_id) const;

    void add_semaphore(const CoreRangeSet & crs, uint32_t semaphore_id, uint32_t init_value, CoreType core_type);

    friend void AddConfigBuffer(Program &program, const std::shared_ptr<Buffer>& config_buffer);
    void add_config_buffer(const std::shared_ptr<Buffer>& config_buffer);

    // Ensures that statically allocated circular buffers do not grow into L1 buffer space
    void validate_circular_buffer_region(const IDevice* device);

    void set_remote_circular_buffer_init(const std::shared_ptr<Kernel>& kernel) const;

    void set_cb_data_fmt(const std::vector<CoreRange> & crs, JitBuildOptions& build_options) const;

    void set_cb_tile_dims(const std::vector<CoreRange> & crs, JitBuildOptions& build_options) const;

    void update_kernel_groups(uint32_t programmable_core_type_index);

    uint32_t& get_program_config_size(uint32_t programmable_core_type_index);

<<<<<<< HEAD
    uint32_t finalize_rt_args(uint32_t programmable_core_type_index, uint32_t base_offset);
    uint32_t finalize_sems(uint32_t programmable_core_type_index, uint32_t base_offset);
    uint32_t finalize_cbs(uint32_t programmable_core_type_index, uint32_t base_offset);
    uint32_t finalize_kernel_bins(IDevice* device, uint32_t programmable_core_type_index, uint32_t base_offset);
=======
>>>>>>> ccb55da0
    void set_launch_msg_sem_offsets();

    bool runs_on_noc_unicast_only_cores();
    bool runs_on_noc_multicast_only_cores();
    bool kernel_binary_always_stored_in_ringbuffer();

    friend HWCommandQueue;
    friend EnqueueProgramCommand;
    friend Program;
    friend Internal_;
};

KernelHandle AddKernel (Program &program, const std::shared_ptr<Kernel>& kernel, const HalProgrammableCoreType core_type) {
    return program.pimpl_->add_kernel(std::move(kernel), core_type);
}

std::shared_ptr<Kernel> GetKernel(const Program &program, KernelHandle kernel_id) {
    return program.get_kernel(kernel_id);
}

std::shared_ptr<CircularBuffer> GetCircularBuffer(const Program &program, CBHandle id) {
    return program.pimpl_->get_circular_buffer(id);
}

// Checks that circular buffers do not grow into L1 buffer space
void ValidateCircularBufferRegion(const Program &program, const IDevice* device) {
    program.pimpl_->validate_circular_buffer_region(device);
}

void AddConfigBuffer(Program &program, const std::shared_ptr<Buffer>& config_buffer) {
    program.pimpl_->add_config_buffer(std::move(config_buffer));
}

void EnablePersistentKernelCache() { enable_persistent_kernel_cache = true; }

void DisablePersistentKernelCache() { enable_persistent_kernel_cache = false; }

class Internal_ {
   public:
    using map_type = decltype(detail::Program_::circular_buffer_by_id_);

    static const map_type &get_circular_buffers_by_id(const Program &program) noexcept {
        return program.pimpl_->circular_buffer_by_id_;
    }
};

}  // namespace detail

std::atomic<uint64_t> detail::Program_::program_counter = 0;

detail::Program_::Program_() :
    id(program_counter++),
    runtime_id(0),
    local_circular_buffer_allocation_needed_(false),
    finalized_(false),
    cached_(false) {

    uint32_t programmable_core_count = hal.get_programmable_core_type_count();
    for (uint32_t i = 0; i < programmable_core_count; i++) {
        kernels_.push_back({});
        grid_extent_.push_back({});
        kernel_groups_.push_back({});
        core_to_kernel_group_index_table_.push_back({});
    }

    program_configs_.resize(programmable_core_count);
    program_config_sizes_.resize(programmable_core_count + 2);
}

Program::Program() : pimpl_(std::make_unique<detail::Program_>()) {}

KernelHandle detail::Program_::add_kernel(const std::shared_ptr<Kernel>& kernel, const HalProgrammableCoreType &programmable_core_type) {
    TT_FATAL(this->compiled_.empty(), "Cannot add kernel to an already compiled program {}", this->id);
    // Id is unique across all kernels on all core types
    KernelHandle id = this->num_kernels();
    uint32_t index = hal.get_programmable_core_type_index(programmable_core_type);
    kernels_[index].insert({id, kernel});
    kernel_groups_[index].resize(0);
    core_to_kernel_group_index_table_[index].clear();
    return id;
}

std::shared_ptr<Kernel> detail::Program_::get_kernel(KernelHandle kernel_id) const {
    // TT_ASSERT(kernel_id < this->kernels_.size(), "Expected Kernel with ID {} to be in Program {}", kernel_id,
    // this->id);
    //  find coretype based on kernel_id
    for (const auto &kernels : this->kernels_) {
        if (kernels.find(kernel_id) != kernels.end()) {
            return kernels.at(kernel_id);
        }
    }

    TT_ASSERT(false, "Did not find kernel id across all core types!");
    return nullptr;
}

std::shared_ptr<Kernel> Program::get_kernel(KernelHandle kernel_id) const { return pimpl_->get_kernel(kernel_id); }

KernelGroup::KernelGroup() : core_ranges(CoreRangeSet()) {}

KernelGroup::KernelGroup(
    const detail::Program_& program,
    uint32_t programmable_core_type_index,
    kernel_id_array_t kernel_ids,
    bool erisc_is_idle,
    uint32_t max_local_cb_end_index,
    uint32_t min_remote_cb_start_index,
    const CoreRangeSet& new_ranges) :
    core_ranges(CoreRangeSet()) {
    this->programmable_core_type_index = programmable_core_type_index;
    this->core_ranges = this->core_ranges.merge(new_ranges);
    this->kernel_ids = kernel_ids;
    this->launch_msg.kernel_config.brisc_noc_mode = NOC_MODE::DM_DEDICATED_NOC;

    std::memset(&this->launch_msg, 0, sizeof(launch_msg_t));

    // Slow dispatch uses fixed addresses for the kernel config, configured here statically
    // Fast dispatch kernel config mangement happens under the CQ and will re-program the base
    for (uint32_t index = 0; index < hal.get_programmable_core_type_count(); index++) {
        this->launch_msg.kernel_config.kernel_config_base[index] =
            hal.get_dev_addr(index, HalL1MemAddrType::KERNEL_CONFIG);
    }

    uint32_t processor_classes = hal.get_processor_classes_count(programmable_core_type_index);
    for (int class_id = 0; class_id < processor_classes; class_id++) {
        auto& optional_id = kernel_ids[class_id];
        if (optional_id) {
            const auto kernel = program.get_kernel(optional_id.value());
            this->launch_msg.kernel_config.watcher_kernel_ids[class_id] = kernel->get_watcher_kernel_id();
            this->launch_msg.kernel_config.enables |= 1 << class_id;

            if (programmable_core_type_index == hal.get_programmable_core_type_index(HalProgrammableCoreType::TENSIX)) {
                // The code below sets the brisc_noc_id for use by the device firmware
                // Use 0 if neither brisc nor ncrisc specify a noc
                if (class_id == utils::underlying_type<DataMovementProcessor>(DataMovementProcessor::RISCV_0)) {
                    // Use brisc's noc if brisc specifies a noc
                    this->launch_msg.kernel_config.brisc_noc_id = std::get<DataMovementConfig>(kernel->config()).noc;
                    // if noc mode is already set to DM_DYNAMIC_NOC then we can't change back to DM_DEDICATED_NOC
                    if (std::get<DataMovementConfig>(kernel->config()).noc_mode == NOC_MODE::DM_DYNAMIC_NOC) {
                        this->launch_msg.kernel_config.brisc_noc_mode = NOC_MODE::DM_DYNAMIC_NOC;
                    }
                } else if (class_id == utils::underlying_type<DataMovementProcessor>(DataMovementProcessor::RISCV_1)) {
                    // Use 1-ncrisc's noc (the other noc) if ncrisc specifies a noc
                    // If both brisc and ncrisc set the noc, then this is safe due to prior correctness validation
                    this->launch_msg.kernel_config.brisc_noc_id = 1 - std::get<DataMovementConfig>(kernel->config()).noc;
                    // if noc mode is already set to DM_DYNAMIC_NOC then we can't change back to DM_DEDICATED_NOC
                    if (this->launch_msg.kernel_config.brisc_noc_mode == NOC_MODE::DM_DYNAMIC_NOC) {
                        this->launch_msg.kernel_config.brisc_noc_mode = NOC_MODE::DM_DYNAMIC_NOC;
                    }
                }
            }
        }
    }

    for (uint32_t index = 0; index < NUM_PROCESSORS_PER_CORE_TYPE; index ++) {
        this->kernel_bin_sizes[index] = 0;
        this->kernel_text_offsets[index] = 0;
        this->launch_msg.kernel_config.kernel_text_offset[index] = 0;
    }
    this->launch_msg.kernel_config.ncrisc_kernel_size16 = 0;

    this->launch_msg.kernel_config.exit_erisc_kernel = false;
    this->launch_msg.kernel_config.max_local_cb_end_index = max_local_cb_end_index;
    this->launch_msg.kernel_config.min_remote_cb_start_index = min_remote_cb_start_index;
    this->go_msg.signal = RUN_MSG_GO;
}

CoreType KernelGroup::get_core_type() const {
    return hal.get_core_type(this->programmable_core_type_index);
};

std::vector<std::shared_ptr<KernelGroup>> &detail::Program_::get_kernel_groups(uint32_t programmable_core_type_index) {
    update_kernel_groups(programmable_core_type_index);
    return kernel_groups_[programmable_core_type_index];
}

std::vector<std::shared_ptr<KernelGroup>> &Program::get_kernel_groups(uint32_t programmable_core_type_index) {
    return pimpl_->get_kernel_groups(programmable_core_type_index);
}

std::unordered_map<KernelHandle, std::shared_ptr<Kernel>>& detail::Program_::get_kernels(uint32_t programmable_core_type_index) {
    return this->kernels_.at(programmable_core_type_index);
}

std::unordered_map<KernelHandle, std::shared_ptr<Kernel>>& Program::get_kernels(uint32_t programmable_core_type_index) {
    return pimpl_->get_kernels(programmable_core_type_index);
}

KernelGroup *detail::Program_::kernels_on_core(const CoreCoord &core, uint32_t programmable_core_type_index) {
    update_kernel_groups(programmable_core_type_index);
    if (core.x >= grid_extent_[programmable_core_type_index].x || core.y >= grid_extent_[programmable_core_type_index].y)
        return nullptr;
    uint8_t index = core_to_kernel_group_index_table_[programmable_core_type_index].at(core.y * grid_extent_[programmable_core_type_index].x + core.x);
    return (index == core_to_kernel_group_invalid_index) ? nullptr : kernel_groups_[programmable_core_type_index].at(index).get();
}

KernelGroup *Program::kernels_on_core(const CoreCoord &core, uint32_t programmable_core_type_index) {
    return pimpl_->kernels_on_core(core, programmable_core_type_index);
}

struct KernelGroupInt {
    bool valid;
    kernel_id_array_t kernel_ids;

    bool operator==(const KernelGroupInt &b) const;
    // fix this
    void update(dispatch_core_processor_classes proc_class, size_t kernel_idx) {
        this->kernel_ids[proc_class] = static_cast<KernelHandle>(kernel_idx);
    }
};

bool KernelGroupInt::operator==(const KernelGroupInt &b) const {
    for (int class_id = 0; class_id < DISPATCH_CLASS_MAX; class_id++) {
        if (this->kernel_ids[class_id] != b.kernel_ids[class_id]) {
            return false;
        }
    }

    return true;
}

struct KernelGroupIntHasher {
    std::size_t operator()(const KernelGroupInt &x) const {
        return
            static_cast<size_t>(x.kernel_ids[DISPATCH_CLASS_TENSIX_DM0].value_or(0)) << 0 |
            static_cast<size_t>(x.kernel_ids[DISPATCH_CLASS_TENSIX_DM1].value_or(0)) << 16 |
            static_cast<size_t>(x.kernel_ids[DISPATCH_CLASS_TENSIX_COMPUTE].value_or(0)) << 32;
    }
};

void detail::Program_::update_kernel_groups(uint32_t programmable_core_type_index) {
    if (core_to_kernel_group_index_table_[programmable_core_type_index].size() == 0) {
        bool erisc_is_idle = false;

        // Get the extent of the kernels in x, y
        CoreCoord base = {std::numeric_limits<decltype(base.x)>::max(), std::numeric_limits<decltype(base.y)>::max()};
        grid_extent_[programmable_core_type_index] = {0, 0};
        for (auto [id, kernel] : kernels_[programmable_core_type_index]) {
            for (auto core : kernel->logical_cores()) {
                if (core.x > grid_extent_[programmable_core_type_index].x)
                    grid_extent_[programmable_core_type_index].x = core.x;
                if (core.y > grid_extent_[programmable_core_type_index].y)
                    grid_extent_[programmable_core_type_index].y = core.y;
                if (core.x < base.x)
                    base.x = core.x;
                if (core.y < base.y)
                    base.y = core.y;
            }
            erisc_is_idle = kernel->is_idle_eth();
        }
        grid_extent_[programmable_core_type_index].x++;
        grid_extent_[programmable_core_type_index].y++;

        // grid maps cores to sets-of-kernels running on that core
        std::vector<KernelGroupInt> grid;
        grid.resize(grid_extent_[programmable_core_type_index].x * grid_extent_[programmable_core_type_index].y);
        for (auto [id, kernel] : kernels_[programmable_core_type_index]) {
            for (auto core : kernel->logical_cores()) {
                int core_index = core.y * grid_extent_[programmable_core_type_index].x + core.x;
                grid[core_index].valid = true;
                grid[core_index].update(magic_enum::enum_cast<dispatch_core_processor_classes>(kernel->dispatch_class()).value(), id);
            }
        }

        // Flip the mapping to get sets-of-kernels to cores
        std::unordered_map<KernelGroupInt, std::set<CoreRange>, KernelGroupIntHasher> map;
        for (auto y = base.y; y < grid_extent_[programmable_core_type_index].y; y++) {
            for (auto x = base.x; x < grid_extent_[programmable_core_type_index].x; x++) {
                int index = y * grid_extent_[programmable_core_type_index].x + x;
                if (grid[index].valid) {
                    std::set<CoreRange> &set = map[grid[index]];
                    set.insert(CoreRange({x, y}, {x, y}));
                }
            }
        }

        // Build the list of KernelGroups with merged core range sets from the
        // mapping of sets-of-kernels to cores
        TT_ASSERT(map.size() < core_to_kernel_group_invalid_index);
        kernel_groups_.reserve(map.size());
        int index = 0;
        core_to_kernel_group_index_table_[programmable_core_type_index].resize(
            grid_extent_[programmable_core_type_index].x * grid_extent_[programmable_core_type_index].y, core_to_kernel_group_invalid_index);
        for (auto &kg_to_cores : map) {
            // Start inclusive, max exclusive
            uint32_t max_local_cb_end_index = 0;
            uint32_t min_remote_cb_start_index = NUM_CIRCULAR_BUFFERS;

            // Map from core X,Y back to the unique KernelGroup
            for (CoreRange range : kg_to_cores.second) {
                for (auto y = range.start_coord.y; y <= range.end_coord.y; y++) {
                    for (auto x = range.start_coord.x; x <= range.end_coord.x; x++) {
                        core_to_kernel_group_index_table_[programmable_core_type_index][y * grid_extent_[programmable_core_type_index].x + x] = index;

                        if (not hal.get_supports_cbs(programmable_core_type_index)) continue;
                        auto core = CoreCoord({x, y});
                        auto local_val = per_core_local_cb_indices_.find(core);
                        if (local_val != per_core_local_cb_indices_.end()) {
                            max_local_cb_end_index = std::max(
                                max_local_cb_end_index,
                                NUM_CIRCULAR_BUFFERS - (uint32_t)__builtin_clz(local_val->second.to_ulong()));
                        }
                        auto remote_val = per_core_remote_cb_indices_.find(core);
                        if (remote_val != per_core_remote_cb_indices_.end()) {
                            min_remote_cb_start_index = std::min(
                                min_remote_cb_start_index, (uint32_t)__builtin_ctz(remote_val->second.to_ulong()));
                        }
                    }
                }
            }
            TT_FATAL(
                max_local_cb_end_index <= min_remote_cb_start_index,
                "Circular buffer indices overlap for KernelGroup {} on programmable core type {}. Local end index {}, "
                "Remote start index {}",
                index,
                programmable_core_type_index,
                max_local_cb_end_index,
                min_remote_cb_start_index);
            kernel_groups_[programmable_core_type_index].push_back(
                std::make_shared<KernelGroup>(
                    *this,
                    programmable_core_type_index,
                    kg_to_cores.first.kernel_ids,
                    erisc_is_idle,
                    max_local_cb_end_index,
                    min_remote_cb_start_index,
                    kg_to_cores.second)
                );
            index++;
        }
    }

}

void detail::Program_::CircularBufferAllocator::mark_address(uint64_t address, uint64_t size, uint64_t base_address) {
    if (this->l1_regions.empty()) {
        this->l1_regions.emplace_back(base_address, base_address);
    }
    auto &last_region = this->l1_regions.back();
    if (address < last_region.second) {
        TT_THROW(
            "Local buffer address {} has to append to last L1 region [{}, {}) or be at a higher address",
            address,
            last_region.first,
            last_region.second);
    }
    if (address == last_region.second) {
        last_region.second += size;
    } else {
        this->l1_regions.emplace_back(address, address + size);
    }
}

CBHandle detail::Program_::add_circular_buffer_(
    const CoreRangeSet& core_range_set, const std::shared_ptr<CircularBuffer>& circular_buffer) {
    // Globally allocated circular buffer do not invalidate allocation because their addresses are tracked by memory
    // allocator
    if (not circular_buffer->globally_allocated()) {
        this->invalidate_circular_buffer_allocation();
    } else {
        circular_buffer->assign_global_address();
    }
    // Mark which buffer indices are being used on each core the circular buffer is used on
    for (const CoreRange &core_range : core_range_set.ranges()) {
        for (auto x = core_range.start_coord.x; x <= core_range.end_coord.x; x++) {
            for (auto y = core_range.start_coord.y; y <= core_range.end_coord.y; y++) {
                CoreCoord logical_core(x, y);
                std::bitset<NUM_CIRCULAR_BUFFERS> &cb_indices = this->per_core_cb_indices_[logical_core];
                std::bitset<NUM_CIRCULAR_BUFFERS>& local_cb_indices = this->per_core_local_cb_indices_[logical_core];
                std::bitset<NUM_CIRCULAR_BUFFERS>& remote_cb_indices = this->per_core_remote_cb_indices_[logical_core];
                auto add_buffer_indices = [&cb_indices](
                                              const std::unordered_set<uint8_t>& buffer_indices,
                                              std::bitset<NUM_CIRCULAR_BUFFERS>& target_cb_indices) {
                    for (uint32_t buffer_index : buffer_indices) {
                        // TT_ASSERT since we validate when constructing the config that it's within range
                        TT_ASSERT(
                            buffer_index < NUM_CIRCULAR_BUFFERS,
                            "Invalid circular buffer index: {} should be between 0 and {}",
                            buffer_index,
                            NUM_CIRCULAR_BUFFERS);
                        if (cb_indices[buffer_index]) {
                            TT_THROW(
                                "Invalid circular buffer index: Cannot add circular buffer at index {}, another "
                                "circular "
                                "buffer already exists",
                                buffer_index);
                        }
                        cb_indices[buffer_index] = 1;
                        target_cb_indices[buffer_index] = 1;
                    }
                };
                add_buffer_indices(circular_buffer->config().local_buffer_indices(), local_cb_indices);
                add_buffer_indices(circular_buffer->config().remote_buffer_indices(), remote_cb_indices);
            }
        }

        // There is one CircularBufferAllocator per unique core range, create one if it does not already exist for
        // current core range
        auto val = std::find_if(
            cb_allocators_.begin(), cb_allocators_.end(), [&core_range](const CircularBufferAllocator &cb_allocator) {
                return cb_allocator.core_range == core_range;
            });
        if (val == cb_allocators_.end()) {
            this->cb_allocators_.emplace_back(core_range);
        }
    }

    this->circular_buffers_.push_back(circular_buffer);
    this->circular_buffer_by_id_.insert({circular_buffer->id(), circular_buffer});
    return circular_buffer->id();
}

CBHandle detail::Program_::add_circular_buffer(const CoreRangeSet& core_range_set, const CircularBufferConfig& config) {
    TT_FATAL(this->compiled_.empty(), "Cannot add circular buffer to an already compiled program {}", this->id);
    std::shared_ptr<CircularBuffer> circular_buffer = std::make_shared<CircularBuffer>(core_range_set, config);
    return add_circular_buffer_(core_range_set, circular_buffer);
}

CBHandle detail::Program_::add_circular_buffer(
    const CoreRangeSet& core_range_set,
    const CircularBufferConfig& config,
    const v1::experimental::GlobalCircularBuffer& global_circular_buffer) {
    TT_FATAL(this->compiled_.empty(), "Cannot add circular buffer to an already compiled program {}", this->id);
    std::shared_ptr<CircularBuffer> circular_buffer =
        std::make_shared<CircularBuffer>(core_range_set, config, global_circular_buffer);
    return add_circular_buffer_(core_range_set, circular_buffer);
}

CBHandle Program::add_circular_buffer(const CoreRangeSet &core_range_set, const CircularBufferConfig &config) {
    return pimpl_->add_circular_buffer(core_range_set, config);
}

CBHandle Program::add_circular_buffer(
    const CoreRangeSet& core_range_set,
    const CircularBufferConfig& config,
    const v1::experimental::GlobalCircularBuffer& global_circular_buffer) {
    return pimpl_->add_circular_buffer(core_range_set, config, global_circular_buffer);
}

std::shared_ptr<CircularBuffer> detail::Program_::get_circular_buffer(CBHandle cb_id) const {
    if (this->circular_buffer_by_id_.find(cb_id) == this->circular_buffer_by_id_.end()) {
        TT_THROW("No circular buffer with id {} exists in Program {}", cb_id, this->id);
    }
    return this->circular_buffer_by_id_.at(cb_id);
}

std::vector<std::shared_ptr<CircularBuffer>> detail::Program_::circular_buffers_on_core(const CoreCoord &core) const {
    std::vector<std::shared_ptr<CircularBuffer>> cbs_on_core;
    for (const auto& circular_buffer : circular_buffers_) {
        if (circular_buffer->is_on_logical_core(core)) {
            cbs_on_core.push_back(circular_buffer);
        }
    }
    return cbs_on_core;
}

std::vector<std::shared_ptr<CircularBuffer>> Program::circular_buffers_on_core(const CoreCoord &core) const {
    return pimpl_->circular_buffers_on_core(core);
}

std::vector<std::shared_ptr<CircularBuffer>> detail::Program_::circular_buffers_on_corerange(const CoreRange &cr) const {
    std::vector<std::shared_ptr<CircularBuffer>> cbs_on_core;
    for (const auto& circular_buffer : circular_buffers_) {
        if (circular_buffer->is_on_logical_corerange(cr)) {
            cbs_on_core.push_back(circular_buffer);
        }
    }
    return cbs_on_core;
}

std::vector<std::shared_ptr<CircularBuffer>> Program::circular_buffers_on_corerange(const CoreRange &cr) const {
    return pimpl_->circular_buffers_on_corerange(cr);
}

std::vector<CoreRange> detail::Program_::circular_buffers_unique_coreranges() const {
    std::vector<CoreRange> core_ranges;
    for (const auto& circular_buffer : circular_buffers_) {
        for (const CoreRange &core_range : circular_buffer->core_ranges().ranges()) {
            if (std::find(core_ranges.begin(), core_ranges.end(), core_range) == core_ranges.end()) {
                core_ranges.push_back(core_range);
            }
        }
    }
    return core_ranges;
}

std::vector<CoreRange> Program::circular_buffers_unique_coreranges() const {
    return pimpl_->circular_buffers_unique_coreranges();
}

void detail::Program_::invalidate_circular_buffer_allocation() {
    if (this->local_circular_buffer_allocation_needed_) {
        return;
    }
    for (CircularBufferAllocator &cb_allocator : this->cb_allocators_) {
        cb_allocator.reset_available_addresses();
    }
    this->local_circular_buffer_allocation_needed_ = true;
}

void Program::invalidate_circular_buffer_allocation() { pimpl_->invalidate_circular_buffer_allocation(); }

void detail::Program_::allocate_circular_buffers(const IDevice* device) {
    //ZoneScoped;
    if (not this->local_circular_buffer_allocation_needed_) {
        return;
    }

    uint64_t base_cb_address = device->get_base_allocator_addr(HalMemType::L1);
    for (const auto& circular_buffer : this->circular_buffers_) {
        if (circular_buffer->globally_allocated()) {
            continue;
        }

        uint64_t computed_addr = base_cb_address;
        for (const CoreRange &core_range : circular_buffer->core_ranges().ranges()) {
            // Need the max available address across all cores circular buffer is placed on
            for (const CircularBufferAllocator &cb_allocator : this->cb_allocators_) {
                if (cb_allocator.core_range == core_range) {
                    computed_addr = std::max(computed_addr, cb_allocator.get_cb_region_end());
                    break;
                }
            }
        }
        computed_addr = align(computed_addr, device->get_allocator_alignment());
        for (const CoreRange &core_range : circular_buffer->core_ranges().ranges()) {
            for (CircularBufferAllocator &cb_allocator : this->cb_allocators_) {
                if (cb_allocator.core_range.intersects(core_range)) {
                    if (cb_allocator.core_range != core_range and computed_addr < cb_allocator.get_cb_region_end()) {
                        // Intersecting core range has already been marked to have allocation at this address. This
                        // could have been marked by a circular buffer on a core range disjoint from current
                        // `core_range` but also intersecting `cb_allocator.core_range`
                        continue;
                    }
                    cb_allocator.mark_address(computed_addr, circular_buffer->size(), base_cb_address);
                }
            }
        }
        tt::tt_metal::GraphTracker::instance().track_allocate_cb(circular_buffer->core_ranges(), computed_addr, circular_buffer->size(), circular_buffer->globally_allocated());
        circular_buffer->set_locally_allocated_address(computed_addr);
    }
    this->local_circular_buffer_allocation_needed_ = false;
}

void Program::allocate_circular_buffers(const IDevice* device) { pimpl_->allocate_circular_buffers(device); }

void detail::Program_::validate_circular_buffer_region(const IDevice* device) {
    //ZoneScoped;

    // TODO: Circular buffer allocation and validation could be better optimized by determining usage per sub-device
    std::optional<DeviceAddr> lowest_address = device->lowest_occupied_compute_l1_address(this->determine_sub_device_ids(device));
    uint32_t max_l1_size = device->l1_size_per_core();

    for (const CircularBufferAllocator &cb_allocator : this->cb_allocators_) {
        if (cb_allocator.l1_regions.empty()) {
            continue;
        }
        uint64_t cb_region_end = cb_allocator.l1_regions.back().second; //cb_allocator.get_cb_region_end();
        if (cb_region_end > max_l1_size) {
            TT_THROW(
                "Statically allocated circular buffers on core range {} grow to {} B which is beyond max L1 size of {} "
                "B",
                cb_allocator.core_range.str(),
                cb_region_end,
                max_l1_size);
        }
        if (lowest_address.has_value() and lowest_address.value() < cb_region_end) {
            TT_THROW(
                "Statically allocated circular buffers in program {} clash with L1 buffers on core range {}. L1 buffer "
                "allocated at {} and static circular buffer region ends at {}",
                this->id,
                cb_allocator.core_range.str(),
                lowest_address.value(),
                cb_region_end);
        }
    }
}

size_t Program::num_semaphores(const CoreCoord &core, CoreType core_type) const { return semaphores_on_core(core, core_type).size(); }

size_t detail::Program_::num_semaphores() const { return semaphores_.size(); }

size_t Program::num_semaphores() const { return pimpl_->num_semaphores(); }

void detail::Program_::init_semaphores(const IDevice &device, const CoreCoord &logical_core, uint32_t programmable_core_type_index) const {

    uint64_t kernel_config_base = hal.get_dev_addr(programmable_core_type_index, HalL1MemAddrType::KERNEL_CONFIG);
    uint64_t addr = kernel_config_base + this->program_configs_[programmable_core_type_index].sem_offset;
    CoreType core_type = hal.get_core_type(programmable_core_type_index);
    auto semaphores_on_core = this->semaphores_on_core(logical_core, core_type);
    for (auto semaphore : semaphores_on_core) {
        llrt::write_hex_vec_to_core(
            device.id(),
            device.virtual_core_from_logical_core(logical_core, core_type),
            std::vector{semaphore.get().initial_value()},
            addr + semaphore.get().offset());
    }
}

void Program::init_semaphores(const IDevice &device, const CoreCoord &logical_core, uint32_t programmable_core_type_index) const {
    pimpl_->init_semaphores(device, logical_core, programmable_core_type_index);
}

void detail::Program_::add_semaphore(const CoreRangeSet &crs, uint32_t semaphore_id, uint32_t init_value, CoreType core_type) {
    TT_FATAL(this->compiled_.empty(), "Cannot add semaphore to an already compiled program {}", this->id);
    semaphores_.emplace_back(Semaphore(crs, semaphore_id, init_value, core_type));
}

void Program::add_semaphore(const CoreRangeSet &crs, uint32_t semaphore_id, uint32_t init_value, CoreType core_type) {
    pimpl_->add_semaphore(crs, semaphore_id, init_value, core_type);
}

void detail::Program_::add_config_buffer(const std::shared_ptr<Buffer>& config_buffer) { config_buffers_.emplace_back(config_buffer); }

std::vector<std::vector<CoreCoord>> detail::Program_::logical_cores() const {
    std::vector<std::vector<CoreCoord>> cores_in_program;
    std::vector<std::set<CoreCoord>> unique_cores;
    for (uint32_t programmable_core_type_index = 0; programmable_core_type_index < kernels_.size(); programmable_core_type_index++) {
        auto &kernels = this->kernels_[programmable_core_type_index];
        cores_in_program.push_back({});
        unique_cores.push_back({});
        for (auto [id, kernel] : kernels) {
            for (auto core : kernel->logical_cores()) {
                if (unique_cores[programmable_core_type_index].find(core) != unique_cores[programmable_core_type_index].end()) {
                    continue;
                }
                unique_cores[programmable_core_type_index].insert(core);
                cores_in_program[programmable_core_type_index].push_back(core);
            }
        }
    }
    return cores_in_program;
}

std::vector<std::vector<CoreCoord>> Program::logical_cores() const { return pimpl_->logical_cores(); }

void detail::Program_::set_remote_circular_buffer_init(const std::shared_ptr<Kernel>& kernel) const {
    const auto& kernel_defines = kernel->defines();
    const std::string reserved_defines[] = {"ALIGN_LOCAL_CBS_TO_REMOTE_CBS"};
    for (const auto& str : reserved_defines) {
        TT_FATAL(
            kernel_defines.find(str) == kernel_defines.end(), "{} is a reserved define and can't be manually set", str);
    }
    std::string align_code = "";
    std::unordered_set<CBHandle> initialized_cbs;
    std::unordered_set<uint8_t> remote_cb_indices;
    for (auto logical_cr : kernel->logical_coreranges()) {
        const auto& cbs_on_core = this->circular_buffers_on_corerange(logical_cr);
        for (const auto& circular_buffer : cbs_on_core) {
            if (circular_buffer->remote_buffer_indices().empty() || initialized_cbs.contains(circular_buffer->id())) {
                continue;
            }
            initialized_cbs.insert(circular_buffer->id());
            auto remote_cb_index = *circular_buffer->remote_buffer_indices().begin();
            remote_cb_indices.insert(remote_cb_index);

            // We only need the first remote buffer index
            if (!circular_buffer->local_buffer_indices().empty()) {
                align_code += fmt::format(
                    "experimental::align_local_cbs_to_remote_cb<{}>({},{{",
                    circular_buffer->local_buffer_indices().size(),
                    remote_cb_index);
                for (auto buffer_index : circular_buffer->local_buffer_indices()) {
                    align_code += fmt::format("{},", buffer_index);
                }
                align_code.back() = '}';
                align_code.append(");");
            }
        }
    }
    if (!remote_cb_indices.empty()) {
        std::map<std::string, std::string> defines;
        if (!align_code.empty()) {
            defines["ALIGN_LOCAL_CBS_TO_REMOTE_CBS"] = align_code;
        }
        kernel->add_defines(defines);
    }
}

void detail::Program_::set_cb_data_fmt(const std::vector<CoreRange> &crs, JitBuildOptions &build_options) const {
    //ZoneScoped;
    for (const auto& logical_cr : crs) {
        const auto& cbs_on_core = this->circular_buffers_on_corerange(logical_cr);
        for (const auto& circular_buffer : cbs_on_core) {
            for (auto buffer_index : circular_buffer->buffer_indices()) {
                build_options.set_cb_dataformat_all_cores(
                    static_cast<CBIndex>(buffer_index), circular_buffer->data_format(buffer_index));
            }
        }
    }
}

void detail::Program_::set_cb_tile_dims(const std::vector<CoreRange> &crs, JitBuildOptions &build_options) const {
    //ZoneScoped;
    for (const auto &logical_cr : crs) {
        const auto& cbs_on_core = this->circular_buffers_on_corerange(logical_cr);
        for (const auto &circular_buffer : cbs_on_core) {
            for (auto buffer_index : circular_buffer->buffer_indices()) {
                auto tile = circular_buffer->tile(buffer_index);
                if (tile.has_value()) {
                    build_options.set_cb_tile_dims_all_cores(
                        static_cast<CBIndex>(buffer_index),
                        tile->get_num_faces(),
                        tile->get_partial_face(),
                        tile->get_face_shape()[0],
                        tile->get_narrow_tile(),
                        tile->get_tile_shape()[0],
                        tile->get_tile_shape()[1]);
                    build_options.set_cb_tile_size_all_cores(
                        static_cast<CBIndex>(buffer_index),
                        tile->get_tile_size(circular_buffer->data_format(buffer_index)));
                } else {
                    Tile t;
                    build_options.set_cb_tile_size_all_cores(
                        static_cast<CBIndex>(buffer_index),
                        t.get_tile_size(circular_buffer->data_format(buffer_index)));
                }

            }
        }
    }
}

void detail::Program_::populate_dispatch_data(IDevice* device) {
    auto extract_dst_noc_unicast_info =
        [&device](const auto &ranges, const CoreType core_type) -> std::vector<std::pair<transfer_info_cores, uint32_t>> {
        // This API extracts all the pairs of noc multicast encodings given a set of core ranges
        std::vector<std::pair<transfer_info_cores, uint32_t>> dst_noc_unicast_info;
        for (const CoreRange &core_range : ranges) {
            for (auto x = core_range.start_coord.x; x <= core_range.end_coord.x; x++) {
                for (auto y = core_range.start_coord.y; y <= core_range.end_coord.y; y++) {
                    CoreCoord virtual_coord = device->virtual_core_from_logical_core(CoreCoord({x, y}), core_type);
                    dst_noc_unicast_info.push_back(std::make_pair(virtual_coord, /*num_mcast_dests=*/0));
                }
            }
        }
        return dst_noc_unicast_info;
    };

    // Unicast/Multicast Semaphores
    for (const Semaphore &semaphore : this->semaphores()) {
        std::vector<uint32_t> semaphore_data(1);
        semaphore_data[0] = semaphore.initial_value();

        // TODO: use semaphore.core_type from main
        if (semaphore.core_type() == CoreType::WORKER) {
            uint32_t index = hal.get_programmable_core_type_index(HalProgrammableCoreType::TENSIX);
            std::vector<std::pair<transfer_info_cores, uint32_t>> dst_noc_multicast_info =
                device->extract_dst_noc_multicast_info(
                    semaphore.core_range_set().ranges(), CoreType::WORKER);
            transfer_info transfer_info = {
                .dst_base_addr = semaphore.offset(),
                .dst_noc_info = dst_noc_multicast_info,
                .linked = false,
                .data = semaphore_data};
            this->program_transfer_info.multicast_semaphores[semaphore.offset()].push_back(transfer_info);
        } else if (semaphore.core_type() == CoreType::ETH) {
            // TODO: we only fast dispatch to active eth...
            uint32_t index = hal.get_programmable_core_type_index(HalProgrammableCoreType::ACTIVE_ETH);
            std::vector<std::pair<transfer_info_cores, uint32_t>> dst_noc_unicast_info =
                extract_dst_noc_unicast_info(semaphore.core_range_set().ranges(), CoreType::ETH);
            transfer_info transfer_info = {
                .dst_base_addr = semaphore.offset(),
                .dst_noc_info = dst_noc_unicast_info,
                .linked = false,
                .data = semaphore_data};
            this->program_transfer_info.unicast_semaphores[semaphore.offset()].push_back(transfer_info);
        }
    }

    // Circular Buffer Configs handled in EnqueueProgram

    // Assume here and in command queue that kg_buffers is populated with multicast buffers first then unicast buffers
    // Program Binaries and Go Signals
    // TODO: cleanup put the WORKERS and ETH logic together..

    // All program binaries will be packed into a single buffer in memory
    std::vector<uint32_t> binaries_data;
    // Map is used to look up transfer info by kernel id when we populate data ordered by core groups
    std::unordered_map<KernelHandle, kernel_bins_transfer_info> kernel_transfer_info;
    // This is generic for workers and eth cores
    for (const auto &kernels : this->kernels_) {
        for (const auto &[kernel_id, kernel] : kernels) {
            std::vector<RISCV> sub_kernels;
            if (kernel->processor() == RISCV::COMPUTE) {
                sub_kernels = {RISCV::TRISC0, RISCV::TRISC1, RISCV::TRISC2};
            } else {
                sub_kernels = {kernel->processor()};
            }
            const auto &binaries = kernel->binaries(device->build_key());
            std::vector<uint32_t> dst_base_addrs;
            std::vector<uint32_t> page_offsets;
            std::vector<uint32_t> lengths;
            std::vector<RISCV> riscvs;
            uint32_t transfer_info_index = 0;

            for (size_t sub_kernel_index = 0; sub_kernel_index < binaries.size(); ++sub_kernel_index) {
                const ll_api::memory& kernel_bin = *binaries[sub_kernel_index];

                // TODO: Pack erisc spans too, and then everthing is
                // one span
                uint32_t num_spans = kernel_bin.num_spans();
                dst_base_addrs.resize(dst_base_addrs.size() + num_spans);
                page_offsets.resize(page_offsets.size() + num_spans);
                lengths.resize(lengths.size() + num_spans);
                riscvs.resize(riscvs.size() + num_spans);

                kernel_bin.process_spans([&](std::vector<uint32_t>::const_iterator mem_ptr, uint64_t dst, uint32_t len) {

                    // Set dst for eth kernels until they move to ring buffer
                    dst_base_addrs[transfer_info_index] = dst;
                    page_offsets[transfer_info_index] =
                        binaries_data.size() * sizeof(uint32_t) / HostMemDeviceCommand::PROGRAM_PAGE_SIZE;
                    lengths[transfer_info_index] = len * sizeof(uint32_t);
                    riscvs[transfer_info_index] = sub_kernels[sub_kernel_index];

                    binaries_data.insert(binaries_data.end(), mem_ptr, mem_ptr + len);
                    binaries_data.resize(
                        align(binaries_data.size(), HostMemDeviceCommand::PROGRAM_PAGE_SIZE / sizeof(uint32_t)), 0);
                    transfer_info_index++;
                });
            }

            kernel_bins_transfer_info kb_transfer_info = {
                .dst_base_addrs = dst_base_addrs, .page_offsets = page_offsets, .lengths = lengths, .riscvs = riscvs};
            kernel_transfer_info.insert({kernel_id, kb_transfer_info});
        }
    }

    if (binaries_data.size() > 0) {
        this->program_transfer_info.binary_data = binaries_data;
    }

    std::uint32_t num_active_cores = 0;
    for (uint32_t index = 0; index < hal.get_programmable_core_type_count(); index++) {
        CoreType core_type = hal.get_core_type(index);
        for (const auto& kernel_group : this->get_kernel_groups(index)) {
            // TODO: add a bit in the hal that says if this core type is unicast/multicast
            if (core_type == CoreType::WORKER) {
                std::vector<std::pair<transfer_info_cores, uint32_t>> dst_noc_multicast_info =
                    device->extract_dst_noc_multicast_info(
                       kernel_group->core_ranges.ranges(), core_type);
                std::vector<KernelHandle> kernel_ids;
                for (int dispatch_class = 0; dispatch_class < kernel_group->kernel_ids.size(); dispatch_class++) {
                    auto &optional_id = kernel_group->kernel_ids[dispatch_class];
                    if (optional_id) {
                        KernelHandle device_local_kernel_id = program_dispatch::get_device_local_kernel_handle(optional_id.value());
                        kernel_ids.push_back(device_local_kernel_id);
                        int proc_sub_class = 0;
                        for (uint32_t& dst_addr : kernel_transfer_info.at(device_local_kernel_id).dst_base_addrs) {
                            // TODO: ditch this w/ linear writes based on program config kernel_text_offset and size
                            dst_addr = kernel_group->kernel_text_offsets[dispatch_class + proc_sub_class];
                            proc_sub_class++;
                        }
                    }
                }

                for (const auto &[cores, num_mcast_dsts] : dst_noc_multicast_info) {
                    for (const auto &kernel_id : kernel_ids) {
                        this->program_transfer_info.kernel_bins.emplace_back(
                            cores, num_mcast_dsts, kernel_transfer_info.at(kernel_id));
                    }
                }
            } else {
                TT_ASSERT(core_type == CoreType::ETH);
                std::vector<std::pair<transfer_info_cores, uint32_t>> dst_noc_unicast_info =
                    extract_dst_noc_unicast_info(kernel_group->core_ranges.ranges(), core_type);

                std::vector<KernelHandle> kernel_ids;
                if (kernel_group->kernel_ids[DISPATCH_CLASS_ETH_DM0]) {
                    KernelHandle device_local_kernel_id = program_dispatch::get_device_local_kernel_handle(kernel_group->kernel_ids[DISPATCH_CLASS_ETH_DM0].value());
                    kernel_ids.push_back(device_local_kernel_id);
                }

                for (const auto &[cores, num_mcast_dsts] : dst_noc_unicast_info) {
                    for (const auto &kernel_id : kernel_ids) {
                        this->program_transfer_info.kernel_bins.emplace_back(
                            cores, num_mcast_dsts, kernel_transfer_info.at(kernel_id));
                    }
                }
            }
        }
        num_active_cores += this->logical_cores()[index].size();
    }

    this->program_transfer_info.num_active_cores = num_active_cores;

    return;
}

ProgramConfig& detail::Program_::get_program_config(uint32_t programmable_core_type_index) {
    return this->program_configs_[programmable_core_type_index];
}

ProgramConfig& Program::get_program_config(uint32_t programmable_core_type_index) {
    return pimpl_->get_program_config(programmable_core_type_index);
}

void detail::Program_::set_launch_msg_sem_offsets() {

    for (uint32_t kg_type_index = 0; kg_type_index < hal.get_programmable_core_type_count(); kg_type_index++) {
        for (auto& kg : this->get_kernel_groups(kg_type_index)) {
            for (uint32_t sem_type_index = 0; sem_type_index < hal.get_programmable_core_type_count(); sem_type_index++) {
                kg->launch_msg.kernel_config.sem_offset[sem_type_index] =
                    this->program_configs_[sem_type_index].sem_offset;
            }
        }
    }
}

<<<<<<< HEAD
uint32_t detail::Program_::finalize_cbs(uint32_t programmable_core_type_index, uint32_t base_offset) {
     return program_utils::finalize_cbs(programmable_core_type_index,  this->get_kernel_groups(programmable_core_type_index), base_offset, this->program_configs_[programmable_core_type_index].cb_offset, this->program_configs_[programmable_core_type_index].cb_size, this->program_configs_[programmable_core_type_index].local_cb_size);
}

uint32_t detail::Program_::finalize_kernel_bins(IDevice* device, uint32_t programmable_core_type_index, uint32_t base_offset) {
    return program_utils::finalize_kernel_bins(device, programmable_core_type_index, this->kernels_[programmable_core_type_index], this->get_kernel_groups(programmable_core_type_index), base_offset, this->program_configs_[programmable_core_type_index].kernel_text_offset, this->program_configs_[programmable_core_type_index].kernel_text_size);
}

=======
>>>>>>> ccb55da0
uint32_t& detail::Program_::get_program_config_size(uint32_t programmable_core_type_index) {
    return this->program_config_sizes_[programmable_core_type_index];
}

const std::vector<SubDeviceId> &detail::Program_::determine_sub_device_ids(const IDevice* device) {
    // We need to calculate the sub_device_id when we haven't compiled the program yet, or this is the first time we
    // are getting the sub_device_ids after compilation
    auto sub_device_manager_id = device->get_active_sub_device_manager_id();
    auto sub_device_ids = this->sub_device_ids_.find(sub_device_manager_id);
    if (this->compiled_.empty() || sub_device_ids == this->sub_device_ids_.end()) {
        if (!this->compiled_.empty()) {
            TT_FATAL(this->sub_device_ids_.empty(), "Multiple sub device managers are not currently supported for a single program");
        }
        if (std::getenv("TT_METAL_SLOW_DISPATCH_MODE") != nullptr || sub_device_manager_id == device->get_default_sub_device_manager_id()) {
            // No sub device manager, nothing to validate
            auto [sub_device_ids, _] = this->sub_device_ids_.insert_or_assign(sub_device_manager_id, std::vector<SubDeviceId>{SubDeviceId{0}});
            return sub_device_ids->second;
        } else {
            std::unordered_set<SubDeviceId> used_sub_device_ids;
            auto find_sub_device_ids = [&] (HalProgrammableCoreType core_type) {
                auto core_type_index = hal.get_programmable_core_type_index(core_type);
                if (core_type_index == -1) {
                    return;
                }
                const auto& program_kgs = this->get_kernel_groups(hal.get_programmable_core_type_index(core_type));
                uint32_t num_intersections = 0;
                uint32_t num_cores = 0;
                for (const auto& kg : program_kgs) {
                    for (size_t i = 0; i < device->num_sub_devices(); ++i) {
                        const auto& sub_device_cores = device->worker_cores(core_type, SubDeviceId{i});
                        auto intersection = sub_device_cores.intersection(kg->core_ranges);
                        if (intersection.size() > 0) {
                            used_sub_device_ids.insert(SubDeviceId{i});
                            num_intersections += intersection.num_cores();
                        }
                    }
                    num_cores += kg->core_ranges.num_cores();
                }
                TT_FATAL(num_intersections == num_cores,
                         "Kernel group cores do not match sub device cores for programmable core type {}",
                         magic_enum::enum_name(core_type));
            };
            find_sub_device_ids(HalProgrammableCoreType::TENSIX);
            find_sub_device_ids(HalProgrammableCoreType::ACTIVE_ETH);
            auto [sub_device_ids, _] = this->sub_device_ids_.insert_or_assign(sub_device_manager_id, std::vector<SubDeviceId>(used_sub_device_ids.begin(), used_sub_device_ids.end()));
            return sub_device_ids->second;
        }
    }
    return sub_device_ids->second;
}

void detail::Program_::allocate_kernel_bin_buf_on_device(IDevice* device) {
    // Allocate the DRAM kernel binary buffer for this program on the specified device, if not previously allocated.
    // We allocate program binaries top down to minimize fragmentation with other buffers in DRAM, which are typically allocated bottom up
    std::size_t binary_data_size_bytes = this->program_transfer_info.binary_data.size() * sizeof(uint32_t);
    if (this->kernels_buffer_.find(device->id()) == this->kernels_buffer_.end() and binary_data_size_bytes) {
        std::shared_ptr<Buffer> kernel_bin_buf = Buffer::create(device, binary_data_size_bytes, HostMemDeviceCommand::PROGRAM_PAGE_SIZE, BufferType::DRAM, TensorMemoryLayout::INTERLEAVED, std::nullopt, false);
        this->kernels_buffer_[device->id()] = kernel_bin_buf;
    }
}

<<<<<<< HEAD
void detail::Program_::finalize(IDevice* device) {
    // Store the number of tensix "go signals" for use by CQ
    // CQ iterates over these to update runtime addresses, needs to know when eth begins (after tensix)
    // TODO: should store all the counts

    for (uint32_t index = 0; index < hal.get_programmable_core_type_count(); index++) {
        HalProgrammableCoreType programmable_core_type = static_cast<HalProgrammableCoreType>(index);
        uint32_t offset = 0;

        offset = finalize_rt_args(index, offset);
        TT_ASSERT(offset == align(offset, hal.get_alignment(HalMemType::L1)));

        offset = finalize_sems(index, offset);
        TT_ASSERT(offset == align(offset, hal.get_alignment(HalMemType::L1)));

        offset = finalize_cbs(index, offset);
        TT_ASSERT(offset == align(offset, hal.get_alignment(HalMemType::L1)));

        offset = finalize_kernel_bins(device, index, offset);
        TT_ASSERT(offset == align(offset, hal.get_alignment(HalMemType::L1)));

        this->get_program_config_size(index) = offset;

        auto max_size = hal.get_dev_size(programmable_core_type, HalL1MemAddrType::KERNEL_CONFIG);
        TT_FATAL(offset < max_size,
                 "Program size ({}) too large for kernel config buffer ({}) on {}",
                 offset, max_size, magic_enum::enum_name(programmable_core_type));
    }

    this->get_program_config_size(hal.get_programmable_core_type_count()) = runs_on_noc_multicast_only_cores();
    this->get_program_config_size(hal.get_programmable_core_type_count() + 1) = runs_on_noc_unicast_only_cores();

    // The sem offsets cross programmable_core_types so must be set after the loop above
    this->set_launch_msg_sem_offsets();

    // TODO: This check is wrong - it populates dispatch data for dispatch kernels
    if (std::getenv("TT_METAL_SLOW_DISPATCH_MODE") == nullptr) {
        this->populate_dispatch_data(device);  // TODO: maybe rename
    }

    finalized_ = true;
}

=======
>>>>>>> ccb55da0
void Program::set_launch_msg_sem_offsets() { pimpl_->set_launch_msg_sem_offsets(); }
void Program::populate_dispatch_data(IDevice* device) { pimpl_->populate_dispatch_data(device); }

void Program::generate_dispatch_commands(IDevice* device) {
    bool is_cached = this->is_cached();
    uint64_t command_hash = device->build_key();
    if (not hal.is_coordinate_virtualization_enabled()) {
        // When coordinate virtualization is not enabled, explicitly encode the device
        // id into the command hash, to always assert on programs being reused across devices.
        command_hash = (command_hash << 32) | (device->id());
    }
    auto& cached_program_command_sequences = this->get_cached_program_command_sequences();
    if (!is_cached) {
        auto sub_device_id = this->determine_sub_device_ids(device)[0];
        ProgramCommandSequence program_command_sequence;
        program_dispatch::insert_empty_program_dispatch_preamble_cmd(program_command_sequence);
        program_dispatch::insert_stall_cmds(program_command_sequence, sub_device_id, device);
        program_dispatch::assemble_runtime_args_commands(program_command_sequence, *this, device);
        program_dispatch::assemble_device_commands(program_command_sequence, *this, device, sub_device_id);
        cached_program_command_sequences.insert({command_hash, std::move(program_command_sequence)});
        this->set_cached();
    } else {
        auto cached_cmd_iter = cached_program_command_sequences.find(command_hash);
        TT_FATAL(cached_cmd_iter != cached_program_command_sequences.end(), "Enqueueing a Program across devices with different cores harvested is not supported, unless coordinate virtualization is enabled (only enabled on Wormhole and above).");
    }
}

void Program::allocate_kernel_bin_buf_on_device(IDevice* device) { pimpl_->allocate_kernel_bin_buf_on_device(device); }

<<<<<<< HEAD
void Program::finalize(IDevice* device) { pimpl_->finalize(device); }

void detail::Program_::compile(IDevice* device, bool fd_bootloader_mode) {
=======
void detail::Program_::compile(Device *device, bool fd_bootloader_mode) {
>>>>>>> ccb55da0
    //ZoneScoped;
    if (compiled_.contains(device->build_key())) {
        return;
    }
    // Clear the determined sub_device_ids when we compile the program for the first time
    // This way, determine_sub_device_ids is forced to recalculate with the finalized information on the used cores
    if (compiled_.empty()) {
        this->sub_device_ids_.erase(device->get_active_sub_device_manager_id());
    }

    TT_FATAL(
        device->is_initialized(),
        "Device needs to be initialized before program {} compilation! Generating headers for banking information is "
        "dependent on information that is set during device initialization.",
        this->get_id());

    bool profile_kernel = getDeviceProfilerState();
    std::vector<std::shared_future<void>> events;
    DprintServerSetProfilerState(profile_kernel);

    auto validate_kernel_placement = [&device, &fd_bootloader_mode](std::shared_ptr<Kernel> kernel) {
        // Placement rules:
        //  Slow dispatch:
        //      - kernels cannot be on storage only cores
        //  Fast dispatch (tensix):
        //      - kernels cannot be on storage only cores an
        //      - tensix kernels cannot be on dispatch cores
        //  Fast dispatch (ethernet):
        //      - kernels cannot be on storage only cores
        //      - eth kernels cannot be on idle eth cores
        bool slow_dispatch = std::getenv("TT_METAL_SLOW_DISPATCH_MODE") != nullptr;

        const auto &dispatch_core_config = dispatch_core_manager::instance().get_dispatch_core_config(device->id());
        CoreType dispatch_core_type = dispatch_core_config.get_core_type();
        const std::vector<CoreCoord> &storage_cores = tt::get_logical_storage_cores(device->id(), device->num_hw_cqs(), dispatch_core_config);
        bool on_storage_only_core =  std::any_of(storage_cores.begin(), storage_cores.end(), [&kernel](const CoreCoord& storage_core) {
            return kernel->is_on_logical_core(storage_core);
        });
        TT_FATAL(not on_storage_only_core, "Illegal kernel placement for {}. Kernels cannot be placed on storage only cores!", kernel->name());

        // Kernels used to implement fast dispatch can be placed on dispatch cores
        if (not slow_dispatch and not fd_bootloader_mode) {
            const std::vector<CoreCoord> &dispatch_cores = tt::get_logical_dispatch_cores(device->id(), device->num_hw_cqs(), dispatch_core_config);

            bool on_dispatch_core = std::any_of(dispatch_cores.begin(), dispatch_cores.end(), [&kernel, &dispatch_core_type](const CoreCoord &dispatch_core) {
                if (kernel->get_kernel_core_type() != dispatch_core_type) {
                    return false;
                }
                return kernel->is_on_logical_core(dispatch_core);
            });

            TT_FATAL(not on_dispatch_core, "Illegal kernel placement for {}, Kernels cannot be placed on dispatch cores!", kernel->name());
        }
    };
    for (auto & kernels : kernels_) {
        for (auto &[id, kernel] : kernels) {
            validate_kernel_placement(kernel);
            launch_build_step(
                [kernel, device, this] {
                    JitBuildOptions build_options(device->build_env());
                    kernel->set_build_options(build_options);
                    if (this->compiled_.empty()) {
                        this->set_remote_circular_buffer_init(kernel);
                    }
                    this->set_cb_data_fmt(kernel->logical_coreranges(), build_options);
                    this->set_cb_tile_dims(kernel->logical_coreranges(), build_options);

                    auto kernel_hash = KernelCompileHash(kernel, build_options, device->build_key(), device->get_device_kernel_defines_hash());
                    std::string kernel_path_suffix = kernel->name() + "/" + std::to_string(kernel_hash) + "/";
                    kernel->set_full_name(kernel_path_suffix);
                    build_options.set_name(kernel_path_suffix);
                    bool cache_hit = true;
                    bool path_exists = std::filesystem::exists(build_options.path);
                    if (enable_persistent_kernel_cache && path_exists) {
                        if (not detail::HashLookup::inst().exists(kernel_hash)) {
                            detail::HashLookup::inst().add(kernel_hash);
                            detail::HashLookup::inst().add_generated_bin(kernel_hash);
                        }
                    } else if (detail::HashLookup::inst().add(kernel_hash)) {
                        GenerateBinaries(device, build_options, kernel);
                        cache_hit = false;
                        detail::HashLookup::inst().add_generated_bin(kernel_hash);
                    }
                    while (not detail::HashLookup::inst().is_bin_generated(kernel_hash)) {
                    }
                    if (detail::CompilationReporter::enabled()) {
                        detail::CompilationReporter::inst().add_kernel_compile_stats(
                            get_id(), kernel, cache_hit, kernel_hash);
                    }
                    kernel->set_binary_path(build_options.path);
                },
                events);
        }
    }
    sync_build_step(events);

    for (auto &kernels : kernels_) {
        for (auto &[id, kernel] : kernels) {
            launch_build_step([kernel, device] { kernel->read_binaries(device); }, events);
        }
    }

    sync_build_step(events);

    if (detail::CompilationReporter::enabled()) {
        detail::CompilationReporter::inst().flush_program_entry(get_id(), num_kernels(), [this](size_t kernel_id) {
            return get_kernel(kernel_id);
        }, enable_persistent_kernel_cache);
    }
    if (detail::MemoryReporter::enabled()) {
        detail::MemoryReporter::inst().flush_program_memory_usage(get_id(), device);
    }
    compiled_.insert(device->build_key());
}

void Program::compile(IDevice* device, bool fd_bootloader_mode) { pimpl_->compile(device, fd_bootloader_mode); }

void detail::Program_::set_runtime_id(uint64_t id) { this->runtime_id = id; }

void Program::set_runtime_id(uint64_t id) { pimpl_->set_runtime_id(id); }

<<<<<<< HEAD
uint32_t detail::Program_::get_sem_base_addr(IDevice* device, CoreCoord logical_core, CoreType core_type) {

    CoreCoord virtual_core = device->virtual_core_from_logical_core(logical_core, core_type);
    HalProgrammableCoreType programmable_core_type = device->get_programmable_core_type(virtual_core);
    uint32_t index = hal.get_programmable_core_type_index(programmable_core_type);
    const auto &sub_device_ids = this->determine_sub_device_ids(device);
    // TODO: This restriction can be lifted once we have support for programs spanning multiple sub-devices
    // Semaphores across sub-devices are expected to have the same address
    TT_FATAL(sub_device_ids.size() == 1, "get_sem_base_addr currently only supports programs spanning a single sub-device");
    auto sub_device_index = sub_device_ids[0].to_index();
    uint32_t base_addr = device->using_fast_dispatch()
                             ? this->last_used_command_queue_for_testing->get_config_buffer_mgr(sub_device_index).get_last_slot_addr(
                                   programmable_core_type)
                             : hal.get_dev_addr(programmable_core_type, HalL1MemAddrType::KERNEL_CONFIG);

    return base_addr + this->program_configs_[index].sem_offset;
}

uint32_t Program::get_sem_base_addr(IDevice* device, CoreCoord logical_core, CoreType core_type) {
    return pimpl_->get_sem_base_addr(device, logical_core, core_type);
}

uint32_t detail::Program_::get_cb_base_addr(IDevice* device, CoreCoord logical_core, CoreType core_type) {

    CoreCoord virtual_core = device->virtual_core_from_logical_core(logical_core, core_type);
    HalProgrammableCoreType programmable_core_type = device->get_programmable_core_type(virtual_core);
    uint32_t index = hal.get_programmable_core_type_index(programmable_core_type);
    const auto &sub_device_ids = this->determine_sub_device_ids(device);
    // TODO: This restriction can be lifted once this function is changed to return a vector of addresses
    // Addresses are not the same across sub-devices
    TT_FATAL(sub_device_ids.size() == 1, "get_sem_base_addr currently only supports programs spanning a single sub-device");
    auto sub_device_index = sub_device_ids[0].to_index();
    uint32_t base_addr = device->using_fast_dispatch()
                             ? this->last_used_command_queue_for_testing->get_config_buffer_mgr(sub_device_index).get_last_slot_addr(
                                   programmable_core_type)
                             : hal.get_dev_addr(programmable_core_type, HalL1MemAddrType::KERNEL_CONFIG);

    return base_addr + this->program_configs_[index].cb_offset;
}

uint32_t Program::get_cb_base_addr(IDevice* device, CoreCoord logical_core, CoreType core_type) {
    return pimpl_->get_cb_base_addr(device, logical_core, core_type);
=======
uint32_t Program::get_sem_base_addr(Device *device, CoreCoord logical_core, CoreType core_type) {
    HalProgrammableCoreType programmable_core_type = ::tt::tt_metal::detail::hal_programmable_core_type_from_core_type(core_type);
    uint32_t base_addr = program_dispatch::program_base_addr_on_core(*this, device, programmable_core_type);
    return base_addr + get_program_config(hal.get_programmable_core_type_index(programmable_core_type)).sem_offset;
}

uint32_t Program::get_cb_base_addr(Device *device, CoreCoord logical_core, CoreType core_type) {
    HalProgrammableCoreType programmable_core_type = ::tt::tt_metal::detail::hal_programmable_core_type_from_core_type(core_type);
    uint32_t base_addr = program_dispatch::program_base_addr_on_core(*this, device, programmable_core_type);
    return base_addr + get_program_config(hal.get_programmable_core_type_index(programmable_core_type)).cb_offset;
>>>>>>> ccb55da0
}

void detail::Program_::set_last_used_command_queue_for_testing(HWCommandQueue *queue) {
    this->last_used_command_queue_for_testing = queue;
}

HWCommandQueue* detail::Program_::get_last_used_command_queue() const {
    return this->last_used_command_queue_for_testing;
}

void Program::set_last_used_command_queue_for_testing(HWCommandQueue *queue) {
    pimpl_->set_last_used_command_queue_for_testing(queue);
}

<<<<<<< HEAD
uint32_t detail::Program_::get_sem_size(IDevice* device, CoreCoord logical_core, CoreType core_type) const {
=======
HWCommandQueue* Program::get_last_used_command_queue() const {
    return pimpl_->get_last_used_command_queue();
}

uint32_t detail::Program_::get_sem_size(Device *device, CoreCoord logical_core, CoreType core_type) const {
>>>>>>> ccb55da0

    CoreCoord virtual_core = device->virtual_core_from_logical_core(logical_core, core_type);
    HalProgrammableCoreType programmable_core_type = device->get_programmable_core_type(virtual_core);
    uint32_t index = hal.get_programmable_core_type_index(programmable_core_type);

    return this->program_configs_[index].sem_size;
}

uint32_t Program::get_sem_size(IDevice* device, CoreCoord logical_core, CoreType core_type) const {
    return pimpl_->get_sem_size(device, logical_core, core_type);
}

uint32_t detail::Program_::get_cb_size(IDevice* device, CoreCoord logical_core, CoreType core_type) const {

    CoreCoord virtual_core = device->virtual_core_from_logical_core(logical_core, core_type);
    HalProgrammableCoreType programmable_core_type = device->get_programmable_core_type(virtual_core);
    uint32_t index = hal.get_programmable_core_type_index(programmable_core_type);

    return this->program_configs_[index].cb_size;
}

uint32_t Program::get_cb_size(IDevice* device, CoreCoord logical_core, CoreType core_type) const {
    return pimpl_->get_cb_size(device, logical_core, core_type);
}

// TODO: Too low level for program.cpp. Move this to HAL, once we have support.
bool detail::Program_::runs_on_noc_unicast_only_cores() {
    return (hal.get_programmable_core_type_index(HalProgrammableCoreType::ACTIVE_ETH) != -1 and
            not this->get_kernel_groups(hal.get_programmable_core_type_index(HalProgrammableCoreType::ACTIVE_ETH)).empty());
}

bool Program::runs_on_noc_unicast_only_cores() { return pimpl_->runs_on_noc_unicast_only_cores(); }

// TODO: Too low level for program.cpp. Move this to HAL, once we have support.
bool detail::Program_::runs_on_noc_multicast_only_cores() {
    return (hal.get_programmable_core_type_index(HalProgrammableCoreType::TENSIX) != -1 and
            not this->get_kernel_groups(hal.get_programmable_core_type_index(HalProgrammableCoreType::TENSIX)).empty());
}

bool Program::runs_on_noc_multicast_only_cores() { return pimpl_->runs_on_noc_multicast_only_cores(); }

bool detail::Program_::kernel_binary_always_stored_in_ringbuffer() {
    // Active ethernet cores use a fixed address for the kernel binary, because they don't have enough memory to have
    // that big of a ringbuffer.
    return !(
        hal.get_programmable_core_type_index(HalProgrammableCoreType::ACTIVE_ETH) != -1 and
        not this->get_kernel_groups(hal.get_programmable_core_type_index(HalProgrammableCoreType::ACTIVE_ETH)).empty());
}

bool Program::kernel_binary_always_stored_in_ringbuffer() {
    return pimpl_->kernel_binary_always_stored_in_ringbuffer();
}

Program::Program(Program &&other) noexcept = default;

Program& Program::operator=(Program &&other) noexcept = default;

Program::~Program() noexcept = default;

uint64_t detail::Program_::get_id() const { return this->id; }

uint64_t Program::get_id() const { return pimpl_->get_id(); }

uint64_t detail::Program_::get_runtime_id() const { return this->runtime_id; }

uint64_t Program::get_runtime_id() const { return pimpl_->get_runtime_id(); }

size_t detail::Program_::num_kernels() const {
    size_t count = 0;
    for (const auto& kernels : kernels_) {
        count += kernels.size();
    }
    return count;
}

size_t Program::num_kernels() const { return pimpl_->num_kernels(); }

const std::vector<std::shared_ptr<CircularBuffer>> &detail::Program_::circular_buffers() const { return circular_buffers_; }

const std::vector<std::shared_ptr<CircularBuffer>> &Program::circular_buffers() const { return pimpl_->circular_buffers(); }

const std::vector< Semaphore > & detail::Program_::semaphores() const { return semaphores_; }

const std::vector< Semaphore > & Program::semaphores() const { return pimpl_->semaphores(); }

void detail::Program_::add_buffer(std::shared_ptr<Buffer> buf) { owned_buffer_pool.push_back(std::move(buf)); }

void Program::add_buffer(std::shared_ptr<Buffer> buf) { pimpl_->add_buffer(std::move(buf)); }

void detail::Program_::release_buffers() { owned_buffer_pool = {}; }

void Program::release_buffers() { pimpl_->release_buffers(); }

std::vector<std::reference_wrapper<const Semaphore>> detail::Program_::semaphores_on_core(const CoreCoord &core, CoreType core_type) const {
    std::vector<std::reference_wrapper<const Semaphore>> semaphores;
    for (const Semaphore &s : this->semaphores_) {
        if (s.initialized_on_logical_core(core) && s.core_type() == core_type) {
            semaphores.emplace_back(std::cref(s));
        }
    }
    return semaphores;
}

std::vector<std::reference_wrapper<const Semaphore>> Program::semaphores_on_core(const CoreCoord &core, CoreType core_type) const {
    return pimpl_->semaphores_on_core(core, core_type);
}

bool detail::Program_::is_finalized() const { return this->finalized_; }
void detail::Program_::set_finalized() { this->finalized_ = true; }

bool Program::is_finalized() const { return pimpl_->is_finalized(); }
void Program::set_finalized() { pimpl_->set_finalized(); }

bool Program::is_cached() const { return pimpl_->is_cached(); }
void Program::set_cached() { pimpl_->set_cached(); }

ProgramBinaryStatus Program::get_program_binary_status(std::size_t device_id) const { return pimpl_->get_program_binary_status(device_id); }
void Program::set_program_binary_status(std::size_t device_id, ProgramBinaryStatus status) { pimpl_->set_program_binary_status(device_id, status); }

const std::vector<SubDeviceId> &Program::determine_sub_device_ids(const IDevice* device) { return pimpl_->determine_sub_device_ids(device); }

const ProgramTransferInfo &Program::get_program_transfer_info() const noexcept { return pimpl_->program_transfer_info; }

std::shared_ptr<Buffer> Program::get_kernels_buffer(IDevice* device) const noexcept {
    if (auto it = pimpl_->kernels_buffer_.find(device->id()); it != pimpl_->kernels_buffer_.end()) {
        return it->second;
    }
    return nullptr;
}

void Program::set_kernels_bin_buffer(const std::shared_ptr<Buffer>& buffer) {
    pimpl_->kernels_buffer_.insert({buffer->device()->id(), buffer});
}

std::vector<uint32_t> &Program::get_program_config_sizes() const noexcept { return pimpl_->program_config_sizes_; }

std::unordered_map<uint64_t, ProgramCommandSequence> &Program::get_cached_program_command_sequences() noexcept {
    return pimpl_->cached_program_command_sequences_;
}

v1::ProgramHandle v1::CreateProgram() { return {}; }

v1::KernelHandle v1::CreateKernel(
    v1::ProgramHandle &program,
    std::string_view file_name,
    const CoreRangeSet &core_spec,
    const DataMovementConfig &config) {
    return v1::KernelHandle{v0::CreateKernel(program, std::string{file_name}, core_spec, config)};
}

v1::KernelHandle v1::CreateKernel(
    v1::ProgramHandle &program,
    std::string_view file_name,
    const CoreRangeSet &core_spec,
    const ComputeConfig &config) {
    return v1::KernelHandle{v0::CreateKernel(program, std::string{file_name}, core_spec, config)};
}

v1::KernelHandle v1::CreateKernel(
    v1::ProgramHandle &program,
    std::string_view file_name,
    const CoreRangeSet &core_spec,
    const EthernetConfig &config) {
    return v1::KernelHandle{v0::CreateKernel(program, std::string{file_name}, core_spec, config)};
}

uint32_t v1::CreateSemaphore(
    v1::ProgramHandle &program, const CoreRangeSet &core_spec, uint32_t initial_value, CoreType core_type) {
    return v0::CreateSemaphore(program, core_spec, initial_value, core_type);
}

v1::CircularBufferHandle v1::CreateCircularBuffer(
    v1::ProgramHandle &program, const CoreRangeSet &core_spec, const CircularBufferConfig &config) {
    return v1::CircularBufferHandle{v0::CreateCircularBuffer(program, core_spec, config)};
}

const CircularBufferConfig &v1::GetCircularBufferConfig(
    v1::ProgramHandle &program, v1::CircularBufferHandle cb_handle) {
    return v0::GetCircularBufferConfig(program, static_cast<v0::CBHandle>(cb_handle));
}

constexpr auto to_handle() {
    return [](const detail::Internal_::map_type::value_type &pair) {
        return v1::CircularBufferHandle{pair.first};
    };
}

v1::SizedCircularBufferRange v1::GetCircularBuffers(v1::ProgramHandle &program) {
    return detail::Internal_::get_circular_buffers_by_id(program) |
           ranges::views::transform(to_handle());
}

inline auto is_on_logical_corerange(CoreRange cr) {
    return [=](const detail::Internal_::map_type::value_type &pair) {
        return pair.second->is_on_logical_corerange(cr);
    };
}

v1::CircularBufferRange v1::GetCircularBuffersOnCoreRange(v1::ProgramHandle &program, CoreRange cr) {
    return detail::Internal_::get_circular_buffers_by_id(program) |
           ranges::views::filter(is_on_logical_corerange(cr)) |
           ranges::views::transform(to_handle());
}

void v1::UpdateCircularBufferTotalSize(
    v1::ProgramHandle &program, v1::CircularBufferHandle cb_handle, std::uint32_t total_size) {
    v0::UpdateCircularBufferTotalSize(program, static_cast<v0::CBHandle>(cb_handle), total_size);
}

void v1::UpdateDynamicCircularBufferAddress(
    v1::ProgramHandle &program, v1::CircularBufferHandle cb_handle, const v1::BufferHandle& buffer) {
    v0::UpdateDynamicCircularBufferAddress(program, static_cast<v0::CBHandle>(cb_handle), *buffer);
}

}  // namespace tt::tt_metal<|MERGE_RESOLUTION|>--- conflicted
+++ resolved
@@ -130,13 +130,8 @@
     void allocate_circular_buffers(const IDevice* device);
 
     bool is_finalized() const;
-<<<<<<< HEAD
+    void set_finalized();
     void allocate_kernel_bin_buf_on_device(IDevice* device);
-    void finalize(IDevice* device);
-=======
-    void set_finalized();
-    void allocate_kernel_bin_buf_on_device(Device* device);
->>>>>>> ccb55da0
     bool is_cached() const { return this->cached_; }
     ProgramBinaryStatus get_program_binary_status(std::size_t device_id) const {
         if (auto it = this->binaries_on_device_.find(device_id); it != this->binaries_on_device_.end()) {
@@ -155,20 +150,11 @@
     const std::vector<SubDeviceId> &determine_sub_device_ids(const IDevice* device);
 
     // debug/test
-<<<<<<< HEAD
-    uint32_t get_sem_base_addr(IDevice* device, CoreCoord logical_core, CoreType core_type);
-    uint32_t get_cb_base_addr(IDevice* device, CoreCoord logical_core, CoreType core_type);
     uint32_t get_sem_size(IDevice* device, CoreCoord logical_core, CoreType core_type) const;
     uint32_t get_cb_size(IDevice* device, CoreCoord logical_core, CoreType core_type) const;
     void set_last_used_command_queue_for_testing(HWCommandQueue *queue);
+    HWCommandQueue* get_last_used_command_queue() const;
     void populate_dispatch_data(IDevice* device);
-=======
-    uint32_t get_sem_size(Device *device, CoreCoord logical_core, CoreType core_type) const;
-    uint32_t get_cb_size(Device *device, CoreCoord logical_core, CoreType core_type) const;
-    void set_last_used_command_queue_for_testing(HWCommandQueue *queue);
-    HWCommandQueue* get_last_used_command_queue() const;
-    void populate_dispatch_data(Device *device);
->>>>>>> ccb55da0
 
    private:
     HWCommandQueue *last_used_command_queue_for_testing = nullptr;
@@ -278,13 +264,6 @@
 
     uint32_t& get_program_config_size(uint32_t programmable_core_type_index);
 
-<<<<<<< HEAD
-    uint32_t finalize_rt_args(uint32_t programmable_core_type_index, uint32_t base_offset);
-    uint32_t finalize_sems(uint32_t programmable_core_type_index, uint32_t base_offset);
-    uint32_t finalize_cbs(uint32_t programmable_core_type_index, uint32_t base_offset);
-    uint32_t finalize_kernel_bins(IDevice* device, uint32_t programmable_core_type_index, uint32_t base_offset);
-=======
->>>>>>> ccb55da0
     void set_launch_msg_sem_offsets();
 
     bool runs_on_noc_unicast_only_cores();
@@ -1195,17 +1174,6 @@
     }
 }
 
-<<<<<<< HEAD
-uint32_t detail::Program_::finalize_cbs(uint32_t programmable_core_type_index, uint32_t base_offset) {
-     return program_utils::finalize_cbs(programmable_core_type_index,  this->get_kernel_groups(programmable_core_type_index), base_offset, this->program_configs_[programmable_core_type_index].cb_offset, this->program_configs_[programmable_core_type_index].cb_size, this->program_configs_[programmable_core_type_index].local_cb_size);
-}
-
-uint32_t detail::Program_::finalize_kernel_bins(IDevice* device, uint32_t programmable_core_type_index, uint32_t base_offset) {
-    return program_utils::finalize_kernel_bins(device, programmable_core_type_index, this->kernels_[programmable_core_type_index], this->get_kernel_groups(programmable_core_type_index), base_offset, this->program_configs_[programmable_core_type_index].kernel_text_offset, this->program_configs_[programmable_core_type_index].kernel_text_size);
-}
-
-=======
->>>>>>> ccb55da0
 uint32_t& detail::Program_::get_program_config_size(uint32_t programmable_core_type_index) {
     return this->program_config_sizes_[programmable_core_type_index];
 }
@@ -1267,52 +1235,6 @@
     }
 }
 
-<<<<<<< HEAD
-void detail::Program_::finalize(IDevice* device) {
-    // Store the number of tensix "go signals" for use by CQ
-    // CQ iterates over these to update runtime addresses, needs to know when eth begins (after tensix)
-    // TODO: should store all the counts
-
-    for (uint32_t index = 0; index < hal.get_programmable_core_type_count(); index++) {
-        HalProgrammableCoreType programmable_core_type = static_cast<HalProgrammableCoreType>(index);
-        uint32_t offset = 0;
-
-        offset = finalize_rt_args(index, offset);
-        TT_ASSERT(offset == align(offset, hal.get_alignment(HalMemType::L1)));
-
-        offset = finalize_sems(index, offset);
-        TT_ASSERT(offset == align(offset, hal.get_alignment(HalMemType::L1)));
-
-        offset = finalize_cbs(index, offset);
-        TT_ASSERT(offset == align(offset, hal.get_alignment(HalMemType::L1)));
-
-        offset = finalize_kernel_bins(device, index, offset);
-        TT_ASSERT(offset == align(offset, hal.get_alignment(HalMemType::L1)));
-
-        this->get_program_config_size(index) = offset;
-
-        auto max_size = hal.get_dev_size(programmable_core_type, HalL1MemAddrType::KERNEL_CONFIG);
-        TT_FATAL(offset < max_size,
-                 "Program size ({}) too large for kernel config buffer ({}) on {}",
-                 offset, max_size, magic_enum::enum_name(programmable_core_type));
-    }
-
-    this->get_program_config_size(hal.get_programmable_core_type_count()) = runs_on_noc_multicast_only_cores();
-    this->get_program_config_size(hal.get_programmable_core_type_count() + 1) = runs_on_noc_unicast_only_cores();
-
-    // The sem offsets cross programmable_core_types so must be set after the loop above
-    this->set_launch_msg_sem_offsets();
-
-    // TODO: This check is wrong - it populates dispatch data for dispatch kernels
-    if (std::getenv("TT_METAL_SLOW_DISPATCH_MODE") == nullptr) {
-        this->populate_dispatch_data(device);  // TODO: maybe rename
-    }
-
-    finalized_ = true;
-}
-
-=======
->>>>>>> ccb55da0
 void Program::set_launch_msg_sem_offsets() { pimpl_->set_launch_msg_sem_offsets(); }
 void Program::populate_dispatch_data(IDevice* device) { pimpl_->populate_dispatch_data(device); }
 
@@ -1342,13 +1264,7 @@
 
 void Program::allocate_kernel_bin_buf_on_device(IDevice* device) { pimpl_->allocate_kernel_bin_buf_on_device(device); }
 
-<<<<<<< HEAD
-void Program::finalize(IDevice* device) { pimpl_->finalize(device); }
-
-void detail::Program_::compile(IDevice* device, bool fd_bootloader_mode) {
-=======
-void detail::Program_::compile(Device *device, bool fd_bootloader_mode) {
->>>>>>> ccb55da0
+void detail::Program_::compile(IDevice*device, bool fd_bootloader_mode) {
     //ZoneScoped;
     if (compiled_.contains(device->build_key())) {
         return;
@@ -1470,61 +1386,16 @@
 
 void Program::set_runtime_id(uint64_t id) { pimpl_->set_runtime_id(id); }
 
-<<<<<<< HEAD
-uint32_t detail::Program_::get_sem_base_addr(IDevice* device, CoreCoord logical_core, CoreType core_type) {
-
-    CoreCoord virtual_core = device->virtual_core_from_logical_core(logical_core, core_type);
-    HalProgrammableCoreType programmable_core_type = device->get_programmable_core_type(virtual_core);
-    uint32_t index = hal.get_programmable_core_type_index(programmable_core_type);
-    const auto &sub_device_ids = this->determine_sub_device_ids(device);
-    // TODO: This restriction can be lifted once we have support for programs spanning multiple sub-devices
-    // Semaphores across sub-devices are expected to have the same address
-    TT_FATAL(sub_device_ids.size() == 1, "get_sem_base_addr currently only supports programs spanning a single sub-device");
-    auto sub_device_index = sub_device_ids[0].to_index();
-    uint32_t base_addr = device->using_fast_dispatch()
-                             ? this->last_used_command_queue_for_testing->get_config_buffer_mgr(sub_device_index).get_last_slot_addr(
-                                   programmable_core_type)
-                             : hal.get_dev_addr(programmable_core_type, HalL1MemAddrType::KERNEL_CONFIG);
-
-    return base_addr + this->program_configs_[index].sem_offset;
-}
-
 uint32_t Program::get_sem_base_addr(IDevice* device, CoreCoord logical_core, CoreType core_type) {
-    return pimpl_->get_sem_base_addr(device, logical_core, core_type);
-}
-
-uint32_t detail::Program_::get_cb_base_addr(IDevice* device, CoreCoord logical_core, CoreType core_type) {
-
-    CoreCoord virtual_core = device->virtual_core_from_logical_core(logical_core, core_type);
-    HalProgrammableCoreType programmable_core_type = device->get_programmable_core_type(virtual_core);
-    uint32_t index = hal.get_programmable_core_type_index(programmable_core_type);
-    const auto &sub_device_ids = this->determine_sub_device_ids(device);
-    // TODO: This restriction can be lifted once this function is changed to return a vector of addresses
-    // Addresses are not the same across sub-devices
-    TT_FATAL(sub_device_ids.size() == 1, "get_sem_base_addr currently only supports programs spanning a single sub-device");
-    auto sub_device_index = sub_device_ids[0].to_index();
-    uint32_t base_addr = device->using_fast_dispatch()
-                             ? this->last_used_command_queue_for_testing->get_config_buffer_mgr(sub_device_index).get_last_slot_addr(
-                                   programmable_core_type)
-                             : hal.get_dev_addr(programmable_core_type, HalL1MemAddrType::KERNEL_CONFIG);
-
-    return base_addr + this->program_configs_[index].cb_offset;
-}
-
-uint32_t Program::get_cb_base_addr(IDevice* device, CoreCoord logical_core, CoreType core_type) {
-    return pimpl_->get_cb_base_addr(device, logical_core, core_type);
-=======
-uint32_t Program::get_sem_base_addr(Device *device, CoreCoord logical_core, CoreType core_type) {
     HalProgrammableCoreType programmable_core_type = ::tt::tt_metal::detail::hal_programmable_core_type_from_core_type(core_type);
     uint32_t base_addr = program_dispatch::program_base_addr_on_core(*this, device, programmable_core_type);
     return base_addr + get_program_config(hal.get_programmable_core_type_index(programmable_core_type)).sem_offset;
 }
 
-uint32_t Program::get_cb_base_addr(Device *device, CoreCoord logical_core, CoreType core_type) {
+uint32_t Program::get_cb_base_addr(IDevice* device, CoreCoord logical_core, CoreType core_type) {
     HalProgrammableCoreType programmable_core_type = ::tt::tt_metal::detail::hal_programmable_core_type_from_core_type(core_type);
     uint32_t base_addr = program_dispatch::program_base_addr_on_core(*this, device, programmable_core_type);
     return base_addr + get_program_config(hal.get_programmable_core_type_index(programmable_core_type)).cb_offset;
->>>>>>> ccb55da0
 }
 
 void detail::Program_::set_last_used_command_queue_for_testing(HWCommandQueue *queue) {
@@ -1539,16 +1410,11 @@
     pimpl_->set_last_used_command_queue_for_testing(queue);
 }
 
-<<<<<<< HEAD
-uint32_t detail::Program_::get_sem_size(IDevice* device, CoreCoord logical_core, CoreType core_type) const {
-=======
 HWCommandQueue* Program::get_last_used_command_queue() const {
     return pimpl_->get_last_used_command_queue();
 }
 
-uint32_t detail::Program_::get_sem_size(Device *device, CoreCoord logical_core, CoreType core_type) const {
->>>>>>> ccb55da0
-
+uint32_t detail::Program_::get_sem_size(IDevice* device, CoreCoord logical_core, CoreType core_type) const {
     CoreCoord virtual_core = device->virtual_core_from_logical_core(logical_core, core_type);
     HalProgrammableCoreType programmable_core_type = device->get_programmable_core_type(virtual_core);
     uint32_t index = hal.get_programmable_core_type_index(programmable_core_type);
