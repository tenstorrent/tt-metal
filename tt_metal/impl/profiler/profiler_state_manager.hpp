--- conflicted
+++ resolved
@@ -85,29 +85,16 @@
 
     static constexpr CoreCoord SYNC_CORE = {0, 0};
 
-<<<<<<< HEAD
-    std::unordered_map<chip_id_t, DeviceProfiler> device_profiler_map;
+    std::unordered_map<ChipId, DeviceProfiler> device_profiler_map;
 
-    std::unordered_map<chip_id_t, std::vector<std::pair<uint64_t, uint64_t>>> device_host_time_pair;
-    std::unordered_map<chip_id_t, std::unordered_map<chip_id_t, std::vector<std::pair<uint64_t, uint64_t>>>>
+    std::unordered_map<ChipId, std::vector<std::pair<uint64_t, uint64_t>>> device_host_time_pair;
+    std::unordered_map<ChipId, std::unordered_map<ChipId, std::vector<std::pair<uint64_t, uint64_t>>>>
         device_device_time_pair;
-    std::unordered_map<chip_id_t, uint64_t> smallest_host_time;
+    std::unordered_map<ChipId, uint64_t> smallest_host_time;
 
     bool do_sync_on_close{};
 
-    std::unordered_set<chip_id_t> sync_set_devices;
-=======
-    std::unordered_map<ChipId, DeviceProfiler> device_profiler_map{};
-
-    std::unordered_map<ChipId, std::vector<std::pair<uint64_t, uint64_t>>> device_host_time_pair{};
-    std::unordered_map<ChipId, std::unordered_map<ChipId, std::vector<std::pair<uint64_t, uint64_t>>>>
-        device_device_time_pair{};
-    std::unordered_map<ChipId, uint64_t> smallest_host_time{};
-
-    bool do_sync_on_close{};
-
-    std::unordered_set<ChipId> sync_set_devices{};
->>>>>>> 5cffaa31
+    std::unordered_set<ChipId> sync_set_devices;
 
     std::mutex file_write_mutex;
 };
