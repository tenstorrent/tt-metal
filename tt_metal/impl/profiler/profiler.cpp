// SPDX-FileCopyrightText: © 2023 Tenstorrent AI ULC
//
// SPDX-License-Identifier: Apache-2.0

#include "core_coord.hpp"
#include <common/TracyTTDeviceData.hpp>
#include <device.hpp>
#include <distributed.hpp>
#include "device_pool.hpp"
#include "llrt/hal.hpp"
#include "tools/profiler/event_metadata.hpp"
#include "distributed/fd_mesh_command_queue.hpp"
#include <host_api.hpp>
#include <enchantum/enchantum.hpp>
#include <nlohmann/json.hpp>
#include <stack>
#include <tracy/TracyTTDevice.hpp>
#include <tt_metal.hpp>
#include <algorithm>
#include <cstdint>
#include <cstdlib>
#include <filesystem>
#include <iostream>

#include <tt_stl/assert.hpp>
#include "dispatch/hardware_command_queue.hpp"
#include "dispatch/kernels/cq_commands.hpp"
#include "hal_types.hpp"
#include "hostdevcommon/profiler_common.h"
#include "llrt.hpp"
#include <tt-logger/tt-logger.hpp>
#include "metal_soc_descriptor.h"
#include "profiler.hpp"
#include "profiler_paths.hpp"
#include "profiler_state.hpp"
#include "profiler_state_manager.hpp"
#include "tools/profiler/noc_event_profiler_utils.hpp"
#include "tracy/Tracy.hpp"
#include "tt-metalium/profiler_types.hpp"
#include "tt_backend_api_types.hpp"
#include "impl/context/metal_context.hpp"
#include <umd/device/types/core_coordinates.hpp>
#include <umd/device/types/arch.hpp>
#include <umd/device/types/xy_pair.hpp>
#include <umd/device/arch/wormhole_implementation.hpp>
#include <tt-metalium/device_pool.hpp>
#include "tt_cluster.hpp"

namespace tt {

namespace tt_metal {

namespace {
kernel_profiler::PacketTypes get_packet_type(uint32_t timer_id) {
    return static_cast<kernel_profiler::PacketTypes>((timer_id >> 16) & 0x7);
}
}  // namespace

tracy::TTDeviceMarkerType get_marker_type_from_packet_type(kernel_profiler::PacketTypes packet_type) {
    switch (packet_type) {
        case kernel_profiler::PacketTypes::ZONE_START: return tracy::TTDeviceMarkerType::ZONE_START;
        case kernel_profiler::PacketTypes::ZONE_END: return tracy::TTDeviceMarkerType::ZONE_END;
        case kernel_profiler::PacketTypes::ZONE_TOTAL: return tracy::TTDeviceMarkerType::ZONE_TOTAL;
        case kernel_profiler::PacketTypes::TS_DATA: return tracy::TTDeviceMarkerType::TS_DATA;
        case kernel_profiler::PacketTypes::TS_EVENT: return tracy::TTDeviceMarkerType::TS_EVENT;
        default: TT_THROW("Invalid packet type");
    }
}

uint32_t hash32CT(const char* str, size_t n, uint32_t basis) {
    return n == 0 ? basis : hash32CT(str + 1, n - 1, (basis ^ str[0]) * UINT32_C(16777619));
}

uint16_t hash16CT(const std::string& str) {
    uint32_t res = hash32CT(str.c_str(), str.length(), UINT32_C(2166136261));
    return ((res & 0xFFFF) ^ ((res & 0xFFFF0000) >> 16)) & 0xFFFF;
}

void populateZoneSrcLocations(
    const std::string& new_log_name,
    const std::string& log_name,
    const bool push_new,
    std::unordered_map<uint16_t, tracy::MarkerDetails>& hash_to_zone_src_locations,
    std::unordered_set<std::string>& zone_src_locations) {
    std::ifstream log_file_read(new_log_name);
    std::string line;
    while (std::getline(log_file_read, line)) {
        std::string delimiter = "'#pragma message: ";
        int delimiter_index = line.find(delimiter) + delimiter.length();
        std::string zone_src_location = line.substr(delimiter_index, line.length() - delimiter_index - 1);

        uint16_t hash_16bit = hash16CT(zone_src_location);

        auto did_insert = zone_src_locations.insert(zone_src_location);
        if (did_insert.second && (hash_to_zone_src_locations.find(hash_16bit) != hash_to_zone_src_locations.end())) {
            TT_THROW("Source location hashes are colliding, two different locations are having the same hash");
        }

        std::stringstream ss(zone_src_location);
        std::string zone_name;
        std::string source_file;
        std::string line_num_str;
        std::getline(ss, zone_name, ',');
        std::getline(ss, source_file, ',');
        std::getline(ss, line_num_str, ',');

        tracy::MarkerDetails details(zone_name, source_file, std::stoull(line_num_str));

        auto ret = hash_to_zone_src_locations.emplace(hash_16bit, details);
        if (ret.second && push_new) {
            std::ofstream log_file_write(log_name, std::ios::app);
            log_file_write << line << std::endl;
            log_file_write.close();
        }
    }
    log_file_read.close();
}

std::unordered_map<uint16_t, tracy::MarkerDetails> generateZoneSourceLocationsHashes() {
    std::unordered_map<uint16_t, tracy::MarkerDetails> hash_to_zone_src_locations;
    std::unordered_set<std::string> zone_src_locations;

    // Load existing zones from previous runs
    populateZoneSrcLocations(
        tt::tt_metal::PROFILER_ZONE_SRC_LOCATIONS_LOG, "", false, hash_to_zone_src_locations, zone_src_locations);

    // Load new zones from the current run
    populateZoneSrcLocations(
        tt::tt_metal::NEW_PROFILER_ZONE_SRC_LOCATIONS_LOG,
        tt::tt_metal::PROFILER_ZONE_SRC_LOCATIONS_LOG,
        true,
        hash_to_zone_src_locations,
        zone_src_locations);

    return hash_to_zone_src_locations;
}

void mergeSortedDeviceMarkerChunks(
    std::vector<std::reference_wrapper<const tracy::TTDeviceMarker>>& device_markers,
    const std::vector<uint32_t>& device_markers_chunk_offsets,
    ThreadPool& thread_pool) {
    const uint32_t num_chunks = device_markers_chunk_offsets.size() - 1;

    uint32_t num_chunks_to_merge_together = 2;
    while (num_chunks_to_merge_together <= num_chunks) {
        uint32_t i = 0;
        while (i <= num_chunks - num_chunks_to_merge_together) {
            thread_pool.enqueue([&device_markers, &device_markers_chunk_offsets, i, num_chunks_to_merge_together]() {
                TT_ASSERT(std::is_sorted(
                    device_markers.begin() + device_markers_chunk_offsets[i],
                    device_markers.begin() + device_markers_chunk_offsets[i + (num_chunks_to_merge_together / 2)],
                    [](std::reference_wrapper<const tracy::TTDeviceMarker> a,
                       std::reference_wrapper<const tracy::TTDeviceMarker> b) { return a.get() < b.get(); }));
                TT_ASSERT(std::is_sorted(
                    device_markers.begin() + device_markers_chunk_offsets[i + (num_chunks_to_merge_together / 2)],
                    device_markers.begin() + device_markers_chunk_offsets[i + num_chunks_to_merge_together],
                    [](std::reference_wrapper<const tracy::TTDeviceMarker> a,
                       std::reference_wrapper<const tracy::TTDeviceMarker> b) { return a.get() < b.get(); }));

                std::inplace_merge(
                    device_markers.begin() + device_markers_chunk_offsets[i],
                    device_markers.begin() + device_markers_chunk_offsets[i + (num_chunks_to_merge_together / 2)],
                    device_markers.begin() + device_markers_chunk_offsets[i + num_chunks_to_merge_together],
                    [](std::reference_wrapper<const tracy::TTDeviceMarker> a,
                       std::reference_wrapper<const tracy::TTDeviceMarker> b) { return a.get() < b.get(); });
            });
            i += num_chunks_to_merge_together;
        }

        thread_pool.wait();

        TT_ASSERT(std::is_sorted(
            device_markers.begin() + device_markers_chunk_offsets[i - num_chunks_to_merge_together],
            device_markers.begin() + device_markers_chunk_offsets[i],
            [](std::reference_wrapper<const tracy::TTDeviceMarker> a,
               std::reference_wrapper<const tracy::TTDeviceMarker> b) { return a.get() < b.get(); }));
        TT_ASSERT(std::is_sorted(
            device_markers.begin() + device_markers_chunk_offsets[i],
            device_markers.end(),
            [](std::reference_wrapper<const tracy::TTDeviceMarker> a,
               std::reference_wrapper<const tracy::TTDeviceMarker> b) { return a.get() < b.get(); }));

        std::inplace_merge(
            device_markers.begin() + device_markers_chunk_offsets[i - num_chunks_to_merge_together],
            device_markers.begin() + device_markers_chunk_offsets[i],
            device_markers.end(),
            [](std::reference_wrapper<const tracy::TTDeviceMarker> a,
               std::reference_wrapper<const tracy::TTDeviceMarker> b) { return a.get() < b.get(); });

        num_chunks_to_merge_together *= 2;
    }

    TT_ASSERT(std::is_sorted(
        device_markers.begin(),
        device_markers.end(),
        [](std::reference_wrapper<const tracy::TTDeviceMarker> a,
           std::reference_wrapper<const tracy::TTDeviceMarker> b) { return a.get() < b.get(); }));
}

// Merges markers from each (physical core, risc type) group into a single sorted vector. The markers in each group
// should already be sorted.
//
// IMPORTANT: This function creates a vector of references to the TTDeviceMarker objects stored in
// device_markers_per_core_risc_map. These are direct references to the original objects, not copies of the data.
// Thread safety warning: device_markers_per_core_risc_map MUST NOT be modified (no insertions, deletions, or rehashing)
// while these references are in use, as this could invalidate the references and cause undefined behavior.
std::vector<std::reference_wrapper<const tracy::TTDeviceMarker>> getSortedDeviceMarkersVector(
    const std::map<CoreCoord, std::map<tracy::RiscType, std::set<tracy::TTDeviceMarker>>>&
        device_markers_per_core_risc_map,
    ThreadPool& thread_pool) {
    ZoneScoped;

    uint32_t total_num_markers = 0;
    auto middle = device_markers_per_core_risc_map.begin();
    std::advance(middle, device_markers_per_core_risc_map.size() / 2);
    uint32_t middle_index = 0;
    std::vector<uint32_t> device_markers_chunk_offsets;
    for (const auto& [core, risc_map] : device_markers_per_core_risc_map) {
        if (core == middle->first) {
            middle_index = total_num_markers;
        }
        for (const auto& [_, markers] : risc_map) {
            device_markers_chunk_offsets.push_back(total_num_markers);
            total_num_markers += markers.size();
        }
    }

    device_markers_chunk_offsets.push_back(total_num_markers);

    tracy::TTDeviceMarker dummy_marker;
    std::vector<std::reference_wrapper<const tracy::TTDeviceMarker>> device_markers_vec(
        total_num_markers, std::cref(dummy_marker));

    thread_pool.enqueue([&device_markers_vec, &device_markers_per_core_risc_map, middle, middle_index]() {
        uint32_t i = middle_index;
        for (auto it = middle; it != device_markers_per_core_risc_map.end(); ++it) {
            for (const auto& [_, markers] : it->second) {
                for (const tracy::TTDeviceMarker& marker : markers) {
                    device_markers_vec[i] = std::cref(marker);
                    ++i;
                }
            }
        }
    });

    uint32_t i = 0;
    for (auto it = device_markers_per_core_risc_map.begin(); it != middle; ++it) {
        for (const auto& [_, markers] : it->second) {
            for (const tracy::TTDeviceMarker& marker : markers) {
                device_markers_vec[i] = std::cref(marker);
                ++i;
            }
        }
    }

    thread_pool.wait();

    mergeSortedDeviceMarkerChunks(device_markers_vec, device_markers_chunk_offsets, thread_pool);

    return device_markers_vec;
}

bool doAllDispatchCoresComeAfterNonDispatchCores(const IDevice* device, const std::vector<CoreCoord>& virtual_cores) {
    const auto& dispatch_core_config = get_dispatch_core_config();
    const std::vector<CoreCoord> logical_dispatch_cores =
        get_logical_dispatch_cores(device->id(), device->num_hw_cqs(), dispatch_core_config);

    std::vector<CoreCoord> virtual_dispatch_cores;
    for (const CoreCoord& core : logical_dispatch_cores) {
        const CoreCoord virtual_dispatch_core =
            device->virtual_core_from_logical_core(core, dispatch_core_config.get_core_type());
        virtual_dispatch_cores.push_back(virtual_dispatch_core);
    }

    bool has_dispatch_core_been_found = false;
    for (const CoreCoord& core : virtual_cores) {
        if (std::find(virtual_dispatch_cores.begin(), virtual_dispatch_cores.end(), core) !=
            virtual_dispatch_cores.end()) {
            has_dispatch_core_been_found = true;
        } else if (has_dispatch_core_been_found) {
            return false;
        }
    }
    return true;
}

// The input coordinates are from noc tracing and therefore
// will be in whatever coord system is used by the noc for that core type on that arch
// so translation to the NOC 0 coordinate system must be done accordingly
// For wormhole, tensix and ethernet coords are TRANSLATED and dram are NOC_0/NOC_1
// For blackhole, tensix, ethernet, and dram are all TRANSLATED
tt::umd::CoreCoord translateNocCoordinatesToNoc0(
    ChipId device_id, const CoreCoord& c, KernelProfilerNocEventMetadata::NocType noc_used_for_transfer) {
    bool coord_is_translated = MetalContext::instance().get_cluster().arch() != tt::ARCH::WORMHOLE_B0 ||
                               c.x >= tt::umd::wormhole::tensix_translated_coordinate_start_x ||
                               c.y >= tt::umd::wormhole::tensix_translated_coordinate_start_y ||
                               c.x >= tt::umd::wormhole::eth_translated_coordinate_start_x ||
                               c.y >= tt::umd::wormhole::eth_translated_coordinate_start_y;
    try {
        const metal_SocDescriptor& soc_desc =
            tt::tt_metal::MetalContext::instance().get_cluster().get_soc_desc(device_id);
        if (MetalContext::instance().hal().is_coordinate_virtualization_enabled() && coord_is_translated) {
            return soc_desc.translate_coord_to(c, CoordSystem::TRANSLATED, CoordSystem::NOC0);
        } else {
            if (noc_used_for_transfer == KernelProfilerNocEventMetadata::NocType::NOC_0) {
                // Check for noc 0 coord and return
                return soc_desc.get_coord_at(c, CoordSystem::NOC0);
            } else {
                // soc desc is not created with noc1 mapping by default so will have to manually convert to noc0
                CoreCoord noc0_coord(soc_desc.grid_size.x - 1 - c.x, soc_desc.grid_size.y - 1 - c.y);
                // Check for noc 0 coord and return
                return soc_desc.get_coord_at(noc0_coord, CoordSystem::NOC0);
            }
        }
    } catch (const std::exception& e) {
        TT_FATAL(
            0,
            "Failed to translate coordinate {},{} used on {} to NOC0 coordinates",
            c.x,
            c.y,
            enchantum::to_string(noc_used_for_transfer));
    }
    TT_FATAL(
        0,
        "Failed to translate coordinate {},{} used on {} to NOC0 coordinates",
        c.x,
        c.y,
        enchantum::to_string(noc_used_for_transfer));
}

bool skipReadingDeviceTraceCounter() {
    return tt::tt_metal::MetalContext::instance().rtoptions().get_profiler_do_dispatch_cores() ||
           tt::tt_metal::MetalContext::instance().rtoptions().get_profiler_trace_only();
}

bool isMarkerAZoneEndpoint(const tracy::TTDeviceMarker& marker) {
    return marker.marker_type == tracy::TTDeviceMarkerType::ZONE_START ||
           marker.marker_type == tracy::TTDeviceMarkerType::ZONE_END;
}

bool isMarkerATimestampedDatapoint(const tracy::TTDeviceMarker& marker) {
    return marker.marker_type == tracy::TTDeviceMarkerType::TS_DATA;
}

void addFabricMuxEvents(
    std::vector<tracy::TTDeviceMarker>& markers,
    std::unordered_map<CoreCoord, std::queue<tracy::TTDeviceMarker>>& fabric_mux_markers,
    const CoreCoord& fabric_mux_core) {
    using EMD = KernelProfilerNocEventMetadata;
    for (int i = 0; i < markers.size(); i++) {
        if (isMarkerATimestampedDatapoint(markers[i]) &&
            CoreCoord(markers[i].core_x, markers[i].core_y) == fabric_mux_core &&
            std::get<EMD::LocalNocEvent>(EMD(markers[i].data).getContents()).noc_xfer_type ==
                EMD::NocEventType::WRITE_) {
            fabric_mux_markers[fabric_mux_core].push(markers[i]);
        }
    }
}

void removeFabricMuxEvents(
    std::vector<std::variant<FabricEventMarkers, tracy::TTDeviceMarker>>& coalesced_events,
    const CoreCoord& fabric_mux_core) {
    std::vector<std::variant<FabricEventMarkers, tracy::TTDeviceMarker>> filtered_events;
    for (int i = 0; i < coalesced_events.size(); i++) {
        if (std::holds_alternative<tracy::TTDeviceMarker>(coalesced_events[i])) {
            auto event = std::get<tracy::TTDeviceMarker>(coalesced_events[i]);

            if (isMarkerAZoneEndpoint(event) || CoreCoord(event.core_x, event.core_y) != fabric_mux_core) {
                filtered_events.push_back(coalesced_events[i]);
            }
        } else {
            filtered_events.push_back(coalesced_events[i]);
        }
    }
    coalesced_events = std::move(filtered_events);
}

std::unordered_map<RuntimeID, nlohmann::json::array_t> convertNocTracePacketsToJson(
    const std::unordered_set<tracy::TTDeviceMarker>& device_markers,
    ChipId device_id,
    const FabricRoutingLookup& routing_lookup) {
    if (!MetalContext::instance().rtoptions().get_profiler_noc_events_enabled()) {
        return std::unordered_map<RuntimeID, nlohmann::json::array_t>();
    }

    using EMD = KernelProfilerNocEventMetadata;
    std::unordered_map<RuntimeID, std::vector<tracy::TTDeviceMarker>> markers_by_opname;
    // Pass 1: separate out start/end zones and noc events from markers and group by runtime id
    for (const tracy::TTDeviceMarker& marker : device_markers) {
        if (isMarkerAZoneEndpoint(marker)) {
            if ((marker.risc == tracy::RiscType::BRISC || marker.risc == tracy::RiscType::NCRISC) &&
                (marker.marker_name.starts_with("TRUE-KERNEL-END") || marker.marker_name.ends_with("-KERNEL"))) {
                markers_by_opname[marker.runtime_host_id].push_back(marker);
            }
        } else if (isMarkerATimestampedDatapoint(marker)) {
            markers_by_opname[marker.runtime_host_id].push_back(marker);
        }
    }

    // Pass 2: sort noc events in each opname group by x, y, proc, and then timestamp
    for (auto& [runtime_id, markers] : markers_by_opname) {
        std::sort(markers.begin(), markers.end(), [](const auto& a, const auto& b) {
            return std::tie(a.core_x, a.core_y, a.risc, a.timestamp) <
                   std::tie(b.core_x, b.core_y, b.risc, b.timestamp);
        });
    }

    // Pass 3: for each opname in events_by_opname, adjust timestamps to be relative to the smallest timestamp within
    // the group with identical sx,sy,proc
    for (auto& [runtime_id, markers] : markers_by_opname) {
        std::tuple<int, int, std::string> reference_event_loc;
        uint64_t reference_timestamp = 0;
        for (tracy::TTDeviceMarker& marker : markers) {
            // if -KERNEL::begin event is found, reset the reference timestamp
            std::string zone = marker.marker_name;
            if (zone.ends_with("-KERNEL") && marker.marker_type == tracy::TTDeviceMarkerType::ZONE_START) {
                reference_timestamp = marker.timestamp;
            }

            // fix timestamp to be relative to reference_timestamp
            marker.timestamp = marker.timestamp - reference_timestamp;
        }
    }

    // Pass 4: group fabric event markers into a single struct to process later
    std::unordered_map<RuntimeID, std::vector<std::variant<FabricEventMarkers, tracy::TTDeviceMarker>>>
        coalesced_events_by_opname;
    for (auto& [runtime_id, markers] : markers_by_opname) {
        // temporary queue to store events on fabric muxes
        std::unordered_map<CoreCoord, std::queue<tracy::TTDeviceMarker>> fabric_mux_markers;

        for (size_t i = 0; i < markers.size(); /* manual increment */) {
            // If it is a zone, simply copy existing event as-is
            if (isMarkerAZoneEndpoint(markers[i])) {
                coalesced_events_by_opname[runtime_id].push_back(markers[i]);
                i += 1;
                continue;
            }

            auto current_event = EMD(markers[i].data).getContents();
            if (std::holds_alternative<EMD::FabricNoCScatterEvent>(current_event) ||
                std::holds_alternative<EMD::FabricNoCEvent>(current_event)) {
                FabricEventMarkers fabric_event_markers;
                if (std::holds_alternative<EMD::FabricNoCScatterEvent>(current_event)) {
                    auto fabric_noc_scatter_event = std::get<EMD::FabricNoCScatterEvent>(current_event);

                    if (i + fabric_noc_scatter_event.num_chunks - 1 >= markers.size()) {
                        log_warning(
                            tt::LogMetal,
                            "[profiler noc tracing] Failed to coalesce fabric noc trace events in op '{}': "
                            "missing remaining fabric scatter write chunks.",
                            markers[i].op_name);
                        i += 1;
                        continue;
                    }

                    for (int j = 0; j < fabric_noc_scatter_event.num_chunks; j++) {
                        fabric_event_markers.fabric_write_markers.push_back(markers[i + j]);
                    }

                    i += fabric_noc_scatter_event.num_chunks - 1;
                } else {
                    fabric_event_markers.fabric_write_markers.push_back(markers[i]);
                }

                if (i + 2 >= markers.size() ||
                    !std::holds_alternative<EMD::FabricRoutingFields1D>(EMD(markers[i + 1].data).getContents()) &&
                        !std::holds_alternative<EMD::FabricRoutingFields2D>(EMD(markers[i + 1].data).getContents()) ||
                    !std::holds_alternative<EMD::LocalNocEvent>(EMD(markers[i + 2].data).getContents()) ||
                    std::get<EMD::LocalNocEvent>(EMD(markers[i + 2].data).getContents()).noc_xfer_type !=
                        EMD::NocEventType::WRITE_) {
                    log_warning(
                        tt::LogMetal,
                        "[profiler noc tracing] Failed to coalesce fabric noc trace events in op '{}': "
                        "missing routing fields event and/or local write.",
                        markers[i].op_name);
                    i += 1;
                    continue;
                }

                fabric_event_markers.fabric_routing_fields_marker = markers[i + 1];
                fabric_event_markers.local_noc_write_marker = markers[i + 2];

                // if local noc write is to a fabric mux (i.e. worker core), add marker for fabric mux
                // if it is to a fabric router (i.e. active ethernet core), do nothing
                auto local_noc_write = std::get<EMD::LocalNocEvent>(EMD(markers[i + 2].data).getContents());
                CoreCoord local_noc_write_dst_virt = {local_noc_write.dst_x, local_noc_write.dst_y};
                const HalProgrammableCoreType core_type = tt::llrt::get_core_type(device_id, local_noc_write_dst_virt);
                if (core_type == HalProgrammableCoreType::TENSIX) {
                    // disable linting here; slicing is __intended__
                    // NOLINTBEGIN
                    CoreCoord local_noc_write_dst_phys =
                        translateNocCoordinatesToNoc0(device_id, local_noc_write_dst_virt, local_noc_write.noc_type);
                    // NOLINTEND
                    if (fabric_mux_markers.find(local_noc_write_dst_phys) == fabric_mux_markers.end()) {
                        addFabricMuxEvents(markers, fabric_mux_markers, local_noc_write_dst_phys);
                    }
                    if (fabric_mux_markers[local_noc_write_dst_phys].empty()) {
                        log_warning(
                            tt::LogMetal,
                            "[profiler noc tracing] Failed to coalesce fabric noc trace events in op '{}': "
                            "local write is to a worker core but corresponding event from worker (fabric mux) to eth "
                            "router not found.",
                            markers[i].op_name);
                        i += 3;
                        continue;
                    }
                    fabric_event_markers.fabric_mux_marker = fabric_mux_markers[local_noc_write_dst_phys].front();
                    fabric_mux_markers[local_noc_write_dst_phys].pop();
                } else if (core_type != HalProgrammableCoreType::ACTIVE_ETH) {
                    log_warning(
                        tt::LogMetal,
                        "[profiler noc tracing] Failed to coalesce fabric noc trace events in op '{}': "
                        "local noc write is to an invalid core (neither worker nor active eth).",
                        markers[i].op_name);
                    i += 3;
                    continue;
                }

                // Check if timestamps are close enough;
                // otherwise advance past all fabric event markers
                double ts_diff = markers[i + 2].timestamp - markers[i].timestamp;
                if (ts_diff > 1000) {
                    log_warning(
                        tt::LogMetal,
                        "[profiler noc tracing] Failed to coalesce fabric noc trace events because timestamps are "
                        "implausibly "
                        "far apart.");
                    i += 3;
                    continue;
                }

                // Advance past all fabric event markers (fabric_event, fabric_routing_fields,
                // local_noc_write_event)
                i += 3;
                coalesced_events_by_opname[runtime_id].push_back(fabric_event_markers);
            } else {
                // If not a fabric event group, simply copy existing event as-is
                coalesced_events_by_opname[runtime_id].push_back(markers[i]);
                i += 1;
            }
        }

        // remove fabric mux events since they are now part of the coalesced fabric events
        for (auto& [fabric_mux_core, _] : fabric_mux_markers) {
            removeFabricMuxEvents(coalesced_events_by_opname[runtime_id], fabric_mux_core);
        }
    }

    // Pass 5: convert to json
    std::unordered_map<RuntimeID, nlohmann::json::array_t> json_events_by_opname;
    for (auto& [runtime_id, markers] : coalesced_events_by_opname) {
        for (auto marker : markers) {
            if (std::holds_alternative<tracy::TTDeviceMarker>(marker)) {
                auto device_marker = std::get<tracy::TTDeviceMarker>(marker);

                if (isMarkerAZoneEndpoint(device_marker)) {
                    tracy::TTDeviceMarkerType zone_phase =
                        (device_marker.marker_type == tracy::TTDeviceMarkerType::ZONE_END)
                            ? tracy::TTDeviceMarkerType::ZONE_END
                            : tracy::TTDeviceMarkerType::ZONE_START;
                    json_events_by_opname[runtime_id].push_back(nlohmann::ordered_json{
                        {"run_host_id", device_marker.runtime_host_id},
                        {"op_name", device_marker.op_name},
                        {"proc", enchantum::to_string(device_marker.risc)},
                        {"zone", device_marker.marker_name},
                        {"zone_phase", enchantum::to_string(zone_phase)},
                        {"sx", device_marker.core_x},
                        {"sy", device_marker.core_y},
                        {"timestamp", device_marker.timestamp},
                    });
                } else {
                    auto local_noc_event = std::get<EMD::LocalNocEvent>(EMD(device_marker.data).getContents());

                    nlohmann::ordered_json data = {
                        {"run_host_id", device_marker.runtime_host_id},
                        {"op_name", device_marker.op_name},
                        {"proc", enchantum::to_string(device_marker.risc)},
                        {"noc", enchantum::to_string(local_noc_event.noc_type)},
                        {"vc", int(local_noc_event.noc_vc)},
                        {"src_device_id", device_marker.chip_id},
                        {"sx", device_marker.core_x},
                        {"sy", device_marker.core_y},
                        {"num_bytes", local_noc_event.getNumBytes()},
                        {"type", enchantum::to_string(local_noc_event.noc_xfer_type)},
                        {"timestamp", device_marker.timestamp},
                    };

                    // handle dst coordinates correctly for different NocEventType
                    if (local_noc_event.dst_x == -1 || local_noc_event.dst_y == -1 ||
                        local_noc_event.noc_xfer_type == EMD::NocEventType::READ_WITH_STATE ||
                        local_noc_event.noc_xfer_type == EMD::NocEventType::WRITE_WITH_STATE) {
                        // DO NOT emit destination coord; it isn't meaningful

                    } else if (local_noc_event.noc_xfer_type == EMD::NocEventType::WRITE_MULTICAST) {
                        auto phys_start_coord = translateNocCoordinatesToNoc0(
                            device_marker.chip_id,
                            {local_noc_event.dst_x, local_noc_event.dst_y},
                            local_noc_event.noc_type);
                        data["mcast_start_x"] = phys_start_coord.x;
                        data["mcast_start_y"] = phys_start_coord.y;
                        auto phys_end_coord = translateNocCoordinatesToNoc0(
                            device_marker.chip_id,
                            {local_noc_event.mcast_end_dst_x, local_noc_event.mcast_end_dst_y},
                            local_noc_event.noc_type);
                        data["mcast_end_x"] = phys_end_coord.x;
                        data["mcast_end_y"] = phys_end_coord.y;
                    } else {
                        auto phys_coord = translateNocCoordinatesToNoc0(
                            device_marker.chip_id,
                            {local_noc_event.dst_x, local_noc_event.dst_y},
                            local_noc_event.noc_type);
                        data["dx"] = phys_coord.x;
                        data["dy"] = phys_coord.y;
                    }

                    json_events_by_opname[runtime_id].push_back(data);
                }
            } else if (std::holds_alternative<FabricEventMarkers>(marker)) {
                // coalesce fabric event markers into a single logical trace event with extra 'fabric_send' metadata
                auto fabric_event_markers = std::get<FabricEventMarkers>(marker);

                auto first_fabric_write_marker = fabric_event_markers.fabric_write_markers[0];
                auto fabric_routing_fields_marker = fabric_event_markers.fabric_routing_fields_marker;
                auto local_noc_write_marker = fabric_event_markers.local_noc_write_marker;

                EMD::FabricPacketType routing_fields_type;
                EMD::NocEventType noc_xfer_type;
                if (std::holds_alternative<EMD::FabricNoCEvent>(EMD(first_fabric_write_marker.data).getContents())) {
                    auto fabric_write_event =
                        std::get<EMD::FabricNoCEvent>(EMD(first_fabric_write_marker.data).getContents());
                    routing_fields_type = fabric_write_event.routing_fields_type;
                    noc_xfer_type = fabric_write_event.noc_xfer_type;
                } else {
                    auto first_fabric_scatter_write_event =
                        std::get<EMD::FabricNoCScatterEvent>(EMD(first_fabric_write_marker.data).getContents());
                    routing_fields_type = first_fabric_scatter_write_event.routing_fields_type;
                    noc_xfer_type = first_fabric_scatter_write_event.noc_xfer_type;
                }

                auto local_noc_write_event =
                    std::get<EMD::LocalNocEvent>(EMD(local_noc_write_marker.data).getContents());

                nlohmann::ordered_json fabric_event_json = {
                    {"run_host_id", local_noc_write_marker.runtime_host_id},
                    {"op_name", local_noc_write_marker.op_name},
                    {"proc", enchantum::to_string(local_noc_write_marker.risc)},
                    {"noc", enchantum::to_string(local_noc_write_event.noc_type)},
                    {"vc", int(local_noc_write_event.noc_vc)},
                    {"src_device_id", local_noc_write_marker.chip_id},
                    {"sx", local_noc_write_marker.core_x},
                    {"sy", local_noc_write_marker.core_y},
                    {"num_bytes", local_noc_write_event.getNumBytes()},
                    {"type", enchantum::to_string(noc_xfer_type)},  // replace the type with fabric event type
                    {"timestamp", local_noc_write_marker.timestamp},
                };

                // extract routing metadata from routing fields event
                switch (routing_fields_type) {
                    case EMD::FabricPacketType::REGULAR: {
                        auto fabric_routing_fields_event =
                            std::get<EMD::FabricRoutingFields1D>(EMD(fabric_routing_fields_marker.data).getContents());
                        auto [start_distance, range] =
                            get_routing_start_distance_and_range(fabric_routing_fields_event.routing_fields_value);
                        fabric_event_json["fabric_send"] = {{"start_distance", start_distance}, {"range", range}};
                        break;
                    }
                    case EMD::FabricPacketType::LOW_LATENCY: {
                        auto fabric_routing_fields_event =
                            std::get<EMD::FabricRoutingFields1D>(EMD(fabric_routing_fields_marker.data).getContents());
                        auto [start_distance, range] = get_low_latency_routing_start_distance_and_range(
                            fabric_routing_fields_event.routing_fields_value);
                        fabric_event_json["fabric_send"] = {{"start_distance", start_distance}, {"range", range}};
                        break;
                    }
                    case KernelProfilerNocEventMetadata::FabricPacketType::LOW_LATENCY_MESH: {
                        auto fabric_routing_fields_event =
                            std::get<EMD::FabricRoutingFields2D>(EMD(fabric_routing_fields_marker.data).getContents());
                        fabric_event_json["fabric_send"] = {
                            {"ns_hops", fabric_routing_fields_event.ns_hops},
                            {"e_hops", fabric_routing_fields_event.e_hops},
                            {"w_hops", fabric_routing_fields_event.w_hops},
                            {"is_mcast", fabric_routing_fields_event.is_mcast}};
                        break;
                    }
                    case KernelProfilerNocEventMetadata::FabricPacketType::DYNAMIC_MESH: {
                        log_error(
                            tt::LogMetal, "[profiler noc tracing] noc tracing does not support DYNAMIC_MESH packets!");
                        continue;
                    }
                }

                // if fabric mux is used, add fabric mux coords and noc into "fabric_send" metadata
                // and use corresponding write on fabric mux to get eth channel used on src device for the transfer
                if (fabric_event_markers.fabric_mux_marker.has_value()) {
                    // mux core location is derived from the local noc write event
                    auto mux_phys_coord = translateNocCoordinatesToNoc0(
                        local_noc_write_marker.chip_id,
                        {local_noc_write_event.dst_x, local_noc_write_event.dst_y},
                        local_noc_write_event.noc_type);

                    auto fabric_mux_marker = fabric_event_markers.fabric_mux_marker.value();
                    auto fabric_mux_event = std::get<EMD::LocalNocEvent>(EMD(fabric_mux_marker.data).getContents());

                    fabric_event_json["fabric_send"]["fabric_mux"] = {
                        {"x", mux_phys_coord.x},
                        {"y", mux_phys_coord.y},
                        {"noc", enchantum::to_string(fabric_mux_event.noc_type)}};

                    auto eth_router_phys_coord = translateNocCoordinatesToNoc0(
                        fabric_mux_marker.chip_id,
                        {fabric_mux_event.dst_x, fabric_mux_event.dst_y},
                        fabric_mux_event.noc_type);
                    auto eth_chan_opt =
                        routing_lookup.getRouterEthCoreToChannelLookup(device_id, eth_router_phys_coord);
                    if (!eth_chan_opt) {
                        log_error(
                            tt::LogMetal,
                            "[profiler noc tracing] Fabric edm_location->channel lookup failed for event in op '{}' at "
                            "ts {}: "
                            "src_dev={}, "
                            "eth_core=({}, {}). Skipping.",
                            first_fabric_write_marker.op_name,
                            first_fabric_write_marker.timestamp,
                            device_id,
                            eth_router_phys_coord.x,
                            eth_router_phys_coord.y);
                        continue;
                    }
                    tt::tt_fabric::chan_id_t eth_chan = *eth_chan_opt;
                    fabric_event_json["fabric_send"]["eth_chan"] = eth_chan;
                } else {
                    // router eth core location is derived from the local noc write event
                    auto eth_router_phys_coord = translateNocCoordinatesToNoc0(
                        local_noc_write_marker.chip_id,
                        {local_noc_write_event.dst_x, local_noc_write_event.dst_y},
                        local_noc_write_event.noc_type);
                    auto eth_chan_opt =
                        routing_lookup.getRouterEthCoreToChannelLookup(device_id, eth_router_phys_coord);
                    if (!eth_chan_opt) {
                        log_error(
                            tt::LogMetal,
                            "[profiler noc tracing] Fabric edm_location->channel lookup failed for event in op '{}' at "
                            "ts {}: "
                            "src_dev={}, "
                            "eth_core=({}, {}). Skipping.",
                            first_fabric_write_marker.op_name,
                            first_fabric_write_marker.timestamp,
                            device_id,
                            eth_router_phys_coord.x,
                            eth_router_phys_coord.y);
                        continue;
                    }
                    tt::tt_fabric::chan_id_t eth_chan = *eth_chan_opt;
                    fabric_event_json["fabric_send"]["eth_chan"] = eth_chan;
                }

                // Add true destination coord(s) from fabric unicast/scatter event
                if (KernelProfilerNocEventMetadata::isFabricUnicastEventType(noc_xfer_type)) {
                    auto fabric_write_marker = fabric_event_markers.fabric_write_markers[0];
                    auto fabric_write_event =
                        std::get<EMD::FabricNoCEvent>(EMD(fabric_write_marker.data).getContents());
                    auto phys_coord = translateNocCoordinatesToNoc0(
                        fabric_write_marker.chip_id,
                        {fabric_write_event.dst_x, fabric_write_event.dst_y},
                        fabric_write_event.dst_noc_type);
                    fabric_event_json["dst"] = {
                        {{"dx", phys_coord.x},
                         {"dy", phys_coord.y},
                         {"noc", enchantum::to_string(fabric_write_event.dst_noc_type)},
                         {"num_bytes", local_noc_write_event.getNumBytes()}}};
                } else if (KernelProfilerNocEventMetadata::isFabricScatterEventType(noc_xfer_type)) {
                    // add all chunks for scatter write and compute last chunk size
                    fabric_event_json["dst"] = nlohmann::json::array();
                    int last_chunk_size = local_noc_write_event.getNumBytes();
                    for (int j = 0; j < fabric_event_markers.fabric_write_markers.size(); j++) {
                        auto fabric_scatter_write_marker = fabric_event_markers.fabric_write_markers[j];
                        auto fabric_scatter_write =
                            std::get<EMD::FabricNoCScatterEvent>(EMD(fabric_scatter_write_marker.data).getContents());
                        auto phys_coord = translateNocCoordinatesToNoc0(
                            fabric_scatter_write_marker.chip_id,
                            {fabric_scatter_write.dst_x, fabric_scatter_write.dst_y},
                            fabric_scatter_write.dst_noc_type);
                        fabric_event_json["dst"].push_back({
                            {"dx", phys_coord.x},
                            {"dy", phys_coord.y},
                            {"noc", enchantum::to_string(fabric_scatter_write.dst_noc_type)},
                            {"num_bytes", fabric_scatter_write.chunk_size},
                        });
                        last_chunk_size -= fabric_scatter_write.chunk_size;
                    }

                    fabric_event_json["dst"].back()["num_bytes"] = last_chunk_size;
                } else {
                    log_error(
                        tt::LogMetal, "[profiler noc tracing] Noc multicasts in fabric events are not supported!");
                    continue;
                }

                json_events_by_opname[runtime_id].push_back(fabric_event_json);
            }
        }
    }

    return json_events_by_opname;
}

void dumpJsonNocTraces(
    const std::vector<std::unordered_map<RuntimeID, nlohmann::json::array_t>>& noc_trace_data,
    ChipId device_id,
    const std::filesystem::path& output_dir) {
    // create output directory if it does not exist
    std::filesystem::create_directories(output_dir);
    if (!std::filesystem::is_directory(output_dir)) {
        log_error(
            tt::LogMetal,
            "Could not write profiler noc traces to '{}' because the directory path could not be created!",
            output_dir);
        return;
    }

    for (const auto& processed_events_by_opname : noc_trace_data) {
        for (auto& [runtime_id, events] : processed_events_by_opname) {
            // dump events to a json file inside directory output_dir named after the op_name
            std::filesystem::path rpt_path = output_dir;
            const std::string op_name = events.front().value("op_name", "UnknownOP");
            if (!op_name.empty()) {
                rpt_path /= fmt::format("noc_trace_dev{}_{}_ID{}.json", device_id, op_name, runtime_id);
            } else {
                rpt_path /= fmt::format("noc_trace_dev{}_ID{}.json", device_id, runtime_id);
            }
            std::ofstream file(rpt_path);
            if (file.is_open()) {
                // Write the final processed events for this op
                file << nlohmann::json(events).dump(2);
            } else {
                log_error(tt::LogMetal, "Could not write profiler noc json trace to '{}'", rpt_path);
            }
        }
    }
}

void writeCSVHeader(std::ofstream& log_file_ofs, tt::ARCH device_architecture, int device_core_frequency) {
    log_file_ofs << "ARCH: " << get_string_lowercase(device_architecture)
                 << ", CHIP_FREQ[MHz]: " << device_core_frequency << std::endl;
    log_file_ofs << "PCIe slot, core_x, core_y, RISC processor type, timer_id, time[cycles since reset], data, run "
                    "host ID, trace id, trace id counter, zone name, type, source line, source file, meta data"
                 << std::endl;
}

void dumpDeviceResultsToCSV(
    const std::map<CoreCoord, std::map<tracy::RiscType, std::set<tracy::TTDeviceMarker>>>&
        device_markers_per_core_risc_map,
    tt::ARCH device_arch,
    int device_core_frequency,
    const std::filesystem::path& log_path) {
    // open CSV log file
    std::ofstream log_file_ofs;

    // append to existing CSV log file if it already exists
    if (std::filesystem::exists(log_path)) {
        log_file_ofs.open(log_path, std::ios_base::app);
    } else {
        log_file_ofs.open(log_path);
        writeCSVHeader(log_file_ofs, device_arch, device_core_frequency);
    }

    if (!log_file_ofs) {
        log_error(tt::LogMetal, "Could not open kernel profiler dump file '{}'", log_path);
        return;
    }

    for (const auto& [core, device_markers_per_risc_map] : device_markers_per_core_risc_map) {
        for (const auto& [risc, device_markers] : device_markers_per_risc_map) {
            for (const tracy::TTDeviceMarker& marker : device_markers) {
                std::string meta_data_str = "";
                if (!marker.meta_data.is_null()) {
                    meta_data_str = marker.meta_data.dump();
                    std::replace(meta_data_str.begin(), meta_data_str.end(), ',', ';');
                }

                const std::string trace_id_str =
                    marker.trace_id == tracy::TTDeviceMarker::INVALID_NUM ? "" : fmt::format("{}", marker.trace_id);
                const std::string trace_id_counter_str = marker.trace_id_counter == tracy::TTDeviceMarker::INVALID_NUM
                                                             ? ""
                                                             : fmt::format("{}", marker.trace_id_counter);

                log_file_ofs << fmt::format(
                    "{},{},{},{},{},{},{},{},{},{},{},{},{},{},{}\n",
                    marker.chip_id,
                    marker.core_x,
                    marker.core_y,
                    enchantum::to_string(marker.risc),
                    marker.marker_id,
                    marker.timestamp,
                    marker.data,
                    marker.runtime_host_id,
                    trace_id_str,
                    trace_id_counter_str,
                    marker.marker_name,
                    enchantum::to_string(marker.marker_type),
                    marker.line,
                    marker.file,
                    meta_data_str);
            }
        }
    }

    log_file_ofs.close();
}

bool isGalaxyMMIODevice(IDevice* device) {
    // This is wrapped in a try-catch block because get_mesh_device() can throw a std::bad_weak_ptr if profiler read is
    // called during MeshDevice::close()
    try {
        if (auto mesh_device = device->get_mesh_device()) {
            return false;
        } else {
            return tt::tt_metal::MetalContext::instance().get_cluster().is_galaxy_cluster() &&
                   device->is_mmio_capable();
        }
    } catch (const std::bad_weak_ptr& e) {
        return false;
    }
}

bool useFastDispatch(IDevice* device) {
    return tt::DevicePool::instance().is_dispatch_firmware_active() && !isGalaxyMMIODevice(device);
}

void writeToCoreControlBuffer(IDevice* device, const CoreCoord& virtual_core, const std::vector<uint32_t>& data) {
    ZoneScoped;

    const auto& hal = MetalContext::instance().hal();
    const HalProgrammableCoreType core_type = tt::llrt::get_core_type(device->id(), virtual_core);
    DeviceAddr profiler_msg_addr = hal.get_dev_addr(core_type, HalL1MemAddrType::PROFILER);
    DeviceAddr control_vector_addr =
        profiler_msg_addr + hal.get_dev_msgs_factory(core_type).offset_of<dev_msgs::profiler_msg_t>(
                                dev_msgs::profiler_msg_t::Field::control_vector);
    if (useFastDispatch(device)) {
        if (auto mesh_device = device->get_mesh_device()) {
            distributed::FDMeshCommandQueue& mesh_cq =
                dynamic_cast<distributed::FDMeshCommandQueue&>(mesh_device->mesh_command_queue());
            const distributed::MeshCoordinate device_coord = mesh_device->get_view().find_device(device->id());
            const distributed::DeviceMemoryAddress address = {device_coord, virtual_core, control_vector_addr};
            mesh_cq.enqueue_write_shard_to_core(
                address, data.data(), kernel_profiler::PROFILER_L1_CONTROL_BUFFER_SIZE, true);
        } else {
            dynamic_cast<HWCommandQueue&>(device->command_queue())
                .enqueue_write_to_core(
                    virtual_core,
                    data.data(),
                    control_vector_addr,
                    kernel_profiler::PROFILER_L1_CONTROL_BUFFER_SIZE,
                    true);
        }
    } else {
        tt::tt_metal::MetalContext::instance().get_cluster().write_core(
            device->id(), virtual_core, data, control_vector_addr);
    }
}

void DeviceProfiler::issueFastDispatchReadFromProfilerBuffer(IDevice* device) {
    ZoneScoped;
    TT_ASSERT(tt::DevicePool::instance().is_dispatch_firmware_active());
    const DeviceAddr profiler_addr = MetalContext::instance().hal().get_dev_addr(HalDramMemAddrType::PROFILER);
    uint32_t profile_buffer_idx = 0;

    const CoreCoord dram_grid_size = device->dram_grid_size();
    for (uint32_t x = 0; x < dram_grid_size.x; ++x) {
        for (uint32_t y = 0; y < dram_grid_size.y; ++y) {
            const CoreCoord dram_core = device->virtual_core_from_logical_core({x, y}, CoreType::DRAM);
            if (auto mesh_device = device->get_mesh_device()) {
                const distributed::MeshCoordinate device_coord = mesh_device->get_view().find_device(device_id);
                dynamic_cast<distributed::FDMeshCommandQueue&>(mesh_device->mesh_command_queue())
                    .enqueue_read_shard_from_core(
                        distributed::DeviceMemoryAddress{device_coord, dram_core, profiler_addr},
                        &(profile_buffer[profile_buffer_idx]),
                        profile_buffer_bank_size_bytes,
                        true);
            } else {
                dynamic_cast<HWCommandQueue&>(device->command_queue())
                    .enqueue_read_from_core(
                        dram_core,
                        &(profile_buffer[profile_buffer_idx]),
                        profiler_addr,
                        profile_buffer_bank_size_bytes,
                        true);
            }
            profile_buffer_idx += profile_buffer_bank_size_bytes / sizeof(uint32_t);
        }
    }
}

void DeviceProfiler::issueSlowDispatchReadFromProfilerBuffer(IDevice* device) {
    ZoneScoped;
    const DeviceAddr profiler_addr = MetalContext::instance().hal().get_dev_addr(HalDramMemAddrType::PROFILER);
    uint32_t profile_buffer_idx = 0;

    const int num_dram_channels = device->num_dram_channels();
    for (int dram_channel = 0; dram_channel < num_dram_channels; ++dram_channel) {
        std::vector<uint32_t> profile_buffer_bank_data(profile_buffer_bank_size_bytes / sizeof(uint32_t), 0);
        tt::tt_metal::MetalContext::instance().get_cluster().read_dram_vec(
            profile_buffer_bank_data.data(), profile_buffer_bank_size_bytes, device_id, dram_channel, profiler_addr);

        std::copy(
            profile_buffer_bank_data.begin(),
            profile_buffer_bank_data.end(),
            profile_buffer.begin() + profile_buffer_idx);
        profile_buffer_idx += profile_buffer_bank_size_bytes / sizeof(uint32_t);
    }
}

void DeviceProfiler::issueFastDispatchReadFromL1DataBuffer(
    IDevice* device, const CoreCoord& worker_core, std::vector<uint32_t>& core_l1_data_buffer) {
    ZoneScoped;

    TT_ASSERT(tt::DevicePool::instance().is_dispatch_firmware_active());

    const Hal& hal = MetalContext::instance().hal();
    const HalProgrammableCoreType core_type = tt::llrt::get_core_type(device_id, worker_core);
    DeviceAddr profiler_msg_addr = hal.get_dev_addr(core_type, HalL1MemAddrType::PROFILER);
    DeviceAddr buffer_addr =
        profiler_msg_addr + hal.get_dev_msgs_factory(core_type).offset_of<dev_msgs::profiler_msg_t>(
                                dev_msgs::profiler_msg_t::Field::buffer);
    const uint32_t num_risc_processors = hal.get_num_risc_processors(core_type);
    core_l1_data_buffer.resize(kernel_profiler::PROFILER_L1_VECTOR_SIZE * num_risc_processors);
    if (auto mesh_device = device->get_mesh_device()) {
        const distributed::MeshCoordinate device_coord = mesh_device->get_view().find_device(device_id);
        dynamic_cast<distributed::FDMeshCommandQueue&>(mesh_device->mesh_command_queue())
            .enqueue_read_shard_from_core(
                distributed::DeviceMemoryAddress{device_coord, worker_core, buffer_addr},
                core_l1_data_buffer.data(),
                kernel_profiler::PROFILER_L1_BUFFER_SIZE * num_risc_processors,
                true);
    } else {
        dynamic_cast<HWCommandQueue&>(device->command_queue())
            .enqueue_read_from_core(
                worker_core,
                core_l1_data_buffer.data(),
                buffer_addr,
                kernel_profiler::PROFILER_L1_BUFFER_SIZE * num_risc_processors,
                true);
    }
}

void DeviceProfiler::issueSlowDispatchReadFromL1DataBuffer(
    IDevice* device, const CoreCoord& worker_core, std::vector<uint32_t>& core_l1_data_buffer) {
    ZoneScoped;

    const Hal& hal = MetalContext::instance().hal();
    const HalProgrammableCoreType core_type = tt::llrt::get_core_type(device_id, worker_core);
    DeviceAddr profiler_msg_addr = hal.get_dev_addr(core_type, HalL1MemAddrType::PROFILER);
    DeviceAddr buffer_addr =
        profiler_msg_addr + hal.get_dev_msgs_factory(core_type).offset_of<dev_msgs::profiler_msg_t>(
                                dev_msgs::profiler_msg_t::Field::buffer);
    core_l1_data_buffer = tt::tt_metal::MetalContext::instance().get_cluster().read_core(
        device_id,
        worker_core,
        buffer_addr,
        kernel_profiler::PROFILER_L1_BUFFER_SIZE * hal.get_num_risc_processors(core_type));
}

void DeviceProfiler::readL1DataBufferForCore(
    IDevice* device, const CoreCoord& virtual_core, std::vector<uint32_t>& core_l1_data_buffer) {
    ZoneScoped;
    if (useFastDispatch(device)) {
        issueFastDispatchReadFromL1DataBuffer(device, virtual_core, core_l1_data_buffer);
    } else {
        issueSlowDispatchReadFromL1DataBuffer(device, virtual_core, core_l1_data_buffer);
    }
}

void DeviceProfiler::readL1DataBuffers(IDevice* device, const std::vector<CoreCoord>& virtual_cores) {
    ZoneScoped;

    for (const CoreCoord& virtual_core : virtual_cores) {
        std::vector<uint32_t>& core_l1_data_buffer = core_l1_data_buffers[virtual_core];
        readL1DataBufferForCore(device, virtual_core, core_l1_data_buffer);
    }
}

void DeviceProfiler::readControlBufferForCore(IDevice* device, const CoreCoord& virtual_core) {
    ZoneScoped;
    const auto& hal = MetalContext::instance().hal();
    const HalProgrammableCoreType core_type = tt::llrt::get_core_type(device_id, virtual_core);
    DeviceAddr profiler_msg = hal.get_dev_addr(core_type, HalL1MemAddrType::PROFILER);
    DeviceAddr control_vector_addr =
        profiler_msg + hal.get_dev_msgs_factory(core_type).offset_of<dev_msgs::profiler_msg_t>(
                           dev_msgs::profiler_msg_t::Field::control_vector);
    if (useFastDispatch(device)) {
        if (auto mesh_device = device->get_mesh_device()) {
            distributed::FDMeshCommandQueue& mesh_cq =
                dynamic_cast<distributed::FDMeshCommandQueue&>(mesh_device->mesh_command_queue());
            const distributed::MeshCoordinate device_coord = mesh_device->get_view().find_device(device_id);
            const distributed::DeviceMemoryAddress address = {device_coord, virtual_core, control_vector_addr};
            core_control_buffers[virtual_core].resize(kernel_profiler::PROFILER_L1_CONTROL_VECTOR_SIZE);
            mesh_cq.enqueue_read_shard_from_core(
                address,
                core_control_buffers[virtual_core].data(),
                kernel_profiler::PROFILER_L1_CONTROL_BUFFER_SIZE,
                true);
        } else {
            core_control_buffers[virtual_core].resize(kernel_profiler::PROFILER_L1_CONTROL_VECTOR_SIZE);
            dynamic_cast<HWCommandQueue&>(device->command_queue())
                .enqueue_read_from_core(
                    virtual_core,
                    core_control_buffers[virtual_core].data(),
                    control_vector_addr,
                    kernel_profiler::PROFILER_L1_CONTROL_BUFFER_SIZE,
                    true);
        }
    } else {
        core_control_buffers[virtual_core] = tt::tt_metal::MetalContext::instance().get_cluster().read_core(
            device_id, virtual_core, control_vector_addr, kernel_profiler::PROFILER_L1_CONTROL_BUFFER_SIZE);
    }
}

void DeviceProfiler::readControlBuffers(IDevice* device, const std::vector<CoreCoord>& virtual_cores) {
    ZoneScoped;
    for (const CoreCoord& virtual_core : virtual_cores) {
        readControlBufferForCore(device, virtual_core);
    }
}

void DeviceProfiler::resetControlBuffers(IDevice* device, const std::vector<CoreCoord>& virtual_cores) {
    ZoneScoped;
    std::unordered_map<CoreCoord, std::vector<uint32_t>> core_control_buffer_resets;
    for (const CoreCoord& virtual_core : virtual_cores) {
        const std::vector<uint32_t>& control_buffer = core_control_buffers.at(virtual_core);

        std::vector<uint32_t>& core_control_buffer_reset = core_control_buffer_resets[virtual_core];
        core_control_buffer_reset.resize(kernel_profiler::PROFILER_L1_CONTROL_VECTOR_SIZE);
        core_control_buffer_reset[kernel_profiler::DRAM_PROFILER_ADDRESS] =
            control_buffer[kernel_profiler::DRAM_PROFILER_ADDRESS];
        core_control_buffer_reset[kernel_profiler::FLAT_ID] = control_buffer[kernel_profiler::FLAT_ID];
        core_control_buffer_reset[kernel_profiler::CORE_COUNT_PER_DRAM] =
            control_buffer[kernel_profiler::CORE_COUNT_PER_DRAM];
    }

    for (const auto& [virtual_core, control_buffer_reset] : core_control_buffer_resets) {
        writeToCoreControlBuffer(device, virtual_core, control_buffer_reset);
    }
}

void DeviceProfiler::readProfilerBuffer(IDevice* device) {
    ZoneScoped;
    if (useFastDispatch(device)) {
        issueFastDispatchReadFromProfilerBuffer(device);
    } else {
        issueSlowDispatchReadFromProfilerBuffer(device);
    }
}

void DeviceProfiler::markTraceBegin(uint32_t trace_id) {
    TT_ASSERT(traces_being_recorded.find(trace_id) == traces_being_recorded.end());
    traces_being_recorded.insert(trace_id);
}

void DeviceProfiler::markTraceEnd(uint32_t trace_id) {
    TT_ASSERT(traces_being_recorded.find(trace_id) != traces_being_recorded.end());
    traces_being_recorded.erase(trace_id);
}

void DeviceProfiler::markTraceReplay(uint32_t trace_id) { traces_replayed.push_back(trace_id); }

void DeviceProfiler::addRuntimeIdToTrace(uint32_t trace_id, uint32_t runtime_id) {
    TT_ASSERT(traces_being_recorded.find(trace_id) != traces_being_recorded.end());
    runtime_ids_per_trace[trace_id].insert(runtime_id);
}

void DeviceProfiler::readRiscProfilerResults(
    IDevice* device,
    const CoreCoord& worker_core,
    const ProfilerDataBufferSource data_source,
    const std::optional<ProfilerOptionalMetadata>& metadata) {
    ZoneScoped;

    if (data_source == ProfilerDataBufferSource::DRAM_AND_L1) {
        readRiscProfilerResults(device, worker_core, ProfilerDataBufferSource::DRAM, metadata);
        readRiscProfilerResults(device, worker_core, ProfilerDataBufferSource::L1, metadata);
        return;
    }

    const std::vector<uint32_t>& control_buffer = core_control_buffers.at(worker_core);

    const std::vector<uint32_t>& data_buffer =
        (data_source == ProfilerDataBufferSource::DRAM) ? profile_buffer : core_l1_data_buffers.at(worker_core);

    const auto& rtoptions = tt::tt_metal::MetalContext::instance().rtoptions();

    if (!rtoptions.get_profiler_trace_only()) {
        if ((control_buffer[kernel_profiler::HOST_BUFFER_END_INDEX_BR_ER] == 0) &&
            (control_buffer[kernel_profiler::HOST_BUFFER_END_INDEX_NC] == 0)) {
            return;
        }
    }

    const uint32_t coreFlatID =
        tt::tt_metal::MetalContext::instance().get_cluster().get_virtual_routing_to_profiler_flat_id(device_id).at(
            worker_core);
    const uint32_t startIndex = coreFlatID * MetalContext::instance().hal().get_max_processors_per_core() *
                                PROFILER_FULL_HOST_VECTOR_SIZE_PER_RISC;

    // translate worker core virtual coord to phys coordinates
    const metal_SocDescriptor& soc_desc = tt::tt_metal::MetalContext::instance().get_cluster().get_soc_desc(device_id);
    // disable linting here; slicing is __intended__
    // NOLINTBEGIN
    const CoreCoord phys_coord = soc_desc.translate_coord_to(worker_core, CoordSystem::TRANSLATED, CoordSystem::NOC0);
    // NOLINTEND
    // helper function to lookup opname from runtime id if metadata is available
    auto getOpNameIfAvailable = [&metadata](auto device_id, auto runtime_id) {
        return (metadata.has_value()) ? metadata->get_op_name(device_id, runtime_id) : "";
    };

    HalProgrammableCoreType CoreType = tt::llrt::get_core_type(device_id, worker_core);
    int riscCount = 1;

    if (!rtoptions.get_profiler_trace_only() && CoreType == HalProgrammableCoreType::TENSIX) {
        riscCount = 5;
    }

    std::map<tracy::RiscType, std::set<tracy::TTDeviceMarker>>& device_markers_for_core =
        device_markers_per_core_risc_map[phys_coord];

    uint32_t deviceTraceCounterRead = 0;
    for (int riscEndIndex = 0; riscEndIndex < riscCount; riscEndIndex++) {
        uint32_t bufferEndIndex = control_buffer[riscEndIndex];
        if (data_source == ProfilerDataBufferSource::L1) {
            // Just grab the device end index
            bufferEndIndex = control_buffer[riscEndIndex + kernel_profiler::DEVICE_BUFFER_END_INDEX_BR_ER];
        }
        tracy::RiscType riscType;
        if (rtoptions.get_profiler_trace_only() && CoreType == HalProgrammableCoreType::TENSIX) {
            riscType = tracy::RiscType::CORE_AGG;
        } else if (CoreType == HalProgrammableCoreType::TENSIX) {
            riscType = static_cast<tracy::RiscType>(riscEndIndex);
        } else {
            riscType = tracy::RiscType::ERISC;
        }
        if (bufferEndIndex > 0) {
            uint32_t bufferRiscShift = (riscEndIndex * PROFILER_FULL_HOST_VECTOR_SIZE_PER_RISC) + startIndex;
            if (data_source == ProfilerDataBufferSource::L1) {
                // Shift by L1 buffer size only
                bufferRiscShift = riscEndIndex * kernel_profiler::PROFILER_L1_VECTOR_SIZE;
            }
            if ((control_buffer[kernel_profiler::DROPPED_ZONES] >> riscEndIndex) & 1) {
                std::string warningMsg = fmt::format(
                    "Profiler DRAM buffers were full, markers were dropped! device {}, worker core {}, {}, Risc "
                    "{},  "
                    "bufferEndIndex = {}. "
                    "Please either decrease the number of ops being profiled or run read device profiler more often",
                    device_id,
                    worker_core.x,
                    worker_core.y,
                    enchantum::to_string(static_cast<tracy::RiscType>(riscEndIndex)),
                    bufferEndIndex);
                TracyMessageC(warningMsg.c_str(), warningMsg.size(), tracy::Color::Tomato3);
                log_warning(tt::LogMetal, "{}", warningMsg);
            }

            uint32_t riscNumRead = 0;
            uint32_t coreFlatIDRead = 0;
            deviceTraceCounterRead = 0;
            uint32_t runHostCounterRead = 0;

            bool newRunStart = false;
            bool oneStartFound = false;

            uint32_t opTime_H = 0;
            uint32_t opTime_L = 0;
            std::string opname;

            std::set<tracy::TTDeviceMarker>& device_markers_for_core_risc = device_markers_for_core[riscType];

            for (int index = bufferRiscShift; index < (bufferRiscShift + bufferEndIndex);
                 index += kernel_profiler::PROFILER_L1_MARKER_UINT32_SIZE) {
                if (!newRunStart && data_buffer.at(index) == 0 && data_buffer.at(index + 1) == 0) {
                    newRunStart = true;
                    oneStartFound = true;
                    opTime_H = 0;
                    opTime_L = 0;
                } else if (newRunStart) {
                    newRunStart = false;

                    // TODO(MO): Cleanup magic numbers
                    riscNumRead = data_buffer.at(index) & 0x7;
                    coreFlatIDRead = (data_buffer.at(index) >> 3) & 0xFF;
                    if (!skipReadingDeviceTraceCounter()) {
                        deviceTraceCounterRead = (data_buffer.at(index) >> 11) & 0xFFFF;
                    }
                    runHostCounterRead = data_buffer.at(index + 1);

                    const uint32_t base_program_id =
                        tt::tt_metal::detail::DecodePerDeviceProgramID(runHostCounterRead).base_program_id;
                    opname = getOpNameIfAvailable(device_id, base_program_id);

                } else if (oneStartFound) {
                    uint32_t timer_id = (data_buffer.at(index) >> 12) & 0x7FFFF;
                    kernel_profiler::PacketTypes packet_type = get_packet_type(timer_id);

                    switch (packet_type) {
                        case kernel_profiler::ZONE_START:
                        case kernel_profiler::ZONE_END: {
                            uint32_t time_H = data_buffer.at(index) & 0xFFF;
                            if (timer_id || time_H) {
                                uint32_t time_L = data_buffer.at(index + 1);

                                if (opTime_H == 0) {
                                    opTime_H = time_H;
                                }
                                if (opTime_L == 0) {
                                    opTime_L = time_L;
                                }

                                TT_ASSERT(
                                    riscNumRead == riscEndIndex,
                                    "Unexpected risc id, expected {}, read {}. In core {},{} {} at run {}, index {}",
                                    riscEndIndex,
                                    riscNumRead,
                                    worker_core.x,
                                    worker_core.y,
                                    enchantum::to_string(CoreType),
                                    runHostCounterRead,
                                    index);
                                TT_ASSERT(
                                    coreFlatIDRead == coreFlatID,
                                    "Unexpected core id, expected {}, read {}. In core {},{} {} at run {}, index {}",
                                    coreFlatID,
                                    coreFlatIDRead,
                                    worker_core.x,
                                    worker_core.y,
                                    enchantum::to_string(CoreType),
                                    runHostCounterRead,
                                    index);

                                readDeviceMarkerData(
                                    device_markers_for_core_risc,
                                    runHostCounterRead,
                                    deviceTraceCounterRead,
                                    opname,
                                    device_id,
                                    phys_coord,
                                    riscType,
                                    0,
                                    timer_id,
                                    (uint64_t(time_H) << 32) | time_L);
                            }
                        } break;
                        case kernel_profiler::ZONE_TOTAL: {
                            uint32_t sum = data_buffer.at(index + 1);

                            uint32_t time_H = opTime_H;
                            uint32_t time_L = opTime_L;
                            readDeviceMarkerData(
                                device_markers_for_core_risc,
                                runHostCounterRead,
                                deviceTraceCounterRead,
                                opname,
                                device_id,
                                phys_coord,
                                riscType,
                                sum,
                                timer_id,
                                (uint64_t(time_H) << 32) | time_L);
                            break;
                        }
                        case kernel_profiler::TS_DATA: {
                            uint32_t time_H = data_buffer.at(index) & 0xFFF;
                            uint32_t time_L = data_buffer.at(index + 1);
                            index += kernel_profiler::PROFILER_L1_MARKER_UINT32_SIZE;
                            uint32_t data_H = data_buffer.at(index);
                            uint32_t data_L = data_buffer.at(index + 1);
                            readDeviceMarkerData(
                                device_markers_for_core_risc,
                                runHostCounterRead,
                                deviceTraceCounterRead,
                                opname,
                                device_id,
                                phys_coord,
                                riscType,
                                (uint64_t(data_H) << 32) | data_L,
                                timer_id,
                                (uint64_t(time_H) << 32) | time_L);
                            continue;
                        }
                        case kernel_profiler::TS_EVENT: {
                            uint32_t time_H = data_buffer.at(index) & 0xFFF;
                            uint32_t time_L = data_buffer.at(index + 1);
                            readDeviceMarkerData(
                                device_markers_for_core_risc,
                                runHostCounterRead,
                                deviceTraceCounterRead,
                                opname,
                                device_id,
                                phys_coord,
                                riscType,
                                0,
                                timer_id,
                                (uint64_t(time_H) << 32) | time_L);
                        }
                    }
                }
            }
        }
    }

    if (!skipReadingDeviceTraceCounter()) {
        // TODO: #30169, This assert should be modified to be == once we've incorporated sub-device association for
        // traces. Currently, we don't know which sub-device a trace belongs to, and so the final device trace counter
        // that we read might not be the last trace that has been executed by the host.
        TT_ASSERT(deviceTraceCounterRead <= traces_replayed.size());
    }
}

void DeviceProfiler::updateFirstTimestamp(uint64_t timestamp) {
    if (timestamp < smallest_timestamp) {
        smallest_timestamp = timestamp;
    }
}

tracy::MarkerDetails DeviceProfiler::getMarkerDetails(uint16_t timer_id) const {
    auto marker_details_iter = hash_to_zone_src_locations.find(timer_id);
    if (marker_details_iter != hash_to_zone_src_locations.end()) {
        return marker_details_iter->second;
    } else {
        return tracy::UnidentifiedMarkerDetails;
    }
}

std::pair<uint64_t, uint64_t> DeviceProfiler::getTraceIdAndCount(
    uint32_t run_host_id, uint32_t device_trace_counter) const {
    if (device_trace_counter == 0) {
        return {tracy::TTDeviceMarker::INVALID_NUM, tracy::TTDeviceMarker::INVALID_NUM};
    }

    TT_ASSERT(device_trace_counter <= traces_replayed.size());
    const uint32_t trace_id = traces_replayed[device_trace_counter - 1];

    if (runtime_ids_per_trace.find(trace_id) == runtime_ids_per_trace.end()) {
        return {tracy::TTDeviceMarker::INVALID_NUM, tracy::TTDeviceMarker::INVALID_NUM};
    }

    const std::unordered_set<uint32_t>& runtime_ids = runtime_ids_per_trace.at(trace_id);
    const uint32_t base_program_id = tt::tt_metal::detail::DecodePerDeviceProgramID(run_host_id).base_program_id;
    if (runtime_ids.find(base_program_id) == runtime_ids.end()) {
        return {tracy::TTDeviceMarker::INVALID_NUM, tracy::TTDeviceMarker::INVALID_NUM};
    }

    uint64_t trace_id_count = 0;
    for (uint32_t i = 0; i < device_trace_counter; ++i) {
        if (traces_replayed[i] == trace_id) {
            trace_id_count++;
        }
    }

    return {trace_id, trace_id_count};
}

void DeviceProfiler::readDeviceMarkerData(
    std::set<tracy::TTDeviceMarker>& device_markers,
    uint32_t run_host_id,
    uint32_t device_trace_counter,
    const std::string& op_name,
    ChipId device_id,
    const CoreCoord& physical_core,
    tracy::RiscType risc_type,
    uint64_t data,
    uint32_t timer_id,
    uint64_t timestamp) {
    ZoneScoped;

    nlohmann::json meta_data;
    const tracy::MarkerDetails marker_details = getMarkerDetails(timer_id);
    const kernel_profiler::PacketTypes packet_type = get_packet_type(timer_id);
    const auto [trace_id, trace_id_count] = getTraceIdAndCount(run_host_id, device_trace_counter);

    const auto& [_, new_marker_inserted] = device_markers.emplace(
        run_host_id,
        trace_id,
        trace_id_count,
        device_id,
        physical_core.x,
        physical_core.y,
        risc_type,
        timer_id,
        timestamp,
        data,
        op_name,
        marker_details.source_line_num,
        marker_details.source_file,
        marker_details.marker_name,
        get_marker_type_from_packet_type(packet_type),
        marker_details.marker_name_keyword_flags,
        meta_data);

    if (!new_marker_inserted) {
        return;
    }

    device_tracy_contexts.try_emplace({device_id, physical_core}, nullptr);

    updateFirstTimestamp(timestamp);
}

struct DispatchMetaData {
    // Dispatch command queue command type
    std::string cmd_type = "";

    // Worker's runtime id
    uint32_t worker_runtime_id = 0;

    // dispatch command subtype.
    std::string cmd_subtype = "";
};

void DeviceProfiler::processDeviceMarkerData(std::set<tracy::TTDeviceMarker>& device_markers) {
    DispatchMetaData current_dispatch_meta_data;
    std::stack<std::set<tracy::TTDeviceMarker>::iterator> start_marker_stack;

    auto updateDeviceMarker = [&](const tracy::TTDeviceMarker& updated_marker,
                                  const std::set<tracy::TTDeviceMarker>::iterator& original_marker_it)
        -> std::pair<std::set<tracy::TTDeviceMarker>::iterator, std::set<tracy::TTDeviceMarker>::iterator> {
        const auto& next_device_marker_it = device_markers.erase(original_marker_it);
        const auto& [device_marker_it, _] = device_markers.insert(updated_marker);
        TT_ASSERT(std::next(device_marker_it) == next_device_marker_it);
        return {device_marker_it, next_device_marker_it};
    };

    auto device_marker_it = device_markers.begin();
    while (device_marker_it != device_markers.end()) {
        tracy::TTDeviceMarker marker = *device_marker_it;
        tracy::MarkerDetails marker_details = this->getMarkerDetails(marker.marker_id);

        auto next_device_marker_it = std::next(device_marker_it);

        if (isMarkerAZoneEndpoint(marker)) {
            if (tt::tt_metal::MetalContext::instance().rtoptions().get_profiler_trace_only() &&
                marker.risc == tracy::RiscType::CORE_AGG) {
                if (marker_details.marker_name_keyword_flags[static_cast<uint16_t>(
                        tracy::MarkerDetails::MarkerNameKeyword::BRISC_FW)] ||
                    marker_details.marker_name_keyword_flags[static_cast<uint16_t>(
                        tracy::MarkerDetails::MarkerNameKeyword::NCRISC_FW)] ||
                    marker_details.marker_name_keyword_flags[static_cast<uint16_t>(
                        tracy::MarkerDetails::MarkerNameKeyword::TRISC_FW)] ||
                    marker_details.marker_name_keyword_flags[static_cast<uint16_t>(
                        tracy::MarkerDetails::MarkerNameKeyword::ERISC_FW)]) {
                    marker.marker_name = "TRACE-FW";
                    const auto& ret = updateDeviceMarker(marker, device_marker_it);
                    device_marker_it = ret.first;
                    next_device_marker_it = ret.second;
                }
                if (marker_details.marker_name_keyword_flags[static_cast<uint16_t>(
                        tracy::MarkerDetails::MarkerNameKeyword::BRISC_KERNEL)] ||
                    marker_details.marker_name_keyword_flags[static_cast<uint16_t>(
                        tracy::MarkerDetails::MarkerNameKeyword::NCRISC_KERNEL)] ||
                    marker_details.marker_name_keyword_flags[static_cast<uint16_t>(
                        tracy::MarkerDetails::MarkerNameKeyword::TRISC_KERNEL)] ||
                    marker_details.marker_name_keyword_flags[static_cast<uint16_t>(
                        tracy::MarkerDetails::MarkerNameKeyword::ERISC_KERNEL)]) {
                    marker.marker_name = "TRACE-KERNEL";
                    const auto& ret = updateDeviceMarker(marker, device_marker_it);
                    device_marker_it = ret.first;
                    next_device_marker_it = ret.second;
                }
            }

            // Reset the command subtype, in case it isn't set during the command.
            current_dispatch_meta_data.cmd_subtype = "";

            if (marker.marker_type == tracy::TTDeviceMarkerType::ZONE_START) {
                start_marker_stack.push(device_marker_it);
            } else if (marker.marker_type == tracy::TTDeviceMarkerType::ZONE_END) {
                TT_FATAL(
                    !start_marker_stack.empty(),
                    "End marker {} found without a corresponding start marker",
                    marker.marker_id);

                const auto& start_marker_it = start_marker_stack.top();

                if (!tt::tt_metal::MetalContext::instance().rtoptions().get_profiler_trace_only()) {
                    TT_FATAL(
                        start_marker_it->marker_id == marker.marker_id,
                        "Start {} and end {} markers do not match",
                        start_marker_it->marker_id,
                        marker.marker_id);

                    if (start_marker_it->marker_name != marker.marker_name) {
                        marker.marker_name = start_marker_it->marker_name;
                        const auto& ret = updateDeviceMarker(marker, device_marker_it);
                        device_marker_it = ret.first;
                        next_device_marker_it = ret.second;
                    }
                } else {
                    TT_FATAL(
                        start_marker_it->marker_name == marker.marker_name,
                        "Start {} and end {} marker names do not match",
                        start_marker_it->marker_name,
                        marker.marker_name);
                }
                start_marker_stack.pop();
            }
        } else if (isMarkerATimestampedDatapoint(marker)) {
            if (!start_marker_stack.empty()) {
                auto curr_zone_start_marker_it = start_marker_stack.top();
                TT_ASSERT(curr_zone_start_marker_it->marker_type == tracy::TTDeviceMarkerType::ZONE_START);

                // Check if we are in a Tensix Dispatch zone. If so, we could have gotten dispatch meta data packets
                // These packets can amend parent zone's info
                const tracy::MarkerDetails curr_zone_start_marker_details =
                    getMarkerDetails(curr_zone_start_marker_it->marker_id);
                if ((marker.risc == tracy::RiscType::BRISC || marker.risc == tracy::RiscType::NCRISC) &&
                    curr_zone_start_marker_details.marker_name_keyword_flags[static_cast<uint16_t>(
                        tracy::MarkerDetails::MarkerNameKeyword::DISPATCH)]) {
                    if (marker_details.marker_name_keyword_flags[static_cast<uint16_t>(
                            tracy::MarkerDetails::MarkerNameKeyword::PROCESS_CMD)]) {
                        current_dispatch_meta_data.cmd_type =
                            fmt::format("{}", enchantum::to_string((CQDispatchCmdId)marker.data));
                        marker.meta_data["dispatch_command_type"] = current_dispatch_meta_data.cmd_type;
                    } else if (marker_details.marker_name_keyword_flags[static_cast<uint16_t>(
                                   tracy::MarkerDetails::MarkerNameKeyword::RUNTIME_HOST_ID_DISPATCH)]) {
                        current_dispatch_meta_data.worker_runtime_id = (uint32_t)marker.data;
                        marker.meta_data["workers_runtime_id"] = current_dispatch_meta_data.worker_runtime_id;
                    } else if (marker_details.marker_name_keyword_flags[static_cast<uint16_t>(
                                   tracy::MarkerDetails::MarkerNameKeyword::PACKED_DATA_DISPATCH)]) {
                        current_dispatch_meta_data.cmd_subtype = fmt::format(
                            "{}{}",
                            marker.data & CQ_DISPATCH_CMD_PACKED_WRITE_FLAG_MCAST ? "MCAST;" : "",
                            enchantum::to_string(static_cast<CQDispatchCmdPackedWriteType>(
                                (marker.data >> 1) << CQ_DISPATCH_CMD_PACKED_WRITE_TYPE_SHIFT)));
                        marker.meta_data["dispatch_command_subtype"] = current_dispatch_meta_data.cmd_subtype;
                    } else if (marker_details.marker_name_keyword_flags[static_cast<uint16_t>(
                                   tracy::MarkerDetails::MarkerNameKeyword::PACKED_LARGE_DATA_DISPATCH)]) {
                        current_dispatch_meta_data.cmd_subtype = fmt::format(
                            "{}", enchantum::to_string(static_cast<CQDispatchCmdPackedWriteLargeType>(marker.data)));
                        marker.meta_data["dispatch_command_subtype"] = current_dispatch_meta_data.cmd_subtype;
                    }

                    std::string new_marker_name = current_dispatch_meta_data.cmd_type;
                    if (marker.risc == tracy::RiscType::BRISC) {
                        if (!current_dispatch_meta_data.cmd_subtype.empty()) {
                            new_marker_name = fmt::format(
                                "{}:{}",
                                current_dispatch_meta_data.worker_runtime_id,
                                current_dispatch_meta_data.cmd_subtype);
                        } else {
                            new_marker_name = fmt::format(
                                "{}:{}",
                                current_dispatch_meta_data.worker_runtime_id,
                                current_dispatch_meta_data.cmd_type);
                        }
                    }

                    const auto& marker_ret = updateDeviceMarker(marker, device_marker_it);
                    device_marker_it = marker_ret.first;
                    next_device_marker_it = marker_ret.second;

                    tracy::TTDeviceMarker curr_zone_start_marker = *curr_zone_start_marker_it;
                    curr_zone_start_marker.runtime_host_id = current_dispatch_meta_data.worker_runtime_id;
                    curr_zone_start_marker.marker_name = curr_zone_start_marker.marker_name + ":" + new_marker_name;
                    const auto& curr_zone_start_marker_ret =
                        updateDeviceMarker(curr_zone_start_marker, curr_zone_start_marker_it);
                    curr_zone_start_marker_it = curr_zone_start_marker_ret.first;

                    start_marker_stack.pop();
                    start_marker_stack.push(curr_zone_start_marker_it);
                }
            }
        }

        device_marker_it = next_device_marker_it;
    }

    TT_FATAL(
        start_marker_stack.empty(),
        "{} start markers detected without corresponding end markers",
        start_marker_stack.size());
}

void DeviceProfiler::setLastFDReadAsNotDone() { this->is_last_fd_read_done = false; }

void DeviceProfiler::setLastFDReadAsDone() { this->is_last_fd_read_done = true; }

bool DeviceProfiler::isLastFDReadDone() const { return this->is_last_fd_read_done; }

DeviceProfiler::DeviceProfiler(const IDevice* device, const bool new_logs) :
    device_id(device->id()),
    device_arch(device->arch()),
    device_core_frequency(tt::tt_metal::MetalContext::instance().get_cluster().get_device_aiclk(this->device_id)) {
#if defined(TRACY_ENABLE)
    ZoneScopedC(tracy::Color::Green);
    if (!getDeviceProfilerState()) {
        return;
    }

    this->output_dir = std::filesystem::path(get_profiler_logs_dir());
    std::filesystem::create_directories(this->output_dir);
    std::filesystem::path log_path = this->output_dir / DEVICE_SIDE_LOG;

    if (new_logs) {
        std::filesystem::remove(log_path);
    }

    const std::string noc_events_report_path =
        tt::tt_metal::MetalContext::instance().rtoptions().get_profiler_noc_events_report_path();
    if (!noc_events_report_path.empty()) {
        this->noc_trace_data_output_dir = std::filesystem::path(noc_events_report_path);
    } else {
        this->noc_trace_data_output_dir = this->output_dir;
    }

    this->is_last_fd_read_done = false;
    this->device_tracy_contexts.reserve(
        device->compute_with_storage_grid_size().x * device->compute_with_storage_grid_size().y);
#endif
}

void DeviceProfiler::dumpDeviceResults(bool is_mid_run_dump) {
#if defined(TRACY_ENABLE)
    ZoneScoped;
    if (!getDeviceProfilerState()) {
        return;
    }

    if (!this->thread_pool) {
        const auto& profiler_state_manager = tt::tt_metal::MetalContext::instance().profiler_state_manager();
        if (profiler_state_manager) {
            this->thread_pool = create_device_bound_thread_pool(
                profiler_state_manager->calculate_optimal_num_threads_for_device_profiler_thread_pool());
        } else {
            // Profiler not enabled, skip thread pool creation
            return;
        }
    }

    initializeMissingTracyContexts(/*blocking=*/is_mid_run_dump);

    if (!is_mid_run_dump) {
        for (auto& [core, _] : this->device_markers_per_core_risc_map) {
            this->thread_pool->enqueue([this, core]() {
                for (auto& [risc_num, device_markers] : this->device_markers_per_core_risc_map[core]) {
                    processDeviceMarkerData(device_markers);
                }
            });
        }

        this->thread_pool->wait();
    }

    std::vector<std::reference_wrapper<const tracy::TTDeviceMarker>> device_markers_vec =
        getSortedDeviceMarkersVector(this->device_markers_per_core_risc_map, *this->thread_pool);

    this->thread_pool->enqueue([this]() { writeDeviceResultsToFiles(); });
    pushTracyDeviceResults(device_markers_vec);

    this->thread_pool->wait();

    this->device_markers_per_core_risc_map.clear();
#endif
}

void DeviceProfiler::freshDeviceLog() {
#if defined(TRACY_ENABLE)
    if (!getDeviceProfilerState()) {
        return;
    }
    std::filesystem::path log_path = output_dir / DEVICE_SIDE_LOG;
    std::filesystem::remove(log_path);
#endif
}

void DeviceProfiler::setOutputDir(const std::string& new_output_dir) {
#if defined(TRACY_ENABLE)
    if (!getDeviceProfilerState()) {
        return;
    }
    std::filesystem::create_directories(new_output_dir);
    output_dir = new_output_dir;
#endif
}

void DeviceProfiler::readResults(
    IDevice* device,
    const std::vector<CoreCoord>& virtual_cores,
    const ProfilerReadState state,
    const ProfilerDataBufferSource data_source,
    const std::optional<ProfilerOptionalMetadata>& metadata) {
#if defined(TRACY_ENABLE)
    ZoneScoped;
    if (!getDeviceProfilerState()) {
        return;
    }

    const std::string zone_name = fmt::format(
        "{}-{}-{}-{}", "readResults", device_id, enchantum::to_string(state), enchantum::to_string(data_source));
    ZoneName(zone_name.c_str(), zone_name.size());

    hash_to_zone_src_locations = generateZoneSourceLocationsHashes();

    TT_ASSERT(doAllDispatchCoresComeAfterNonDispatchCores(device, virtual_cores));

    if (data_source == ProfilerDataBufferSource::DRAM) {
        readControlBuffers(device, virtual_cores);

        readProfilerBuffer(device);

        resetControlBuffers(device, virtual_cores);
    } else if (data_source == ProfilerDataBufferSource::L1) {
        readControlBuffers(device, virtual_cores);

        resetControlBuffers(device, virtual_cores);

        readL1DataBuffers(device, virtual_cores);
    } else {
        TT_ASSERT(data_source == ProfilerDataBufferSource::DRAM_AND_L1);
        readControlBuffers(device, virtual_cores);

        readProfilerBuffer(device);

        readL1DataBuffers(device, virtual_cores);

        resetControlBuffers(device, virtual_cores);
    }
#endif
}

void DeviceProfiler::processResults(
    IDevice* device,
    const std::vector<CoreCoord>& virtual_cores,
    const ProfilerReadState state,
    const ProfilerDataBufferSource data_source,
    const std::optional<ProfilerOptionalMetadata>& metadata) {
#if defined(TRACY_ENABLE)
    ZoneScoped;
    if (!getDeviceProfilerState()) {
        return;
    }

    const std::string zone_name = fmt::format(
        "{}-{}-{}-{}", "processResults", device_id, enchantum::to_string(state), enchantum::to_string(data_source));
    ZoneName(zone_name.c_str(), zone_name.size());

    const auto& rtoptions = tt::tt_metal::MetalContext::instance().rtoptions();

    if (rtoptions.get_profiler_noc_events_enabled()) {
        log_warning(
            tt::LogAlways, "Profiler NoC events are enabled; this can add 1-15% cycle overhead to typical operations!");
    }

    for (const auto& virtual_core : virtual_cores) {
        readRiscProfilerResults(device, virtual_core, data_source, metadata);
    }

    if (rtoptions.get_profiler_noc_events_enabled() &&
        (state == ProfilerReadState::NORMAL || state == ProfilerReadState::LAST_FD_READ)) {
        FabricRoutingLookup routing_lookup(device);

        std::unordered_set<tracy::TTDeviceMarker> new_device_markers;
        for (const auto& [core, risc_map] : device_markers_per_core_risc_map) {
            for (const auto& [risc, device_markers] : risc_map) {
                for (const tracy::TTDeviceMarker& marker : device_markers) {
                    if (noc_trace_markers_processed.find(marker) == noc_trace_markers_processed.end()) {
                        new_device_markers.insert(marker);
                        noc_trace_markers_processed.insert(marker);
                    }
                }
            }
        }

        std::unordered_map<RuntimeID, nlohmann::json::array_t> processed_markers_by_op_name =
            convertNocTracePacketsToJson(new_device_markers, device_id, routing_lookup);
        noc_trace_data.push_back(std::move(processed_markers_by_op_name));
    }
#endif
}

void DeviceProfiler::dumpRoutingInfo() const {
    std::filesystem::create_directories(noc_trace_data_output_dir);
    if (!std::filesystem::is_directory(noc_trace_data_output_dir)) {
        log_error(
            tt::LogMetal,
            "Could not dump topology to '{}' because the directory path could not be created!",
            noc_trace_data_output_dir);
        return;
    }

    tt::tt_metal::dumpRoutingInfo(noc_trace_data_output_dir / "topology.json");
}

void DeviceProfiler::dumpClusterCoordinates() const {
    std::filesystem::create_directories(noc_trace_data_output_dir);
    if (!std::filesystem::is_directory(noc_trace_data_output_dir)) {
        log_error(
            tt::LogMetal,
            "Could not dump cluster coordinates to '{}' because the directory path could not be created!",
            noc_trace_data_output_dir);
        return;
    }

    tt::tt_metal::dumpClusterCoordinatesAsJson(noc_trace_data_output_dir / "cluster_coordinates.json");
}

bool isSyncInfoNewer(const SyncInfo& old_info, const SyncInfo& new_info) {
    return (
        (old_info.frequency == 0 && new_info.frequency != 0) ||
        (old_info.cpu_time < new_info.cpu_time &&
         ((old_info.device_time / old_info.frequency) < (new_info.device_time / new_info.frequency))));
}

void DeviceProfiler::writeDeviceResultsToFiles() const {
#if defined(TRACY_ENABLE)
    ZoneScoped;
    if (!getDeviceProfilerState()) {
        return;
    }

    const auto& profiler_state_manager = tt::tt_metal::MetalContext::instance().profiler_state_manager();
    if (!profiler_state_manager) {
        // Profiler not enabled, skip file writing
        return;
    }
    std::scoped_lock lock(profiler_state_manager->file_write_mutex);

    const std::filesystem::path log_path = output_dir / DEVICE_SIDE_LOG;
    dumpDeviceResultsToCSV(device_markers_per_core_risc_map, device_arch, device_core_frequency, log_path);

    if (!noc_trace_data.empty()) {
        dumpJsonNocTraces(noc_trace_data, device_id, noc_trace_data_output_dir);
    }
#endif
}

void DeviceProfiler::pushTracyDeviceResults(
    std::vector<std::reference_wrapper<const tracy::TTDeviceMarker>>& device_markers_vec) {
#if defined(TRACY_ENABLE)
    if (!getDeviceProfilerState()) {
        return;
    }
    ZoneScoped;

    // If this device is root, it may have new sync info updated with syncDeviceHost
    for (auto& [core, info] : device_core_sync_info) {
        if (isSyncInfoNewer(device_sync_info, info)) {
            setSyncInfo(info);
        }
    }

    updateTracyContexts(device_markers_vec);

    for (auto& marker_ref : device_markers_vec) {
        std::reference_wrapper<const tracy::TTDeviceMarker>& marker_to_push_ref = marker_ref;

        const tracy::TTDeviceMarker& orig_marker = marker_ref.get();
        tracy::TTDeviceMarker marker_with_adjusted_timestamp;
        const uint64_t adjusted_timestamp = orig_marker.timestamp * this->freq_scale + this->shift;
        if (adjusted_timestamp != orig_marker.timestamp) {
            marker_with_adjusted_timestamp = tracy::TTDeviceMarker(
                orig_marker.runtime_host_id,
                orig_marker.trace_id,
                orig_marker.trace_id_counter,
                orig_marker.chip_id,
                orig_marker.core_x,
                orig_marker.core_y,
                orig_marker.risc,
                orig_marker.marker_id,
                adjusted_timestamp,
                orig_marker.data,
                orig_marker.op_name,
                orig_marker.line,
                orig_marker.file,
                orig_marker.marker_name,
                orig_marker.marker_type,
                orig_marker.marker_name_keyword_flags,
                orig_marker.meta_data);
            marker_to_push_ref = std::cref(marker_with_adjusted_timestamp);
        }

        const tracy::TTDeviceMarker& marker_to_push = marker_to_push_ref.get();
        std::pair<ChipId, CoreCoord> device_core = {
            marker_to_push.chip_id, (CoreCoord){marker_to_push.core_x, marker_to_push.core_y}};
        if (marker_to_push.marker_type == tracy::TTDeviceMarkerType::ZONE_START) {
            TracyTTPushStartMarker(device_tracy_contexts[device_core], marker_to_push);
        } else if (marker_to_push.marker_type == tracy::TTDeviceMarkerType::ZONE_END) {
            TracyTTPushEndMarker(device_tracy_contexts[device_core], marker_to_push);
        }
    }
#endif
}

void DeviceProfiler::setSyncInfo(const SyncInfo& sync_info) { device_sync_info = sync_info; }

void DeviceProfiler::initializeMissingTracyContexts(bool blocking) {
#if defined(TRACY_ENABLE)
    if (!getDeviceProfilerState()) {
        return;
    }
    TT_ASSERT(this->thread_pool != nullptr);

    for (const auto& [device_core, _] : device_tracy_contexts) {
        if (device_tracy_contexts.at(device_core) == nullptr) {
            this->thread_pool->enqueue(
                [this, device_core]() { device_tracy_contexts.at(device_core) = TracyTTContext(); });
        }
    }

    if (blocking) {
        this->thread_pool->wait();
    }
#endif
}

void DeviceProfiler::updateTracyContexts(
    const std::vector<std::reference_wrapper<const tracy::TTDeviceMarker>>& device_markers_vec) {
#if defined(TRACY_ENABLE)
<<<<<<< HEAD
    if (!getDeviceProfilerState()) {
        return;
    }
    std::unordered_set<std::pair<chip_id_t, CoreCoord>, pair_hash<chip_id_t, CoreCoord>> device_cores_to_update;
=======
    std::unordered_set<std::pair<ChipId, CoreCoord>, pair_hash<ChipId, CoreCoord>> device_cores_to_update;
>>>>>>> 69a5ddb1
    device_cores_to_update.reserve(device_tracy_contexts.size());

    for (const auto& [device_core, _] : device_tracy_contexts) {
        TT_ASSERT(device_tracy_contexts.at(device_core) != nullptr);
        device_cores_to_update.insert(device_core);
    }

    // Tracy contexts must be updated in order of their first timestamps
    for (const auto& marker_ref : device_markers_vec) {
        const tracy::TTDeviceMarker& marker = marker_ref.get();
        auto device_core_it = device_cores_to_update.find({marker.chip_id, {marker.core_x, marker.core_y}});
        if (device_core_it != device_cores_to_update.end()) {
            updateTracyContext(*device_core_it);
            device_cores_to_update.erase(device_core_it);
        }

        if (device_cores_to_update.empty()) {
            break;
        }
    }
#endif
}

void DeviceProfiler::updateTracyContext(const std::pair<ChipId, CoreCoord>& device_core) {
#if defined(TRACY_ENABLE)
<<<<<<< HEAD
    if (!getDeviceProfilerState()) {
        return;
    }
    const chip_id_t device_id = device_core.first;
=======
    const ChipId device_id = device_core.first;
>>>>>>> 69a5ddb1
    const CoreCoord worker_core = device_core.second;

    if (core_sync_info.find(worker_core) == core_sync_info.end()) {
        const std::string tracyTTCtxName =
            fmt::format("Device: {}, Core ({},{})", device_id, worker_core.x, worker_core.y);

        double cpu_time = device_sync_info.cpu_time;
        double device_time = device_sync_info.device_time;
        double frequency = device_sync_info.frequency;

        if (frequency == 0) {
            cpu_time = TracyGetCpuTime();
            device_time = smallest_timestamp;
            frequency = device_core_frequency / 1000.0;
            device_sync_info = SyncInfo(cpu_time, device_time, frequency);
            log_debug(
                tt::LogMetal,
                "For device {}, core {},{} default frequency was used and its zones will be out of sync",
                device_id,
                worker_core.x,
                worker_core.y);
        } else {
            log_debug(
                tt::LogMetal,
                "Device {}, core {},{} sync info are, frequency {} GHz,  delay {} cycles and, sync point {} seconds",
                device_id,
                worker_core.x,
                worker_core.y,
                frequency,
                device_time,
                cpu_time);
        }

        TracyTTCtx tracyCtx = device_tracy_contexts.at(device_core);
        TT_ASSERT(tracyCtx != nullptr);

        TracyTTContextPopulate(tracyCtx, cpu_time, device_time, frequency);
        TracyTTContextName(tracyCtx, tracyTTCtxName.c_str(), tracyTTCtxName.size());

        core_sync_info.emplace(worker_core, SyncInfo(cpu_time, device_time, frequency));
    } else {
        // Update the existing tracy context for this device core
        if (isSyncInfoNewer(core_sync_info[worker_core], device_sync_info)) {
            core_sync_info[worker_core] = device_sync_info;
            double cpu_time = device_sync_info.cpu_time;
            double device_time = device_sync_info.device_time;
            double frequency = device_sync_info.frequency;
            TracyTTCtx tracyCtx = device_tracy_contexts.at(device_core);
            TT_ASSERT(tracyCtx != nullptr);
            TracyTTContextCalibrate(tracyCtx, cpu_time, device_time, frequency);
            log_debug(
                tt::LogMetal,
                "Device {}, core {},{} calibration info are, frequency {} GHz,  delay {} cycles and, sync point {} "
                "seconds",
                device_id,
                worker_core.x,
                worker_core.y,
                frequency,
                device_time,
                cpu_time);
        }
    }
#endif
}

void DeviceProfiler::destroyTracyContexts() {
#if defined(TRACY_ENABLE)
    if (!getDeviceProfilerState()) {
        return;
    }
    TT_ASSERT(this->thread_pool != nullptr);

    for (const auto& [device_core, _] : device_tracy_contexts) {
        TT_ASSERT(device_tracy_contexts.at(device_core) != nullptr);
        this->thread_pool->enqueue([this, device_core]() { TracyTTDestroy(device_tracy_contexts.at(device_core)); });
    }

    this->thread_pool->wait();
#endif
}

bool getDeviceProfilerState() { return tt::tt_metal::MetalContext::instance().rtoptions().get_profiler_enabled(); }

}  // namespace tt_metal

}  // namespace tt<|MERGE_RESOLUTION|>--- conflicted
+++ resolved
@@ -2012,14 +2012,10 @@
 void DeviceProfiler::updateTracyContexts(
     const std::vector<std::reference_wrapper<const tracy::TTDeviceMarker>>& device_markers_vec) {
 #if defined(TRACY_ENABLE)
-<<<<<<< HEAD
     if (!getDeviceProfilerState()) {
         return;
     }
-    std::unordered_set<std::pair<chip_id_t, CoreCoord>, pair_hash<chip_id_t, CoreCoord>> device_cores_to_update;
-=======
     std::unordered_set<std::pair<ChipId, CoreCoord>, pair_hash<ChipId, CoreCoord>> device_cores_to_update;
->>>>>>> 69a5ddb1
     device_cores_to_update.reserve(device_tracy_contexts.size());
 
     for (const auto& [device_core, _] : device_tracy_contexts) {
@@ -2045,14 +2041,10 @@
 
 void DeviceProfiler::updateTracyContext(const std::pair<ChipId, CoreCoord>& device_core) {
 #if defined(TRACY_ENABLE)
-<<<<<<< HEAD
     if (!getDeviceProfilerState()) {
         return;
     }
-    const chip_id_t device_id = device_core.first;
-=======
     const ChipId device_id = device_core.first;
->>>>>>> 69a5ddb1
     const CoreCoord worker_core = device_core.second;
 
     if (core_sync_info.find(worker_core) == core_sync_info.end()) {
