--- conflicted
+++ resolved
@@ -44,7 +44,7 @@
 static kernel_profiler::PacketTypes get_packet_type(uint32_t timer_id) {
     return static_cast<kernel_profiler::PacketTypes>((timer_id >> 16) & 0x7);
 }
-<<<<<<< HEAD
+
 distributed::AnyBuffer get_control_buffer_view(
     IDevice* device, uint32_t address, uint32_t size, CoreCoord logical_worker_core) {
     auto shard_parameters = ShardSpecBuffer({logical_worker_core}, {1, 1}, ShardOrientation::ROW_MAJOR, {1, 1}, {1, 1});
@@ -76,13 +76,6 @@
     } else {
         EnqueueReadBuffer(device->command_queue(), *(buffer.get_buffer()), host_data.data(), true);
     }
-=======
-std::shared_ptr<Buffer> get_control_buffer_view(
-    IDevice* device, uint32_t address, uint32_t size, CoreCoord logical_worker_core) {
-    auto shard_parameters = ShardSpecBuffer({logical_worker_core}, {1, 1}, ShardOrientation::ROW_MAJOR, {1, 1}, {1, 1});
-    return tt::tt_metal::Buffer::create(
-        device, address, size, size, BufferType::L1, TensorMemoryLayout::HEIGHT_SHARDED, shard_parameters);
->>>>>>> 759a318f
 }
 
 void DeviceProfiler::readRiscProfilerResults(
@@ -96,15 +89,11 @@
 
     HalProgrammableCoreType CoreType;
     int riscCount;
-<<<<<<< HEAD
-    CoreCoord logical_worker_core;
-=======
->>>>>>> 759a318f
+
     const metal_SocDescriptor& soc_desc = tt::tt_metal::MetalContext::instance().get_cluster().get_soc_desc(device_id);
     if (tt::tt_metal::MetalContext::instance().get_cluster().is_worker_core(worker_core, device_id)) {
         CoreType = HalProgrammableCoreType::TENSIX;
         riscCount = 5;
-        logical_worker_core = soc_desc.translate_coord_to(worker_core, CoordSystem::TRANSLATED, CoordSystem::LOGICAL);
     } else {
         auto active_eth_cores =
             tt::tt_metal::MetalContext::instance().get_cluster().get_active_ethernet_cores(device_id);
@@ -130,25 +119,15 @@
     if (device->dispatch_firmware_active() && CoreType == HalProgrammableCoreType::TENSIX) {
         // TODO: Currently only using FD reads on worker cores. Use FD reads across all core types, once we have a
         // generic API to read from an address instead of a buffer. (#15015)
-<<<<<<< HEAD
         control_buffer.resize(kernel_profiler::PROFILER_L1_CONTROL_BUFFER_SIZE / sizeof(uint32_t));
-
-=======
         auto logical_worker_core =
             soc_desc.translate_coord_to(worker_core, CoordSystem::TRANSLATED, CoordSystem::LOGICAL);
->>>>>>> 759a318f
         auto control_buffer_view = get_control_buffer_view(
             device,
             reinterpret_cast<uint64_t>(profiler_msg->control_vector),
             kernel_profiler::PROFILER_L1_CONTROL_BUFFER_SIZE,
-<<<<<<< HEAD
-            logical_worker_core);
+            CoreCoord(logical_worker_core.x, logical_worker_core.y));
         issue_fd_read_from_profiler_buffer(control_buffer_view, device, control_buffer);
-=======
-            CoreCoord(logical_worker_core.x, logical_worker_core.y));
-        control_buffer.resize(kernel_profiler::PROFILER_L1_CONTROL_BUFFER_SIZE / sizeof(uint32_t));
-        EnqueueReadBuffer(device->command_queue(), control_buffer_view, control_buffer.data(), true);
->>>>>>> 759a318f
     } else {
         control_buffer = tt::llrt::read_hex_vec_from_core(
             device_id,
@@ -338,22 +317,14 @@
     if (device->dispatch_firmware_active() && CoreType == HalProgrammableCoreType::TENSIX) {
         // TODO: Currently only using FD reads on worker cores. Use FD reads across all core types, once we have a
         // generic API to read from an address instead of a buffer. (#15015)
-<<<<<<< HEAD
-=======
         auto logical_worker_core =
             soc_desc.translate_coord_to(worker_core, CoordSystem::TRANSLATED, CoordSystem::LOGICAL);
->>>>>>> 759a318f
         auto control_buffer_view = get_control_buffer_view(
             device,
             reinterpret_cast<uint64_t>(profiler_msg->control_vector),
             kernel_profiler::PROFILER_L1_CONTROL_VECTOR_SIZE,
-<<<<<<< HEAD
-            logical_worker_core);
+            CoreCoord(logical_worker_core.x, logical_worker_core.y));
         issue_fd_write_to_profiler_buffer(control_buffer_view, device, control_buffer_reset);
-=======
-            CoreCoord(logical_worker_core.x, logical_worker_core.y));
-        EnqueueWriteBuffer(device->command_queue(), control_buffer_view, control_buffer_reset, true);
->>>>>>> 759a318f
     } else {
         tt::llrt::write_hex_vec_to_core(
             device_id, worker_core, control_buffer_reset, reinterpret_cast<uint64_t>(profiler_msg->control_vector));
@@ -825,14 +796,8 @@
         const auto USE_FAST_DISPATCH = std::getenv("TT_METAL_SLOW_DISPATCH_MODE") == nullptr;
         if (USE_FAST_DISPATCH) {
             if (state == ProfilerDumpState::LAST_CLOSE_DEVICE || state == ProfilerDumpState::FORCE_UMD_READ) {
-<<<<<<< HEAD
                 if (rtoptions.get_profiler_do_dispatch_cores() || state == ProfilerDumpState::FORCE_UMD_READ) {
                     tt_metal::detail::ReadFromBuffer(*output_dram_buffer_ptr, profile_buffer);
-=======
-                if (tt::llrt::RunTimeOptions::get_instance().get_profiler_do_dispatch_cores() ||
-                    state == ProfilerDumpState::FORCE_UMD_READ) {
-                    tt_metal::detail::ReadFromBuffer(output_dram_buffer, profile_buffer);
->>>>>>> 759a318f
                 }
             } else {
                 issue_fd_read_from_profiler_buffer(output_dram_buffer, device, profile_buffer);
