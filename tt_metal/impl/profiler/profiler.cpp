// SPDX-FileCopyrightText: © 2023 Tenstorrent AI ULC
//
// SPDX-License-Identifier: Apache-2.0

#include "core_coord.hpp"
#include <common/TracyTTDeviceData.hpp>
#include <device.hpp>
#include <distributed.hpp>
#include "device_pool.hpp"
#include "llrt/hal.hpp"
#include "tools/profiler/event_metadata.hpp"
#include "distributed/fd_mesh_command_queue.hpp"
#include <host_api.hpp>
#include <enchantum/enchantum.hpp>
#include <nlohmann/json.hpp>
#include <stack>
#include <tracy/TracyTTDevice.hpp>
#include <tt_metal.hpp>
#include <algorithm>
#include <cstdint>
#include <cstdlib>
#include <filesystem>
#include <iostream>

#include <tt_stl/assert.hpp>
#include "dispatch/hardware_command_queue.hpp"
#include "dispatch/kernels/cq_commands.hpp"
#include "hal_types.hpp"
#include "hostdevcommon/profiler_common.h"
#include "llrt.hpp"
#include <tt-logger/tt-logger.hpp>
#include "metal_soc_descriptor.h"
#include "profiler.hpp"
#include "profiler_paths.hpp"
#include "profiler_state.hpp"
#include "profiler_state_manager.hpp"
#include "tools/profiler/noc_event_profiler_utils.hpp"
#include "tracy/Tracy.hpp"
#include "tt-metalium/profiler_types.hpp"
#include "tt_backend_api_types.hpp"
#include "impl/context/metal_context.hpp"
#include <umd/device/types/core_coordinates.hpp>
#include <umd/device/types/arch.hpp>
#include <umd/device/types/xy_pair.hpp>
#include <umd/device/arch/wormhole_implementation.hpp>
#include <tt-metalium/device_pool.hpp>
#include "tt_cluster.hpp"

namespace tt {

namespace tt_metal {

namespace {
kernel_profiler::PacketTypes get_packet_type(uint32_t timer_id) {
    return static_cast<kernel_profiler::PacketTypes>((timer_id >> 16) & 0x7);
}
}  // namespace

tracy::TTDeviceMarkerType get_marker_type_from_packet_type(kernel_profiler::PacketTypes packet_type) {
    switch (packet_type) {
        case kernel_profiler::PacketTypes::ZONE_START: return tracy::TTDeviceMarkerType::ZONE_START;
        case kernel_profiler::PacketTypes::ZONE_END: return tracy::TTDeviceMarkerType::ZONE_END;
        case kernel_profiler::PacketTypes::ZONE_TOTAL: return tracy::TTDeviceMarkerType::ZONE_TOTAL;
        case kernel_profiler::PacketTypes::TS_DATA: return tracy::TTDeviceMarkerType::TS_DATA;
        case kernel_profiler::PacketTypes::TS_EVENT: return tracy::TTDeviceMarkerType::TS_EVENT;
        default: TT_THROW("Invalid packet type");
    }
}

uint32_t hash32CT(const char* str, size_t n, uint32_t basis) {
    return n == 0 ? basis : hash32CT(str + 1, n - 1, (basis ^ str[0]) * UINT32_C(16777619));
}

uint16_t hash16CT(const std::string& str) {
    uint32_t res = hash32CT(str.c_str(), str.length(), UINT32_C(2166136261));
    return ((res & 0xFFFF) ^ ((res & 0xFFFF0000) >> 16)) & 0xFFFF;
}

void populateZoneSrcLocations(
    const std::string& new_log_name,
    const std::string& log_name,
    const bool push_new,
    std::unordered_map<uint16_t, tracy::MarkerDetails>& hash_to_zone_src_locations,
    std::unordered_set<std::string>& zone_src_locations) {
    std::ifstream log_file_read(new_log_name);
    std::string line;
    while (std::getline(log_file_read, line)) {
        std::string delimiter = "'#pragma message: ";
        int delimiter_index = line.find(delimiter) + delimiter.length();
        std::string zone_src_location = line.substr(delimiter_index, line.length() - delimiter_index - 1);

        uint16_t hash_16bit = hash16CT(zone_src_location);

        auto did_insert = zone_src_locations.insert(zone_src_location);
        if (did_insert.second && (hash_to_zone_src_locations.find(hash_16bit) != hash_to_zone_src_locations.end())) {
            TT_THROW("Source location hashes are colliding, two different locations are having the same hash");
        }

        std::stringstream ss(zone_src_location);
        std::string zone_name;
        std::string source_file;
        std::string line_num_str;
        std::getline(ss, zone_name, ',');
        std::getline(ss, source_file, ',');
        std::getline(ss, line_num_str, ',');

        tracy::MarkerDetails details(zone_name, source_file, std::stoull(line_num_str));

        auto ret = hash_to_zone_src_locations.emplace(hash_16bit, details);
        if (ret.second && push_new) {
            std::ofstream log_file_write(log_name, std::ios::app);
            log_file_write << line << std::endl;
            log_file_write.close();
        }
    }
    log_file_read.close();
}

std::unordered_map<uint16_t, tracy::MarkerDetails> generateZoneSourceLocationsHashes() {
    std::unordered_map<uint16_t, tracy::MarkerDetails> hash_to_zone_src_locations;
    std::unordered_set<std::string> zone_src_locations;

    // Load existing zones from previous runs
    populateZoneSrcLocations(
        tt::tt_metal::PROFILER_ZONE_SRC_LOCATIONS_LOG, "", false, hash_to_zone_src_locations, zone_src_locations);

    // Load new zones from the current run
    populateZoneSrcLocations(
        tt::tt_metal::NEW_PROFILER_ZONE_SRC_LOCATIONS_LOG,
        tt::tt_metal::PROFILER_ZONE_SRC_LOCATIONS_LOG,
        true,
        hash_to_zone_src_locations,
        zone_src_locations);

    return hash_to_zone_src_locations;
}

void mergeSortedDeviceMarkerChunks(
    std::vector<std::reference_wrapper<const tracy::TTDeviceMarker>>& device_markers,
    const std::vector<uint32_t>& device_markers_chunk_offsets,
    ThreadPool& thread_pool) {
    const uint32_t num_chunks = device_markers_chunk_offsets.size() - 1;

    uint32_t num_chunks_to_merge_together = 2;
    while (num_chunks_to_merge_together <= num_chunks) {
        uint32_t i = 0;
        while (i <= num_chunks - num_chunks_to_merge_together) {
            thread_pool.enqueue([&device_markers, &device_markers_chunk_offsets, i, num_chunks_to_merge_together]() {
                TT_ASSERT(std::is_sorted(
                    device_markers.begin() + device_markers_chunk_offsets[i],
                    device_markers.begin() + device_markers_chunk_offsets[i + (num_chunks_to_merge_together / 2)],
                    [](std::reference_wrapper<const tracy::TTDeviceMarker> a,
                       std::reference_wrapper<const tracy::TTDeviceMarker> b) { return a.get() < b.get(); }));
                TT_ASSERT(std::is_sorted(
                    device_markers.begin() + device_markers_chunk_offsets[i + (num_chunks_to_merge_together / 2)],
                    device_markers.begin() + device_markers_chunk_offsets[i + num_chunks_to_merge_together],
                    [](std::reference_wrapper<const tracy::TTDeviceMarker> a,
                       std::reference_wrapper<const tracy::TTDeviceMarker> b) { return a.get() < b.get(); }));

                std::inplace_merge(
                    device_markers.begin() + device_markers_chunk_offsets[i],
                    device_markers.begin() + device_markers_chunk_offsets[i + (num_chunks_to_merge_together / 2)],
                    device_markers.begin() + device_markers_chunk_offsets[i + num_chunks_to_merge_together],
                    [](std::reference_wrapper<const tracy::TTDeviceMarker> a,
                       std::reference_wrapper<const tracy::TTDeviceMarker> b) { return a.get() < b.get(); });
            });
            i += num_chunks_to_merge_together;
        }

        thread_pool.wait();

        TT_ASSERT(std::is_sorted(
            device_markers.begin() + device_markers_chunk_offsets[i - num_chunks_to_merge_together],
            device_markers.begin() + device_markers_chunk_offsets[i],
            [](std::reference_wrapper<const tracy::TTDeviceMarker> a,
               std::reference_wrapper<const tracy::TTDeviceMarker> b) { return a.get() < b.get(); }));
        TT_ASSERT(std::is_sorted(
            device_markers.begin() + device_markers_chunk_offsets[i],
            device_markers.end(),
            [](std::reference_wrapper<const tracy::TTDeviceMarker> a,
               std::reference_wrapper<const tracy::TTDeviceMarker> b) { return a.get() < b.get(); }));

        std::inplace_merge(
            device_markers.begin() + device_markers_chunk_offsets[i - num_chunks_to_merge_together],
            device_markers.begin() + device_markers_chunk_offsets[i],
            device_markers.end(),
            [](std::reference_wrapper<const tracy::TTDeviceMarker> a,
               std::reference_wrapper<const tracy::TTDeviceMarker> b) { return a.get() < b.get(); });

        num_chunks_to_merge_together *= 2;
    }

    TT_ASSERT(std::is_sorted(
        device_markers.begin(),
        device_markers.end(),
        [](std::reference_wrapper<const tracy::TTDeviceMarker> a,
           std::reference_wrapper<const tracy::TTDeviceMarker> b) { return a.get() < b.get(); }));
}

// Merges markers from each (physical core, risc type) group into a single sorted vector. The markers in each group
// should already be sorted.
//
// IMPORTANT: This function creates a vector of references to the TTDeviceMarker objects stored in
// device_markers_per_core_risc_map. These are direct references to the original objects, not copies of the data.
// Thread safety warning: device_markers_per_core_risc_map MUST NOT be modified (no insertions, deletions, or rehashing)
// while these references are in use, as this could invalidate the references and cause undefined behavior.
std::vector<std::reference_wrapper<const tracy::TTDeviceMarker>> getSortedDeviceMarkersVector(
    const std::map<CoreCoord, std::map<tracy::RiscType, std::set<tracy::TTDeviceMarker>>>&
        device_markers_per_core_risc_map,
    ThreadPool& thread_pool) {
    ZoneScoped;

    uint32_t total_num_markers = 0;
    auto middle = device_markers_per_core_risc_map.begin();
    std::advance(middle, device_markers_per_core_risc_map.size() / 2);
    uint32_t middle_index = 0;
    std::vector<uint32_t> device_markers_chunk_offsets;
    for (const auto& [core, risc_map] : device_markers_per_core_risc_map) {
        if (core == middle->first) {
            middle_index = total_num_markers;
        }
        for (const auto& [_, markers] : risc_map) {
            device_markers_chunk_offsets.push_back(total_num_markers);
            total_num_markers += markers.size();
        }
    }

    device_markers_chunk_offsets.push_back(total_num_markers);

    tracy::TTDeviceMarker dummy_marker;
    std::vector<std::reference_wrapper<const tracy::TTDeviceMarker>> device_markers_vec(
        total_num_markers, std::cref(dummy_marker));

    thread_pool.enqueue([&device_markers_vec, &device_markers_per_core_risc_map, middle, middle_index]() {
        uint32_t i = middle_index;
        for (auto it = middle; it != device_markers_per_core_risc_map.end(); ++it) {
            for (const auto& [_, markers] : it->second) {
                for (const tracy::TTDeviceMarker& marker : markers) {
                    device_markers_vec[i] = std::cref(marker);
                    ++i;
                }
            }
        }
    });

    uint32_t i = 0;
    for (auto it = device_markers_per_core_risc_map.begin(); it != middle; ++it) {
        for (const auto& [_, markers] : it->second) {
            for (const tracy::TTDeviceMarker& marker : markers) {
                device_markers_vec[i] = std::cref(marker);
                ++i;
            }
        }
    }

    thread_pool.wait();

    mergeSortedDeviceMarkerChunks(device_markers_vec, device_markers_chunk_offsets, thread_pool);

    return device_markers_vec;
}

bool doAllDispatchCoresComeAfterNonDispatchCores(const IDevice* device, const std::vector<CoreCoord>& virtual_cores) {
    const auto& dispatch_core_config = get_dispatch_core_config();
    const std::vector<CoreCoord> logical_dispatch_cores =
        get_logical_dispatch_cores(device->id(), device->num_hw_cqs(), dispatch_core_config);

    std::vector<CoreCoord> virtual_dispatch_cores;
    for (const CoreCoord& core : logical_dispatch_cores) {
        const CoreCoord virtual_dispatch_core =
            device->virtual_core_from_logical_core(core, dispatch_core_config.get_core_type());
        virtual_dispatch_cores.push_back(virtual_dispatch_core);
    }

    bool has_dispatch_core_been_found = false;
    for (const CoreCoord& core : virtual_cores) {
        if (std::find(virtual_dispatch_cores.begin(), virtual_dispatch_cores.end(), core) !=
            virtual_dispatch_cores.end()) {
            has_dispatch_core_been_found = true;
        } else if (has_dispatch_core_been_found) {
            return false;
        }
    }
    return true;
}

// The input coordinates are from noc tracing and therefore
// will be in whatever coord system is used by the noc for that core type on that arch
// so translation to the NOC 0 coordinate system must be done accordingly
// For wormhole, tensix and ethernet coords are TRANSLATED and dram are NOC_0/NOC_1
// For blackhole, tensix, ethernet, and dram are all TRANSLATED
tt::umd::CoreCoord translateNocCoordinatesToNoc0(
    chip_id_t device_id, const CoreCoord& c, KernelProfilerNocEventMetadata::NocType noc_used_for_transfer) {
    bool coord_is_translated = MetalContext::instance().get_cluster().arch() != tt::ARCH::WORMHOLE_B0 ||
                               c.x >= tt::umd::wormhole::tensix_translated_coordinate_start_x ||
                               c.y >= tt::umd::wormhole::tensix_translated_coordinate_start_y ||
                               c.x >= tt::umd::wormhole::eth_translated_coordinate_start_x ||
                               c.y >= tt::umd::wormhole::eth_translated_coordinate_start_y;
    try {
        const metal_SocDescriptor& soc_desc =
            tt::tt_metal::MetalContext::instance().get_cluster().get_soc_desc(device_id);
        if (MetalContext::instance().hal().is_coordinate_virtualization_enabled() && coord_is_translated) {
            return soc_desc.translate_coord_to(c, CoordSystem::TRANSLATED, CoordSystem::NOC0);
        } else {
            if (noc_used_for_transfer == KernelProfilerNocEventMetadata::NocType::NOC_0) {
                // Check for noc 0 coord and return
                return soc_desc.get_coord_at(c, CoordSystem::NOC0);
            } else {
                // soc desc is not created with noc1 mapping by default so will have to manually convert to noc0
                CoreCoord noc0_coord(soc_desc.grid_size.x - 1 - c.x, soc_desc.grid_size.y - 1 - c.y);
                // Check for noc 0 coord and return
                return soc_desc.get_coord_at(noc0_coord, CoordSystem::NOC0);
            }
        }
    } catch (const std::exception& e) {
        TT_FATAL(
            0,
            "Failed to translate coordinate {},{} used on {} to NOC0 coordinates",
            c.x,
            c.y,
            enchantum::to_string(noc_used_for_transfer));
    }
    TT_FATAL(
        0,
        "Failed to translate coordinate {},{} used on {} to NOC0 coordinates",
        c.x,
        c.y,
        enchantum::to_string(noc_used_for_transfer));
}

bool isMarkerAZoneEndpoint(const tracy::TTDeviceMarker& marker) {
    return marker.marker_type == tracy::TTDeviceMarkerType::ZONE_START ||
           marker.marker_type == tracy::TTDeviceMarkerType::ZONE_END;
}

bool isMarkerATimestampedDatapoint(const tracy::TTDeviceMarker& marker) {
    return marker.marker_type == tracy::TTDeviceMarkerType::TS_DATA;
}

void addFabricMuxEvents(
    std::vector<tracy::TTDeviceMarker>& markers,
    std::unordered_map<CoreCoord, std::queue<tracy::TTDeviceMarker>>& fabric_mux_markers,
    const CoreCoord& fabric_mux_core) {
    using EMD = KernelProfilerNocEventMetadata;
    for (int i = 0; i < markers.size(); i++) {
        if (isMarkerATimestampedDatapoint(markers[i]) &&
            CoreCoord(markers[i].core_x, markers[i].core_y) == fabric_mux_core &&
            std::get<EMD::LocalNocEvent>(EMD(markers[i].data).getContents()).noc_xfer_type ==
                EMD::NocEventType::WRITE_) {
            fabric_mux_markers[fabric_mux_core].push(markers[i]);
        }
    }
}

void removeFabricMuxEvents(
    std::vector<std::variant<FabricEventMarkers, tracy::TTDeviceMarker>>& coalesced_events,
    const CoreCoord& fabric_mux_core) {
    std::vector<std::variant<FabricEventMarkers, tracy::TTDeviceMarker>> filtered_events;
    for (int i = 0; i < coalesced_events.size(); i++) {
        if (std::holds_alternative<tracy::TTDeviceMarker>(coalesced_events[i])) {
            auto event = std::get<tracy::TTDeviceMarker>(coalesced_events[i]);

            if (isMarkerAZoneEndpoint(event) || CoreCoord(event.core_x, event.core_y) != fabric_mux_core) {
                filtered_events.push_back(coalesced_events[i]);
            }
        } else {
            filtered_events.push_back(coalesced_events[i]);
        }
    }
    coalesced_events = std::move(filtered_events);
}

std::unordered_map<RuntimeID, nlohmann::json::array_t> convertNocTracePacketsToJson(
    const std::unordered_set<tracy::TTDeviceMarker>& device_markers,
    chip_id_t device_id,
    const FabricRoutingLookup& routing_lookup) {
    if (!MetalContext::instance().rtoptions().get_profiler_noc_events_enabled()) {
        return std::unordered_map<RuntimeID, nlohmann::json::array_t>();
    }

    using EMD = KernelProfilerNocEventMetadata;
    std::unordered_map<RuntimeID, std::vector<tracy::TTDeviceMarker>> markers_by_opname;
    // Pass 1: separate out start/end zones and noc events from markers and group by runtime id
    for (const tracy::TTDeviceMarker& marker : device_markers) {
        if (isMarkerAZoneEndpoint(marker)) {
            if ((marker.risc == tracy::RiscType::BRISC || marker.risc == tracy::RiscType::NCRISC) &&
                (marker.marker_name.starts_with("TRUE-KERNEL-END") || marker.marker_name.ends_with("-KERNEL"))) {
                markers_by_opname[marker.runtime_host_id].push_back(marker);
            }
        } else if (isMarkerATimestampedDatapoint(marker)) {
            markers_by_opname[marker.runtime_host_id].push_back(marker);
        }
    }

    // Pass 2: sort noc events in each opname group by x, y, proc, and then timestamp
    for (auto& [runtime_id, markers] : markers_by_opname) {
        std::sort(markers.begin(), markers.end(), [](const auto& a, const auto& b) {
            return std::tie(a.core_x, a.core_y, a.risc, a.timestamp) <
                   std::tie(b.core_x, b.core_y, b.risc, b.timestamp);
        });
    }

    // Pass 3: for each opname in events_by_opname, adjust timestamps to be relative to the smallest timestamp within
    // the group with identical sx,sy,proc
    for (auto& [runtime_id, markers] : markers_by_opname) {
        std::tuple<int, int, std::string> reference_event_loc;
        uint64_t reference_timestamp = 0;
        for (tracy::TTDeviceMarker& marker : markers) {
            // if -KERNEL::begin event is found, reset the reference timestamp
            std::string zone = marker.marker_name;
            if (zone.ends_with("-KERNEL") && marker.marker_type == tracy::TTDeviceMarkerType::ZONE_START) {
                reference_timestamp = marker.timestamp;
            }

            // fix timestamp to be relative to reference_timestamp
            marker.timestamp = marker.timestamp - reference_timestamp;
        }
    }

    // Pass 4: group fabric event markers into a single struct to process later
    std::unordered_map<RuntimeID, std::vector<std::variant<FabricEventMarkers, tracy::TTDeviceMarker>>>
        coalesced_events_by_opname;
    for (auto& [runtime_id, markers] : markers_by_opname) {
        // temporary queue to store events on fabric muxes
        std::unordered_map<CoreCoord, std::queue<tracy::TTDeviceMarker>> fabric_mux_markers;

        for (size_t i = 0; i < markers.size(); /* manual increment */) {
            // If it is a zone, simply copy existing event as-is
            if (isMarkerAZoneEndpoint(markers[i])) {
                coalesced_events_by_opname[runtime_id].push_back(markers[i]);
                i += 1;
                continue;
            }

            auto current_event = EMD(markers[i].data).getContents();
            if (std::holds_alternative<EMD::FabricNoCScatterEvent>(current_event) ||
                std::holds_alternative<EMD::FabricNoCEvent>(current_event)) {
                FabricEventMarkers fabric_event_markers;
                if (std::holds_alternative<EMD::FabricNoCScatterEvent>(current_event)) {
                    auto fabric_noc_scatter_event = std::get<EMD::FabricNoCScatterEvent>(current_event);

                    if (i + fabric_noc_scatter_event.num_chunks - 1 >= markers.size()) {
                        log_warning(
                            tt::LogMetal,
                            "[profiler noc tracing] Failed to coalesce fabric noc trace events in op '{}': "
                            "missing remaining fabric scatter write chunks.",
                            markers[i].op_name);
                        i += 1;
                        continue;
                    }

                    for (int j = 0; j < fabric_noc_scatter_event.num_chunks; j++) {
                        fabric_event_markers.fabric_write_markers.push_back(markers[i + j]);
                    }

                    i += fabric_noc_scatter_event.num_chunks - 1;
                } else {
                    fabric_event_markers.fabric_write_markers.push_back(markers[i]);
                }

                if (i + 2 >= markers.size() ||
                    !std::holds_alternative<EMD::FabricRoutingFields1D>(EMD(markers[i + 1].data).getContents()) &&
                        !std::holds_alternative<EMD::FabricRoutingFields2D>(EMD(markers[i + 1].data).getContents()) ||
                    !std::holds_alternative<EMD::LocalNocEvent>(EMD(markers[i + 2].data).getContents()) ||
                    std::get<EMD::LocalNocEvent>(EMD(markers[i + 2].data).getContents()).noc_xfer_type !=
                        EMD::NocEventType::WRITE_) {
                    log_warning(
                        tt::LogMetal,
                        "[profiler noc tracing] Failed to coalesce fabric noc trace events in op '{}': "
                        "missing routing fields event and/or local write.",
                        markers[i].op_name);
                    i += 1;
                    continue;
                }

                fabric_event_markers.fabric_routing_fields_marker = markers[i + 1];
                fabric_event_markers.local_noc_write_marker = markers[i + 2];

                // if local noc write is to a fabric mux (i.e. worker core), add marker for fabric mux
                // if it is to a fabric router (i.e. active ethernet core), do nothing
                auto local_noc_write = std::get<EMD::LocalNocEvent>(EMD(markers[i + 2].data).getContents());
                CoreCoord local_noc_write_dst_virt = {local_noc_write.dst_x, local_noc_write.dst_y};
                const HalProgrammableCoreType core_type = tt::llrt::get_core_type(device_id, local_noc_write_dst_virt);
                if (core_type == HalProgrammableCoreType::TENSIX) {
                    // disable linting here; slicing is __intended__
                    // NOLINTBEGIN
                    CoreCoord local_noc_write_dst_phys =
                        translateNocCoordinatesToNoc0(device_id, local_noc_write_dst_virt, local_noc_write.noc_type);
                    // NOLINTEND
                    if (fabric_mux_markers.find(local_noc_write_dst_phys) == fabric_mux_markers.end()) {
                        addFabricMuxEvents(markers, fabric_mux_markers, local_noc_write_dst_phys);
                    }
                    if (fabric_mux_markers[local_noc_write_dst_phys].empty()) {
                        log_warning(
                            tt::LogMetal,
                            "[profiler noc tracing] Failed to coalesce fabric noc trace events in op '{}': "
                            "local write is to a worker core but corresponding event from worker (fabric mux) to eth "
                            "router not found.",
                            markers[i].op_name);
                        i += 3;
                        continue;
                    }
                    fabric_event_markers.fabric_mux_marker = fabric_mux_markers[local_noc_write_dst_phys].front();
                    fabric_mux_markers[local_noc_write_dst_phys].pop();
                } else if (core_type != HalProgrammableCoreType::ACTIVE_ETH) {
                    log_warning(
                        tt::LogMetal,
                        "[profiler noc tracing] Failed to coalesce fabric noc trace events in op '{}': "
                        "local noc write is to an invalid core (neither worker nor active eth).",
                        markers[i].op_name);
                    i += 3;
                    continue;
                }

                // Check if timestamps are close enough;
                // otherwise advance past all fabric event markers
                double ts_diff = markers[i + 2].timestamp - markers[i].timestamp;
                if (ts_diff > 1000) {
                    log_warning(
                        tt::LogMetal,
                        "[profiler noc tracing] Failed to coalesce fabric noc trace events because timestamps are "
                        "implausibly "
                        "far apart.");
                    i += 3;
                    continue;
                }

                // Advance past all fabric event markers (fabric_event, fabric_routing_fields,
                // local_noc_write_event)
                i += 3;
                coalesced_events_by_opname[runtime_id].push_back(fabric_event_markers);
            } else {
                // If not a fabric event group, simply copy existing event as-is
                coalesced_events_by_opname[runtime_id].push_back(markers[i]);
                i += 1;
            }
        }

        // remove fabric mux events since they are now part of the coalesced fabric events
        for (auto& [fabric_mux_core, _] : fabric_mux_markers) {
            removeFabricMuxEvents(coalesced_events_by_opname[runtime_id], fabric_mux_core);
        }
    }

    // Pass 5: convert to json
    std::unordered_map<RuntimeID, nlohmann::json::array_t> json_events_by_opname;
    for (auto& [runtime_id, markers] : coalesced_events_by_opname) {
        for (auto marker : markers) {
            if (std::holds_alternative<tracy::TTDeviceMarker>(marker)) {
                auto device_marker = std::get<tracy::TTDeviceMarker>(marker);

                if (isMarkerAZoneEndpoint(device_marker)) {
                    tracy::TTDeviceMarkerType zone_phase =
                        (device_marker.marker_type == tracy::TTDeviceMarkerType::ZONE_END)
                            ? tracy::TTDeviceMarkerType::ZONE_END
                            : tracy::TTDeviceMarkerType::ZONE_START;
                    json_events_by_opname[runtime_id].push_back(nlohmann::ordered_json{
                        {"run_host_id", device_marker.runtime_host_id},
                        {"op_name", device_marker.op_name},
                        {"proc", enchantum::to_string(device_marker.risc)},
                        {"zone", device_marker.marker_name},
                        {"zone_phase", enchantum::to_string(zone_phase)},
                        {"sx", device_marker.core_x},
                        {"sy", device_marker.core_y},
                        {"timestamp", device_marker.timestamp},
                    });
                } else {
                    auto local_noc_event = std::get<EMD::LocalNocEvent>(EMD(device_marker.data).getContents());

                    nlohmann::ordered_json data = {
                        {"run_host_id", device_marker.runtime_host_id},
                        {"op_name", device_marker.op_name},
                        {"proc", enchantum::to_string(device_marker.risc)},
                        {"noc", enchantum::to_string(local_noc_event.noc_type)},
                        {"vc", int(local_noc_event.noc_vc)},
                        {"src_device_id", device_marker.chip_id},
                        {"sx", device_marker.core_x},
                        {"sy", device_marker.core_y},
                        {"num_bytes", local_noc_event.getNumBytes()},
                        {"type", enchantum::to_string(local_noc_event.noc_xfer_type)},
                        {"timestamp", device_marker.timestamp},
                    };

                    // handle dst coordinates correctly for different NocEventType
                    if (local_noc_event.dst_x == -1 || local_noc_event.dst_y == -1 ||
                        local_noc_event.noc_xfer_type == EMD::NocEventType::READ_WITH_STATE ||
                        local_noc_event.noc_xfer_type == EMD::NocEventType::WRITE_WITH_STATE) {
                        // DO NOT emit destination coord; it isn't meaningful

                    } else if (local_noc_event.noc_xfer_type == EMD::NocEventType::WRITE_MULTICAST) {
                        auto phys_start_coord = translateNocCoordinatesToNoc0(
                            device_marker.chip_id,
                            {local_noc_event.dst_x, local_noc_event.dst_y},
                            local_noc_event.noc_type);
                        data["mcast_start_x"] = phys_start_coord.x;
                        data["mcast_start_y"] = phys_start_coord.y;
                        auto phys_end_coord = translateNocCoordinatesToNoc0(
                            device_marker.chip_id,
                            {local_noc_event.mcast_end_dst_x, local_noc_event.mcast_end_dst_y},
                            local_noc_event.noc_type);
                        data["mcast_end_x"] = phys_end_coord.x;
                        data["mcast_end_y"] = phys_end_coord.y;
                    } else {
                        auto phys_coord = translateNocCoordinatesToNoc0(
                            device_marker.chip_id,
                            {local_noc_event.dst_x, local_noc_event.dst_y},
                            local_noc_event.noc_type);
                        data["dx"] = phys_coord.x;
                        data["dy"] = phys_coord.y;
                    }

                    json_events_by_opname[runtime_id].push_back(data);
                }
            } else if (std::holds_alternative<FabricEventMarkers>(marker)) {
                // coalesce fabric event markers into a single logical trace event with extra 'fabric_send' metadata
                auto fabric_event_markers = std::get<FabricEventMarkers>(marker);

                auto first_fabric_write_marker = fabric_event_markers.fabric_write_markers[0];
                auto fabric_routing_fields_marker = fabric_event_markers.fabric_routing_fields_marker;
                auto local_noc_write_marker = fabric_event_markers.local_noc_write_marker;

                EMD::FabricPacketType routing_fields_type;
                EMD::NocEventType noc_xfer_type;
                if (std::holds_alternative<EMD::FabricNoCEvent>(EMD(first_fabric_write_marker.data).getContents())) {
                    auto fabric_write_event =
                        std::get<EMD::FabricNoCEvent>(EMD(first_fabric_write_marker.data).getContents());
                    routing_fields_type = fabric_write_event.routing_fields_type;
                    noc_xfer_type = fabric_write_event.noc_xfer_type;
                } else {
                    auto first_fabric_scatter_write_event =
                        std::get<EMD::FabricNoCScatterEvent>(EMD(first_fabric_write_marker.data).getContents());
                    routing_fields_type = first_fabric_scatter_write_event.routing_fields_type;
                    noc_xfer_type = first_fabric_scatter_write_event.noc_xfer_type;
                }

                auto local_noc_write_event =
                    std::get<EMD::LocalNocEvent>(EMD(local_noc_write_marker.data).getContents());

                nlohmann::ordered_json fabric_event_json = {
                    {"run_host_id", local_noc_write_marker.runtime_host_id},
                    {"op_name", local_noc_write_marker.op_name},
                    {"proc", enchantum::to_string(local_noc_write_marker.risc)},
                    {"noc", enchantum::to_string(local_noc_write_event.noc_type)},
                    {"vc", int(local_noc_write_event.noc_vc)},
                    {"src_device_id", local_noc_write_marker.chip_id},
                    {"sx", local_noc_write_marker.core_x},
                    {"sy", local_noc_write_marker.core_y},
                    {"num_bytes", local_noc_write_event.getNumBytes()},
                    {"type", enchantum::to_string(noc_xfer_type)},  // replace the type with fabric event type
                    {"timestamp", local_noc_write_marker.timestamp},
                };

                // extract routing metadata from routing fields event
                switch (routing_fields_type) {
                    case EMD::FabricPacketType::REGULAR: {
                        auto fabric_routing_fields_event =
                            std::get<EMD::FabricRoutingFields1D>(EMD(fabric_routing_fields_marker.data).getContents());
                        auto [start_distance, range] =
                            get_routing_start_distance_and_range(fabric_routing_fields_event.routing_fields_value);
                        fabric_event_json["fabric_send"] = {{"start_distance", start_distance}, {"range", range}};
                        break;
                    }
                    case EMD::FabricPacketType::LOW_LATENCY: {
                        auto fabric_routing_fields_event =
                            std::get<EMD::FabricRoutingFields1D>(EMD(fabric_routing_fields_marker.data).getContents());
                        auto [start_distance, range] = get_low_latency_routing_start_distance_and_range(
                            fabric_routing_fields_event.routing_fields_value);
                        fabric_event_json["fabric_send"] = {{"start_distance", start_distance}, {"range", range}};
                        break;
                    }
                    case KernelProfilerNocEventMetadata::FabricPacketType::LOW_LATENCY_MESH: {
                        auto fabric_routing_fields_event =
                            std::get<EMD::FabricRoutingFields2D>(EMD(fabric_routing_fields_marker.data).getContents());
                        fabric_event_json["fabric_send"] = {
                            {"ns_hops", fabric_routing_fields_event.ns_hops},
                            {"e_hops", fabric_routing_fields_event.e_hops},
                            {"w_hops", fabric_routing_fields_event.w_hops},
                            {"is_mcast", fabric_routing_fields_event.is_mcast}};
                        break;
                    }
                    case KernelProfilerNocEventMetadata::FabricPacketType::DYNAMIC_MESH: {
                        log_error(
                            tt::LogMetal, "[profiler noc tracing] noc tracing does not support DYNAMIC_MESH packets!");
                        continue;
                    }
                }

                // if fabric mux is used, add fabric mux coords and noc into "fabric_send" metadata
                // and use corresponding write on fabric mux to get eth channel used on src device for the transfer
                if (fabric_event_markers.fabric_mux_marker.has_value()) {
                    // mux core location is derived from the local noc write event
                    auto mux_phys_coord = translateNocCoordinatesToNoc0(
                        local_noc_write_marker.chip_id,
                        {local_noc_write_event.dst_x, local_noc_write_event.dst_y},
                        local_noc_write_event.noc_type);

                    auto fabric_mux_marker = fabric_event_markers.fabric_mux_marker.value();
                    auto fabric_mux_event = std::get<EMD::LocalNocEvent>(EMD(fabric_mux_marker.data).getContents());

                    fabric_event_json["fabric_send"]["fabric_mux"] = {
                        {"x", mux_phys_coord.x},
                        {"y", mux_phys_coord.y},
                        {"noc", enchantum::to_string(fabric_mux_event.noc_type)}};

                    auto eth_router_phys_coord = translateNocCoordinatesToNoc0(
                        fabric_mux_marker.chip_id,
                        {fabric_mux_event.dst_x, fabric_mux_event.dst_y},
                        fabric_mux_event.noc_type);
                    auto eth_chan_opt =
                        routing_lookup.getRouterEthCoreToChannelLookup(device_id, eth_router_phys_coord);
                    if (!eth_chan_opt) {
                        log_error(
                            tt::LogMetal,
                            "[profiler noc tracing] Fabric edm_location->channel lookup failed for event in op '{}' at "
                            "ts {}: "
                            "src_dev={}, "
                            "eth_core=({}, {}). Skipping.",
                            first_fabric_write_marker.op_name,
                            first_fabric_write_marker.timestamp,
                            device_id,
                            eth_router_phys_coord.x,
                            eth_router_phys_coord.y);
                        continue;
                    }
                    tt::tt_fabric::chan_id_t eth_chan = *eth_chan_opt;
                    fabric_event_json["fabric_send"]["eth_chan"] = eth_chan;
                } else {
                    // router eth core location is derived from the local noc write event
                    auto eth_router_phys_coord = translateNocCoordinatesToNoc0(
                        local_noc_write_marker.chip_id,
                        {local_noc_write_event.dst_x, local_noc_write_event.dst_y},
                        local_noc_write_event.noc_type);
                    auto eth_chan_opt =
                        routing_lookup.getRouterEthCoreToChannelLookup(device_id, eth_router_phys_coord);
                    if (!eth_chan_opt) {
                        log_error(
                            tt::LogMetal,
                            "[profiler noc tracing] Fabric edm_location->channel lookup failed for event in op '{}' at "
                            "ts {}: "
                            "src_dev={}, "
                            "eth_core=({}, {}). Skipping.",
                            first_fabric_write_marker.op_name,
                            first_fabric_write_marker.timestamp,
                            device_id,
                            eth_router_phys_coord.x,
                            eth_router_phys_coord.y);
                        continue;
                    }
                    tt::tt_fabric::chan_id_t eth_chan = *eth_chan_opt;
                    fabric_event_json["fabric_send"]["eth_chan"] = eth_chan;
                }

                // Add true destination coord(s) from fabric unicast/scatter event
                if (KernelProfilerNocEventMetadata::isFabricUnicastEventType(noc_xfer_type)) {
                    auto fabric_write_marker = fabric_event_markers.fabric_write_markers[0];
                    auto fabric_write_event =
                        std::get<EMD::FabricNoCEvent>(EMD(fabric_write_marker.data).getContents());
                    auto phys_coord = translateNocCoordinatesToNoc0(
                        fabric_write_marker.chip_id,
                        {fabric_write_event.dst_x, fabric_write_event.dst_y},
                        fabric_write_event.dst_noc_type);
                    fabric_event_json["dst"] = {
                        {{"dx", phys_coord.x},
                         {"dy", phys_coord.y},
                         {"noc", enchantum::to_string(fabric_write_event.dst_noc_type)},
                         {"num_bytes", local_noc_write_event.getNumBytes()}}};
                } else if (KernelProfilerNocEventMetadata::isFabricScatterEventType(noc_xfer_type)) {
                    // add all chunks for scatter write and compute last chunk size
                    fabric_event_json["dst"] = nlohmann::json::array();
                    int last_chunk_size = local_noc_write_event.getNumBytes();
                    for (int j = 0; j < fabric_event_markers.fabric_write_markers.size(); j++) {
                        auto fabric_scatter_write_marker = fabric_event_markers.fabric_write_markers[j];
                        auto fabric_scatter_write =
                            std::get<EMD::FabricNoCScatterEvent>(EMD(fabric_scatter_write_marker.data).getContents());
                        auto phys_coord = translateNocCoordinatesToNoc0(
                            fabric_scatter_write_marker.chip_id,
                            {fabric_scatter_write.dst_x, fabric_scatter_write.dst_y},
                            fabric_scatter_write.dst_noc_type);
                        fabric_event_json["dst"].push_back({
                            {"dx", phys_coord.x},
                            {"dy", phys_coord.y},
                            {"noc", enchantum::to_string(fabric_scatter_write.dst_noc_type)},
                            {"num_bytes", fabric_scatter_write.chunk_size},
                        });
                        last_chunk_size -= fabric_scatter_write.chunk_size;
                    }

                    fabric_event_json["dst"].back()["num_bytes"] = last_chunk_size;
                } else {
                    log_error(
                        tt::LogMetal, "[profiler noc tracing] Noc multicasts in fabric events are not supported!");
                    continue;
                }

                json_events_by_opname[runtime_id].push_back(fabric_event_json);
            }
        }
    }

    return json_events_by_opname;
}

void dumpJsonNocTraces(
    const std::vector<std::unordered_map<RuntimeID, nlohmann::json::array_t>>& noc_trace_data,
    chip_id_t device_id,
    const std::filesystem::path& output_dir) {
    // create output directory if it does not exist
    std::filesystem::create_directories(output_dir);
    if (!std::filesystem::is_directory(output_dir)) {
        log_error(
            tt::LogMetal,
            "Could not write profiler noc traces to '{}' because the directory path could not be created!",
            output_dir);
        return;
    }

    for (const auto& processed_events_by_opname : noc_trace_data) {
        for (auto& [runtime_id, events] : processed_events_by_opname) {
            // dump events to a json file inside directory output_dir named after the op_name
            std::filesystem::path rpt_path = output_dir;
            const std::string op_name = events.front().value("op_name", "UnknownOP");
            if (!op_name.empty()) {
                rpt_path /= fmt::format("noc_trace_dev{}_{}_ID{}.json", device_id, op_name, runtime_id);
            } else {
                rpt_path /= fmt::format("noc_trace_dev{}_ID{}.json", device_id, runtime_id);
            }
            std::ofstream file(rpt_path);
            if (file.is_open()) {
                // Write the final processed events for this op
                file << nlohmann::json(events).dump(2);
            } else {
                log_error(tt::LogMetal, "Could not write profiler noc json trace to '{}'", rpt_path);
            }
        }
    }
}

void writeCSVHeader(std::ofstream& log_file_ofs, tt::ARCH device_architecture, int device_core_frequency) {
    log_file_ofs << "ARCH: " << get_string_lowercase(device_architecture)
                 << ", CHIP_FREQ[MHz]: " << device_core_frequency << std::endl;
    log_file_ofs << "PCIe slot, core_x, core_y, RISC processor type, timer_id, time[cycles since reset], data, "
                    "run host ID,  zone name, type, source line, source file, meta data"
                 << std::endl;
}

void dumpDeviceResultsToCSV(
    const std::map<CoreCoord, std::map<tracy::RiscType, std::set<tracy::TTDeviceMarker>>>&
        device_markers_per_core_risc_map,
    tt::ARCH device_arch,
    int device_core_frequency,
    const std::filesystem::path& log_path) {
    // open CSV log file
    std::ofstream log_file_ofs;

    // append to existing CSV log file if it already exists
    if (std::filesystem::exists(log_path)) {
        log_file_ofs.open(log_path, std::ios_base::app);
    } else {
        log_file_ofs.open(log_path);
        writeCSVHeader(log_file_ofs, device_arch, device_core_frequency);
    }

    if (!log_file_ofs) {
        log_error(tt::LogMetal, "Could not open kernel profiler dump file '{}'", log_path);
        return;
    }

    for (const auto& [core, device_markers_per_risc_map] : device_markers_per_core_risc_map) {
        for (const auto& [risc, device_markers] : device_markers_per_risc_map) {
            for (const tracy::TTDeviceMarker& marker : device_markers) {
                std::string meta_data_str = "";
                if (!marker.meta_data.is_null()) {
                    meta_data_str = marker.meta_data.dump();
                    std::replace(meta_data_str.begin(), meta_data_str.end(), ',', ';');
                }

                log_file_ofs << fmt::format(
                    "{},{},{},{},{},{},{},{},{},{},{},{},{}\n",
                    marker.chip_id,
                    marker.core_x,
                    marker.core_y,
                    enchantum::to_string(marker.risc),
                    marker.marker_id,
                    marker.timestamp,
                    marker.data,
                    marker.runtime_host_id,
                    marker.marker_name,
                    enchantum::to_string(marker.marker_type),
                    marker.line,
                    marker.file,
                    meta_data_str);
            }
        }
    }

    log_file_ofs.close();
}

bool isGalaxyMMIODevice(IDevice* device) {
    // This is wrapped in a try-catch block because get_mesh_device() can throw a std::bad_weak_ptr if profiler read is
    // called during MeshDevice::close()
    try {
        if (auto mesh_device = device->get_mesh_device()) {
            return false;
        } else {
            return tt::tt_metal::MetalContext::instance().get_cluster().is_galaxy_cluster() &&
                   device->is_mmio_capable();
        }
    } catch (const std::bad_weak_ptr& e) {
        return false;
    }
}

bool useFastDispatch(IDevice* device) {
    return tt::DevicePool::instance().is_dispatch_firmware_active() && !isGalaxyMMIODevice(device);
}

void writeToCoreControlBuffer(IDevice* device, const CoreCoord& virtual_core, const std::vector<uint32_t>& data) {
    ZoneScoped;

    const auto& hal = MetalContext::instance().hal();
    const HalProgrammableCoreType core_type = tt::llrt::get_core_type(device->id(), virtual_core);
    DeviceAddr profiler_msg_addr = hal.get_dev_addr(core_type, HalL1MemAddrType::PROFILER);
    DeviceAddr control_vector_addr =
        profiler_msg_addr + hal.get_dev_msgs_factory(core_type).offset_of<dev_msgs::profiler_msg_t>(
                                dev_msgs::profiler_msg_t::Field::control_vector);
    if (useFastDispatch(device)) {
        if (auto mesh_device = device->get_mesh_device()) {
            distributed::FDMeshCommandQueue& mesh_cq =
                dynamic_cast<distributed::FDMeshCommandQueue&>(mesh_device->mesh_command_queue());
            const distributed::MeshCoordinate device_coord = mesh_device->get_view().find_device(device->id());
            const distributed::DeviceMemoryAddress address = {device_coord, virtual_core, control_vector_addr};
            mesh_cq.enqueue_write_shard_to_core(
                address, data.data(), kernel_profiler::PROFILER_L1_CONTROL_BUFFER_SIZE, true);
        } else {
            dynamic_cast<HWCommandQueue&>(device->command_queue())
                .enqueue_write_to_core(
                    virtual_core,
                    data.data(),
                    control_vector_addr,
                    kernel_profiler::PROFILER_L1_CONTROL_BUFFER_SIZE,
                    true);
        }
    } else {
        tt::tt_metal::MetalContext::instance().get_cluster().write_core(
            device->id(), virtual_core, data, control_vector_addr);
    }
}

void DeviceProfiler::issueFastDispatchReadFromProfilerBuffer(IDevice* device) {
    ZoneScoped;
    TT_ASSERT(tt::DevicePool::instance().is_dispatch_firmware_active());
    const DeviceAddr profiler_addr = MetalContext::instance().hal().get_dev_addr(HalDramMemAddrType::PROFILER);
    uint32_t profile_buffer_idx = 0;

    const CoreCoord dram_grid_size = device->dram_grid_size();
    for (uint32_t x = 0; x < dram_grid_size.x; ++x) {
        for (uint32_t y = 0; y < dram_grid_size.y; ++y) {
            const CoreCoord dram_core = device->virtual_core_from_logical_core({x, y}, CoreType::DRAM);
            if (auto mesh_device = device->get_mesh_device()) {
                const distributed::MeshCoordinate device_coord = mesh_device->get_view().find_device(device_id);
                dynamic_cast<distributed::FDMeshCommandQueue&>(mesh_device->mesh_command_queue())
                    .enqueue_read_shard_from_core(
                        distributed::DeviceMemoryAddress{device_coord, dram_core, profiler_addr},
                        &(profile_buffer[profile_buffer_idx]),
                        profile_buffer_bank_size_bytes,
                        true);
            } else {
                dynamic_cast<HWCommandQueue&>(device->command_queue())
                    .enqueue_read_from_core(
                        dram_core,
                        &(profile_buffer[profile_buffer_idx]),
                        profiler_addr,
                        profile_buffer_bank_size_bytes,
                        true);
            }
            profile_buffer_idx += profile_buffer_bank_size_bytes / sizeof(uint32_t);
        }
    }
}

void DeviceProfiler::issueSlowDispatchReadFromProfilerBuffer(IDevice* device) {
    ZoneScoped;
    const DeviceAddr profiler_addr = MetalContext::instance().hal().get_dev_addr(HalDramMemAddrType::PROFILER);
    uint32_t profile_buffer_idx = 0;

    const int num_dram_channels = device->num_dram_channels();
    for (int dram_channel = 0; dram_channel < num_dram_channels; ++dram_channel) {
        std::vector<uint32_t> profile_buffer_bank_data(profile_buffer_bank_size_bytes / sizeof(uint32_t), 0);
        tt::tt_metal::MetalContext::instance().get_cluster().read_dram_vec(
            profile_buffer_bank_data.data(), profile_buffer_bank_size_bytes, device_id, dram_channel, profiler_addr);

        std::copy(
            profile_buffer_bank_data.begin(),
            profile_buffer_bank_data.end(),
            profile_buffer.begin() + profile_buffer_idx);
        profile_buffer_idx += profile_buffer_bank_size_bytes / sizeof(uint32_t);
    }
}

void DeviceProfiler::issueFastDispatchReadFromL1DataBuffer(
    IDevice* device, const CoreCoord& worker_core, std::vector<uint32_t>& core_l1_data_buffer) {
    ZoneScoped;

    TT_ASSERT(tt::DevicePool::instance().is_dispatch_firmware_active());

    const Hal& hal = MetalContext::instance().hal();
    const HalProgrammableCoreType core_type = tt::llrt::get_core_type(device_id, worker_core);
    DeviceAddr profiler_msg_addr = hal.get_dev_addr(core_type, HalL1MemAddrType::PROFILER);
    DeviceAddr buffer_addr =
        profiler_msg_addr + hal.get_dev_msgs_factory(core_type).offset_of<dev_msgs::profiler_msg_t>(
                                dev_msgs::profiler_msg_t::Field::buffer);
    const uint32_t num_risc_processors = hal.get_num_risc_processors(core_type);
    core_l1_data_buffer.resize(kernel_profiler::PROFILER_L1_VECTOR_SIZE * num_risc_processors);
    if (auto mesh_device = device->get_mesh_device()) {
        const distributed::MeshCoordinate device_coord = mesh_device->get_view().find_device(device_id);
        dynamic_cast<distributed::FDMeshCommandQueue&>(mesh_device->mesh_command_queue())
            .enqueue_read_shard_from_core(
                distributed::DeviceMemoryAddress{device_coord, worker_core, buffer_addr},
                core_l1_data_buffer.data(),
                kernel_profiler::PROFILER_L1_BUFFER_SIZE * num_risc_processors,
                true);
    } else {
        dynamic_cast<HWCommandQueue&>(device->command_queue())
            .enqueue_read_from_core(
                worker_core,
                core_l1_data_buffer.data(),
                buffer_addr,
                kernel_profiler::PROFILER_L1_BUFFER_SIZE * num_risc_processors,
                true);
    }
}

void DeviceProfiler::issueSlowDispatchReadFromL1DataBuffer(
    IDevice* device, const CoreCoord& worker_core, std::vector<uint32_t>& core_l1_data_buffer) {
    ZoneScoped;

    const Hal& hal = MetalContext::instance().hal();
    const HalProgrammableCoreType core_type = tt::llrt::get_core_type(device_id, worker_core);
    DeviceAddr profiler_msg_addr = hal.get_dev_addr(core_type, HalL1MemAddrType::PROFILER);
    DeviceAddr buffer_addr =
        profiler_msg_addr + hal.get_dev_msgs_factory(core_type).offset_of<dev_msgs::profiler_msg_t>(
                                dev_msgs::profiler_msg_t::Field::buffer);
    core_l1_data_buffer = tt::tt_metal::MetalContext::instance().get_cluster().read_core(
        device_id,
        worker_core,
        buffer_addr,
        kernel_profiler::PROFILER_L1_BUFFER_SIZE * hal.get_num_risc_processors(core_type));
}

void DeviceProfiler::readL1DataBufferForCore(
    IDevice* device, const CoreCoord& virtual_core, std::vector<uint32_t>& core_l1_data_buffer) {
    ZoneScoped;
    if (useFastDispatch(device)) {
        issueFastDispatchReadFromL1DataBuffer(device, virtual_core, core_l1_data_buffer);
    } else {
        issueSlowDispatchReadFromL1DataBuffer(device, virtual_core, core_l1_data_buffer);
    }
}

void DeviceProfiler::readL1DataBuffers(IDevice* device, const std::vector<CoreCoord>& virtual_cores) {
    ZoneScoped;

    for (const CoreCoord& virtual_core : virtual_cores) {
        std::vector<uint32_t>& core_l1_data_buffer = core_l1_data_buffers[virtual_core];
        readL1DataBufferForCore(device, virtual_core, core_l1_data_buffer);
    }
}

void DeviceProfiler::readControlBufferForCore(IDevice* device, const CoreCoord& virtual_core) {
    ZoneScoped;
    const auto& hal = MetalContext::instance().hal();
    const HalProgrammableCoreType core_type = tt::llrt::get_core_type(device_id, virtual_core);
    DeviceAddr profiler_msg = hal.get_dev_addr(core_type, HalL1MemAddrType::PROFILER);
    DeviceAddr control_vector_addr =
        profiler_msg + hal.get_dev_msgs_factory(core_type).offset_of<dev_msgs::profiler_msg_t>(
                           dev_msgs::profiler_msg_t::Field::control_vector);
    if (useFastDispatch(device)) {
        if (auto mesh_device = device->get_mesh_device()) {
            distributed::FDMeshCommandQueue& mesh_cq =
                dynamic_cast<distributed::FDMeshCommandQueue&>(mesh_device->mesh_command_queue());
            const distributed::MeshCoordinate device_coord = mesh_device->get_view().find_device(device_id);
            const distributed::DeviceMemoryAddress address = {device_coord, virtual_core, control_vector_addr};
            core_control_buffers[virtual_core].resize(kernel_profiler::PROFILER_L1_CONTROL_VECTOR_SIZE);
            mesh_cq.enqueue_read_shard_from_core(
                address,
                core_control_buffers[virtual_core].data(),
                kernel_profiler::PROFILER_L1_CONTROL_BUFFER_SIZE,
                true);
        } else {
            core_control_buffers[virtual_core].resize(kernel_profiler::PROFILER_L1_CONTROL_VECTOR_SIZE);
            dynamic_cast<HWCommandQueue&>(device->command_queue())
                .enqueue_read_from_core(
                    virtual_core,
                    core_control_buffers[virtual_core].data(),
                    control_vector_addr,
                    kernel_profiler::PROFILER_L1_CONTROL_BUFFER_SIZE,
                    true);
        }
    } else {
        core_control_buffers[virtual_core] = tt::tt_metal::MetalContext::instance().get_cluster().read_core(
            device_id, virtual_core, control_vector_addr, kernel_profiler::PROFILER_L1_CONTROL_BUFFER_SIZE);
    }
}

void DeviceProfiler::readControlBuffers(IDevice* device, const std::vector<CoreCoord>& virtual_cores) {
    ZoneScoped;
    for (const CoreCoord& virtual_core : virtual_cores) {
        readControlBufferForCore(device, virtual_core);
    }
}

void DeviceProfiler::resetControlBuffers(IDevice* device, const std::vector<CoreCoord>& virtual_cores) {
    ZoneScoped;
    std::unordered_map<CoreCoord, std::vector<uint32_t>> core_control_buffer_resets;
    for (const CoreCoord& virtual_core : virtual_cores) {
        const std::vector<uint32_t>& control_buffer = core_control_buffers.at(virtual_core);

        std::vector<uint32_t>& core_control_buffer_reset = core_control_buffer_resets[virtual_core];
        core_control_buffer_reset.resize(kernel_profiler::PROFILER_L1_CONTROL_VECTOR_SIZE);
        core_control_buffer_reset[kernel_profiler::DRAM_PROFILER_ADDRESS] =
            control_buffer[kernel_profiler::DRAM_PROFILER_ADDRESS];
        core_control_buffer_reset[kernel_profiler::FLAT_ID] = control_buffer[kernel_profiler::FLAT_ID];
        core_control_buffer_reset[kernel_profiler::CORE_COUNT_PER_DRAM] =
            control_buffer[kernel_profiler::CORE_COUNT_PER_DRAM];
    }

    for (const auto& [virtual_core, control_buffer_reset] : core_control_buffer_resets) {
        writeToCoreControlBuffer(device, virtual_core, control_buffer_reset);
    }
}

void DeviceProfiler::readProfilerBuffer(IDevice* device) {
    ZoneScoped;
    if (useFastDispatch(device)) {
        issueFastDispatchReadFromProfilerBuffer(device);
    } else {
        issueSlowDispatchReadFromProfilerBuffer(device);
    }
}

void DeviceProfiler::readRiscProfilerResults(
    IDevice* device,
    const CoreCoord& worker_core,
    const ProfilerDataBufferSource data_source,
    const std::optional<ProfilerOptionalMetadata>& metadata) {
    ZoneScoped;

    if (data_source == ProfilerDataBufferSource::DRAM_AND_L1) {
        readRiscProfilerResults(device, worker_core, ProfilerDataBufferSource::DRAM, metadata);
        readRiscProfilerResults(device, worker_core, ProfilerDataBufferSource::L1, metadata);
        return;
    }

    const std::vector<uint32_t>& control_buffer = core_control_buffers.at(worker_core);

    const std::vector<uint32_t>& data_buffer =
        (data_source == ProfilerDataBufferSource::DRAM) ? profile_buffer : core_l1_data_buffers.at(worker_core);

    const auto& rtoptions = tt::tt_metal::MetalContext::instance().rtoptions();

    if (!rtoptions.get_profiler_trace_only()) {
        if ((control_buffer[kernel_profiler::HOST_BUFFER_END_INDEX_BR_ER] == 0) &&
            (control_buffer[kernel_profiler::HOST_BUFFER_END_INDEX_NC] == 0)) {
            return;
        }
    }

    const uint32_t coreFlatID =
        tt::tt_metal::MetalContext::instance().get_cluster().get_virtual_routing_to_profiler_flat_id(device_id).at(
            worker_core);
    const uint32_t startIndex = coreFlatID * MetalContext::instance().hal().get_max_processors_per_core() *
                                PROFILER_FULL_HOST_VECTOR_SIZE_PER_RISC;

    // translate worker core virtual coord to phys coordinates
    const metal_SocDescriptor& soc_desc = tt::tt_metal::MetalContext::instance().get_cluster().get_soc_desc(device_id);
    // disable linting here; slicing is __intended__
    // NOLINTBEGIN
    const CoreCoord phys_coord = soc_desc.translate_coord_to(worker_core, CoordSystem::TRANSLATED, CoordSystem::NOC0);
    // NOLINTEND
    // helper function to lookup opname from runtime id if metadata is available
    auto getOpNameIfAvailable = [&metadata](auto device_id, auto runtime_id) {
        return (metadata.has_value()) ? metadata->get_op_name(device_id, runtime_id) : "";
    };

    HalProgrammableCoreType CoreType = tt::llrt::get_core_type(device_id, worker_core);
    int riscCount = 1;

    if (!rtoptions.get_profiler_trace_only() && CoreType == HalProgrammableCoreType::TENSIX) {
        riscCount = 5;
    }

    std::map<tracy::RiscType, std::set<tracy::TTDeviceMarker>>& device_markers_for_core =
        device_markers_per_core_risc_map[phys_coord];

    for (int riscEndIndex = 0; riscEndIndex < riscCount; riscEndIndex++) {
        uint32_t bufferEndIndex = control_buffer[riscEndIndex];
        if (data_source == ProfilerDataBufferSource::L1) {
            // Just grab the device end index
            bufferEndIndex = control_buffer[riscEndIndex + kernel_profiler::DEVICE_BUFFER_END_INDEX_BR_ER];
        }
        tracy::RiscType riscType;
        if (rtoptions.get_profiler_trace_only() && CoreType == HalProgrammableCoreType::TENSIX) {
            riscType = tracy::RiscType::CORE_AGG;
        } else if (CoreType == HalProgrammableCoreType::TENSIX) {
            riscType = static_cast<tracy::RiscType>(riscEndIndex);
        } else {
            riscType = tracy::RiscType::ERISC;
        }
        if (bufferEndIndex > 0) {
            uint32_t bufferRiscShift = riscEndIndex * PROFILER_FULL_HOST_VECTOR_SIZE_PER_RISC + startIndex;
            if (data_source == ProfilerDataBufferSource::L1) {
                // Shift by L1 buffer size only
                bufferRiscShift = riscEndIndex * kernel_profiler::PROFILER_L1_VECTOR_SIZE;
            }
            if ((control_buffer[kernel_profiler::DROPPED_ZONES] >> riscEndIndex) & 1) {
                std::string warningMsg = fmt::format(
                    "Profiler DRAM buffers were full, markers were dropped! device {}, worker core {}, {}, Risc "
                    "{},  "
                    "bufferEndIndex = {}. "
                    "Please either decrease the number of ops being profiled or run read device profiler more often",
                    device_id,
                    worker_core.x,
                    worker_core.y,
                    enchantum::to_string(static_cast<tracy::RiscType>(riscEndIndex)),
                    bufferEndIndex);
                TracyMessageC(warningMsg.c_str(), warningMsg.size(), tracy::Color::Tomato3);
                log_warning(tt::LogMetal, "{}", warningMsg);
            }

            uint32_t riscNumRead = 0;
            uint32_t coreFlatIDRead = 0;
            uint32_t runHostCounterRead = 0;

            bool newRunStart = false;
            bool oneStartFound = false;

            uint32_t opTime_H = 0;
            uint32_t opTime_L = 0;
            std::string opname;

            std::set<tracy::TTDeviceMarker>& device_markers_for_core_risc = device_markers_for_core[riscType];

            for (int index = bufferRiscShift; index < (bufferRiscShift + bufferEndIndex);
                 index += kernel_profiler::PROFILER_L1_MARKER_UINT32_SIZE) {
                if (!newRunStart && data_buffer.at(index) == 0 && data_buffer.at(index + 1) == 0) {
                    newRunStart = true;
                    oneStartFound = true;
                    opTime_H = 0;
                    opTime_L = 0;
                } else if (newRunStart) {
                    newRunStart = false;

                    // TODO(MO): Cleanup magic numbers
                    riscNumRead = data_buffer.at(index) & 0x7;
                    coreFlatIDRead = (data_buffer.at(index) >> 3) & 0xFF;
                    runHostCounterRead = data_buffer.at(index + 1);
                    uint32_t base_program_id =
                        tt::tt_metal::detail::DecodePerDeviceProgramID(runHostCounterRead).base_program_id;

                    opname = getOpNameIfAvailable(device_id, base_program_id);

                } else if (oneStartFound) {
                    uint32_t timer_id = (data_buffer.at(index) >> 12) & 0x7FFFF;
                    kernel_profiler::PacketTypes packet_type = get_packet_type(timer_id);

                    switch (packet_type) {
                        case kernel_profiler::ZONE_START:
                        case kernel_profiler::ZONE_END: {
                            uint32_t time_H = data_buffer.at(index) & 0xFFF;
                            if (timer_id || time_H) {
                                uint32_t time_L = data_buffer.at(index + 1);

                                if (opTime_H == 0) {
                                    opTime_H = time_H;
                                }
                                if (opTime_L == 0) {
                                    opTime_L = time_L;
                                }

                                TT_ASSERT(
                                    riscNumRead == riscEndIndex,
                                    "Unexpected risc id, expected {}, read {}. In core {},{} {} at run {}, index {}",
                                    riscEndIndex,
                                    riscNumRead,
                                    worker_core.x,
                                    worker_core.y,
                                    enchantum::to_string(CoreType),
                                    runHostCounterRead,
                                    index);
                                TT_ASSERT(
                                    coreFlatIDRead == coreFlatID,
                                    "Unexpected core id, expected {}, read {}. In core {},{} {} at run {}, index {}",
                                    coreFlatID,
                                    coreFlatIDRead,
                                    worker_core.x,
                                    worker_core.y,
                                    enchantum::to_string(CoreType),
                                    runHostCounterRead,
                                    index);

                                readDeviceMarkerData(
                                    device_markers_for_core_risc,
                                    runHostCounterRead,
                                    opname,
                                    device_id,
                                    phys_coord,
                                    riscType,
                                    0,
                                    timer_id,
                                    (uint64_t(time_H) << 32) | time_L);
                            }
                        } break;
                        case kernel_profiler::ZONE_TOTAL: {
                            uint32_t sum = data_buffer.at(index + 1);

                            uint32_t time_H = opTime_H;
                            uint32_t time_L = opTime_L;
                            readDeviceMarkerData(
                                device_markers_for_core_risc,
                                runHostCounterRead,
                                opname,
                                device_id,
                                phys_coord,
                                riscType,
                                sum,
                                timer_id,
                                (uint64_t(time_H) << 32) | time_L);
                            break;
                        }
                        case kernel_profiler::TS_DATA: {
                            uint32_t time_H = data_buffer.at(index) & 0xFFF;
                            uint32_t time_L = data_buffer.at(index + 1);
                            index += kernel_profiler::PROFILER_L1_MARKER_UINT32_SIZE;
                            uint32_t data_H = data_buffer.at(index);
                            uint32_t data_L = data_buffer.at(index + 1);
                            readDeviceMarkerData(
                                device_markers_for_core_risc,
                                runHostCounterRead,
                                opname,
                                device_id,
                                phys_coord,
                                riscType,
                                (uint64_t(data_H) << 32) | data_L,
                                timer_id,
                                (uint64_t(time_H) << 32) | time_L);
                            continue;
                        }
                        case kernel_profiler::TS_EVENT: {
                            uint32_t time_H = data_buffer.at(index) & 0xFFF;
                            uint32_t time_L = data_buffer.at(index + 1);
                            readDeviceMarkerData(
                                device_markers_for_core_risc,
                                runHostCounterRead,
                                opname,
                                device_id,
                                phys_coord,
                                riscType,
                                0,
                                timer_id,
                                (uint64_t(time_H) << 32) | time_L);
                        }
                    }
                }
            }
        }
    }
}

void DeviceProfiler::updateFirstTimestamp(uint64_t timestamp) {
    if (timestamp < smallest_timestamp) {
        smallest_timestamp = timestamp;
    }
}

tracy::MarkerDetails DeviceProfiler::getMarkerDetails(uint16_t timer_id) const {
    auto marker_details_iter = hash_to_zone_src_locations.find(timer_id);
    if (marker_details_iter != hash_to_zone_src_locations.end()) {
        return marker_details_iter->second;
    } else {
        return tracy::UnidentifiedMarkerDetails;
    }
}

void DeviceProfiler::readDeviceMarkerData(
    std::set<tracy::TTDeviceMarker>& device_markers,
    uint32_t run_host_id,
    const std::string& op_name,
    chip_id_t device_id,
    const CoreCoord& physical_core,
    tracy::RiscType risc_type,
    uint64_t data,
    uint32_t timer_id,
    uint64_t timestamp) {
    ZoneScoped;

    nlohmann::json meta_data;
    const tracy::MarkerDetails marker_details = getMarkerDetails(timer_id);
    const kernel_profiler::PacketTypes packet_type = get_packet_type(timer_id);

    const auto& [_, new_marker_inserted] = device_markers.emplace(
        run_host_id,
        device_id,
        physical_core.x,
        physical_core.y,
        risc_type,
        timer_id,
        timestamp,
        data,
        op_name,
        marker_details.source_line_num,
        marker_details.source_file,
        marker_details.marker_name,
        get_marker_type_from_packet_type(packet_type),
        marker_details.marker_name_keyword_flags,
        meta_data);

    if (!new_marker_inserted) {
        return;
    }

    device_tracy_contexts.try_emplace({device_id, physical_core}, nullptr);

    updateFirstTimestamp(timestamp);
}

struct DispatchMetaData {
    // Dispatch command queue command type
    std::string cmd_type = "";

    // Worker's runtime id
    uint32_t worker_runtime_id = 0;

    // dispatch command subtype.
    std::string cmd_subtype = "";
};

void DeviceProfiler::processDeviceMarkerData(std::set<tracy::TTDeviceMarker>& device_markers) {
    DispatchMetaData current_dispatch_meta_data;
    std::stack<std::set<tracy::TTDeviceMarker>::iterator> start_marker_stack;

    auto updateDeviceMarker = [&](const tracy::TTDeviceMarker& updated_marker,
                                  const std::set<tracy::TTDeviceMarker>::iterator& original_marker_it)
        -> std::pair<std::set<tracy::TTDeviceMarker>::iterator, std::set<tracy::TTDeviceMarker>::iterator> {
        const auto& next_device_marker_it = device_markers.erase(original_marker_it);
        const auto& [device_marker_it, _] = device_markers.insert(updated_marker);
        TT_ASSERT(std::next(device_marker_it) == next_device_marker_it);
        return {device_marker_it, next_device_marker_it};
    };

    auto device_marker_it = device_markers.begin();
    while (device_marker_it != device_markers.end()) {
        tracy::TTDeviceMarker marker = *device_marker_it;
        tracy::MarkerDetails marker_details = this->getMarkerDetails(marker.marker_id);

        auto next_device_marker_it = std::next(device_marker_it);

        if (isMarkerAZoneEndpoint(marker)) {
            if (tt::tt_metal::MetalContext::instance().rtoptions().get_profiler_trace_only() &&
                marker.risc == tracy::RiscType::CORE_AGG) {
                if (marker_details.marker_name_keyword_flags[static_cast<uint16_t>(
                        tracy::MarkerDetails::MarkerNameKeyword::BRISC_FW)] ||
                    marker_details.marker_name_keyword_flags[static_cast<uint16_t>(
                        tracy::MarkerDetails::MarkerNameKeyword::NCRISC_FW)] ||
                    marker_details.marker_name_keyword_flags[static_cast<uint16_t>(
                        tracy::MarkerDetails::MarkerNameKeyword::TRISC_FW)] ||
                    marker_details.marker_name_keyword_flags[static_cast<uint16_t>(
                        tracy::MarkerDetails::MarkerNameKeyword::ERISC_FW)]) {
                    marker.marker_name = "TRACE-FW";
                    const auto& ret = updateDeviceMarker(marker, device_marker_it);
                    device_marker_it = ret.first;
                    next_device_marker_it = ret.second;
                }
                if (marker_details.marker_name_keyword_flags[static_cast<uint16_t>(
                        tracy::MarkerDetails::MarkerNameKeyword::BRISC_KERNEL)] ||
                    marker_details.marker_name_keyword_flags[static_cast<uint16_t>(
                        tracy::MarkerDetails::MarkerNameKeyword::NCRISC_KERNEL)] ||
                    marker_details.marker_name_keyword_flags[static_cast<uint16_t>(
                        tracy::MarkerDetails::MarkerNameKeyword::TRISC_KERNEL)] ||
                    marker_details.marker_name_keyword_flags[static_cast<uint16_t>(
                        tracy::MarkerDetails::MarkerNameKeyword::ERISC_KERNEL)]) {
                    marker.marker_name = "TRACE-KERNEL";
                    const auto& ret = updateDeviceMarker(marker, device_marker_it);
                    device_marker_it = ret.first;
                    next_device_marker_it = ret.second;
                }
            }

            // Reset the command subtype, in case it isn't set during the command.
            current_dispatch_meta_data.cmd_subtype = "";

            if (marker.marker_type == tracy::TTDeviceMarkerType::ZONE_START) {
                start_marker_stack.push(device_marker_it);
            } else if (marker.marker_type == tracy::TTDeviceMarkerType::ZONE_END) {
                TT_FATAL(
                    !start_marker_stack.empty(),
                    "End marker {} found without a corresponding start marker",
                    marker.marker_id);

                const auto& start_marker_it = start_marker_stack.top();

                if (!tt::tt_metal::MetalContext::instance().rtoptions().get_profiler_trace_only()) {
                    TT_FATAL(
                        start_marker_it->marker_id == marker.marker_id,
                        "Start {} and end {} markers do not match",
                        start_marker_it->marker_id,
                        marker.marker_id);

                    if (start_marker_it->marker_name != marker.marker_name) {
                        marker.marker_name = start_marker_it->marker_name;
                        const auto& ret = updateDeviceMarker(marker, device_marker_it);
                        device_marker_it = ret.first;
                        next_device_marker_it = ret.second;
                    }
                } else {
                    TT_FATAL(
                        start_marker_it->marker_name == marker.marker_name,
                        "Start {} and end {} marker names do not match",
                        start_marker_it->marker_name,
                        marker.marker_name);
                }
                start_marker_stack.pop();
            }
        } else if (isMarkerATimestampedDatapoint(marker)) {
            if (!start_marker_stack.empty()) {
                auto curr_zone_start_marker_it = start_marker_stack.top();
                TT_ASSERT(curr_zone_start_marker_it->marker_type == tracy::TTDeviceMarkerType::ZONE_START);

                // Check if we are in a Tensix Dispatch zone. If so, we could have gotten dispatch meta data packets
                // These packets can amend parent zone's info
                const tracy::MarkerDetails curr_zone_start_marker_details =
                    getMarkerDetails(curr_zone_start_marker_it->marker_id);
                if ((marker.risc == tracy::RiscType::BRISC || marker.risc == tracy::RiscType::NCRISC) &&
                    curr_zone_start_marker_details.marker_name_keyword_flags[static_cast<uint16_t>(
                        tracy::MarkerDetails::MarkerNameKeyword::DISPATCH)]) {
                    if (marker_details.marker_name_keyword_flags[static_cast<uint16_t>(
                            tracy::MarkerDetails::MarkerNameKeyword::PROCESS_CMD)]) {
                        current_dispatch_meta_data.cmd_type =
                            fmt::format("{}", enchantum::to_string((CQDispatchCmdId)marker.data));
                        marker.meta_data["dispatch_command_type"] = current_dispatch_meta_data.cmd_type;
                    } else if (marker_details.marker_name_keyword_flags[static_cast<uint16_t>(
                                   tracy::MarkerDetails::MarkerNameKeyword::RUNTIME_HOST_ID_DISPATCH)]) {
                        current_dispatch_meta_data.worker_runtime_id = (uint32_t)marker.data;
                        marker.meta_data["workers_runtime_id"] = current_dispatch_meta_data.worker_runtime_id;
                    } else if (marker_details.marker_name_keyword_flags[static_cast<uint16_t>(
                                   tracy::MarkerDetails::MarkerNameKeyword::PACKED_DATA_DISPATCH)]) {
                        current_dispatch_meta_data.cmd_subtype = fmt::format(
                            "{}{}",
                            marker.data & CQ_DISPATCH_CMD_PACKED_WRITE_FLAG_MCAST ? "MCAST;" : "",
                            enchantum::to_string(static_cast<CQDispatchCmdPackedWriteType>(
                                (marker.data >> 1) << CQ_DISPATCH_CMD_PACKED_WRITE_TYPE_SHIFT)));
                        marker.meta_data["dispatch_command_subtype"] = current_dispatch_meta_data.cmd_subtype;
                    } else if (marker_details.marker_name_keyword_flags[static_cast<uint16_t>(
                                   tracy::MarkerDetails::MarkerNameKeyword::PACKED_LARGE_DATA_DISPATCH)]) {
                        current_dispatch_meta_data.cmd_subtype = fmt::format(
                            "{}", enchantum::to_string(static_cast<CQDispatchCmdPackedWriteLargeType>(marker.data)));
                        marker.meta_data["dispatch_command_subtype"] = current_dispatch_meta_data.cmd_subtype;
                    }

                    std::string new_marker_name = current_dispatch_meta_data.cmd_type;
                    if (marker.risc == tracy::RiscType::BRISC) {
                        if (!current_dispatch_meta_data.cmd_subtype.empty()) {
                            new_marker_name = fmt::format(
                                "{}:{}",
                                current_dispatch_meta_data.worker_runtime_id,
                                current_dispatch_meta_data.cmd_subtype);
                        } else {
                            new_marker_name = fmt::format(
                                "{}:{}",
                                current_dispatch_meta_data.worker_runtime_id,
                                current_dispatch_meta_data.cmd_type);
                        }
                    }

                    const auto& marker_ret = updateDeviceMarker(marker, device_marker_it);
                    device_marker_it = marker_ret.first;
                    next_device_marker_it = marker_ret.second;

                    tracy::TTDeviceMarker curr_zone_start_marker = *curr_zone_start_marker_it;
                    curr_zone_start_marker.runtime_host_id = current_dispatch_meta_data.worker_runtime_id;
                    curr_zone_start_marker.marker_name = curr_zone_start_marker.marker_name + ":" + new_marker_name;
                    const auto& curr_zone_start_marker_ret =
                        updateDeviceMarker(curr_zone_start_marker, curr_zone_start_marker_it);
                    curr_zone_start_marker_it = curr_zone_start_marker_ret.first;

                    start_marker_stack.pop();
                    start_marker_stack.push(curr_zone_start_marker_it);
                }
            }
        }

        device_marker_it = next_device_marker_it;
    }

    TT_FATAL(
        start_marker_stack.empty(),
        "{} start markers detected without corresponding end markers",
        start_marker_stack.size());
}

void DeviceProfiler::setLastFDReadAsNotDone() { this->is_last_fd_read_done = false; }

void DeviceProfiler::setLastFDReadAsDone() { this->is_last_fd_read_done = true; }

bool DeviceProfiler::isLastFDReadDone() const { return this->is_last_fd_read_done; }

DeviceProfiler::DeviceProfiler(const IDevice* device, const bool new_logs) :
    device_id(device->id()),
    device_arch(device->arch()),
    device_core_frequency(tt::tt_metal::MetalContext::instance().get_cluster().get_device_aiclk(this->device_id)) {
#if defined(TRACY_ENABLE)
    ZoneScopedC(tracy::Color::Green);
    if (!getDeviceProfilerState()) {
        return;
    }

    this->output_dir = std::filesystem::path(get_profiler_logs_dir());
    std::filesystem::create_directories(this->output_dir);
    std::filesystem::path log_path = this->output_dir / DEVICE_SIDE_LOG;

    if (new_logs) {
        std::filesystem::remove(log_path);
    }

    const std::string noc_events_report_path =
        tt::tt_metal::MetalContext::instance().rtoptions().get_profiler_noc_events_report_path();
    if (!noc_events_report_path.empty()) {
        this->noc_trace_data_output_dir = std::filesystem::path(noc_events_report_path);
    } else {
        this->noc_trace_data_output_dir = this->output_dir;
    }

    this->is_last_fd_read_done = false;
    this->device_tracy_contexts.reserve(
        device->compute_with_storage_grid_size().x * device->compute_with_storage_grid_size().y);
#endif
}

void DeviceProfiler::dumpDeviceResults(bool is_mid_run_dump) {
#if defined(TRACY_ENABLE)
    ZoneScoped;
    if (!getDeviceProfilerState()) {
        return;
    }

    if (!this->thread_pool) {
        const auto& profiler_state_manager = tt::tt_metal::MetalContext::instance().profiler_state_manager();
        if (profiler_state_manager) {
            this->thread_pool = create_device_bound_thread_pool(
                profiler_state_manager->calculate_optimal_num_threads_for_device_profiler_thread_pool());
        } else {
            // Profiler not enabled, skip thread pool creation
            return;
        }
    }

    initializeMissingTracyContexts(/*blocking=*/is_mid_run_dump);

    if (!is_mid_run_dump) {
        for (auto& [core, _] : this->device_markers_per_core_risc_map) {
            this->thread_pool->enqueue([this, core]() {
                for (auto& [risc_num, device_markers] : this->device_markers_per_core_risc_map[core]) {
                    processDeviceMarkerData(device_markers);
                }
            });
        }

        this->thread_pool->wait();
    }

    std::vector<std::reference_wrapper<const tracy::TTDeviceMarker>> device_markers_vec =
        getSortedDeviceMarkersVector(this->device_markers_per_core_risc_map, *this->thread_pool);

    this->thread_pool->enqueue([this]() { writeDeviceResultsToFiles(); });
    pushTracyDeviceResults(device_markers_vec);

    this->thread_pool->wait();

    this->device_markers_per_core_risc_map.clear();
#endif
}

void DeviceProfiler::freshDeviceLog() {
#if defined(TRACY_ENABLE)
    if (!getDeviceProfilerState()) {
        return;
    }
    std::filesystem::path log_path = output_dir / DEVICE_SIDE_LOG;
    std::filesystem::remove(log_path);
#endif
}

void DeviceProfiler::setOutputDir(const std::string& new_output_dir) {
#if defined(TRACY_ENABLE)
    if (!getDeviceProfilerState()) {
        return;
    }
    std::filesystem::create_directories(new_output_dir);
    output_dir = new_output_dir;
#endif
}

void DeviceProfiler::readResults(
    IDevice* device,
    const std::vector<CoreCoord>& virtual_cores,
    const ProfilerReadState state,
    const ProfilerDataBufferSource data_source,
    const std::optional<ProfilerOptionalMetadata>& metadata) {
#if defined(TRACY_ENABLE)
    ZoneScoped;
    if (!getDeviceProfilerState()) {
        return;
    }

    const std::string zone_name = fmt::format(
        "{}-{}-{}-{}", "readResults", device_id, enchantum::to_string(state), enchantum::to_string(data_source));
    ZoneName(zone_name.c_str(), zone_name.size());

    hash_to_zone_src_locations = generateZoneSourceLocationsHashes();

    TT_ASSERT(doAllDispatchCoresComeAfterNonDispatchCores(device, virtual_cores));

    if (data_source == ProfilerDataBufferSource::DRAM) {
        readControlBuffers(device, virtual_cores);

        readProfilerBuffer(device);

        resetControlBuffers(device, virtual_cores);
    } else if (data_source == ProfilerDataBufferSource::L1) {
        readControlBuffers(device, virtual_cores);

        resetControlBuffers(device, virtual_cores);

        readL1DataBuffers(device, virtual_cores);
    } else {
        TT_ASSERT(data_source == ProfilerDataBufferSource::DRAM_AND_L1);
        readControlBuffers(device, virtual_cores);

        readProfilerBuffer(device);

        readL1DataBuffers(device, virtual_cores);

        resetControlBuffers(device, virtual_cores);
    }
#endif
}

void DeviceProfiler::processResults(
    IDevice* device,
    const std::vector<CoreCoord>& virtual_cores,
    const ProfilerReadState state,
    const ProfilerDataBufferSource data_source,
    const std::optional<ProfilerOptionalMetadata>& metadata) {
#if defined(TRACY_ENABLE)
    ZoneScoped;
    if (!getDeviceProfilerState()) {
        return;
    }

    const std::string zone_name = fmt::format(
        "{}-{}-{}-{}", "processResults", device_id, enchantum::to_string(state), enchantum::to_string(data_source));
    ZoneName(zone_name.c_str(), zone_name.size());

    const auto& rtoptions = tt::tt_metal::MetalContext::instance().rtoptions();

    if (rtoptions.get_profiler_noc_events_enabled()) {
        log_warning(
            tt::LogAlways, "Profiler NoC events are enabled; this can add 1-15% cycle overhead to typical operations!");
    }

    for (const auto& virtual_core : virtual_cores) {
        readRiscProfilerResults(device, virtual_core, data_source, metadata);
    }

    if (rtoptions.get_profiler_noc_events_enabled() &&
        (state == ProfilerReadState::NORMAL || state == ProfilerReadState::LAST_FD_READ)) {
        FabricRoutingLookup routing_lookup(device);

        std::unordered_set<tracy::TTDeviceMarker> new_device_markers;
        for (const auto& [core, risc_map] : device_markers_per_core_risc_map) {
            for (const auto& [risc, device_markers] : risc_map) {
                for (const tracy::TTDeviceMarker& marker : device_markers) {
                    if (noc_trace_markers_processed.find(marker) == noc_trace_markers_processed.end()) {
                        new_device_markers.insert(marker);
                        noc_trace_markers_processed.insert(marker);
                    }
                }
            }
        }

        std::unordered_map<RuntimeID, nlohmann::json::array_t> processed_markers_by_op_name =
            convertNocTracePacketsToJson(new_device_markers, device_id, routing_lookup);
        noc_trace_data.push_back(std::move(processed_markers_by_op_name));
    }
#endif
}

void DeviceProfiler::dumpRoutingInfo() const {
    std::filesystem::create_directories(noc_trace_data_output_dir);
    if (!std::filesystem::is_directory(noc_trace_data_output_dir)) {
        log_error(
            tt::LogMetal,
            "Could not dump topology to '{}' because the directory path could not be created!",
            noc_trace_data_output_dir);
        return;
    }

    tt::tt_metal::dumpRoutingInfo(noc_trace_data_output_dir / "topology.json");
}

void DeviceProfiler::dumpClusterCoordinates() const {
    std::filesystem::create_directories(noc_trace_data_output_dir);
    if (!std::filesystem::is_directory(noc_trace_data_output_dir)) {
        log_error(
            tt::LogMetal,
            "Could not dump cluster coordinates to '{}' because the directory path could not be created!",
            noc_trace_data_output_dir);
        return;
    }

    tt::tt_metal::dumpClusterCoordinatesAsJson(noc_trace_data_output_dir / "cluster_coordinates.json");
}

bool isSyncInfoNewer(const SyncInfo& old_info, const SyncInfo& new_info) {
    return (
        (old_info.frequency == 0 && new_info.frequency != 0) ||
        (old_info.cpu_time < new_info.cpu_time &&
         ((old_info.device_time / old_info.frequency) < (new_info.device_time / new_info.frequency))));
}

void DeviceProfiler::writeDeviceResultsToFiles() const {
#if defined(TRACY_ENABLE)
<<<<<<< HEAD
    if (!getDeviceProfilerState()) {
        return;
    }

    const auto& profiler_state_manager = tt::tt_metal::MetalContext::instance().profiler_state_manager();
    if (!profiler_state_manager) {
        // Profiler not enabled, skip file writing
        return;
    }
    std::scoped_lock lock(profiler_state_manager->file_write_mutex);
=======
    ZoneScoped;

    std::scoped_lock lock(tt::tt_metal::MetalContext::instance().profiler_state_manager()->file_write_mutex);
>>>>>>> 85c70700

    const std::filesystem::path log_path = output_dir / DEVICE_SIDE_LOG;
    dumpDeviceResultsToCSV(device_markers_per_core_risc_map, device_arch, device_core_frequency, log_path);

    if (!noc_trace_data.empty()) {
        dumpJsonNocTraces(noc_trace_data, device_id, noc_trace_data_output_dir);
    }
#endif
}

void DeviceProfiler::pushTracyDeviceResults(
    std::vector<std::reference_wrapper<const tracy::TTDeviceMarker>>& device_markers_vec) {
#if defined(TRACY_ENABLE)
<<<<<<< HEAD
    if (!getDeviceProfilerState()) {
        return;
    }
=======
    ZoneScoped;

>>>>>>> 85c70700
    // If this device is root, it may have new sync info updated with syncDeviceHost
    for (auto& [core, info] : device_core_sync_info) {
        if (isSyncInfoNewer(device_sync_info, info)) {
            setSyncInfo(info);
        }
    }

    updateTracyContexts(device_markers_vec);

    for (auto& marker_ref : device_markers_vec) {
        std::reference_wrapper<const tracy::TTDeviceMarker>& marker_to_push_ref = marker_ref;

        const tracy::TTDeviceMarker& orig_marker = marker_ref.get();
        tracy::TTDeviceMarker marker_with_adjusted_timestamp;
        const uint64_t adjusted_timestamp = orig_marker.timestamp * this->freq_scale + this->shift;
        if (adjusted_timestamp != orig_marker.timestamp) {
            marker_with_adjusted_timestamp = tracy::TTDeviceMarker(
                orig_marker.runtime_host_id,
                orig_marker.chip_id,
                orig_marker.core_x,
                orig_marker.core_y,
                orig_marker.risc,
                orig_marker.marker_id,
                adjusted_timestamp,
                orig_marker.data,
                orig_marker.op_name,
                orig_marker.line,
                orig_marker.file,
                orig_marker.marker_name,
                orig_marker.marker_type,
                orig_marker.marker_name_keyword_flags,
                orig_marker.meta_data);
            marker_to_push_ref = std::cref(marker_with_adjusted_timestamp);
        }

        const tracy::TTDeviceMarker& marker_to_push = marker_to_push_ref.get();
        std::pair<chip_id_t, CoreCoord> device_core = {
            marker_to_push.chip_id, (CoreCoord){marker_to_push.core_x, marker_to_push.core_y}};
        if (marker_to_push.marker_type == tracy::TTDeviceMarkerType::ZONE_START) {
            TracyTTPushStartMarker(device_tracy_contexts[device_core], marker_to_push);
        } else if (marker_to_push.marker_type == tracy::TTDeviceMarkerType::ZONE_END) {
            TracyTTPushEndMarker(device_tracy_contexts[device_core], marker_to_push);
        }
    }
#endif
}

void DeviceProfiler::setSyncInfo(const SyncInfo& sync_info) { device_sync_info = sync_info; }

void DeviceProfiler::initializeMissingTracyContexts(bool blocking) {
#if defined(TRACY_ENABLE)
    if (!getDeviceProfilerState()) {
        return;
    }
    TT_ASSERT(this->thread_pool != nullptr);

    for (const auto& [device_core, _] : device_tracy_contexts) {
        if (device_tracy_contexts.at(device_core) == nullptr) {
            this->thread_pool->enqueue(
                [this, device_core]() { device_tracy_contexts.at(device_core) = TracyTTContext(); });
        }
    }

    if (blocking) {
        this->thread_pool->wait();
    }
#endif
}

void DeviceProfiler::updateTracyContexts(
    const std::vector<std::reference_wrapper<const tracy::TTDeviceMarker>>& device_markers_vec) {
#if defined(TRACY_ENABLE)
    if (!getDeviceProfilerState()) {
        return;
    }
    std::unordered_set<std::pair<chip_id_t, CoreCoord>, pair_hash<chip_id_t, CoreCoord>> device_cores_to_update;
    device_cores_to_update.reserve(device_tracy_contexts.size());

    for (const auto& [device_core, _] : device_tracy_contexts) {
        TT_ASSERT(device_tracy_contexts.at(device_core) != nullptr);
        device_cores_to_update.insert(device_core);
    }

    // Tracy contexts must be updated in order of their first timestamps
    for (const auto& marker_ref : device_markers_vec) {
        const tracy::TTDeviceMarker& marker = marker_ref.get();
        auto device_core_it = device_cores_to_update.find({marker.chip_id, {marker.core_x, marker.core_y}});
        if (device_core_it != device_cores_to_update.end()) {
            updateTracyContext(*device_core_it);
            device_cores_to_update.erase(device_core_it);
        }

        if (device_cores_to_update.empty()) {
            break;
        }
    }
#endif
}

void DeviceProfiler::updateTracyContext(const std::pair<chip_id_t, CoreCoord>& device_core) {
#if defined(TRACY_ENABLE)
    if (!getDeviceProfilerState()) {
        return;
    }
    const chip_id_t device_id = device_core.first;
    const CoreCoord worker_core = device_core.second;

    if (core_sync_info.find(worker_core) == core_sync_info.end()) {
        const std::string tracyTTCtxName =
            fmt::format("Device: {}, Core ({},{})", device_id, worker_core.x, worker_core.y);

        double cpu_time = device_sync_info.cpu_time;
        double device_time = device_sync_info.device_time;
        double frequency = device_sync_info.frequency;

        if (frequency == 0) {
            cpu_time = TracyGetCpuTime();
            device_time = smallest_timestamp;
            frequency = device_core_frequency / 1000.0;
            device_sync_info = SyncInfo(cpu_time, device_time, frequency);
            log_debug(
                tt::LogMetal,
                "For device {}, core {},{} default frequency was used and its zones will be out of sync",
                device_id,
                worker_core.x,
                worker_core.y);
        } else {
            log_debug(
                tt::LogMetal,
                "Device {}, core {},{} sync info are, frequency {} GHz,  delay {} cycles and, sync point {} seconds",
                device_id,
                worker_core.x,
                worker_core.y,
                frequency,
                device_time,
                cpu_time);
        }

        TracyTTCtx tracyCtx = device_tracy_contexts.at(device_core);
        TT_ASSERT(tracyCtx != nullptr);

        TracyTTContextPopulate(tracyCtx, cpu_time, device_time, frequency);
        TracyTTContextName(tracyCtx, tracyTTCtxName.c_str(), tracyTTCtxName.size());

        core_sync_info.emplace(worker_core, SyncInfo(cpu_time, device_time, frequency));
    } else {
        // Update the existing tracy context for this device core
        if (isSyncInfoNewer(core_sync_info[worker_core], device_sync_info)) {
            core_sync_info[worker_core] = device_sync_info;
            double cpu_time = device_sync_info.cpu_time;
            double device_time = device_sync_info.device_time;
            double frequency = device_sync_info.frequency;
            TracyTTCtx tracyCtx = device_tracy_contexts.at(device_core);
            TT_ASSERT(tracyCtx != nullptr);
            TracyTTContextCalibrate(tracyCtx, cpu_time, device_time, frequency);
            log_debug(
                tt::LogMetal,
                "Device {}, core {},{} calibration info are, frequency {} GHz,  delay {} cycles and, sync point {} "
                "seconds",
                device_id,
                worker_core.x,
                worker_core.y,
                frequency,
                device_time,
                cpu_time);
        }
    }
#endif
}

void DeviceProfiler::destroyTracyContexts() {
#if defined(TRACY_ENABLE)
    if (!getDeviceProfilerState()) {
        return;
    }
    TT_ASSERT(this->thread_pool != nullptr);

    for (const auto& [device_core, _] : device_tracy_contexts) {
        TT_ASSERT(device_tracy_contexts.at(device_core) != nullptr);
        this->thread_pool->enqueue([this, device_core]() { TracyTTDestroy(device_tracy_contexts.at(device_core)); });
    }

    this->thread_pool->wait();
#endif
}

bool getDeviceProfilerState() { return tt::tt_metal::MetalContext::instance().rtoptions().get_profiler_enabled(); }

}  // namespace tt_metal

}  // namespace tt<|MERGE_RESOLUTION|>--- conflicted
+++ resolved
@@ -1830,7 +1830,7 @@
 
 void DeviceProfiler::writeDeviceResultsToFiles() const {
 #if defined(TRACY_ENABLE)
-<<<<<<< HEAD
+    ZoneScoped;
     if (!getDeviceProfilerState()) {
         return;
     }
@@ -1841,11 +1841,6 @@
         return;
     }
     std::scoped_lock lock(profiler_state_manager->file_write_mutex);
-=======
-    ZoneScoped;
-
-    std::scoped_lock lock(tt::tt_metal::MetalContext::instance().profiler_state_manager()->file_write_mutex);
->>>>>>> 85c70700
 
     const std::filesystem::path log_path = output_dir / DEVICE_SIDE_LOG;
     dumpDeviceResultsToCSV(device_markers_per_core_risc_map, device_arch, device_core_frequency, log_path);
@@ -1859,14 +1854,11 @@
 void DeviceProfiler::pushTracyDeviceResults(
     std::vector<std::reference_wrapper<const tracy::TTDeviceMarker>>& device_markers_vec) {
 #if defined(TRACY_ENABLE)
-<<<<<<< HEAD
     if (!getDeviceProfilerState()) {
         return;
     }
-=======
     ZoneScoped;
 
->>>>>>> 85c70700
     // If this device is root, it may have new sync info updated with syncDeviceHost
     for (auto& [core, info] : device_core_sync_info) {
         if (isSyncInfoNewer(device_sync_info, info)) {
