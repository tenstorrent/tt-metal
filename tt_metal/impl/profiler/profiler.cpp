// SPDX-FileCopyrightText: © 2023 Tenstorrent Inc.
//
// SPDX-License-Identifier: Apache-2.0

#include <dev_msgs.h>
#include <device.hpp>
#include <distributed.hpp>
#include "tools/profiler/event_metadata.hpp"
#include <host_api.hpp>
#include <magic_enum/magic_enum.hpp>
#include <nlohmann/json.hpp>
#include <tracy/TracyTTDevice.hpp>
#include <tt_metal.hpp>
#include <algorithm>
#include <cstdint>
#include <cstdlib>
#include <filesystem>
#include <functional>
#include <iostream>

#include "assert.hpp"
#include "dispatch/kernels/cq_commands.hpp"
#include "hal.hpp"
#include "hal_types.hpp"
#include "hostdevcommon/profiler_common.h"
#include "llrt.hpp"
#include "logger.hpp"
#include "metal_soc_descriptor.h"
#include "profiler.hpp"
#include "profiler_paths.hpp"
#include "profiler_state.hpp"
#include "tools/profiler/event_metadata.hpp"
#include "tracy/Tracy.hpp"
#include "tt_backend_api_types.hpp"
#include "impl/context/metal_context.hpp"
#include <umd/device/tt_core_coordinates.h>
#include <umd/device/types/arch.h>
#include <umd/device/types/xy_pair.h>

namespace tt {

namespace tt_metal {

static kernel_profiler::PacketTypes get_packet_type(uint32_t timer_id) {
    return static_cast<kernel_profiler::PacketTypes>((timer_id >> 16) & 0x7);
}

void DeviceProfiler::readRiscProfilerResults(
    IDevice* device,
    const CoreCoord& worker_core,
    const std::optional<ProfilerOptionalMetadata>& metadata,
    std::ofstream& log_file_ofs,
    nlohmann::ordered_json& noc_trace_json_log) {
    ZoneScoped;
    chip_id_t device_id = device->id();

    HalProgrammableCoreType CoreType;
    int riscCount;

    if (tt::tt_metal::MetalContext::instance().get_cluster().is_worker_core(worker_core, device_id)) {
        CoreType = HalProgrammableCoreType::TENSIX;
        riscCount = 5;
    } else {
        auto active_eth_cores =
            tt::tt_metal::MetalContext::instance().get_cluster().get_active_ethernet_cores(device_id);
        bool is_active_eth_core =
            active_eth_cores.find(
                tt::tt_metal::MetalContext::instance().get_cluster().get_logical_ethernet_core_from_virtual(
                    device_id, worker_core)) != active_eth_cores.end();

        CoreType = is_active_eth_core ? tt_metal::HalProgrammableCoreType::ACTIVE_ETH
                                      : tt_metal::HalProgrammableCoreType::IDLE_ETH;

        riscCount = 1;
    }
    profiler_msg_t* profiler_msg =
        MetalContext::instance().hal().get_dev_addr<profiler_msg_t*>(CoreType, HalL1MemAddrType::PROFILER);

    uint32_t coreFlatID =
        tt::tt_metal::MetalContext::instance().get_cluster().get_virtual_routing_to_profiler_flat_id(device_id).at(
            worker_core);
    uint32_t startIndex = coreFlatID * MAX_RISCV_PER_CORE * PROFILER_FULL_HOST_VECTOR_SIZE_PER_RISC;

    std::vector<std::uint32_t> control_buffer = tt::llrt::read_hex_vec_from_core(
        device_id,
        worker_core,
        reinterpret_cast<uint64_t>(profiler_msg->control_vector),
        kernel_profiler::PROFILER_L1_CONTROL_BUFFER_SIZE);

    if ((control_buffer[kernel_profiler::HOST_BUFFER_END_INDEX_BR_ER] == 0) &&
        (control_buffer[kernel_profiler::HOST_BUFFER_END_INDEX_NC] == 0)) {
        return;
    }

    // helper function to lookup opname from runtime id if metadata is available
    auto getOpNameIfAvailable = [&metadata](auto device_id, auto runtime_id) {
        return (metadata.has_value()) ? metadata->get_op_name(device_id, runtime_id) : "";
    };

    // translate worker core virtual coord to phys coordinates
    auto phys_coord = getPhysicalAddressFromVirtual(device_id, worker_core);

    int riscNum = 0;
    for (int riscEndIndex = 0; riscEndIndex < riscCount; riscEndIndex++) {
        uint32_t bufferEndIndex = control_buffer[riscEndIndex];
        uint32_t riscType;
        if (CoreType == HalProgrammableCoreType::TENSIX) {
            riscType = riscEndIndex;
        } else {
            riscType = 5;
        }
        if (bufferEndIndex > 0) {
            uint32_t bufferRiscShift = riscNum * PROFILER_FULL_HOST_VECTOR_SIZE_PER_RISC + startIndex;
            if ((control_buffer[kernel_profiler::DROPPED_ZONES] >> riscEndIndex) & 1) {
                std::string warningMsg = fmt::format(
                    "Profiler DRAM buffers were full, markers were dropped! device {}, worker core {}, {}, Risc {},  "
                    "bufferEndIndex = {}",
                    device_id,
                    worker_core.x,
                    worker_core.y,
                    tracy::riscName[riscEndIndex],
                    bufferEndIndex);
                TracyMessageC(warningMsg.c_str(), warningMsg.size(), tracy::Color::Tomato3);
                log_warning(warningMsg.c_str());
            }

            uint32_t riscNumRead = 0;
            uint32_t coreFlatIDRead = 0;
            uint32_t runHostCounterRead = 0;

            bool newRunStart = false;

            uint32_t opTime_H = 0;
            uint32_t opTime_L = 0;
            std::string opname;
            for (int index = bufferRiscShift; index < (bufferRiscShift + bufferEndIndex);
                 index += kernel_profiler::PROFILER_L1_MARKER_UINT32_SIZE) {
                if (!newRunStart && profile_buffer[index] == 0 && profile_buffer[index + 1] == 0) {
                    newRunStart = true;
                    opTime_H = 0;
                    opTime_L = 0;
                } else if (newRunStart) {
                    newRunStart = false;

                    // TODO(MO): Cleanup magic numbers
                    riscNumRead = profile_buffer[index] & 0x7;
                    coreFlatIDRead = (profile_buffer[index] >> 3) & 0xFF;
                    runHostCounterRead = profile_buffer[index + 1];

                    opname = getOpNameIfAvailable(device_id, runHostCounterRead);

                } else {
                    uint32_t timer_id = (profile_buffer[index] >> 12) & 0x7FFFF;
                    kernel_profiler::PacketTypes packet_type = get_packet_type(timer_id);

                    switch (packet_type) {
                        case kernel_profiler::ZONE_START:
                        case kernel_profiler::ZONE_END: {
                            uint32_t time_H = profile_buffer[index] & 0xFFF;
                            if (timer_id || time_H) {
                                uint32_t time_L = profile_buffer[index + 1];

                                if (opTime_H == 0) {
                                    opTime_H = time_H;
                                }
                                if (opTime_L == 0) {
                                    opTime_L = time_L;
                                }

                                TT_ASSERT(
                                    riscNumRead == riscNum,
                                    "Unexpected risc id, expected {}, read {}. In core {},{} at run {}",
                                    riscNum,
                                    riscNumRead,
                                    worker_core.x,
                                    worker_core.y,
                                    runHostCounterRead);
                                TT_ASSERT(
                                    coreFlatIDRead == coreFlatID,
                                    "Unexpected core id, expected {}, read {}. In core {},{} at run {}",
                                    coreFlatID,
                                    coreFlatIDRead,
                                    worker_core.x,
                                    worker_core.y,
                                    runHostCounterRead);

                                logPacketData(
                                    log_file_ofs,
                                    noc_trace_json_log,
                                    runHostCounterRead,
                                    opname,
                                    device_id,
                                    phys_coord,
                                    coreFlatID,
                                    riscType,
                                    0,
                                    timer_id,
                                    (uint64_t(time_H) << 32) | time_L);
                            }
                        } break;
                        case kernel_profiler::ZONE_TOTAL: {
                            uint32_t sum = profile_buffer[index + 1];

                            uint32_t time_H = opTime_H;
                            uint32_t time_L = opTime_L;
                            logPacketData(
                                log_file_ofs,
                                noc_trace_json_log,
                                runHostCounterRead,
                                opname,
                                device_id,
                                phys_coord,
                                coreFlatID,
                                riscType,
                                sum,
                                timer_id,
                                (uint64_t(time_H) << 32) | time_L);

                            break;
                        }
                        case kernel_profiler::TS_DATA: {
                            uint32_t time_H = profile_buffer[index] & 0xFFF;
                            uint32_t time_L = profile_buffer[index + 1];
                            index += kernel_profiler::PROFILER_L1_MARKER_UINT32_SIZE;
                            uint32_t data_H = profile_buffer[index];
                            uint32_t data_L = profile_buffer[index + 1];
                            logPacketData(
                                log_file_ofs,
                                noc_trace_json_log,
                                runHostCounterRead,
                                opname,
                                device_id,
                                phys_coord,
                                coreFlatID,
                                riscType,
                                (uint64_t(data_H) << 32) | data_L,
                                timer_id,
                                (uint64_t(time_H) << 32) | time_L);
                            continue;
                        }
                        case kernel_profiler::TS_EVENT: {
                            uint32_t time_H = profile_buffer[index] & 0xFFF;
                            uint32_t time_L = profile_buffer[index + 1];
                            logPacketData(
                                log_file_ofs,
                                noc_trace_json_log,
                                runHostCounterRead,
                                opname,
                                device_id,
                                phys_coord,
                                coreFlatID,
                                riscType,
                                0,
                                timer_id,
                                (uint64_t(time_H) << 32) | time_L);
                        }
                    }
                }
            }
        }
        riscNum++;
    }

    std::vector<uint32_t> control_buffer_reset(kernel_profiler::PROFILER_L1_CONTROL_VECTOR_SIZE, 0);
    control_buffer_reset[kernel_profiler::DRAM_PROFILER_ADDRESS] =
        control_buffer[kernel_profiler::DRAM_PROFILER_ADDRESS];
    control_buffer_reset[kernel_profiler::FLAT_ID] = control_buffer[kernel_profiler::FLAT_ID];
    control_buffer_reset[kernel_profiler::CORE_COUNT_PER_DRAM] = control_buffer[kernel_profiler::CORE_COUNT_PER_DRAM];

    tt::llrt::write_hex_vec_to_core(
        device_id, worker_core, control_buffer_reset, reinterpret_cast<uint64_t>(profiler_msg->control_vector));
}

void DeviceProfiler::firstTimestamp(uint64_t timestamp) {
    if (timestamp < smallest_timestamp) {
        smallest_timestamp = timestamp;
    }
}

void DeviceProfiler::logPacketData(
    std::ofstream& log_file_ofs,
    nlohmann::ordered_json& noc_trace_json_log,
    uint32_t run_host_id,
    const std::string& opname,
    chip_id_t device_id,
    CoreCoord core,
    int /*core_flat*/,
    int risc_num,
    uint64_t data,
    uint32_t timer_id,
    uint64_t timestamp) {
    kernel_profiler::PacketTypes packet_type = get_packet_type(timer_id);
    uint32_t t_id = timer_id & 0xFFFF;
    std::string zone_name = "";
    std::string source_file = "";
    uint64_t source_line = 0;

    nlohmann::json metaData;

    if (hash_to_zone_src_locations.find((uint16_t)timer_id) != hash_to_zone_src_locations.end()) {
        std::stringstream source_info(hash_to_zone_src_locations[timer_id]);
        getline(source_info, zone_name, ',');
        getline(source_info, source_file, ',');

        std::string source_line_str;
        getline(source_info, source_line_str, ',');
        source_line = stoi(source_line_str);
    }

    if ((packet_type == kernel_profiler::ZONE_START) || (packet_type == kernel_profiler::ZONE_END)) {
        tracy::TTDeviceEventPhase zone_phase = tracy::TTDeviceEventPhase::begin;
        if (packet_type == kernel_profiler::ZONE_END) {
            zone_phase = tracy::TTDeviceEventPhase::end;
        }

        // TODO(MO) Until #14847 avoid attaching opID as the zone function name except for B and E FW
        // This is to avoid generating 5 to 10 times more source locations which is capped at 32K
        uint32_t tracy_run_host_id = run_host_id;
        if (zone_name.find("BRISC-FW") == std::string::npos && zone_name.find("ERISC-FW") == std::string::npos) {
            tracy_run_host_id = 0;
        }

        tracy::TTDeviceEvent event = tracy::TTDeviceEvent(
            tracy_run_host_id,
            device_id,
            core.x,
            core.y,
            risc_num,
            timer_id,
            timestamp,
            source_line,
            source_file,
            zone_name,
            zone_phase);

        auto ret = device_events.insert(event);
        this->current_zone_it = ret.first;
        event.run_num = 1;

        if (!ret.second) {
            return;
        }
        // Reset the command subtype, in case it isn't set during the command.
        this->current_dispatch_meta_data.cmd_subtype = "";
    }

    if (packet_type == kernel_profiler::TS_DATA) {
        if (this->current_zone_it != device_events.end()) {
            // Check if we are in BRISC Dispatch zone. If so, we could have gotten dispatch meta data packets
            // These packets can amend parent zone's info
            if (tracy::riscName[risc_num] == "BRISC" &&
                this->current_zone_it->zone_phase == tracy::TTDeviceEventPhase::begin &&
                this->current_zone_it->zone_name.find("DISPATCH") != std::string::npos) {
                if (zone_name.find("process_cmd") != std::string::npos) {
                    this->current_dispatch_meta_data.cmd_type =
                        fmt::format("{}", magic_enum::enum_name((CQDispatchCmdId)data));
                    metaData["dispatch_command_type"] = this->current_dispatch_meta_data.cmd_type;
                } else if (zone_name.find("runtime_host_id_dispatch") != std::string::npos) {
                    this->current_dispatch_meta_data.worker_runtime_id = (uint32_t)data;
                    metaData["workers_runtime_id"] = this->current_dispatch_meta_data.worker_runtime_id;
                } else if (zone_name.find("packed_data_dispatch") != std::string::npos) {
                    this->current_dispatch_meta_data.cmd_subtype = fmt::format(
                        "{}{}",
                        data & CQ_DISPATCH_CMD_PACKED_WRITE_FLAG_MCAST ? "MCAST," : "",
                        magic_enum::enum_name(static_cast<CQDispatchCmdPackedWriteType>(
                            (data >> 1) << CQ_DISPATCH_CMD_PACKED_WRITE_TYPE_SHIFT)));
                    metaData["dispatch_command_subtype"] = this->current_dispatch_meta_data.cmd_subtype;
                } else if (zone_name.find("packed_large_data_dispatch") != std::string::npos) {
                    this->current_dispatch_meta_data.cmd_subtype =
                        fmt::format("{}", magic_enum::enum_name(static_cast<CQDispatchCmdPackedWriteLargeType>(data)));
                    metaData["dispatch_command_subtype"] = this->current_dispatch_meta_data.cmd_subtype;
                }
                std::string cmd_name = this->current_dispatch_meta_data.cmd_subtype != ""
                                           ? this->current_dispatch_meta_data.cmd_subtype
                                           : this->current_dispatch_meta_data.cmd_type;
                tracy::TTDeviceEvent event = tracy::TTDeviceEvent(
                    this->current_dispatch_meta_data.worker_runtime_id,
                    this->current_zone_it->chip_id,
                    this->current_zone_it->core_x,
                    this->current_zone_it->core_y,
                    this->current_zone_it->risc,
                    this->current_zone_it->marker,
                    this->current_zone_it->timestamp,
                    this->current_zone_it->line,
                    this->current_zone_it->file,
                    fmt::format("{}:{}", this->current_dispatch_meta_data.worker_runtime_id, cmd_name),
                    this->current_zone_it->zone_phase);
                device_events.erase(this->current_zone_it);
                auto ret = device_events.insert(event);
                this->current_zone_it = ret.first;
            }
        }
    }

    firstTimestamp(timestamp);

    logPacketDataToCSV(
        log_file_ofs,
        device_id,
        core.x,
        core.y,
        tracy::riscName[risc_num],
        t_id,
        timestamp,
        data,
        run_host_id,
        opname,
        zone_name,
        packet_type,
        source_line,
        source_file,
        metaData);

    logNocTracePacketDataToJson(
        noc_trace_json_log,
        device_id,
        core.x,
        core.y,
        tracy::riscName[risc_num],
        t_id,
        timestamp,
        data,
        run_host_id,
        opname,
        zone_name,
        packet_type,
        source_line,
        source_file);
}

void DeviceProfiler::logPacketDataToCSV(
    std::ofstream& log_file_ofs,
    chip_id_t device_id,
    int core_x,
    int core_y,
    const std::string_view risc_name,
    uint32_t timer_id,
    uint64_t timestamp,
    uint64_t data,
    uint32_t run_host_id,
    const std::string_view /*opname*/,
    const std::string_view zone_name,
    kernel_profiler::PacketTypes packet_type,
    uint64_t source_line,
    const std::string_view source_file,
    const nlohmann::json& metaData) {
    std::string metaDataStr = "";
    if (!metaData.is_null()) {
        metaDataStr = metaData.dump();
        std::replace(metaDataStr.begin(), metaDataStr.end(), ',', ';');
    }

    log_file_ofs << fmt::format(
                        "{},{},{},{},{},{},{},{},{},{},{},{},{}",
                        device_id,
                        core_x,
                        core_y,
                        risc_name,
                        timer_id,
                        timestamp,
                        data,
                        run_host_id,
                        zone_name,
                        magic_enum::enum_name(packet_type),
                        source_line,
                        source_file,
                        metaDataStr)
                 << std::endl;
}

void DeviceProfiler::logNocTracePacketDataToJson(
    nlohmann::ordered_json& noc_trace_json_log,
    chip_id_t device_id,
    int core_x,
    int core_y,
    const std::string_view risc_name,
    uint32_t /*timer_id*/,
    uint64_t timestamp,
    uint64_t data,
    uint32_t run_host_id,
    const std::string_view opname,
    const std::string_view zone_name,
    kernel_profiler::PacketTypes packet_type,
    uint64_t /*source_line*/,
    const std::string_view /*source_file*/) {
    if (packet_type == kernel_profiler::ZONE_START || packet_type == kernel_profiler::ZONE_END) {
        if ((risc_name == "NCRISC" || risc_name == "BRISC") &&
            (zone_name.starts_with("TRUE-KERNEL-END") || zone_name.ends_with("-KERNEL"))) {
            tracy::TTDeviceEventPhase zone_phase = (packet_type == kernel_profiler::ZONE_END)
                                                       ? tracy::TTDeviceEventPhase::end
                                                       : tracy::TTDeviceEventPhase::begin;
            noc_trace_json_log.push_back(nlohmann::ordered_json{
                {"run_host_id", run_host_id},
                {"op_name", opname},
                {"proc", risc_name},
                {"zone", zone_name},
                {"zone_phase", magic_enum::enum_name(zone_phase)},
                {"sx", core_x},
                {"sy", core_y},
                {"timestamp", timestamp},
            });
        }

    } else if (packet_type == kernel_profiler::TS_DATA) {
        KernelProfilerNocEventMetadata ev_md(data);

        nlohmann::ordered_json data = {
            {"run_host_id", run_host_id},
            {"op_name", opname},
            {"proc", risc_name},
            {"noc", magic_enum::enum_name(ev_md.noc_type)},
            {"vc", int(ev_md.noc_vc)},
            {"sx", core_x},
            {"sy", core_y},
            {"num_bytes", uint32_t(ev_md.num_bytes)},
            {"type", magic_enum::enum_name(ev_md.noc_xfer_type)},
            {"timestamp", timestamp},
        };

        // handle dst coordinates correctly for different NocEventType
        if (ev_md.dst_x == -1 || ev_md.dst_y == -1 ||
            ev_md.noc_xfer_type == KernelProfilerNocEventMetadata::NocEventType::READ_WITH_STATE ||
            ev_md.noc_xfer_type == KernelProfilerNocEventMetadata::NocEventType::WRITE_WITH_STATE) {
            // DO NOT emit destination coord; it isn't meaningful

        } else if (ev_md.noc_xfer_type == KernelProfilerNocEventMetadata::NocEventType::WRITE_MULTICAST) {
            auto phys_start_coord = getPhysicalAddressFromVirtual(device_id, {ev_md.dst_x, ev_md.dst_y});
            data["mcast_start_x"] = phys_start_coord.x;
            data["mcast_start_y"] = phys_start_coord.y;
            auto phys_end_coord =
                getPhysicalAddressFromVirtual(device_id, {ev_md.mcast_end_dst_x, ev_md.mcast_end_dst_y});
            data["mcast_end_x"] = phys_end_coord.x;
            data["mcast_end_y"] = phys_end_coord.y;
        } else {
            auto phys_coord = getPhysicalAddressFromVirtual(device_id, {ev_md.dst_x, ev_md.dst_y});
            data["dx"] = phys_coord.x;
            data["dy"] = phys_coord.y;
        }

        noc_trace_json_log.push_back(std::move(data));
    }
}

void DeviceProfiler::emitCSVHeader(
    std::ofstream& log_file_ofs, const tt::ARCH& device_architecture, int device_core_frequency) const {
    log_file_ofs << "ARCH: " << get_string_lowercase(device_architecture)
                 << ", CHIP_FREQ[MHz]: " << device_core_frequency << std::endl;
    log_file_ofs << "PCIe slot, core_x, core_y, RISC processor type, timer_id, time[cycles since reset], data, "
                    "run host ID,  zone name, type, source line, source file, meta data"
                 << std::endl;
}

void DeviceProfiler::serializeJsonNocTraces(
    const nlohmann::ordered_json& noc_trace_json_log, const std::filesystem::path& output_dir, chip_id_t device_id) {
    // create output directory if it does not exist
    std::filesystem::create_directories(output_dir);
    if (!std::filesystem::is_directory(output_dir)) {
        log_error(
            "Could not write noc event json trace to '{}' because the directory path could not be created!",
            output_dir);
        return;
    }

    // bin events by runtime id
    using RuntimeID = uint32_t;
    std::unordered_map<RuntimeID, nlohmann::json::array_t> events_by_opname;
    for (auto& json_event : noc_trace_json_log) {
        RuntimeID runtime_id = json_event.value("run_host_id", -1);
        events_by_opname[runtime_id].push_back(json_event);
    }

    // sort events in each opname group by proc first, then timestamp
    for (auto& [runtime_id, events] : events_by_opname) {
        std::sort(events.begin(), events.end(), [](const auto& a, const auto& b) {
            auto sx_a = a.value("sx", 0);
            auto sy_a = a.value("sy", 0);
            auto sx_b = b.value("sx", 0);
            auto sy_b = b.value("sy", 0);
            auto proc_a = a.value("proc", "");
            auto proc_b = b.value("proc", "");
            auto timestamp_a = a.value("timestamp", 0);
            auto timestamp_b = b.value("timestamp", 0);
            return std::tie(sx_a, sy_a, proc_a, timestamp_a) < std::tie(sx_b, sy_b, proc_b, timestamp_b);
        });
    }

    // for each opname in events_by_opname, adjust timestamps to be relative to the smallest timestamp within the group
    // with identical sx,sy,proc
    for (auto& [runtime_id, events] : events_by_opname) {
        std::tuple<int, int, std::string> reference_event_loc;
        uint64_t reference_timestamp = 0;
        for (auto& event : events) {
            std::string zone = event.value("zone", "");
            std::string zone_phase = event.value("zone_phase", "");
            uint64_t curr_timestamp = event.value("timestamp", 0);
            // if -KERNEL::begin event is found, reset the reference timestamp
            if (zone.ends_with("-KERNEL") && zone_phase == "begin") {
                reference_timestamp = curr_timestamp;
            }

            // fix timestamp to be relative to reference_timestamp
            event["timestamp"] = curr_timestamp - reference_timestamp;
        }
    }

    log_info("Writing profiler noc traces to '{}'", output_dir);
    for (auto& [runtime_id, events] : events_by_opname) {
        // dump events to a json file inside directory output_dir named after the opname
        std::filesystem::path rpt_path = output_dir;
        std::string op_name = events.front().value("op_name", "UnknownOP");
        if (!op_name.empty()) {
            rpt_path /= fmt::format("noc_trace_dev{}_{}_ID{}.json", device_id, op_name, runtime_id);
        } else {
            rpt_path /= fmt::format("noc_trace_dev{}_ID{}.json", device_id, runtime_id);
        }
        std::ofstream rpt_ofs(rpt_path);
        if (!rpt_ofs) {
            log_error("Could not write noc event json trace to '{}'", rpt_path);
            return;
        }
        rpt_ofs << nlohmann::json(std::move(events)).dump(4) << std::endl;
    }
}

CoreCoord DeviceProfiler::getPhysicalAddressFromVirtual(chip_id_t device_id, const CoreCoord& c) const {
    bool coord_is_translated = c.x >= MetalContext::instance().hal().get_virtual_worker_start_x() &&
                               c.y >= MetalContext::instance().hal().get_virtual_worker_start_y();
    if (device_architecture == tt::ARCH::WORMHOLE_B0 && coord_is_translated) {
        const metal_SocDescriptor& soc_desc =
            tt::tt_metal::MetalContext::instance().get_cluster().get_soc_desc(device_id);
        // disable linting here; slicing is __intended__
        // NOLINTBEGIN
        return soc_desc.translate_coord_to(c, CoordSystem::TRANSLATED, CoordSystem::PHYSICAL);
        // NOLINTEND
    } else {
        // tt:ARCH::BLACKHOLE currently doesn't have any translated coordinate adjustment
        return c;
    }
}

DeviceProfiler::DeviceProfiler(const bool new_logs) {
#if defined(TRACY_ENABLE)
    ZoneScopedC(tracy::Color::Green);
    output_dir = std::filesystem::path(get_profiler_logs_dir());
    std::filesystem::create_directories(output_dir);
    std::filesystem::path log_path = output_dir / DEVICE_SIDE_LOG;

    if (new_logs) {
        std::filesystem::remove(log_path);
    }

    this->current_zone_it = device_events.begin();
#endif
}

DeviceProfiler::~DeviceProfiler() {
#if defined(TRACY_ENABLE)
    ZoneScoped;
    pushTracyDeviceResults();
    for (auto tracyCtx : device_tracy_contexts) {
        TracyTTDestroy(tracyCtx.second);
    }
#endif
}

void DeviceProfiler::freshDeviceLog() {
#if defined(TRACY_ENABLE)
    std::filesystem::path log_path = output_dir / DEVICE_SIDE_LOG;
    std::filesystem::remove(log_path);
#endif
}

void DeviceProfiler::setOutputDir(const std::string& new_output_dir) {
#if defined(TRACY_ENABLE)
    std::filesystem::create_directories(new_output_dir);
    output_dir = new_output_dir;
#endif
}

void DeviceProfiler::setDeviceArchitecture(tt::ARCH device_arch) {
#if defined(TRACY_ENABLE)
    device_architecture = device_arch;
#endif
}

uint32_t DeviceProfiler::hash32CT(const char* str, size_t n, uint32_t basis) {
    return n == 0 ? basis : hash32CT(str + 1, n - 1, (basis ^ str[0]) * UINT32_C(16777619));
}

uint16_t DeviceProfiler::hash16CT(const std::string& str) {
    uint32_t res = hash32CT(str.c_str(), str.length());
    return ((res & 0xFFFF) ^ ((res & 0xFFFF0000) >> 16)) & 0xFFFF;
}

void DeviceProfiler::generateZoneSourceLocationsHashes() {
    std::ifstream log_file(tt::tt_metal::PROFILER_ZONE_SRC_LOCATIONS_LOG);
    std::string line;
    while (std::getline(log_file, line)) {
        std::string delimiter = "'#pragma message: ";
        int delimiter_index = line.find(delimiter) + delimiter.length();
        std::string zone_src_location = line.substr(delimiter_index, line.length() - delimiter_index - 1);

        uint16_t hash_16bit = hash16CT(zone_src_location);

        auto did_insert = zone_src_locations.insert(zone_src_location);
        if (did_insert.second && (hash_to_zone_src_locations.find(hash_16bit) != hash_to_zone_src_locations.end())) {
            log_warning("Source location hashes are colliding, two different locations are having the same hash");
        }
        hash_to_zone_src_locations.emplace(hash_16bit, zone_src_location);
    }
}

void DeviceProfiler::dumpResults(
    IDevice* device,
    const std::vector<CoreCoord>& worker_cores,
    ProfilerDumpState state,
    const std::optional<ProfilerOptionalMetadata>& metadata) {
#if defined(TRACY_ENABLE)
    ZoneScoped;

    auto device_id = device->id();
    const auto& rtoptions = tt::tt_metal::MetalContext::instance().rtoptions();
    device_core_frequency = tt::tt_metal::MetalContext::instance().get_cluster().get_device_aiclk(device_id);

    generateZoneSourceLocationsHashes();

    Buffer* output_dram_buffer_ptr = nullptr;
    if (auto mesh_buffer = output_dram_buffer.get_mesh_buffer()) {
        auto mesh_device = mesh_buffer->device();
        auto device_coord = mesh_device->get_view().find_device(device->id());
        output_dram_buffer_ptr = mesh_buffer->get_device_buffer(device_coord);
    } else {
        output_dram_buffer_ptr = output_dram_buffer.get_buffer();
    }
    if (output_dram_buffer_ptr != nullptr) {
        const auto USE_FAST_DISPATCH = std::getenv("TT_METAL_SLOW_DISPATCH_MODE") == nullptr;
        if (USE_FAST_DISPATCH) {
<<<<<<< HEAD
            if (state == ProfilerDumpState::LAST_CLOSE_DEVICE || state == ProfilerDumpState::FORCE_UMD_READ) {
                if (tt::llrt::RunTimeOptions::get_instance().get_profiler_do_dispatch_cores() ||
                    state == ProfilerDumpState::FORCE_UMD_READ) {
                    tt_metal::detail::ReadFromBuffer(*output_dram_buffer_ptr, profile_buffer);
=======
            if (state == ProfilerDumpState::LAST_CLOSE_DEVICE) {
                if (rtoptions.get_profiler_do_dispatch_cores()) {
                    tt_metal::detail::ReadFromBuffer(output_dram_buffer, profile_buffer);
>>>>>>> cbf68908
                }
            } else {
                if (auto mesh_buffer = output_dram_buffer.get_mesh_buffer()) {
                    auto mesh_device = mesh_buffer->device();
                    auto device_coord = mesh_device->get_view().find_device(device->id());
                    distributed::ReadShard(
                        mesh_device->mesh_command_queue(), profile_buffer, mesh_buffer, device_coord);
                } else {
                    EnqueueReadBuffer(device->command_queue(), *output_dram_buffer_ptr, profile_buffer, true);
                }
            }
        } else {
            if (state != ProfilerDumpState::LAST_CLOSE_DEVICE) {
                tt_metal::detail::ReadFromBuffer(*output_dram_buffer_ptr, profile_buffer);
            }
        }

        if (rtoptions.get_profiler_noc_events_enabled()) {
            log_warning("Profiler NoC events are enabled; this can add 1-15% cycle overhead to typical operations!");
        }

        // open CSV log file
        std::filesystem::path log_path = output_dir / DEVICE_SIDE_LOG;
        std::ofstream log_file_ofs;

        // append to existing CSV log file if it already exists
        if (std::filesystem::exists(log_path)) {
            log_file_ofs.open(log_path, std::ios_base::app);
        } else {
            log_file_ofs.open(log_path);
            emitCSVHeader(log_file_ofs, device_architecture, device_core_frequency);
        }

        // create nlohmann json log object
        nlohmann::ordered_json noc_trace_json_log = nlohmann::json::array();

        if (!log_file_ofs) {
            log_error("Could not open kernel profiler dump file '{}'", log_path);
        } else {
            for (const auto& worker_core : worker_cores) {
                readRiscProfilerResults(device, worker_core, metadata, log_file_ofs, noc_trace_json_log);
            }

            // if defined, used profiler_noc_events_report_path to write json log. otherwise use output_dir
            auto rpt_path = rtoptions.get_profiler_noc_events_report_path();
            if (rpt_path.empty()) {
                rpt_path = output_dir;
            }

            if (rtoptions.get_profiler_noc_events_enabled()) {
                serializeJsonNocTraces(noc_trace_json_log, rpt_path, device_id);
            }
        }
    } else {
        log_warning("DRAM profiler buffer is not initialized");
    }
#endif
}

void DeviceProfiler::pushTracyDeviceResults() {
#if defined(TRACY_ENABLE)
    ZoneScoped;
    std::set<std::pair<uint32_t, CoreCoord>> device_cores_set;
    std::vector<std::pair<uint32_t, CoreCoord>> device_cores;
    for (auto& event : device_events) {
        std::pair<uint32_t, CoreCoord> device_core = {event.chip_id, (CoreCoord){event.core_x, event.core_y}};
        auto ret = device_cores_set.insert(device_core);
        if (ret.second) {
            device_cores.push_back(device_core);
        }
    }

    static double delay = 0;
    static double frequency = 0;
    static uint64_t cpuTime = 0;

    for (auto& device_core : device_cores) {
        chip_id_t device_id = device_core.first;
        CoreCoord worker_core = device_core.second;

        if (device_core_sync_info.find(worker_core) != device_core_sync_info.end()) {
            cpuTime = get<0>(device_core_sync_info.at(worker_core));
            delay = get<1>(device_core_sync_info.at(worker_core));
            frequency = get<2>(device_core_sync_info.at(worker_core));
            log_info(
                "Device {} sync info are, frequency {} GHz,  delay {} cycles and, sync point {} seconds",
                device_id,
                frequency,
                delay,
                cpuTime);
        }
    }

    for (auto& device_core : device_cores) {
        chip_id_t device_id = device_core.first;
        CoreCoord worker_core = device_core.second;

        if (delay == 0.0 || frequency == 0.0) {
            delay = smallest_timestamp;
            frequency = device_core_frequency / 1000.0;
            cpuTime = TracyGetCpuTime();
            log_warning(
                "For device {}, core {},{} default frequency was used and its zones will be out of sync",
                device_id,
                worker_core.x,
                worker_core.y);
        }

        if (device_tracy_contexts.find(device_core) == device_tracy_contexts.end()) {
            auto tracyCtx = TracyTTContext();
            std::string tracyTTCtxName =
                fmt::format("Device: {}, Core ({},{})", device_id, worker_core.x, worker_core.y);

            TracyTTContextPopulate(tracyCtx, cpuTime, delay, frequency);

            TracyTTContextName(tracyCtx, tracyTTCtxName.c_str(), tracyTTCtxName.size());

            device_tracy_contexts.emplace(device_core, tracyCtx);
        }
    }

    for (auto event : device_events) {
        std::pair<uint32_t, CoreCoord> device_core = {event.chip_id, (CoreCoord){event.core_x, event.core_y}};
        event.timestamp = event.timestamp * this->freqScale + this->shift;
        if (event.zone_phase == tracy::TTDeviceEventPhase::begin) {
            TracyTTPushStartZone(device_tracy_contexts[device_core], event);
        } else if (event.zone_phase == tracy::TTDeviceEventPhase::end) {
            TracyTTPushEndZone(device_tracy_contexts[device_core], event);
        }
    }
    device_events.clear();
#endif
}

bool getDeviceProfilerState() { return tt::tt_metal::MetalContext::instance().rtoptions().get_profiler_enabled(); }

}  // namespace tt_metal

}  // namespace tt<|MERGE_RESOLUTION|>--- conflicted
+++ resolved
@@ -735,16 +735,9 @@
     if (output_dram_buffer_ptr != nullptr) {
         const auto USE_FAST_DISPATCH = std::getenv("TT_METAL_SLOW_DISPATCH_MODE") == nullptr;
         if (USE_FAST_DISPATCH) {
-<<<<<<< HEAD
             if (state == ProfilerDumpState::LAST_CLOSE_DEVICE || state == ProfilerDumpState::FORCE_UMD_READ) {
-                if (tt::llrt::RunTimeOptions::get_instance().get_profiler_do_dispatch_cores() ||
-                    state == ProfilerDumpState::FORCE_UMD_READ) {
+                if (rtoptions.get_profiler_do_dispatch_cores() || state == ProfilerDumpState::FORCE_UMD_READ) {
                     tt_metal::detail::ReadFromBuffer(*output_dram_buffer_ptr, profile_buffer);
-=======
-            if (state == ProfilerDumpState::LAST_CLOSE_DEVICE) {
-                if (rtoptions.get_profiler_do_dispatch_cores()) {
-                    tt_metal::detail::ReadFromBuffer(output_dram_buffer, profile_buffer);
->>>>>>> cbf68908
                 }
             } else {
                 if (auto mesh_buffer = output_dram_buffer.get_mesh_buffer()) {
