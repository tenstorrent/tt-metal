--- conflicted
+++ resolved
@@ -800,18 +800,7 @@
                     tt_metal::detail::ReadFromBuffer(*output_dram_buffer_ptr, profile_buffer);
                 }
             } else {
-<<<<<<< HEAD
-                if (auto mesh_buffer = output_dram_buffer.get_mesh_buffer()) {
-                    auto mesh_device = mesh_buffer->device();
-                    auto device_coord = mesh_device->get_view().find_device(device->id());
-                    distributed::ReadShard(
-                        mesh_device->mesh_command_queue(), profile_buffer, mesh_buffer, device_coord);
-                } else {
-                    EnqueueReadBuffer(device->command_queue(), *output_dram_buffer_ptr, profile_buffer, true);
-                }
-=======
                 issue_fd_read_from_profiler_buffer(output_dram_buffer, device, profile_buffer);
->>>>>>> 6cc4fb1f
             }
         } else {
             if (state != ProfilerDumpState::LAST_CLOSE_DEVICE) {
