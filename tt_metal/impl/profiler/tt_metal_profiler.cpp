// SPDX-FileCopyrightText: © 2023 Tenstorrent Inc.
//
// SPDX-License-Identifier: Apache-2.0
#include <core_descriptor.hpp>
#include <device.hpp>
#include <device_pool.hpp>
#include <dispatch_core_common.hpp>
#include <host_api.hpp>
#include <profiler.hpp>
#include <mesh_workload.hpp>
#include <mesh_command_queue.hpp>
#include <tt_metal.hpp>
#include <algorithm>
#include <atomic>
#include <chrono>
#include <cmath>
#include <cstdint>
#include <cstdlib>
#include <exception>
#include <filesystem>
#include <functional>
#include <iterator>
#include <limits>
#include <map>
#include <memory>
#include <mutex>
#include <optional>
#include <ostream>
#include <set>
#include <string>
#include <thread>
#include <tuple>
#include <unordered_map>
#include <unordered_set>
#include <utility>
#include <variant>
#include <vector>

#include "assert.hpp"
#include "buffer.hpp"
#include "buffer_types.hpp"
#include "core_coord.hpp"
#include "data_types.hpp"
#include "dev_msgs.h"
#include "dprint_server.hpp"
#include "hal_types.hpp"
#include "hostdevcommon/profiler_common.h"
#include "impl/context/metal_context.hpp"
#include "kernel_types.hpp"
#include "llrt.hpp"
#include "llrt/hal.hpp"
#include "logger.hpp"
#include "metal_soc_descriptor.h"
#include "profiler_optional_metadata.hpp"
#include "profiler_paths.hpp"
#include "profiler_state.hpp"
#include "profiler_types.hpp"
#include "tt-metalium/program.hpp"
#include "rtoptions.hpp"
#include "system_memory_manager.hpp"
#include "tracy/Tracy.hpp"
#include "tracy/TracyTTDevice.hpp"
#include <tt-metalium/distributed.hpp>
#include <umd/device/tt_core_coordinates.h>
#include <umd/device/tt_xy_pair.h>
#include <umd/device/types/xy_pair.h>
#include "utils.hpp"

namespace tt {

namespace tt_metal {

void DumpDeviceProfileResults(IDevice* device, const Program& program) {
#if defined(TRACY_ENABLE)
    std::vector<CoreCoord> worker_cores_in_program;
    std::vector<CoreCoord> eth_cores_in_program;

    std::vector<std::vector<CoreCoord>> logical_cores = program.logical_cores();
    const auto& hal = MetalContext::instance().hal();
    for (uint32_t index = 0; index < hal.get_programmable_core_type_count(); index++) {
        if (hal.get_core_type(index) == CoreType::WORKER) {
            worker_cores_in_program = device->worker_cores_from_logical_cores(logical_cores[index]);
        }
        if (hal.get_core_type(index) == CoreType::ETH) {
            eth_cores_in_program = device->ethernet_cores_from_logical_cores(logical_cores[index]);
        }
    }

    std::vector<CoreCoord> cores_in_program;
    cores_in_program.reserve(worker_cores_in_program.size() + eth_cores_in_program.size());
    std::copy(worker_cores_in_program.begin(), worker_cores_in_program.end(), std::back_inserter(cores_in_program));
    std::copy(eth_cores_in_program.begin(), eth_cores_in_program.end(), std::back_inserter(cores_in_program));

    detail::DumpDeviceProfileResults(device, cores_in_program);
#endif
}

namespace detail {

std::map<uint32_t, DeviceProfiler> tt_metal_device_profiler_map;

std::unordered_map<chip_id_t, std::vector<std::pair<uint64_t, uint64_t>>> deviceHostTimePair;
std::unordered_map<chip_id_t, uint64_t> smallestHostime;

std::unordered_map<chip_id_t, std::unordered_map<chip_id_t, std::vector<std::pair<uint64_t, uint64_t>>>>
    deviceDeviceTimePair;
std::mutex device_mutex;

bool do_sync_on_close = true;
std::set<chip_id_t> sync_set_devices;
constexpr CoreCoord SYNC_CORE = {0, 0};

void setControlBuffer(IDevice* device, std::vector<uint32_t>& control_buffer) {
#if defined(TRACY_ENABLE)
    chip_id_t device_id = device->id();
    const metal_SocDescriptor& soc_d = tt::tt_metal::MetalContext::instance().get_cluster().get_soc_desc(device_id);

    control_buffer[kernel_profiler::CORE_COUNT_PER_DRAM] = soc_d.profiler_ceiled_core_count_perf_dram_bank;
    const auto& hal = MetalContext::instance().hal();
    for (auto core :
         tt::tt_metal::MetalContext::instance().get_cluster().get_virtual_routing_to_profiler_flat_id(device_id)) {
        HalProgrammableCoreType CoreType;
        auto curr_core = core.first;
        if (tt::tt_metal::MetalContext::instance().get_cluster().is_worker_core(curr_core, device_id)) {
            CoreType = HalProgrammableCoreType::TENSIX;
        } else {
            CoreType = tt_metal::HalProgrammableCoreType::ACTIVE_ETH;
            auto active_eth_cores =
                tt::tt_metal::MetalContext::instance().get_cluster().get_active_ethernet_cores(device_id);
            if (active_eth_cores.find(
                    tt::tt_metal::MetalContext::instance().get_cluster().get_logical_ethernet_core_from_virtual(
                        device_id, curr_core)) != active_eth_cores.end()) {
                CoreType = tt_metal::HalProgrammableCoreType::ACTIVE_ETH;
            }
            auto idle_eth_cores =
                tt::tt_metal::MetalContext::instance().get_cluster().get_inactive_ethernet_cores(device_id);
            if (idle_eth_cores.find(
                    tt::tt_metal::MetalContext::instance().get_cluster().get_logical_ethernet_core_from_virtual(
                        device_id, curr_core)) != idle_eth_cores.end()) {
                CoreType = tt_metal::HalProgrammableCoreType::IDLE_ETH;
            }
        }
        profiler_msg_t* profiler_msg = hal.get_dev_addr<profiler_msg_t*>(CoreType, HalL1MemAddrType::PROFILER);

        control_buffer[kernel_profiler::FLAT_ID] = core.second;
        if (device->dispatch_firmware_active() && CoreType == HalProgrammableCoreType::TENSIX) {
            // TODO: Currently only using FD reads on worker cores. Use FD reads across all core types, once we have a
            // generic API to read from an address instead of a buffer. (#15015)
<<<<<<< HEAD
            CoreCoord logical_worker_core =
=======
            auto logical_worker_core =
>>>>>>> c1ef9cf0
                soc_d.translate_coord_to(curr_core, CoordSystem::TRANSLATED, CoordSystem::LOGICAL);
            auto control_buffer_view = get_control_buffer_view(
                device,
                reinterpret_cast<uint64_t>(profiler_msg->control_vector),
                kernel_profiler::PROFILER_L1_CONTROL_BUFFER_SIZE,
<<<<<<< HEAD
                logical_worker_core);
            issue_fd_write_to_profiler_buffer(control_buffer_view, device, control_buffer);
=======
                CoreCoord(logical_worker_core.x, logical_worker_core.y));
            EnqueueWriteBuffer(device->command_queue(), control_buffer_view, control_buffer, true);
>>>>>>> c1ef9cf0
        } else {
            tt::llrt::write_hex_vec_to_core(
                device_id, curr_core, control_buffer, reinterpret_cast<uint64_t>(profiler_msg->control_vector));
        }
    }
#endif
}

void syncDeviceHost(IDevice* device, CoreCoord logical_core, bool doHeader) {
    ZoneScopedC(tracy::Color::Tomato3);
    if (!tt::tt_metal::MetalContext::instance().rtoptions().get_profiler_sync_enabled()) {
        return;
    }
    auto device_id = device->id();
    auto core = device->worker_core_from_logical_core(logical_core);

    const metal_SocDescriptor& soc_desc = tt::tt_metal::MetalContext::instance().get_cluster().get_soc_desc(device_id);
    auto phys_core = soc_desc.translate_coord_to(core, CoordSystem::TRANSLATED, CoordSystem::PHYSICAL);

    deviceHostTimePair.emplace(device_id, (std::vector<std::pair<uint64_t, uint64_t>>){});
    smallestHostime.emplace(device_id, 0);

    constexpr uint16_t sampleCount = 249;
    // TODO(MO): Always recreate a new program until subdevice
    // allows using the first program generated by default manager
    tt_metal::Program sync_program;

    std::map<string, string> kernel_defines = {
        {"SAMPLE_COUNT", std::to_string(sampleCount)},
    };

    tt_metal::KernelHandle brisc_kernel = tt_metal::CreateKernel(
        sync_program,
        "tt_metal/tools/profiler/sync/sync_kernel.cpp",
        logical_core,
        tt_metal::DataMovementConfig{
            .processor = tt_metal::DataMovementProcessor::RISCV_0,
            .noc = tt_metal::NOC::RISCV_0_default,
            .defines = kernel_defines});

<<<<<<< HEAD
    // Using MeshDevice APIs if the current device is managed by MeshDevice
    if (device->dispatch_firmware_active()) {
        if (auto mesh_device = device->get_mesh_device()) {
            auto device_coord = mesh_device->get_view().find_device(device_id);
            distributed::MeshWorkload workload;
            workload.add_program(distributed::MeshCoordinateRange(device_coord, device_coord), std::move(sync_program));
            distributed::EnqueueMeshWorkload(mesh_device->mesh_command_queue(), workload, false);
        } else {
            EnqueueProgram(device->command_queue(), sync_program, false);
        }
=======
    if (device->dispatch_firmware_active()) {
        EnqueueProgram(device->command_queue(), *sync_program, false);
>>>>>>> c1ef9cf0
    } else {
        tt_metal::detail::LaunchProgram(
            device, sync_program, false /* wait_until_cores_done */, /* force_slow_dispatch */ true);
    }

    std::filesystem::path output_dir = std::filesystem::path(get_profiler_logs_dir());
    std::filesystem::path log_path = output_dir / "sync_device_info.csv";
    std::ofstream log_file;

    int64_t writeSum = 0;

    constexpr int millisecond_wait = 10;

    const double tracyToSecRatio = TracyGetTimerMul();
    const int64_t tracyBaseTime = TracyGetBaseTime();
    const int64_t hostStartTime = TracyGetCpuTime();
    std::vector<int64_t> writeTimes(sampleCount);

    auto* profiler_msg = reinterpret_cast<profiler_msg_t*>(device->get_dev_addr(core, HalL1MemAddrType::PROFILER));
    uint64_t control_addr = reinterpret_cast<uint64_t>(&profiler_msg->control_vector[kernel_profiler::FW_RESET_L]);
    for (int i = 0; i < sampleCount; i++) {
        ZoneScopedC(tracy::Color::Tomato2);
        std::this_thread::sleep_for(std::chrono::milliseconds(millisecond_wait));
        int64_t writeStart = TracyGetCpuTime();
        uint32_t sinceStart = writeStart - hostStartTime;

        tt::tt_metal::MetalContext::instance().get_cluster().write_reg(
            &sinceStart, tt_cxy_pair(device_id, core), control_addr);
        writeTimes[i] = (TracyGetCpuTime() - writeStart);
    }
    if (device->dispatch_firmware_active()) {
<<<<<<< HEAD
        if (auto mesh_device = device->get_mesh_device()) {
            mesh_device->mesh_command_queue().finish();
        } else {
            Finish(device->command_queue());
        }
    } else {
        tt_metal::detail::WaitProgramDone(device, sync_program, false);
=======
        Finish(device->command_queue());
    } else {
        tt_metal::detail::WaitProgramDone(device, *sync_program, false);
>>>>>>> c1ef9cf0
    }

    log_info("SYNC PROGRAM FINISH IS DONE ON {}", device_id);
    if ((smallestHostime[device_id] == 0) || (smallestHostime[device_id] > hostStartTime)) {
        smallestHostime[device_id] = hostStartTime;
    }

    for (auto writeTime : writeTimes) {
        writeSum += writeTime;
    }
    double writeOverhead = (double)writeSum / sampleCount;

    constexpr uint32_t briscIndex = 0;
    uint64_t addr = reinterpret_cast<uint64_t>(&profiler_msg->buffer[briscIndex][kernel_profiler::CUSTOM_MARKERS]);

    std::vector<std::uint32_t> sync_times =
        tt::llrt::read_hex_vec_from_core(device_id, core, addr, (sampleCount + 1) * 2 * sizeof(uint32_t));

    uint32_t preDeviceTime = 0;
    uint32_t preHostTime = 0;
    bool firstSample = true;

    uint64_t deviceStartTime = (uint64_t(sync_times[0] & 0xFFF) << 32) | sync_times[1];
    uint32_t deviceStartTime_H = sync_times[0] & 0xFFF;
    uint32_t deviceStartTime_L = sync_times[1];
    preDeviceTime = deviceStartTime_L;

    uint32_t hostStartTime_H = 0;

    uint64_t preDeviceTimeLarge = 0;
    uint64_t preHostTimeLarge = 0;
    uint64_t firstDeviceTimeLarge = 0;
    uint64_t firstHostTimeLarge = 0;

    for (int i = 2; i < 2 * (sampleCount + 1); i += 2) {
        uint32_t deviceTime = sync_times[i];
        if (deviceTime < preDeviceTime) {
            deviceStartTime_H++;
        }
        preDeviceTime = deviceTime;
        uint64_t deviceTimeLarge = (uint64_t(deviceStartTime_H) << 32) | deviceTime;

        uint32_t hostTime = sync_times[i + 1] + writeTimes[i / 2 - 1];
        if (hostTime < preHostTime) {
            hostStartTime_H++;
        }
        preHostTime = hostTime;
        uint64_t hostTimeLarge =
            hostStartTime - smallestHostime[device_id] + ((uint64_t(hostStartTime_H) << 32) | hostTime);

        deviceHostTimePair[device_id].push_back(std::pair<uint64_t, uint64_t>{deviceTimeLarge, hostTimeLarge});

        if (firstSample) {
            firstDeviceTimeLarge = deviceTimeLarge;
            firstHostTimeLarge = hostTimeLarge;
            firstSample = false;
        }

        preDeviceTimeLarge = deviceTimeLarge;
        preHostTimeLarge = hostTimeLarge;
    }

    double hostSum = 0;
    double deviceSum = 0;
    double hostSquaredSum = 0;
    double hostDeviceProductSum = 0;

    for (auto& deviceHostTime : deviceHostTimePair[device_id]) {
        double deviceTime = deviceHostTime.first;
        double hostTime = deviceHostTime.second;

        deviceSum += deviceTime;
        hostSum += hostTime;
        hostSquaredSum += (hostTime * hostTime);
        hostDeviceProductSum += (hostTime * deviceTime);
    }

    uint16_t accumulateSampleCount = deviceHostTimePair[device_id].size();

    double frequencyFit = (hostDeviceProductSum * accumulateSampleCount - hostSum * deviceSum) /
                          ((hostSquaredSum * accumulateSampleCount - hostSum * hostSum) * tracyToSecRatio);

    double delay = (deviceSum - frequencyFit * hostSum * tracyToSecRatio) / accumulateSampleCount;

    if (doHeader) {
        log_file.open(log_path);
        log_file << fmt::format(
                        "device id,core_x, "
                        "core_y,device,host_tracy,host_real,write_overhead,host_start,delay,frequency,tracy_ratio,"
                        "tracy_base_time,device_frequency_ratio,device_shift")
                 << std::endl;
    } else {
        log_file.open(log_path, std::ios_base::app);
    }

    int init = deviceHostTimePair[device_id].size() - sampleCount;
    for (int i = init; i < deviceHostTimePair[device_id].size(); i++) {
        log_file << fmt::format(
                        "{:5},{:5},{:5},{:20},{:20},{:20.2f},{:20},{:20},{:20.2f},{:20.15f},{:20.15f},{:20},1.0,0",
                        device_id,
                        phys_core.x,
                        phys_core.y,
                        deviceHostTimePair[device_id][i].first,
                        deviceHostTimePair[device_id][i].second,
                        (double)deviceHostTimePair[device_id][i].second * tracyToSecRatio,
                        writeTimes[i - init],
                        smallestHostime[device_id],
                        delay,
                        frequencyFit,
                        tracyToSecRatio,
                        tracyBaseTime)
                 << std::endl;
    }
    log_file.close();
    log_info(
        "Host sync data for device: {}, cpu_start:{}, delay:{}, freq:{} Hz",
        device_id,
        smallestHostime[device_id],
        delay,
        frequencyFit);

    tt_metal_device_profiler_map.at(device_id).device_core_sync_info.emplace(
        phys_core, std::make_tuple(smallestHostime[device_id], delay, frequencyFit));
}
void setShift(int device_id, int64_t shift, double scale) {
    if (std::isnan(scale)) {
        return;
    }
    log_info("Device sync data for device: {}, delay: {} ns, freq scale: {}", device_id, shift, scale);
    if (tt_metal_device_profiler_map.find(device_id) != tt_metal_device_profiler_map.end()) {
        tt_metal_device_profiler_map.at(device_id).shift = shift;
        tt_metal_device_profiler_map.at(device_id).freqScale = scale;

        std::filesystem::path output_dir = std::filesystem::path(get_profiler_logs_dir());
        std::filesystem::path log_path = output_dir / "sync_device_info.csv";
        std::ofstream log_file;
        log_file.open(log_path, std::ios_base::app);
        log_file << fmt::format("{:5},,,,,,,,,,,,{:20.15f},{:20}", device_id, scale, shift) << std::endl;
        log_file.close();
    }
}

void peekDeviceData(IDevice* device, std::vector<CoreCoord>& worker_cores) {
    ZoneScoped;
    auto device_id = device->id();
    std::string zoneName = fmt::format("peek {}", device_id);
    ZoneName(zoneName.c_str(), zoneName.size());
    if (tt_metal_device_profiler_map.find(device_id) != tt_metal_device_profiler_map.end()) {
        tt_metal_device_profiler_map.at(device_id).device_sync_new_events.clear();
        tt_metal_device_profiler_map.at(device_id).dumpResults(device, worker_cores, ProfilerDumpState::FORCE_UMD_READ);
        for (auto& event : tt_metal_device_profiler_map.at(device_id).device_events) {
            if (event.zone_name.find("SYNC-ZONE") != std::string::npos) {
                ZoneScopedN("Adding_device_sync_event");
                auto ret = tt_metal_device_profiler_map.at(device_id).device_sync_events.insert(event);
                if (ret.second) {
                    tt_metal_device_profiler_map.at(device_id).device_sync_new_events.insert(event);
                }
            }
        }
    }
}

void syncDeviceDevice(chip_id_t device_id_sender, chip_id_t device_id_receiver) {
    ZoneScopedC(tracy::Color::Tomato4);
    std::string zoneName = fmt::format("sync_device_device_{}->{}", device_id_sender, device_id_receiver);
    ZoneName(zoneName.c_str(), zoneName.size());
    if (!tt::tt_metal::MetalContext::instance().rtoptions().get_profiler_sync_enabled()) {
        return;
    }

    IDevice* device_sender = nullptr;
    IDevice* device_receiver = nullptr;

    if (tt::DevicePool::instance().is_device_active(device_id_receiver)) {
        device_receiver = tt::DevicePool::instance().get_active_device(device_id_receiver);
    }

    if (tt::DevicePool::instance().is_device_active(device_id_sender)) {
        device_sender = tt::DevicePool::instance().get_active_device(device_id_sender);
    }

    if (device_sender != nullptr and device_receiver != nullptr) {
        FabricConfig fabric_config = tt::tt_metal::MetalContext::instance().get_cluster().get_fabric_config();
        TT_FATAL(
            fabric_config != FabricConfig::DISABLED,
            "Cannot support device to device synchronization when TT-Fabric is disabled.");
        log_info("Calling {} when TT-Fabric is enabled. This may take a while", __FUNCTION__);

        constexpr std::uint16_t sample_count = 240;
        constexpr std::uint16_t sample_size = 16;
        constexpr std::uint16_t channel_count = 1;

        const auto& active_eth_cores = device_sender->get_active_ethernet_cores(false);
        auto eth_sender_core_iter = active_eth_cores.begin();
        tt_xy_pair eth_receiver_core;
        tt_xy_pair eth_sender_core;

        chip_id_t device_id_receiver_curr = std::numeric_limits<chip_id_t>::max();
        while ((device_id_receiver != device_id_receiver_curr) and (eth_sender_core_iter != active_eth_cores.end())) {
            eth_sender_core = *eth_sender_core_iter;
            if (not tt::tt_metal::MetalContext::instance().get_cluster().is_ethernet_link_up(
                    device_sender->id(), eth_sender_core)) {
                eth_sender_core_iter++;
                continue;
            }
            std::tie(device_id_receiver_curr, eth_receiver_core) =
                device_sender->get_connected_ethernet_core(eth_sender_core);
            eth_sender_core_iter++;
        }

        if (device_id_receiver != device_id_receiver_curr) {
            log_warning(
                "No eth connection could be found between device {} and {}", device_id_sender, device_id_receiver);
            return;
        }

        const std::vector<uint32_t>& ct_args = {
            channel_count, static_cast<uint32_t>(sample_count), static_cast<uint32_t>(sample_size)};

        Program program_sender;
        Program program_receiver;

        auto local_kernel = tt_metal::CreateKernel(
            program_sender,
            "tt_metal/tools/profiler/sync/sync_device_kernel_sender.cpp",
            eth_sender_core,
            tt_metal::EthernetConfig{.noc = tt_metal::NOC::RISCV_0_default, .compile_args = ct_args});

        auto remote_kernel = tt_metal::CreateKernel(
            program_receiver,
            "tt_metal/tools/profiler/sync/sync_device_kernel_receiver.cpp",
            eth_receiver_core,
            tt_metal::EthernetConfig{.noc = tt_metal::NOC::RISCV_0_default, .compile_args = ct_args});

        try {
            tt::tt_metal::detail::CompileProgram(device_sender, program_sender);
            tt::tt_metal::detail::CompileProgram(device_receiver, program_receiver);
        } catch (std::exception& e) {
            log_error("Failed compile: {}", e.what());
            throw e;
        }
        tt_metal::detail::LaunchProgram(
<<<<<<< HEAD
            device_sender, program_sender, false /* wait_until_cores_done */, true /* force_slow_dispatch */);
        tt_metal::detail::LaunchProgram(
            device_receiver, program_receiver, false /* wait_until_cores_done */, true /* force_slow_dispatch */);

        tt_metal::detail::WaitProgramDone(device_sender, program_sender, false);
        tt_metal::detail::WaitProgramDone(device_receiver, program_receiver, false);

=======
            device_sender, program_sender, false /* wait_until_cores_done */, /* force_slow_dispatch */ true);
        tt_metal::detail::LaunchProgram(
            device_receiver, program_receiver, false /* wait_until_cores_done */, /* force_slow_dispatch */ true);

        tt_metal::detail::WaitProgramDone(device_sender, program_sender, false);
        tt_metal::detail::WaitProgramDone(device_receiver, program_receiver, false);
>>>>>>> c1ef9cf0
        CoreCoord sender_core = {eth_sender_core.x, eth_sender_core.y};
        std::vector<CoreCoord> sender_cores = {
            device_sender->virtual_core_from_logical_core(sender_core, CoreType::ETH)};

        CoreCoord receiver_core = {eth_receiver_core.x, eth_receiver_core.y};
        std::vector<CoreCoord> receiver_cores = {
            device_receiver->virtual_core_from_logical_core(receiver_core, CoreType::ETH)};

        peekDeviceData(device_sender, sender_cores);
        peekDeviceData(device_receiver, receiver_cores);

        TT_ASSERT(
            tt_metal_device_profiler_map.at(device_id_sender).device_sync_new_events.size() ==
            tt_metal_device_profiler_map.at(device_id_receiver).device_sync_new_events.size());

        auto event_receiver = tt_metal_device_profiler_map.at(device_id_receiver).device_sync_new_events.begin();

        for (auto event_sender = tt_metal_device_profiler_map.at(device_id_sender).device_sync_new_events.begin();
             event_sender != tt_metal_device_profiler_map.at(device_id_sender).device_sync_new_events.end();
             event_sender++) {
            TT_ASSERT(event_receiver != tt_metal_device_profiler_map.at(device_id_receiver).device_sync_events.end());
            deviceDeviceTimePair.at(device_id_sender)
                .at(device_id_receiver)
                .push_back({event_sender->timestamp, event_receiver->timestamp});
            event_receiver++;
        }
    }
}

void setSyncInfo(
    chip_id_t device_id,
    std::pair<double, int64_t> syncInfo,
    std::unordered_map<chip_id_t, std::unordered_map<chip_id_t, std::pair<double, int64_t>>>& deviceDeviceSyncInfo,
    const std::string& parentInfo = "") {
    if (sync_set_devices.find(device_id) == sync_set_devices.end()) {
        sync_set_devices.insert(device_id);
        if (deviceDeviceSyncInfo.find(device_id) != deviceDeviceSyncInfo.end()) {
            std::string parentInfoNew =
                parentInfo + fmt::format("->{}: ({},{})", device_id, syncInfo.second, syncInfo.first);
            for (auto child_device : deviceDeviceSyncInfo.at(device_id)) {
                std::pair<double, int64_t> childSyncInfo = child_device.second;
                childSyncInfo.second *= syncInfo.first;
                childSyncInfo.second += syncInfo.second;
                childSyncInfo.first *= syncInfo.first;
                setSyncInfo(child_device.first, childSyncInfo, deviceDeviceSyncInfo, parentInfo);
            }
        }
        detail::setShift(device_id, syncInfo.second, syncInfo.first);
    }
}

void ProfilerSync(ProfilerSyncState state) {
#if defined(TRACY_ENABLE)
    ZoneScoped;
    if (!getDeviceProfilerState()) {
        return;
    }
    static chip_id_t first_connected_device_id = -1;
    if (state == ProfilerSyncState::INIT) {
        do_sync_on_close = true;
        sync_set_devices.clear();
        auto ethernet_connections = tt::tt_metal::MetalContext::instance().get_cluster().get_ethernet_connections();
        std::set<chip_id_t> visited_devices = {};
        constexpr int TOTAL_DEVICE_COUNT = 36;
        for (int sender_device_id = 0; sender_device_id < TOTAL_DEVICE_COUNT; sender_device_id++) {
            if (tt::DevicePool::instance().is_device_active(sender_device_id)) {
                auto sender_device = tt::DevicePool::instance().get_active_device(sender_device_id);
                const auto& active_eth_cores = sender_device->get_active_ethernet_cores(false);

                chip_id_t receiver_device_id;
                tt_xy_pair receiver_eth_core;
                bool doSync = true;
                for (auto& sender_eth_core : active_eth_cores) {
                    if (not tt::tt_metal::MetalContext::instance().get_cluster().is_ethernet_link_up(
                            sender_device_id, sender_eth_core)) {
                        continue;
                    }
                    doSync = false;
                    std::tie(receiver_device_id, receiver_eth_core) =
                        sender_device->get_connected_ethernet_core(sender_eth_core);

                    // std::cout << sender_device_id << ":" << sender_eth_core.x << "," << sender_eth_core.y;
                    // std::cout << "->" << receiver_device_id << ":" << receiver_eth_core.x << ",";
                    // std::cout << receiver_eth_core.y << std::endl;

                    if (visited_devices.find(sender_device_id) == visited_devices.end() or
                        visited_devices.find(receiver_device_id) == visited_devices.end()) {
                        visited_devices.insert(sender_device_id);
                        visited_devices.insert(receiver_device_id);
                        std::pair<chip_id_t, chip_id_t> ping_pair = {sender_device_id, receiver_device_id};

                        deviceDeviceTimePair.emplace(
                            sender_device_id,
                            (std::unordered_map<chip_id_t, std::vector<std::pair<uint64_t, uint64_t>>>){});
                        deviceDeviceTimePair.at(sender_device_id)
                            .emplace(receiver_device_id, (std::vector<std::pair<uint64_t, uint64_t>>){});
                    }
                }
                if (doSync or first_connected_device_id == -1) {
                    if (first_connected_device_id == -1 and !doSync) {
                        first_connected_device_id = sender_device_id;
                    }
                    syncDeviceHost(sender_device, SYNC_CORE, true);
                }
            }
        }

        for (const auto& device : ethernet_connections) {
            for (const auto& connection : device.second) {
                chip_id_t sender_device = device.first;
                chip_id_t receiver_device = std::get<0>(connection.second);
            }
        }
    }

    if (state == ProfilerSyncState::INIT or (state == ProfilerSyncState::CLOSE_DEVICE and do_sync_on_close)) {
        for (const auto& sender : deviceDeviceTimePair) {
            for (const auto& receiver : sender.second) {
                syncDeviceDevice(sender.first, receiver.first);
            }
        }
        if (state == ProfilerSyncState::CLOSE_DEVICE) {
            do_sync_on_close = false;
            std::unordered_map<chip_id_t, std::unordered_map<chip_id_t, std::pair<double, int64_t>>>
                deviceDeviceSyncInfo;
            for (auto& sender : deviceDeviceTimePair) {
                for (auto& receiver : sender.second) {
                    std::vector<std::pair<uint64_t, uint64_t>> timePairs;
                    for (int i = 0; i < receiver.second.size(); i += 2) {
                        uint64_t senderTime = (receiver.second[i].first + receiver.second[i + 1].first) / 2;
                        timePairs.push_back({senderTime, receiver.second[i].second});
                    }
                    double senderSum = 0;
                    double receiverSum = 0;
                    double receiverSquareSum = 0;
                    double senderReceiverProductSum = 0;

                    for (auto& timePair : timePairs) {
                        double senderTime = timePair.first;
                        double recieverTime = timePair.second;

                        receiverSum += recieverTime;
                        senderSum += senderTime;
                        receiverSquareSum += (recieverTime * recieverTime);
                        senderReceiverProductSum += (senderTime * recieverTime);
                    }

                    uint16_t accumulateSampleCount = timePairs.size();

                    double freqScale = (senderReceiverProductSum * accumulateSampleCount - senderSum * receiverSum) /
                                       (receiverSquareSum * accumulateSampleCount - receiverSum * receiverSum);

                    uint64_t shift = (double)(senderSum - freqScale * (double)receiverSum) / accumulateSampleCount;
                    deviceDeviceSyncInfo.emplace(
                        sender.first, (std::unordered_map<chip_id_t, std::pair<double, int64_t>>){});
                    deviceDeviceSyncInfo.at(sender.first)
                        .emplace(receiver.first, (std::pair<double, int64_t>){freqScale, shift});

                    deviceDeviceSyncInfo.emplace(
                        receiver.first, (std::unordered_map<chip_id_t, std::pair<double, int64_t>>){});
                    deviceDeviceSyncInfo.at(receiver.first)
                        .emplace(sender.first, (std::pair<double, int64_t>){1.0 / freqScale, -1 * shift});
                }
            }
            setSyncInfo(first_connected_device_id, (std::pair<double, int64_t>){1.0, 0}, deviceDeviceSyncInfo);
        }
    }

#endif
}

void ClearProfilerControlBuffer(IDevice* device) {
#if defined(TRACY_ENABLE)
    std::vector<uint32_t> control_buffer(kernel_profiler::PROFILER_L1_CONTROL_VECTOR_SIZE, 0);
    setControlBuffer(device, control_buffer);
#endif
}

void InitDeviceProfiler(IDevice* device) {
#if defined(TRACY_ENABLE)
    ZoneScoped;
    auto device_id = device->id();
    CoreCoord logical_grid_size = device->logical_grid_size();
    TracySetCpuTime(TracyGetCpuTime());

    if (getDeviceProfilerState()) {
        static std::atomic<bool> firstInit = true;

        auto device_id = device->id();

        if (tt_metal_device_profiler_map.find(device_id) == tt_metal_device_profiler_map.end()) {
            if (firstInit.exchange(false)) {
                tt_metal_device_profiler_map.emplace(device_id, DeviceProfiler(true));
            } else {
                tt_metal_device_profiler_map.emplace(device_id, DeviceProfiler(false));
            }
        }

        uint32_t dramBankCount =
            tt::tt_metal::MetalContext::instance().get_cluster().get_soc_desc(device_id).get_num_dram_views();
        uint32_t coreCountPerDram = tt::tt_metal::MetalContext::instance()
                                        .get_cluster()
                                        .get_soc_desc(device_id)
                                        .profiler_ceiled_core_count_perf_dram_bank;

        uint32_t pageSize = PROFILER_FULL_HOST_BUFFER_SIZE_PER_RISC * PROFILER_RISC_COUNT * coreCountPerDram;

        auto mesh_device = device->get_mesh_device();
        auto& profiler = tt_metal_device_profiler_map.at(device_id);
        if (profiler.output_dram_buffer.get_buffer() == nullptr && mesh_device) {
            // If buffer is not allocated, trying to re-use a buffer already allocated for another device within a
            // single MeshDevice
            for (auto neighbor_device : mesh_device->get_devices()) {
                auto neighbor_profiler_it = tt_metal_device_profiler_map.find(neighbor_device->id());
                if (neighbor_profiler_it != tt_metal_device_profiler_map.end()) {
                    auto& neighbor_profiler = neighbor_profiler_it->second;
                    if (neighbor_profiler.output_dram_buffer.get_buffer() != nullptr) {
                        profiler.output_dram_buffer = neighbor_profiler.output_dram_buffer;
                        break;
                    }
                }
            }
        }
        if (profiler.output_dram_buffer.get_buffer() == nullptr) {
            tt::tt_metal::InterleavedBufferConfig dram_config{
                .device = mesh_device ? mesh_device.get() : device,
                .size = pageSize * dramBankCount,
                .page_size = pageSize,
                .buffer_type = tt::tt_metal::BufferType::DRAM};
            profiler.output_dram_buffer = distributed::AnyBuffer::create(dram_config);
            profiler.profile_buffer.resize(profiler.output_dram_buffer.get_buffer()->size() / sizeof(uint32_t));
        }
        auto output_dram_buffer_ptr = tt_metal_device_profiler_map.at(device_id).output_dram_buffer.get_buffer();

        std::vector<uint32_t> control_buffer(kernel_profiler::PROFILER_L1_CONTROL_VECTOR_SIZE, 0);
<<<<<<< HEAD
        control_buffer[kernel_profiler::DRAM_PROFILER_ADDRESS] = output_dram_buffer_ptr->address();
        setControlBuffer(device, control_buffer);

        std::vector<uint32_t> inputs_DRAM(output_dram_buffer_ptr->size() / sizeof(uint32_t), 0);

        if (device->dispatch_firmware_active()) {
            issue_fd_write_to_profiler_buffer(profiler.output_dram_buffer, device, inputs_DRAM);
        } else {
            tt_metal::detail::WriteToBuffer(*(profiler.output_dram_buffer.get_buffer()), inputs_DRAM);
=======
        control_buffer[kernel_profiler::DRAM_PROFILER_ADDRESS] =
            tt_metal_device_profiler_map.at(device_id).output_dram_buffer->address();
        setControlBuffer(device, control_buffer);
        std::vector<uint32_t> inputs_DRAM(
            tt_metal_device_profiler_map.at(device_id).output_dram_buffer->size() / sizeof(uint32_t), 0);

        if (device->dispatch_firmware_active()) {
            EnqueueWriteBuffer(
                device->command_queue(),
                tt_metal_device_profiler_map.at(device_id).output_dram_buffer,
                inputs_DRAM,
                true);
        } else {
            tt_metal::detail::WriteToBuffer(tt_metal_device_profiler_map.at(device_id).output_dram_buffer, inputs_DRAM);
>>>>>>> c1ef9cf0
        }
    }
#endif
}

void DumpDeviceProfileResults(
    IDevice* device, ProfilerDumpState state, const std::optional<ProfilerOptionalMetadata>& metadata) {
#if defined(TRACY_ENABLE)
    ZoneScoped;
    std::vector<CoreCoord> workerCores;
    auto device_id = device->id();
    auto device_num_hw_cqs = device->num_hw_cqs();
    const auto& dispatch_core_config = get_dispatch_core_config();
    for (const CoreCoord& core : tt::get_logical_compute_cores(device_id, device_num_hw_cqs, dispatch_core_config)) {
        const CoreCoord curr_core = device->worker_core_from_logical_core(core);
        workerCores.push_back(curr_core);
    }
    for (const CoreCoord& core : device->get_active_ethernet_cores(true)) {
        auto virtualCore = device->virtual_core_from_logical_core(core, CoreType::ETH);
        workerCores.push_back(virtualCore);
    }
    IDevice* push_work_device = device;
    if (auto mesh_device = device->get_mesh_device()) {
        push_work_device = mesh_device.get();
    }
    push_work_device->push_work([device, workerCores, state, metadata]() mutable {
        DumpDeviceProfileResults(device, workerCores, state, metadata);
        if (deviceDeviceTimePair.find(device->id()) != deviceDeviceTimePair.end() and
            state == ProfilerDumpState::CLOSE_DEVICE_SYNC) {
            for (auto& connected_device : deviceDeviceTimePair.at(device->id())) {
                chip_id_t sender_id = device->id();
                chip_id_t receiver_id = connected_device.first;
            }
        }
    });

#endif
}

void DumpDeviceProfileResults(
    IDevice* device,
    std::vector<CoreCoord>& worker_cores,
    ProfilerDumpState state,
    const std::optional<ProfilerOptionalMetadata>& metadata) {
#if defined(TRACY_ENABLE)
    ZoneScoped;
    std::string name = fmt::format("Device Dump {}", device->id());
    ZoneName(name.c_str(), name.size());
    std::scoped_lock<std::mutex> lock(device_mutex);
    const auto& dispatch_core_config = get_dispatch_core_config();
    auto dispatch_core_type = dispatch_core_config.get_core_type();
    if (tt::tt_metal::MetalContext::instance().rtoptions().get_profiler_do_dispatch_cores()) {
        auto device_id = device->id();
        auto device_num_hw_cqs = device->num_hw_cqs();
        for (const CoreCoord& core :
             tt::get_logical_dispatch_cores(device_id, device_num_hw_cqs, dispatch_core_config)) {
            const auto curr_core = device->virtual_core_from_logical_core(core, dispatch_core_type);
            worker_cores.push_back(curr_core);
        }
    }
    if (getDeviceProfilerState()) {
        if (state != ProfilerDumpState::LAST_CLOSE_DEVICE) {
            const auto USE_FAST_DISPATCH = std::getenv("TT_METAL_SLOW_DISPATCH_MODE") == nullptr;
            if (USE_FAST_DISPATCH) {
                if (auto mesh_device = device->get_mesh_device()) {
                    mesh_device->mesh_command_queue().finish();
                } else {
                    Finish(device->command_queue());
                }
            }
        } else {
            if (tt::tt_metal::MetalContext::instance().rtoptions().get_profiler_do_dispatch_cores()) {
                auto device_id = device->id();
                constexpr uint8_t maxLoopCount = 10;
                constexpr uint32_t loopDuration_us = 10000;
                auto device_num_hw_cqs = device->num_hw_cqs();
                std::vector<CoreCoord> dispatchCores =
                    tt::get_logical_dispatch_cores(device_id, device_num_hw_cqs, dispatch_core_config);
                const auto& hal = MetalContext::instance().hal();
                while (dispatchCores.size() > 0) {
                    bool coreDone = false;

                    auto curr_core = device->virtual_core_from_logical_core(dispatchCores[0], dispatch_core_type);

                    HalProgrammableCoreType CoreType;
                    if (tt::tt_metal::MetalContext::instance().get_cluster().is_worker_core(curr_core, device_id)) {
                        CoreType = HalProgrammableCoreType::TENSIX;
                    } else {
                        auto active_eth_cores =
                            tt::tt_metal::MetalContext::instance().get_cluster().get_active_ethernet_cores(device_id);
                        bool is_active_eth_core =
                            active_eth_cores.find(tt::tt_metal::MetalContext::instance()
                                                      .get_cluster()
                                                      .get_logical_ethernet_core_from_virtual(device_id, curr_core)) !=
                            active_eth_cores.end();

                        CoreType = is_active_eth_core ? tt_metal::HalProgrammableCoreType::ACTIVE_ETH
                                                      : tt_metal::HalProgrammableCoreType::IDLE_ETH;
                    }
                    profiler_msg_t* profiler_msg =
                        hal.get_dev_addr<profiler_msg_t*>(CoreType, HalL1MemAddrType::PROFILER);
                    for (int i = 0; i < maxLoopCount; i++) {
                        std::vector<std::uint32_t> control_buffer = tt::llrt::read_hex_vec_from_core(
                            device_id,
                            curr_core,
                            reinterpret_cast<uint64_t>(profiler_msg->control_vector),
                            kernel_profiler::PROFILER_L1_CONTROL_BUFFER_SIZE);
                        if (control_buffer[kernel_profiler::PROFILER_DONE] == 1) {
                            coreDone = true;
                            break;
                        }
                        std::this_thread::sleep_for(std::chrono::microseconds(loopDuration_us));
                    }
                    if (!coreDone) {
                        std::string msg = fmt::format(
                            "Device profiling never finished on device {}, worker core {}, {}",
                            device_id,
                            curr_core.x,
                            curr_core.y);
                        TracyMessageC(msg.c_str(), msg.size(), tracy::Color::Tomato3);
                        log_warning(msg.c_str());
                    }
                    dispatchCores.erase(dispatchCores.begin());
                }
            }
        }
        TT_FATAL(DprintServerIsRunning() == false, "Debug print server is running, cannot dump device profiler data");
        auto device_id = device->id();

        if (tt_metal_device_profiler_map.find(device_id) != tt_metal_device_profiler_map.end()) {
            if (state != ProfilerDumpState::LAST_CLOSE_DEVICE) {
                if (deviceHostTimePair.find(device_id) != deviceHostTimePair.end()) {
                    syncDeviceHost(device, SYNC_CORE, false);
                }
            }
            tt_metal_device_profiler_map.at(device_id).setDeviceArchitecture(device->arch());
            tt_metal_device_profiler_map.at(device_id).dumpResults(device, worker_cores, state, metadata);
            if (state == ProfilerDumpState::LAST_CLOSE_DEVICE) {
                // Process is ending, no more device dumps are coming, reset your ref on the buffer so deallocate is the
                // last owner. Sync program also contains a buffer so it is safter to release it here
                tt_metal_device_profiler_map.at(device_id).output_dram_buffer = {};
                tt_metal_device_profiler_map.at(device_id).sync_program.reset();
            } else {
                InitDeviceProfiler(device);
            }
        }
    }
#endif
}

void SetDeviceProfilerDir(const std::string& output_dir) {
#if defined(TRACY_ENABLE)
    for (auto& device_id : tt_metal_device_profiler_map) {
        tt_metal_device_profiler_map.at(device_id.first).setOutputDir(output_dir);
    }
#endif
}

void FreshProfilerDeviceLog() {
#if defined(TRACY_ENABLE)
    for (auto& device_id : tt_metal_device_profiler_map) {
        tt_metal_device_profiler_map.at(device_id.first).freshDeviceLog();
    }
#endif
}

uint32_t EncodePerDeviceProgramID(uint32_t base_program_id, uint32_t device_id, bool is_host_fallback_op) {
    // Given the base (host assigned id) for a program running on multiple devices, generate a unique per-device
    // id by coalescing the physical_device id with the program id.
    // For ops running on device, the MSB is 0. For host-fallback ops, the MSB is 1. This avoids aliasing.
    constexpr uint32_t DEVICE_ID_NUM_BITS = 10;
    constexpr uint32_t DEVICE_OP_ID_NUM_BITS = 31;
    return (is_host_fallback_op << DEVICE_OP_ID_NUM_BITS) | (base_program_id << DEVICE_ID_NUM_BITS) | device_id;
}

}  // namespace detail

}  // namespace tt_metal

}  // namespace tt<|MERGE_RESOLUTION|>--- conflicted
+++ resolved
@@ -146,23 +146,15 @@
         if (device->dispatch_firmware_active() && CoreType == HalProgrammableCoreType::TENSIX) {
             // TODO: Currently only using FD reads on worker cores. Use FD reads across all core types, once we have a
             // generic API to read from an address instead of a buffer. (#15015)
-<<<<<<< HEAD
-            CoreCoord logical_worker_core =
-=======
+
             auto logical_worker_core =
->>>>>>> c1ef9cf0
                 soc_d.translate_coord_to(curr_core, CoordSystem::TRANSLATED, CoordSystem::LOGICAL);
             auto control_buffer_view = get_control_buffer_view(
                 device,
                 reinterpret_cast<uint64_t>(profiler_msg->control_vector),
                 kernel_profiler::PROFILER_L1_CONTROL_BUFFER_SIZE,
-<<<<<<< HEAD
-                logical_worker_core);
+                CoreCoord(logical_worker_core.x, logical_worker_core.y));
             issue_fd_write_to_profiler_buffer(control_buffer_view, device, control_buffer);
-=======
-                CoreCoord(logical_worker_core.x, logical_worker_core.y));
-            EnqueueWriteBuffer(device->command_queue(), control_buffer_view, control_buffer, true);
->>>>>>> c1ef9cf0
         } else {
             tt::llrt::write_hex_vec_to_core(
                 device_id, curr_core, control_buffer, reinterpret_cast<uint64_t>(profiler_msg->control_vector));
@@ -203,7 +195,6 @@
             .noc = tt_metal::NOC::RISCV_0_default,
             .defines = kernel_defines});
 
-<<<<<<< HEAD
     // Using MeshDevice APIs if the current device is managed by MeshDevice
     if (device->dispatch_firmware_active()) {
         if (auto mesh_device = device->get_mesh_device()) {
@@ -214,10 +205,6 @@
         } else {
             EnqueueProgram(device->command_queue(), sync_program, false);
         }
-=======
-    if (device->dispatch_firmware_active()) {
-        EnqueueProgram(device->command_queue(), *sync_program, false);
->>>>>>> c1ef9cf0
     } else {
         tt_metal::detail::LaunchProgram(
             device, sync_program, false /* wait_until_cores_done */, /* force_slow_dispatch */ true);
@@ -249,7 +236,6 @@
         writeTimes[i] = (TracyGetCpuTime() - writeStart);
     }
     if (device->dispatch_firmware_active()) {
-<<<<<<< HEAD
         if (auto mesh_device = device->get_mesh_device()) {
             mesh_device->mesh_command_queue().finish();
         } else {
@@ -257,11 +243,6 @@
         }
     } else {
         tt_metal::detail::WaitProgramDone(device, sync_program, false);
-=======
-        Finish(device->command_queue());
-    } else {
-        tt_metal::detail::WaitProgramDone(device, *sync_program, false);
->>>>>>> c1ef9cf0
     }
 
     log_info("SYNC PROGRAM FINISH IS DONE ON {}", device_id);
@@ -504,7 +485,6 @@
             throw e;
         }
         tt_metal::detail::LaunchProgram(
-<<<<<<< HEAD
             device_sender, program_sender, false /* wait_until_cores_done */, true /* force_slow_dispatch */);
         tt_metal::detail::LaunchProgram(
             device_receiver, program_receiver, false /* wait_until_cores_done */, true /* force_slow_dispatch */);
@@ -512,14 +492,6 @@
         tt_metal::detail::WaitProgramDone(device_sender, program_sender, false);
         tt_metal::detail::WaitProgramDone(device_receiver, program_receiver, false);
 
-=======
-            device_sender, program_sender, false /* wait_until_cores_done */, /* force_slow_dispatch */ true);
-        tt_metal::detail::LaunchProgram(
-            device_receiver, program_receiver, false /* wait_until_cores_done */, /* force_slow_dispatch */ true);
-
-        tt_metal::detail::WaitProgramDone(device_sender, program_sender, false);
-        tt_metal::detail::WaitProgramDone(device_receiver, program_receiver, false);
->>>>>>> c1ef9cf0
         CoreCoord sender_core = {eth_sender_core.x, eth_sender_core.y};
         std::vector<CoreCoord> sender_cores = {
             device_sender->virtual_core_from_logical_core(sender_core, CoreType::ETH)};
@@ -755,7 +727,6 @@
         auto output_dram_buffer_ptr = tt_metal_device_profiler_map.at(device_id).output_dram_buffer.get_buffer();
 
         std::vector<uint32_t> control_buffer(kernel_profiler::PROFILER_L1_CONTROL_VECTOR_SIZE, 0);
-<<<<<<< HEAD
         control_buffer[kernel_profiler::DRAM_PROFILER_ADDRESS] = output_dram_buffer_ptr->address();
         setControlBuffer(device, control_buffer);
 
@@ -765,22 +736,6 @@
             issue_fd_write_to_profiler_buffer(profiler.output_dram_buffer, device, inputs_DRAM);
         } else {
             tt_metal::detail::WriteToBuffer(*(profiler.output_dram_buffer.get_buffer()), inputs_DRAM);
-=======
-        control_buffer[kernel_profiler::DRAM_PROFILER_ADDRESS] =
-            tt_metal_device_profiler_map.at(device_id).output_dram_buffer->address();
-        setControlBuffer(device, control_buffer);
-        std::vector<uint32_t> inputs_DRAM(
-            tt_metal_device_profiler_map.at(device_id).output_dram_buffer->size() / sizeof(uint32_t), 0);
-
-        if (device->dispatch_firmware_active()) {
-            EnqueueWriteBuffer(
-                device->command_queue(),
-                tt_metal_device_profiler_map.at(device_id).output_dram_buffer,
-                inputs_DRAM,
-                true);
-        } else {
-            tt_metal::detail::WriteToBuffer(tt_metal_device_profiler_map.at(device_id).output_dram_buffer, inputs_DRAM);
->>>>>>> c1ef9cf0
         }
     }
 #endif
