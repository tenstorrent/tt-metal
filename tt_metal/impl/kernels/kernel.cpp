--- conflicted
+++ resolved
@@ -213,11 +213,7 @@
 void Kernel::validate_runtime_args_size(
     size_t num_unique_rt_args, size_t num_common_rt_args, const CoreCoord &logical_core) {
     uint32_t total_rt_args = (num_unique_rt_args + num_common_rt_args);
-<<<<<<< HEAD
-    uint32_t idle_eth_max_runtime_args - hal.get_dev_size(HalProgrammableCoreType::ACTIVE_ETH, HalL1MemAddrType::KERNEL_CONFIG) / sizeof(uint32_t);
-=======
     uint32_t idle_eth_max_runtime_args = hal.get_dev_size(HalProgrammableCoreType::ACTIVE_ETH, HalL1MemAddrType::KERNEL_CONFIG) / sizeof(uint32_t);
->>>>>>> 2bef3674
     uint32_t max_rt_args = is_idle_eth() ? idle_eth_max_runtime_args : max_runtime_args;
 
     if (total_rt_args > max_rt_args) {
