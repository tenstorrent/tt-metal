--- conflicted
+++ resolved
@@ -83,14 +83,9 @@
 }
 
 void KernelImpl::register_kernel_elf_paths_with_watcher(IDevice& device) const {
-<<<<<<< HEAD
-    TT_ASSERT(!this->kernel_full_name_.empty(), "Kernel full name not set!");
-    watcher_register_kernel_elf_paths(this->watcher_kernel_id_, this->file_paths(device));
-=======
     TT_ASSERT(this->kernel_full_name_.size() > 0, "Kernel full name not set!");
     auto paths = this->file_paths(device);
     MetalContext::instance().watcher_server()->register_kernel_elf_paths(this->watcher_kernel_id_, paths);
->>>>>>> 5ac9623e
 }
 
 std::string Kernel::name() const { return this->kernel_src_.name(); }
