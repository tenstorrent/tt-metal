--- conflicted
+++ resolved
@@ -274,15 +274,12 @@
             "Opening subset of mmio devices slows down UMD read/write to remote chips. If opening more devices, "
             "consider using CreateDevices API.");
     }
-<<<<<<< HEAD
-=======
 
     // Need to reserve eth cores for fabric before we initialize individual devices to maintain consistent state
     // while initializing default sub device state.
     // This call will be a no-op if fabric is disabled.
     tt::tt_metal::MetalContext::instance().initialize_fabric_config();
 
->>>>>>> b1dceb19
     _inst->skip_remote_devices = skip;
     _inst->use_max_eth_core_count_on_all_devices_ = use_max_eth_core_count_on_all_devices;
     _inst->add_devices_to_pool(device_ids);
