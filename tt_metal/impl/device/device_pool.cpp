// SPDX-FileCopyrightText: © 2023 Tenstorrent Inc.
//
// SPDX-License-Identifier: Apache-2.0

#include <device_impl.hpp>
#include <device_pool.hpp>
#include <numa.h>
#include <pthread.h>
#include <sched.h>
#include <tracy/Tracy.hpp>
#include <tt_metal.hpp>
#include <unistd.h>  // Warning Linux Only, needed for _SC_NPROCESSORS_ONLN
#include <algorithm>
#include <cstdlib>
#include <set>
#include <utility>

#include "control_plane.hpp"
#include "core_coord.hpp"
#include "dispatch_settings.hpp"
#include "dprint_server.hpp"
#include "env_lib.hpp"
#include "erisc_datamover_builder.hpp"
#include "fabric_edm_packet_header.hpp"
#include "fabric_host_interface.h"
#include "fabric_types.hpp"
#include "hal.hpp"
#include "hal_types.hpp"
#include "host_api.hpp"
#include "logger.hpp"
#include "profiler_types.hpp"
#include <tt_stl/span.hpp>
#include "impl/context/metal_context.hpp"
#include <tt-metalium/fabric.hpp>
#include "tt_metal/fabric/fabric_host_utils.hpp"
#include "tt_metal/impl/debug/noc_logging.hpp"
#include "tt_metal/impl/debug/watcher_server.hpp"
#include "tt_metal/impl/dispatch/topology.hpp"
#include "tt_metal/jit_build/build_env_manager.hpp"
#include <umd/device/tt_core_coordinates.h>

using namespace tt::tt_metal;

namespace tt {

namespace device_cpu_allocator {
std::unordered_map<int, std::vector<uint32_t>> get_cpu_cores_per_numa_node(std::unordered_set<uint32_t>& free_cores) {
    std::unordered_map<int, std::vector<uint32_t>> cpu_cores_per_numa_node = {};
    if (numa_available() != -1) {
        // Host has NUMA enabled. Group CPU IDs by the NUMA nodes they belong to.
        for (int cpu = 0; cpu < numa_num_configured_cpus(); ++cpu) {
            int node = numa_node_of_cpu(cpu);
            if (cpu_cores_per_numa_node.find(node) == cpu_cores_per_numa_node.end()) {
                cpu_cores_per_numa_node.insert({node, {}});
            }
            free_cores.insert(cpu);
            cpu_cores_per_numa_node.at(node).push_back(cpu);
        }
    } else {
        // Host does not have NUMA. Place all CPU Ids under a single node (0).
        log_warning(tt::LogMetal, "Host does not use NUMA. May see reduced performance.");
        for (int cpu = 0; cpu < sysconf(_SC_NPROCESSORS_ONLN); ++cpu) {
            free_cores.insert(cpu);
        }
    }
    return cpu_cores_per_numa_node;
}

std::pair<int, int> get_cpu_cores_for_dispatch_threads(
    int mmio_controlled_device_id,
    const std::unordered_map<int, std::vector<uint32_t>>& cpu_cores_per_numa_node,
    std::unordered_set<uint32_t>& free_cores,
    uint32_t num_devices,
    bool use_separate_procs) {
    int core_assigned_to_device_worker_thread = 0;
    int core_assigned_to_device_completion_queue_reader = 0;
    uint32_t num_online_processors = sysconf(_SC_NPROCESSORS_ONLN);
    // Get NUMA node that the current device is mapped to through UMD
    int numa_node_for_device =
        tt::tt_metal::MetalContext::instance().get_cluster().get_numa_node_for_device(mmio_controlled_device_id);

    if (numa_available() != -1 and
        cpu_cores_per_numa_node.find(numa_node_for_device) != cpu_cores_per_numa_node.end()) {
        // NUMA node reported by UMD exists on host. Choose a core on this numa-node using round robin policy
        const auto& cpu_core_for_numa_node = cpu_cores_per_numa_node.at(numa_node_for_device);
        int num_cores_in_numa_node = cpu_core_for_numa_node.size();
        core_assigned_to_device_worker_thread =
            cpu_core_for_numa_node.at(mmio_controlled_device_id % num_cores_in_numa_node);
        if (use_separate_procs) {
            core_assigned_to_device_completion_queue_reader =
                cpu_core_for_numa_node.at((mmio_controlled_device_id + num_devices) % num_cores_in_numa_node);
        } else {
            core_assigned_to_device_completion_queue_reader = core_assigned_to_device_worker_thread;
        }
    } else {
        // NUMA node reported by UMD does not exist on host. Use round-robin binding policy for this worker thread.
        log_warning(
            tt::LogMetal,
            "NUMA node {} for device {} does not exist on host or NUMA is not available.",
            numa_node_for_device,
            mmio_controlled_device_id);
        core_assigned_to_device_worker_thread = mmio_controlled_device_id % num_online_processors;
        if (use_separate_procs) {
            core_assigned_to_device_completion_queue_reader =
                (mmio_controlled_device_id + num_devices) % num_online_processors;
        } else {
            core_assigned_to_device_completion_queue_reader = core_assigned_to_device_worker_thread;
        }
    }

    free_cores.erase(core_assigned_to_device_worker_thread);
    if (use_separate_procs) {
        free_cores.erase(core_assigned_to_device_completion_queue_reader);
    }
    return std::make_pair(core_assigned_to_device_worker_thread, core_assigned_to_device_completion_queue_reader);
}

std::unordered_map<uint32_t, uint32_t> get_device_id_to_core_map(
    const std::vector<chip_id_t>& device_ids,
    std::unordered_set<uint32_t>& free_cores,
    bool use_numa_node_based_thread_binding,
    const uint8_t num_hw_cqs,
    std::unordered_map<uint32_t, uint32_t>& completion_queue_reader_to_cpu_core_map) {
    uint32_t num_online_processors = sysconf(_SC_NPROCESSORS_ONLN);
    constexpr uint32_t max_num_procs_per_device = 2;
    // When using multiple command queues, assign separate CPU cores to worker and completion queue reader threads,
    // if enough processors exist on host. Atleast one core is given to the main thread.
    bool separate_procs_for_worker_and_reader =
        (num_hw_cqs > 1) && (max_num_procs_per_device * device_ids.size() <= num_online_processors - 1);
    std::unordered_map<uint32_t, uint32_t> worker_thread_to_cpu_core_map = {};
    if (use_numa_node_based_thread_binding) {
        auto cpu_cores_per_numa_node = device_cpu_allocator::get_cpu_cores_per_numa_node(free_cores);
        for (const auto& device_id : device_ids) {
            auto [worker_thread_core, completion_queue_reader_core] =
                device_cpu_allocator::get_cpu_cores_for_dispatch_threads(
                    device_id,
                    cpu_cores_per_numa_node,
                    free_cores,
                    device_ids.size(),
                    separate_procs_for_worker_and_reader);
            worker_thread_to_cpu_core_map.insert({device_id, worker_thread_core});
            completion_queue_reader_to_cpu_core_map.insert({device_id, completion_queue_reader_core});
        }
    } else {
        // Round Robin CPU assignment for worker and completion queue reader threads
        for (const auto& device_id : device_ids) {
            uint32_t worker_thread_proc = device_id % num_online_processors;
            worker_thread_to_cpu_core_map.insert({device_id, worker_thread_proc});
            if (separate_procs_for_worker_and_reader) {
                uint32_t completion_queue_reader_proc = (device_id + device_ids.size()) % num_online_processors;
                completion_queue_reader_to_cpu_core_map.insert({device_id, completion_queue_reader_proc});
            } else {
                completion_queue_reader_to_cpu_core_map.insert({device_id, worker_thread_proc});
            }
        }
    }
    return worker_thread_to_cpu_core_map;
}

void bind_current_thread_to_free_cores(const std::unordered_set<uint32_t>& free_cores) {
    cpu_set_t cpuset;
    pthread_t current_thread = pthread_self();
    CPU_ZERO(&cpuset);

    for (const auto& free_core : free_cores) {
        CPU_SET(free_core, &cpuset);
    }
    int rc = pthread_setaffinity_np(current_thread, sizeof(cpu_set_t), &cpuset);
    if (rc) {
        log_warning(
            tt::LogMetal,
            "Unable to bind main thread to free CPU cores. May see performance degradation. Error Code: {}",
            rc);
    }
}

}  // namespace device_cpu_allocator

DevicePool* DevicePool::_inst = nullptr;

void DevicePool::init_profiler_devices() const {
#if defined(TRACY_ENABLE)
    for (const auto& dev : this->get_all_active_devices()) {
        // For Galaxy init, we only need to loop over mmio devices
        const auto& mmio_device_id =
            tt::tt_metal::MetalContext::instance().get_cluster().get_associated_mmio_device(dev->id());
        if (mmio_device_id != dev->id()) {
            continue;
        }
        auto tunnels_from_mmio =
            tt::tt_metal::MetalContext::instance().get_cluster().get_tunnels_from_mmio_device(mmio_device_id);
        detail::InitDeviceProfiler(dev);
        log_info(tt::LogMetal, "Profiler started on device {}", mmio_device_id);
        if (not this->skip_remote_devices) {
            for (uint32_t t = 0; t < tunnels_from_mmio.size(); t++) {
                // Need to create devices from farthest to the closest.
                for (uint32_t ts = tunnels_from_mmio[t].size() - 1; ts > 0; ts--) {
                    uint32_t mmio_controlled_device_id = tunnels_from_mmio[t][ts];
                    auto mmio_device = get_device(mmio_controlled_device_id);
                    detail::InitDeviceProfiler(mmio_device);
                    log_info(
                        tt::LogMetal,
                        "Profiler started on remote device {}",
                        mmio_device->id());
                }
            }
        }
    }
    detail::ProfilerSync(ProfilerSyncState::INIT);
#endif
}

void DevicePool::initialize(
    const std::vector<chip_id_t>& device_ids,
    const uint8_t num_hw_cqs,
    size_t l1_small_size,
    size_t trace_region_size,
    const DispatchCoreConfig& dispatch_core_config,
    tt::stl::Span<const std::uint32_t> l1_bank_remap,
    size_t worker_l1_size) noexcept {
    ZoneScoped;
    log_debug(tt::LogMetal, "DevicePool initialize");
    tt::tt_metal::MetalContext::instance().initialize(
        dispatch_core_config, num_hw_cqs, {l1_bank_remap.begin(), l1_bank_remap.end()});

    if (_inst == nullptr) {
        static DevicePool device_pool{};
        _inst = &device_pool;
    }
    _inst->l1_small_size = l1_small_size;
    _inst->trace_region_size = trace_region_size;
    _inst->worker_l1_size = worker_l1_size;
    _inst->num_hw_cqs = num_hw_cqs;
    _inst->l1_bank_remap.assign(l1_bank_remap.begin(), l1_bank_remap.end());
    // Track the thread where the Device Pool was created. Certain functions
    // modifying the state of this instance, for example those responsible for
    // (un)registering worker threads, can only be called in the creation thread
    _inst->device_pool_creation_thread_id = std::this_thread::get_id();

    // Never skip for TG Cluster
    bool skip = not tt::tt_metal::MetalContext::instance().get_cluster().is_galaxy_cluster();
    std::vector<chip_id_t> target_mmio_ids;
    for (const auto& device_id : device_ids) {
        TT_FATAL(
            device_id < tt::tt_metal::MetalContext::instance().get_cluster().number_of_devices(),
            "Device index {} out of range. There are {} devices available.",
            device_id,
            tt::tt_metal::MetalContext::instance().get_cluster().number_of_devices());
        const auto& mmio_device_id =
            tt::tt_metal::MetalContext::instance().get_cluster().get_associated_mmio_device(device_id);
        if (std::find(target_mmio_ids.begin(), target_mmio_ids.end(), mmio_device_id) == target_mmio_ids.end()) {
            target_mmio_ids.push_back(mmio_device_id);
        }
        skip &= (device_id == mmio_device_id);
    }
    if (target_mmio_ids.size() != tt::tt_metal::MetalContext::instance().get_cluster().number_of_pci_devices()) {
        log_warning(
            tt::LogMetal,
            "Opening subset of mmio devices slows down UMD read/write to remote chips. If opening more devices, "
            "consider using CreateDevices API.");
    }

    _inst->skip_remote_devices = skip;

    _inst->add_devices_to_pool(device_ids);
<<<<<<< HEAD
    _inst->init_firmware_on_active_devices();
    _inst->wait_for_fabric_router_sync();
=======
>>>>>>> 5147622f
    tt::tt_metal::MetalContext::instance().get_cluster().set_internal_routing_info_for_ethernet_cores(
        true, target_mmio_ids);
    _inst->init_firmware_on_active_devices();
    _inst->wait_for_fabric_router_sync();
}

void DevicePool::initialize_host(IDevice* dev) const {
    detail::ClearProfilerControlBuffer(dev);

    // Create system memory writer for this device to have an associated interface to hardware command queue (i.e.
    // hugepage). Need to do this before FW init so we know what dispatch cores to reset.
    if (this->using_fast_dispatch) {
        detail::DispatchStateCheck(true);
        dev->init_command_queue_host();
    } else {
        detail::DispatchStateCheck(false);
        TT_ASSERT(dev->num_hw_cqs() == 1, "num_hw_cqs must be 1 in slow dispatch");
    }

    ClearNocData(dev->id());
    DprintServerAttach(dev->id());
    watcher_init(dev->id());

    // TODO: as optimization, investigate removing all this call for already initialized devivces
    if (!tt_metal::MetalContext::instance().rtoptions().get_skip_reset_cores_on_init()) {
        dev->reset_cores();
    }
    dev->initialize_and_launch_firmware();

    watcher_attach(dev->id());
}

void DevicePool::initialize_active_devices() const {
    const auto& active_devices = this->get_all_active_devices();

    // Activate fabric (must be before FD)
    FabricConfig fabric_config = tt::tt_metal::MetalContext::instance().get_cluster().get_fabric_config();
    if (tt_fabric::is_1d_fabric_config(fabric_config) || tt_fabric::is_2d_fabric_config(fabric_config)) {
        log_info(tt::LogMetal, "Initializing Fabric");
        if (tt_fabric::is_2d_fabric_config(fabric_config)) {
            // write routing tables to all ethernet cores
            tt::tt_metal::MetalContext::instance()
                .get_cluster()
                .get_control_plane()
                ->write_routing_tables_to_all_chips();
        }

        // Initialize fabric on mmio device
        for (const auto& dev : active_devices) {
            dev->init_fabric();
        }
        log_info(tt::LogMetal, "Fabric Initialized");
    }

    // Activate FD kernels
    // Remaining steps are for setting up FD
    if (!this->using_fast_dispatch) {
        return;
    }

    for (auto dev : active_devices) {
        // For Galaxy init, we only need to loop over mmio devices
        const auto& mmio_device_id =
            tt::tt_metal::MetalContext::instance().get_cluster().get_associated_mmio_device(dev->id());
        if (mmio_device_id != dev->id()) {
            continue;
        }

        auto tunnels_from_mmio =
            tt::tt_metal::MetalContext::instance().get_cluster().get_tunnels_from_mmio_device(mmio_device_id);
        populate_cq_static_args(dev);
        dev->init_command_queue_device();
        if (not this->skip_remote_devices) {
            for (uint32_t t = 0; t < tunnels_from_mmio.size(); t++) {
                // Need to create devices from farthest to the closest.
                for (uint32_t ts = tunnels_from_mmio[t].size() - 1; ts > 0; ts--) {
                    uint32_t mmio_controlled_device_id = tunnels_from_mmio[t][ts];
                    auto device = get_device(mmio_controlled_device_id);
                    populate_cq_static_args(device);
                    device->init_command_queue_device();
                }
            }
        }
    }
}

void DevicePool::activate_device(chip_id_t id) {
    TT_FATAL(
        id < tt::tt_metal::MetalContext::instance().get_cluster().number_of_devices(),
        "Device index {} out of range. There are {} devices available.",
        id,
        tt::tt_metal::MetalContext::instance().get_cluster().number_of_devices());
    const std::lock_guard<std::mutex> lock(this->lock);
    if (this->devices.size() < id + 1) {
        this->devices.reserve(id + 1);
    }
    auto device = get_device(id);
    if (!device) {
        log_debug(tt::LogMetal, "DevicePool new device {}", id);
        int worker_core_thread_core = this->worker_thread_to_cpu_core_map.at(id);
        int completion_queue_reader_core = this->completion_queue_reader_to_cpu_core_map.at(id);
        device = new Device(
            id,
            this->num_hw_cqs,
            this->l1_small_size,
            this->trace_region_size,
            this->l1_bank_remap,
            false,
            worker_core_thread_core,
            completion_queue_reader_core,
            this->worker_l1_size);
        if (!this->firmware_built_keys.contains(
                BuildEnvManager::get_instance().get_device_build_env(device->build_id()).build_key)) {
            BuildEnvManager::get_instance().build_firmware(device->build_id());
            this->firmware_built_keys.insert(
                BuildEnvManager::get_instance().get_device_build_env(device->build_id()).build_key);
        }
        this->devices.emplace_back(std::unique_ptr<IDevice>(device));
    } else {
        log_debug(tt::LogMetal, "DevicePool re-initialize device {}", id);
        if (not device->is_initialized()) {
            device->initialize(
                num_hw_cqs, this->l1_small_size, this->trace_region_size, this->worker_l1_size, this->l1_bank_remap);
            if (!this->firmware_built_keys.contains(
                    BuildEnvManager::get_instance().get_device_build_env(device->build_id()).build_key)) {
                BuildEnvManager::get_instance().build_firmware(device->build_id());
                this->firmware_built_keys.insert(
                    BuildEnvManager::get_instance().get_device_build_env(device->build_id()).build_key);
            }
        } else {
            TT_THROW("Cannot re-initialize device {}, must first call close()", id);
        }
    }
}

bool DevicePool::is_device_active(chip_id_t id) const {
    auto device = get_device(id);
    if (!device) {
        return false;
    }

    return device->is_initialized();
}

IDevice* DevicePool::get_device(chip_id_t id) const {
    auto it = std::find_if(devices.begin(), devices.end(), [&id](const auto& device) { return device->id() == id; });
    if (it == devices.end()) {
        return nullptr;
    }

    return it->get();
}

void DevicePool::add_devices_to_pool(const std::vector<chip_id_t>& device_ids) {
    std::set<chip_id_t> devices_to_activate;
    if (this->skip_remote_devices) {
        for (const auto& device_id : device_ids) {
            const auto& mmio_device_id =
                tt::tt_metal::MetalContext::instance().get_cluster().get_associated_mmio_device(device_id);
            TT_ASSERT(device_id == mmio_device_id, "Skipping remote devices is only available for mmio devices");
            devices_to_activate.insert(device_id);
        }
    } else {
        std::vector<chip_id_t> all_device_ids = {};
        for (const auto& device_id : device_ids) {
            // Get list of all devices in the cluster connected to the passed in device_ids
            const auto& mmio_device_id =
                tt::tt_metal::MetalContext::instance().get_cluster().get_associated_mmio_device(device_id);
            for (const auto& mmio_controlled_device_id :
                 tt::tt_metal::MetalContext::instance().get_cluster().get_devices_controlled_by_mmio_device(
                     mmio_device_id)) {
                devices_to_activate.insert(mmio_controlled_device_id);
            }
        }
    }

    for (const auto& device_id : devices_to_activate) {
        if (not this->is_device_active(device_id)) {
            this->activate_device(device_id);
        }
    }

    FabricConfig fabric_config = tt::tt_metal::MetalContext::instance().get_cluster().get_fabric_config();
    // Only can launch Fabric if all devices are active
    if (tt_fabric::is_1d_fabric_config(fabric_config) || tt_fabric::is_2d_fabric_config(fabric_config)) {
        for (int i = 0; i < tt::tt_metal::MetalContext::instance().get_cluster().number_of_devices(); i++) {
            if (not _inst->is_device_active(i)) {
                // Fabric currently requires all devices to be active
                log_fatal(tt::LogMetal, "Fabric is being used but {} is not active", i);
            }
        }
    }

    this->using_fast_dispatch = (std::getenv("TT_METAL_SLOW_DISPATCH_MODE") == nullptr);
    if (this->using_fast_dispatch) {
        populate_fd_kernels(devices_to_activate, this->num_hw_cqs);
    }
}

void DevicePool::wait_for_fabric_router_sync() const {
    FabricConfig fabric_config = tt::tt_metal::MetalContext::instance().get_cluster().get_fabric_config();
    auto control_plane = tt::tt_metal::MetalContext::instance().get_cluster().get_control_plane();
    if (tt_fabric::is_1d_fabric_config(fabric_config)) {
        const auto edm_config = tt_fabric::get_1d_fabric_config();
        std::vector<uint32_t> signal(1, tt::tt_fabric::EDMStatus::READY_FOR_TRAFFIC);

        auto wait_for_handshake = [&](IDevice* dev) {
            std::vector<std::uint32_t> master_router_status{0};
            auto [mesh_id, chip_id] = control_plane->get_mesh_chip_id_from_physical_chip_id(dev->id());

            auto router_chans_and_direction = control_plane->get_active_fabric_eth_channels(mesh_id, chip_id);
            if (router_chans_and_direction.empty()) {
                return;
            }

            tt_fabric::chan_id_t fabric_master_router_chan = router_chans_and_direction.begin()->first;
            CoreCoord virtual_eth_core =
                tt::tt_metal::MetalContext::instance().get_cluster().get_virtual_eth_core_from_channel(
                    dev->id(), fabric_master_router_chan);
            auto fabric_master_router_core = dev->logical_core_from_ethernet_core(virtual_eth_core);
            while (master_router_status[0] != tt::tt_fabric::EDMStatus::LOCAL_HANDSHAKE_COMPLETE) {
                tt_metal::detail::ReadFromDeviceL1(
                    dev,
                    fabric_master_router_core,
                    edm_config.edm_status_address,
                    4,
                    master_router_status,
                    CoreType::ETH);
            }

            tt_metal::detail::WriteToDeviceL1(
                dev, fabric_master_router_core, edm_config.edm_status_address, signal, CoreType::ETH);
        };

        for (const auto& dev : this->get_all_active_devices()) {
            if (tt::tt_metal::MetalContext::instance().get_cluster().get_associated_mmio_device(dev->id()) !=
                dev->id()) {
                continue;
            }

            auto tunnels_from_mmio =
                tt::tt_metal::MetalContext::instance().get_cluster().get_tunnels_from_mmio_device(dev->id());
            for (auto i = 0; i < tunnels_from_mmio.size(); i++) {
                // Need to poll on devices from farthest to the closest.
                for (auto j = tunnels_from_mmio[i].size() - 1; j > 0; j--) {
                    wait_for_handshake(get_device(tunnels_from_mmio[i][j]));
                }
            }

            if (tt::tt_metal::MetalContext::instance().get_cluster().get_cluster_type() != tt::ClusterType::TG) {
                // 1d fabric is not launched on TG gateways
                wait_for_handshake(dev);
            }
        }
    } else if (tt_fabric::is_2d_fabric_config(fabric_config)) {
        auto fabric_router_sync_sem_addr = MetalContext::instance().hal().get_dev_addr(
            HalProgrammableCoreType::ACTIVE_ETH, HalL1MemAddrType::UNRESERVED);

        std::vector<std::uint32_t> master_router_status{0};
        for (const auto& dev : this->get_all_active_devices()) {
            auto [mesh_id, chip_id] = control_plane->get_mesh_chip_id_from_physical_chip_id(dev->id());

            auto router_chans_and_direction = control_plane->get_active_fabric_eth_channels(mesh_id, chip_id);
            if (router_chans_and_direction.empty()) {
                return;
            }

            tt_fabric::chan_id_t fabric_master_router_chan = router_chans_and_direction.begin()->first;
            CoreCoord virtual_eth_core =
                tt::tt_metal::MetalContext::instance().get_cluster().get_virtual_eth_core_from_channel(
                    dev->id(), fabric_master_router_chan);
            auto fabric_master_router_core = dev->logical_core_from_ethernet_core(virtual_eth_core);

            auto num_routers = router_chans_and_direction.size();
            while (master_router_status[0] != num_routers) {
                tt_metal::detail::ReadFromDeviceL1(
                    dev,
                    fabric_master_router_core,
                    fabric_router_sync_sem_addr,
                    4,
                    master_router_status,
                    CoreType::ETH);
            }
        }
    }
}

void DevicePool::register_worker_thread_for_device(IDevice* device, std::thread::id worker_thread_id) {
    TT_FATAL(
        std::this_thread::get_id() == this->device_pool_creation_thread_id,
        "Worker threads can only be registered in the thread where the Device(s) were created");
    auto worker_thread_handle = this->device_to_worker_thread_id.find(device);
    if (worker_thread_handle != this->device_to_worker_thread_id.end()) {
        TT_FATAL(
            worker_thread_handle->second == worker_thread_id,
            "Cannot register more than one worker thread per device.");
        ;
    } else {
        TT_FATAL(
            this->worker_thread_ids.find(worker_thread_id) == this->worker_thread_ids.end(),
            "Cannot register a single worker thread on multiple devices");
    }

    this->device_to_worker_thread_id.insert({device, worker_thread_id});
    this->worker_thread_ids.insert(worker_thread_id);
}

void DevicePool::unregister_worker_thread_for_device(IDevice* device) {
    TT_FATAL(
        std::this_thread::get_id() == this->device_pool_creation_thread_id,
        "Worker threads can only be unregistered in the thread where the Device(s) were created");
    auto worker_thread_handle = this->device_to_worker_thread_id.find(device);
    if (worker_thread_handle != this->device_to_worker_thread_id.end()) {
        this->worker_thread_ids.erase(worker_thread_handle->second);
        this->device_to_worker_thread_id.erase(device);
    }
}

const std::unordered_set<std::thread::id>& DevicePool::get_worker_thread_ids() const { return this->worker_thread_ids; }

void DevicePool::init_firmware_on_active_devices() const {
    const auto& active_devices = this->get_all_active_devices();
    for (const auto& dev : active_devices) {
        // For Galaxy init, we only need to loop over mmio devices
        const auto& mmio_device_id =
            tt::tt_metal::MetalContext::instance().get_cluster().get_associated_mmio_device(dev->id());
        if (mmio_device_id != dev->id()) {
            continue;
        }
        log_debug(
            tt::LogMetal,
            "MMIO Device {} Tunnel Count: {}",
            mmio_device_id,
            tt::tt_metal::MetalContext::instance().get_cluster().get_mmio_device_tunnel_count(mmio_device_id));
        log_debug(
            tt::LogMetal,
            "MMIO Device {} Tunnel Depth: {}",
            mmio_device_id,
            tt::tt_metal::MetalContext::instance().get_cluster().get_mmio_device_max_tunnel_depth(mmio_device_id));
        log_debug(
            tt::LogMetal,
            "MMIO Device {} Tunnel Stop: {}",
            mmio_device_id,
            tt::tt_metal::MetalContext::instance().get_cluster().get_device_tunnel_depth(mmio_device_id));

        auto tunnels_from_mmio =
            tt::tt_metal::MetalContext::instance().get_cluster().get_tunnels_from_mmio_device(mmio_device_id);
        this->initialize_host(dev);
        if (not this->skip_remote_devices) {
            for (uint32_t t = 0; t < tunnels_from_mmio.size(); t++) {
                // Need to create devices from farthest to the closest.
                for (uint32_t ts = tunnels_from_mmio[t].size() - 1; ts > 0; ts--) {
                    uint32_t mmio_controlled_device_id = tunnels_from_mmio[t][ts];
                    log_debug(tt::LogMetal, "Tunnel {} Device {} Tunnel Stop: {}", t, mmio_controlled_device_id, ts);
                    auto device = get_device(mmio_controlled_device_id);
                    this->initialize_host(device);
                }
            }
        }
    }
    this->init_profiler_devices();
    this->initialize_active_devices();
}

DevicePool::DevicePool() {
    ZoneScoped;
    log_debug(tt::LogMetal, "DevicePool constructor");
    bool use_numa_node_based_thread_binding = parse_env("TT_METAL_NUMA_BASED_AFFINITY", false);
    std::vector<chip_id_t> all_device_ids;
    for (int i = 0; i < tt::tt_metal::MetalContext::instance().get_cluster().number_of_devices(); i++) {
        all_device_ids.emplace_back((chip_id_t)i);
    }
    std::unordered_set<uint32_t> free_cores = {};
    this->worker_thread_to_cpu_core_map = device_cpu_allocator::get_device_id_to_core_map(
        all_device_ids,
        free_cores,
        use_numa_node_based_thread_binding,
        num_hw_cqs,
        this->completion_queue_reader_to_cpu_core_map);
    if (use_numa_node_based_thread_binding) {
        // Bind main thread to cores not being used by workers
        device_cpu_allocator::bind_current_thread_to_free_cores(free_cores);
    }
}

IDevice* DevicePool::get_active_device(chip_id_t device_id) const {
    auto device = get_device(device_id);
    TT_ASSERT(device != nullptr, "DevicePool does not contain device {}", device_id);
    TT_ASSERT(device->is_initialized(), "Device {} is not initialized", device_id);
    return device;
}

std::vector<IDevice* > DevicePool::get_all_active_devices() const {
    std::vector<IDevice*> user_devices;
    for (const auto& device : this->devices) {
        if (device->is_initialized()) {
            user_devices.push_back(device.get());
        }
    }
    return user_devices;
}

bool DevicePool::close_device(chip_id_t device_id) {
    // Sync and close one device
    // Currently can only call this on mmio chips, once we split dispatch kernel shutdown
    // from device close, we can call this on remote devices too
    ZoneScoped;
    tt::tt_metal::MetalContext::instance().get_cluster().set_internal_routing_info_for_ethernet_cores(false);
    bool pass = true;
    const auto& mmio_device_id =
        tt::tt_metal::MetalContext::instance().get_cluster().get_associated_mmio_device(device_id);
    for (const auto& mmio_controlled_device_id :
         tt::tt_metal::MetalContext::instance().get_cluster().get_devices_controlled_by_mmio_device(mmio_device_id)) {
        auto device = get_device(mmio_controlled_device_id);
        if (device && device->is_initialized()) {
            pass &= device->close();
            this->unregister_worker_thread_for_device(device);
        }
    }
    return pass;
}

void DevicePool::close_devices(const std::vector<IDevice*>& devices) {
    // Ordered, because we need to shutdown tunnels from the farthest to the closest.
    std::vector<chip_id_t> devices_to_close;

    ZoneScoped;
    // Loop over all devices and add remote devices to devices_to_close
    // For Galaxy if an mmio device's tunnels are being closed, close the mmio device as well
    std::unordered_set<chip_id_t> mmio_devices_to_close;
    for (const auto& dev : devices) {
        const auto& mmio_device_id =
            tt::tt_metal::MetalContext::instance().get_cluster().get_associated_mmio_device(dev->id());
        if (mmio_devices_to_close.find(mmio_device_id) != mmio_devices_to_close.end()) {
            continue;
        }
        auto mmio_dev_handle = tt::DevicePool::instance().get_active_device(mmio_device_id);
        auto tunnels_from_mmio =
            tt::tt_metal::MetalContext::instance().get_cluster().get_tunnels_from_mmio_device(mmio_device_id);
        // iterate over all tunnels origination from this mmio device
        for (auto t : tunnels_from_mmio) {
            // iterate over all tunneled devices (tunnel stops) in this tunnel
            for (uint32_t ts = t.size() - 1; ts > 0; ts--) {
                if (this->is_device_active(t[ts])) {
                    devices_to_close.push_back(t[ts]);
                }
            }
        }
        devices_to_close.push_back(mmio_device_id);
        mmio_devices_to_close.insert(mmio_device_id);
    }

    // Global Sync across all devices that are being closed
    // We need to ensure that commands sent to each device have been completed
    // before closing any device + modifying routing info.
    // If this is not done, non-blocking CCLs followed by a close will hang, since
    // the main thread will modify device state while the CCL is running on device.
    // On TG - this should not be done on MMIO mapped devices, since we don't run
    // any workloads on them
    for (const auto& dev_id : devices_to_close) {
        auto dev = tt::DevicePool::instance().get_active_device(dev_id);
        if (tt::tt_metal::MetalContext::instance().get_cluster().is_galaxy_cluster() and dev->is_mmio_capable()) {
            continue;
        }
        dev->synchronize();  // Synchronize worker queue
        Synchronize(dev);    // Synchronize device
    }

    // Terminate fabric routers
    FabricConfig fabric_config = tt::tt_metal::MetalContext::instance().get_cluster().get_fabric_config();
    auto control_plane = tt::tt_metal::MetalContext::instance().get_cluster().get_control_plane();
    if (tt_fabric::is_1d_fabric_config(fabric_config)) {
        std::vector<uint32_t> signal(1, tt::tt_fabric::TerminationSignal::IMMEDIATELY_TERMINATE);
        static constexpr std::size_t edm_buffer_size =
            tt::tt_fabric::FabricEriscDatamoverBuilder::default_packet_payload_size_bytes +
            sizeof(tt::tt_fabric::PacketHeader);
        const auto edm_config = tt_fabric::get_1d_fabric_config();

        auto fabric_router_sync_sem_addr = edm_config.termination_signal_address;
        for (const auto& dev : this->get_all_active_devices()) {
            if (dev->is_mmio_capable() &&
                (tt::tt_metal::MetalContext::instance().get_cluster().get_cluster_type() == tt::ClusterType::TG)) {
                // 1d fabric is not launched on TG gateways
                continue;
            }
            auto [mesh_id, chip_id] = control_plane->get_mesh_chip_id_from_physical_chip_id(dev->id());

            auto router_chans_and_direction = control_plane->get_active_fabric_eth_channels(mesh_id, chip_id);
            if (router_chans_and_direction.empty()) {
                continue;
            }

            tt_fabric::chan_id_t fabric_master_router_chan = router_chans_and_direction.begin()->first;

            CoreCoord virtual_eth_core =
                tt::tt_metal::MetalContext::instance().get_cluster().get_virtual_eth_core_from_channel(
                    dev->id(), fabric_master_router_chan);
            auto fabric_master_router_core = dev->logical_core_from_ethernet_core(virtual_eth_core);
            tt_metal::detail::WriteToDeviceL1(
                dev, fabric_master_router_core, fabric_router_sync_sem_addr, signal, CoreType::ETH);
        }
    } else if (tt_fabric::is_2d_fabric_config(fabric_config)) {
        std::vector<uint32_t> master_router_terminate(1, 0);
        auto fabric_router_sync_sem_addr = MetalContext::instance().hal().get_dev_addr(
            HalProgrammableCoreType::ACTIVE_ETH, HalL1MemAddrType::UNRESERVED);
        for (const auto& dev : this->get_all_active_devices()) {
            auto [mesh_id, chip_id] = control_plane->get_mesh_chip_id_from_physical_chip_id(dev->id());

            auto router_chans_and_direction = control_plane->get_active_fabric_eth_channels(mesh_id, chip_id);
            if (router_chans_and_direction.empty()) {
                continue;
            }

            tt_fabric::chan_id_t fabric_master_router_chan = router_chans_and_direction.begin()->first;
            CoreCoord virtual_eth_core =
                tt::tt_metal::MetalContext::instance().get_cluster().get_virtual_eth_core_from_channel(
                    dev->id(), fabric_master_router_chan);
            auto fabric_master_router_core = dev->logical_core_from_ethernet_core(virtual_eth_core);
            tt_metal::detail::WriteToDeviceL1(
                dev, fabric_master_router_core, fabric_router_sync_sem_addr, master_router_terminate, CoreType::ETH);
        }
    }

    detail::ProfilerSync(ProfilerSyncState::CLOSE_DEVICE);

    tt::tt_metal::MetalContext::instance().get_cluster().set_internal_routing_info_for_ethernet_cores(false);
    for (const auto& dev_id : devices_to_close) {
        auto dev = tt::DevicePool::instance().get_active_device(dev_id);
        dev->close();
        // When a device is closed, its worker thread is joined. Stop tracking this
        // worker thread.
        this->unregister_worker_thread_for_device(dev);
    }
}

DevicePool::~DevicePool() {
    log_debug(tt::LogMetal, "DevicePool destructor");
    for (const auto& dev : this->devices) {
        if (dev != nullptr and dev->is_initialized()) {
            // TODO: #13876, Was encountering issues with the DispatchMemMap being destroyed before the DevicePool
            // destructor, which leads to device->close() hitting asserts. We need to move the ownership of
            // DispatchMemMap to the device, so it doesn't go out of scope before the device is closed.
            dev->close();
        }
    }
    this->devices.clear();
}

}  // namespace tt<|MERGE_RESOLUTION|>--- conflicted
+++ resolved
@@ -263,11 +263,6 @@
     _inst->skip_remote_devices = skip;
 
     _inst->add_devices_to_pool(device_ids);
-<<<<<<< HEAD
-    _inst->init_firmware_on_active_devices();
-    _inst->wait_for_fabric_router_sync();
-=======
->>>>>>> 5147622f
     tt::tt_metal::MetalContext::instance().get_cluster().set_internal_routing_info_for_ethernet_cores(
         true, target_mmio_ids);
     _inst->init_firmware_on_active_devices();
