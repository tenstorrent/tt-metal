// SPDX-FileCopyrightText: © 2024 Tenstorrent AI ULC
//
// SPDX-License-Identifier: Apache-2.0

#include <device_pool.hpp>
#include <numa.h>
#include <pthread.h>
#include <sched.h>
#include <tracy/Tracy.hpp>
#include <tt_metal.hpp>
#include <umd/device/types/arch.hpp>
#include <unistd.h>  // Warning Linux Only, needed for _SC_NPROCESSORS_ONLN
#include <algorithm>
#include <chrono>
#include <cstdlib>
#include <future>
#include <set>
#include <unordered_map>
#include <utility>

#include <tt_stl/assert.hpp>
#include <tt-metalium/experimental/fabric/control_plane.hpp>
#include "core_coord.hpp"
#include "device_impl.hpp"
#include "dispatch/dispatch_settings.hpp"
#include "env_lib.hpp"
#include <tt_metal/fabric/erisc_datamover_builder.hpp>
#include <tt-metalium/experimental/fabric/fabric_types.hpp>
#include "host_api.hpp"
#include <tt-logger/tt-logger.hpp>
#include <tt_stl/span.hpp>
#include "impl/context/metal_context.hpp"
#include <tt-metalium/tt_metal_profiler.hpp>
#include "impl/profiler/profiler_state.hpp"
#include "impl/profiler/profiler_state_manager.hpp"
#include <tt-metalium/experimental/fabric/fabric.hpp>
#include "tt_metal/fabric/fabric_host_utils.hpp"
#include "tt_metal/fabric/fabric_context.hpp"
#include "tt_metal/impl/dispatch/topology.hpp"
#include "tt_metal/impl/dispatch/system_memory_manager.hpp"
#include "tt_metal/common/executor.hpp"
#include <umd/device/types/core_coordinates.hpp>

using namespace tt::tt_metal;

namespace tt {

namespace llrt {

namespace internal_ {
void wait_until_cores_done(
    ChipId device_id, int run_state, std::unordered_set<CoreCoord>& not_done_phys_cores, int timeout_ms);
}  // namespace internal_
}  // namespace llrt

namespace device_cpu_allocator {
std::unordered_map<int, std::vector<uint32_t>> get_cpu_cores_per_numa_node(std::unordered_set<uint32_t>& free_cores) {
    std::unordered_map<int, std::vector<uint32_t>> cpu_cores_per_numa_node = {};
    if (numa_available() != -1) {
        // Host has NUMA enabled. Group CPU IDs by the NUMA nodes they belong to.
        for (int cpu = 0; cpu < numa_num_configured_cpus(); ++cpu) {
            int node = numa_node_of_cpu(cpu);
            if (cpu_cores_per_numa_node.find(node) == cpu_cores_per_numa_node.end()) {
                cpu_cores_per_numa_node.insert({node, {}});
            }
            free_cores.insert(cpu);
            cpu_cores_per_numa_node.at(node).push_back(cpu);
        }
    } else {
        // Host does not have NUMA. Place all CPU Ids under a single node (0).
        log_warning(tt::LogMetal, "Host does not use NUMA. May see reduced performance.");
        for (int cpu = 0; cpu < sysconf(_SC_NPROCESSORS_ONLN); ++cpu) {
            free_cores.insert(cpu);
        }
    }
    return cpu_cores_per_numa_node;
}

std::pair<int, int> get_cpu_cores_for_dispatch_threads(
    int mmio_controlled_device_id,
    const std::unordered_map<int, std::vector<uint32_t>>& cpu_cores_per_numa_node,
    std::unordered_set<uint32_t>& free_cores,
    uint32_t num_devices,
    bool use_separate_procs) {
    int core_assigned_to_device_worker_thread = 0;
    int core_assigned_to_device_completion_queue_reader = 0;
    uint32_t num_online_processors = sysconf(_SC_NPROCESSORS_ONLN);
    // Get NUMA node that the current device is mapped to through UMD
    int numa_node_for_device =
        tt::tt_metal::MetalContext::instance().get_cluster().get_numa_node_for_device(mmio_controlled_device_id);

    if (numa_available() != -1 and
        cpu_cores_per_numa_node.find(numa_node_for_device) != cpu_cores_per_numa_node.end()) {
        // NUMA node reported by UMD exists on host. Choose a core on this numa-node using round robin policy
        const auto& cpu_core_for_numa_node = cpu_cores_per_numa_node.at(numa_node_for_device);
        int num_cores_in_numa_node = cpu_core_for_numa_node.size();
        core_assigned_to_device_worker_thread =
            cpu_core_for_numa_node.at(mmio_controlled_device_id % num_cores_in_numa_node);
        if (use_separate_procs) {
            core_assigned_to_device_completion_queue_reader =
                cpu_core_for_numa_node.at((mmio_controlled_device_id + num_devices) % num_cores_in_numa_node);
        } else {
            core_assigned_to_device_completion_queue_reader = core_assigned_to_device_worker_thread;
        }
    } else {
        // NUMA node reported by UMD does not exist on host. Use round-robin binding policy for this worker thread.
        log_warning(
            tt::LogMetal,
            "NUMA node {} for device {} does not exist on host or NUMA is not available.",
            numa_node_for_device,
            mmio_controlled_device_id);
        core_assigned_to_device_worker_thread = mmio_controlled_device_id % num_online_processors;
        if (use_separate_procs) {
            core_assigned_to_device_completion_queue_reader =
                (mmio_controlled_device_id + num_devices) % num_online_processors;
        } else {
            core_assigned_to_device_completion_queue_reader = core_assigned_to_device_worker_thread;
        }
    }

    free_cores.erase(core_assigned_to_device_worker_thread);
    if (use_separate_procs) {
        free_cores.erase(core_assigned_to_device_completion_queue_reader);
    }
    return std::make_pair(core_assigned_to_device_worker_thread, core_assigned_to_device_completion_queue_reader);
}

void bind_current_thread_to_free_cores(const std::unordered_set<uint32_t>& free_cores) {
    cpu_set_t cpuset;
    pthread_t current_thread = pthread_self();
    CPU_ZERO(&cpuset);

    for (const auto& free_core : free_cores) {
        CPU_SET(free_core, &cpuset);
    }
    int rc = pthread_setaffinity_np(current_thread, sizeof(cpu_set_t), &cpuset);
    if (rc) {
        log_warning(
            tt::LogMetal,
            "Unable to bind main thread to free CPU cores. May see performance degradation. Error Code: {}",
            rc);
    }
}

std::unordered_map<uint32_t, uint32_t> get_device_id_to_core_map(
    const uint8_t num_hw_cqs, std::unordered_map<uint32_t, uint32_t>& completion_queue_reader_to_cpu_core_map) {
    std::vector<ChipId> device_ids;
    for (ChipId device_id : tt::tt_metal::MetalContext::instance().get_cluster().all_chip_ids()) {
        device_ids.emplace_back(device_id);
    }
    bool use_numa_node_based_thread_binding =
        tt::tt_metal::MetalContext::instance().rtoptions().get_numa_based_affinity();
    std::unordered_set<uint32_t> free_cores = {};
    uint32_t num_online_processors = sysconf(_SC_NPROCESSORS_ONLN);
    constexpr uint32_t max_num_procs_per_device = 2;
    // When using multiple command queues, assign separate CPU cores to worker and completion queue reader threads,
    // if enough processors exist on host. Atleast one core is given to the main thread.
    bool separate_procs_for_worker_and_reader =
        (num_hw_cqs > 1) && (max_num_procs_per_device * device_ids.size() <= num_online_processors - 1);
    std::unordered_map<uint32_t, uint32_t> worker_thread_to_cpu_core_map = {};
    if (use_numa_node_based_thread_binding) {
        auto cpu_cores_per_numa_node = device_cpu_allocator::get_cpu_cores_per_numa_node(free_cores);
        for (const auto& device_id : device_ids) {
            auto [worker_thread_core, completion_queue_reader_core] =
                device_cpu_allocator::get_cpu_cores_for_dispatch_threads(
                    device_id,
                    cpu_cores_per_numa_node,
                    free_cores,
                    device_ids.size(),
                    separate_procs_for_worker_and_reader);
            worker_thread_to_cpu_core_map.insert({device_id, worker_thread_core});
            completion_queue_reader_to_cpu_core_map.insert({device_id, completion_queue_reader_core});
        }
    } else {
        // Round Robin CPU assignment for worker and completion queue reader threads
        for (const auto& device_id : device_ids) {
            uint32_t worker_thread_proc = device_id % num_online_processors;
            worker_thread_to_cpu_core_map.insert({device_id, worker_thread_proc});
            if (separate_procs_for_worker_and_reader) {
                uint32_t completion_queue_reader_proc = (device_id + device_ids.size()) % num_online_processors;
                completion_queue_reader_to_cpu_core_map.insert({device_id, completion_queue_reader_proc});
            } else {
                completion_queue_reader_to_cpu_core_map.insert({device_id, worker_thread_proc});
            }
        }
    }

    if (use_numa_node_based_thread_binding) {
        // Bind main thread to cores not being used by workers
        bind_current_thread_to_free_cores(free_cores);
    }

    return worker_thread_to_cpu_core_map;
}
}  // namespace device_cpu_allocator

DevicePool* DevicePool::_inst = nullptr;

void DevicePool::init_profiler() const {
#if defined(TRACY_ENABLE)
    if (!getDeviceProfilerState()) {
        return;
    }
    for (const auto& dev : this->get_all_active_devices()) {
        // For Galaxy init, we only need to loop over mmio devices
        const auto& mmio_device_id =
            tt::tt_metal::MetalContext::instance().get_cluster().get_associated_mmio_device(dev->id());
        if (mmio_device_id != dev->id()) {
            continue;
        }
        auto tunnels_from_mmio =
            tt::tt_metal::MetalContext::instance().get_cluster().get_tunnels_from_mmio_device(mmio_device_id);
        detail::InitDeviceProfiler(dev);
        log_info(tt::LogMetal, "Profiler started on device {}", mmio_device_id);
        if (not this->skip_remote_devices) {
            for (uint32_t t = 0; t < tunnels_from_mmio.size(); t++) {
                // Need to create devices from farthest to the closest.
                for (uint32_t ts = tunnels_from_mmio[t].size() - 1; ts > 0; ts--) {
                    uint32_t mmio_controlled_device_id = tunnels_from_mmio[t][ts];
                    auto mmio_device = get_device(mmio_controlled_device_id);
                    detail::InitDeviceProfiler(mmio_device);
                    log_info(
                        tt::LogMetal,
                        "Profiler started on remote device {}",
                        mmio_device->id());
                }
            }
        }
    }
    detail::ProfilerSync(ProfilerSyncState::INIT);
#endif
}

void DevicePool::initialize(
    const std::vector<ChipId>& device_ids,
    const uint8_t num_hw_cqs,
    size_t l1_small_size,
    size_t trace_region_size,
    const DispatchCoreConfig& dispatch_core_config,
    tt::stl::Span<const std::uint32_t> l1_bank_remap,
    size_t worker_l1_size,
    bool init_profiler,
    bool use_max_eth_core_count_on_all_devices,
    bool initialize_fabric_and_dispatch_fw) {
    // Issue #19729: use_max_eth_core_count_on_all_devices is a workaround
    // to allow TT-Mesh Workload dispatch to target active ethernet cores.
    ZoneScoped;
    log_debug(tt::LogMetal, "DevicePool initialize");
    tt::tt_metal::MetalContext::instance().initialize(
        dispatch_core_config, num_hw_cqs, {l1_bank_remap.begin(), l1_bank_remap.end()}, worker_l1_size);

    if (_inst == nullptr) {
        static DevicePool device_pool{};
        _inst = &device_pool;
    }

    _inst->worker_thread_to_cpu_core_map =
        device_cpu_allocator::get_device_id_to_core_map(num_hw_cqs, _inst->completion_queue_reader_to_cpu_core_map);

    _inst->num_hw_cqs = num_hw_cqs;
    _inst->l1_small_size = l1_small_size;
    _inst->trace_region_size = trace_region_size;
    _inst->worker_l1_size = worker_l1_size;
    _inst->using_fast_dispatch_ = tt::tt_metal::MetalContext::instance().rtoptions().get_fast_dispatch();
    _inst->init_profiler_ = init_profiler;
    _inst->initialize_fabric_and_dispatch_fw_ = initialize_fabric_and_dispatch_fw;
    _inst->use_max_eth_core_count_on_all_devices_ = use_max_eth_core_count_on_all_devices;
    _inst->l1_bank_remap.assign(l1_bank_remap.begin(), l1_bank_remap.end());

    std::vector<ChipId> device_ids_to_open = device_ids;
    // Never skip for TG Cluster
    bool is_galaxy = tt::tt_metal::MetalContext::instance().get_cluster().is_galaxy_cluster();
    bool skip = !is_galaxy;
    bool any_remote_devices = false;

    // Fabric requires all devices to be open even though dispatch
    // TODO: https://github.com/tenstorrent/tt-metal/issues/24413
    if (_inst->using_fast_dispatch_) {
        // Check if fabric needs to be enabled (any remote devices).
        // Note, all devices must be open to use fabric. This check will happen in add_devices_to_pool.
        for (auto dev_id : device_ids_to_open) {
            any_remote_devices =
                tt::tt_metal::MetalContext::instance().get_cluster().get_associated_mmio_device(dev_id) != dev_id;
            if (any_remote_devices) {
                break;
            }
        }
        // Must launch for TG
        any_remote_devices |= is_galaxy;

        // Must open all devices in cluster to use fabric
        if (any_remote_devices) {
            device_ids_to_open.clear();
            for (int id = 0; id < tt::tt_metal::MetalContext::instance().get_cluster().number_of_devices(); ++id) {
                device_ids_to_open.push_back(id);
            }
        }
    }

    std::vector<ChipId> target_mmio_ids;
    for (const auto& device_id : device_ids_to_open) {
        TT_FATAL(
            tt::tt_metal::MetalContext::instance().get_cluster().all_chip_ids().find(device_id) !=
                tt::tt_metal::MetalContext::instance().get_cluster().all_chip_ids().end(),
            "Device index {} out of range. There are {} devices available.",
            device_id,
            tt::tt_metal::MetalContext::instance().get_cluster().number_of_devices());
        const auto& mmio_device_id =
            tt::tt_metal::MetalContext::instance().get_cluster().get_associated_mmio_device(device_id);
        if (std::find(target_mmio_ids.begin(), target_mmio_ids.end(), mmio_device_id) == target_mmio_ids.end()) {
            target_mmio_ids.push_back(mmio_device_id);
        }
        skip &= (device_id == mmio_device_id);
    }
    if (target_mmio_ids.size() != tt::tt_metal::MetalContext::instance().get_cluster().number_of_pci_devices()) {
        log_warning(
            tt::LogMetal,
            "Opening subset of mmio devices slows down UMD read/write to remote chips. If opening more devices, "
            "consider using CreateDevices API.");
    }

    // Need to reserve eth cores for fabric before we initialize individual devices to maintain consistent state
    // while initializing default sub device state.
    // This call will be a no-op if fabric is disabled.
    // May be called again below
    tt::tt_metal::MetalContext::instance().initialize_fabric_config();

    if (any_remote_devices) {
        auto fabric_config = tt::tt_metal::MetalContext::instance().get_fabric_config();
        if (fabric_config == tt::tt_fabric::FabricConfig::DISABLED) {
            fabric_config = tt::tt_fabric::FabricConfig::FABRIC_1D;
            tt::tt_fabric::SetFabricConfig(
                fabric_config, tt::tt_fabric::FabricReliabilityMode::STRICT_SYSTEM_HEALTH_SETUP_MODE, 1);
            // Call initialize again because previously it was a no-op
            tt::tt_metal::MetalContext::instance().initialize_fabric_config();
            log_info(
                tt::LogMetal,
                "Enabling {} only for dispatch. If your workload requires fabric, please set the fabric config "
                "accordingly.",
                fabric_config);
        } else {
            // Use the same mode
            tt::tt_fabric::SetFabricConfig(
                fabric_config, tt::tt_fabric::FabricReliabilityMode::STRICT_SYSTEM_HEALTH_SETUP_MODE, 1);
        }
        log_info(tt::LogMetal, "Dispatch on {} with {} Command Queues\n", fabric_config, num_hw_cqs);
    }

    _inst->skip_remote_devices = skip;
    _inst->add_devices_to_pool(device_ids_to_open);

    // Initialize fabric tensix datamover config after devices are added to the pool
    tt::tt_metal::MetalContext::instance().initialize_fabric_tensix_datamover_config();

    _inst->init_firmware_on_active_devices();
}

void DevicePool::initialize_fabric_and_dispatch_fw() const {
    if (using_fast_dispatch_ && tt::tt_metal::MetalContext::instance().get_cluster().is_galaxy_cluster()) {
        // Due to galaxy taking potentially taking a 2-3 minutes to compile all the firmware kernels
        log_info(
            tt::LogMetal, "Initializing Fabric and Dispatch Firmware for Galaxy cluster (this may take a few minutes)");
    }
    this->initialize_active_devices();

<<<<<<< HEAD
    this->wait_for_fabric_router_sync(get_fabric_router_sync_timeout_ms());
=======
    this->wait_for_fabric_router_sync(
        tt::tt_metal::MetalContext::instance().rtoptions().get_simulator_enabled() ? 15000 : 10000);
>>>>>>> 5ba81d90
    log_trace(tt::LogMetal, "Fabric and Dispatch Firmware initialized");
}

void DevicePool::initialize_host(IDevice* dev) const {
    detail::ClearProfilerControlBuffer(dev);

    // Create system memory writer for this device to have an associated interface to hardware command queue (i.e.
    // hugepage). Need to do this before FW init so we know what dispatch cores to reset.
    if (using_fast_dispatch_) {
        detail::DispatchStateCheck(true);
        dev->init_command_queue_host();
    } else {
        detail::DispatchStateCheck(false);
        TT_ASSERT(dev->num_hw_cqs() == 1, "num_hw_cqs must be 1 in slow dispatch");
    }
}

void DevicePool::init_fabric(const std::vector<tt_metal::IDevice*>& active_devices) const {
    std::vector<std::shared_future<tt_metal::IDevice*>> events;
    for (uint32_t i = 0; i < active_devices.size(); i++) {
        auto& dev = active_devices[i];
        events.emplace_back(detail::async([dev]() {
            if (dev->compile_fabric()) {
                return dev;
            } else {
                // compile failure mostly come from Nebula (TG)
                log_trace(tt::LogMetal, "Did not build fabric on Device {}", dev->id());
                return (tt_metal::IDevice*)nullptr;
            }
        }));
    }

    // Sequentially execute fabric configuration on all devices
    // Empirically TG hung when this is also parallelized
    for (const auto& event : events) {
        auto dev = event.get();
        if (dev) {
            dev->configure_fabric();
        }
    }
}

void DevicePool::initialize_active_devices() const {
    const auto& active_devices = this->get_all_active_devices();

    // Activate fabric (must be before FD)
    tt_fabric::FabricConfig fabric_config = tt::tt_metal::MetalContext::instance().get_fabric_config();
    if (tt_fabric::is_tt_fabric_config(fabric_config)) {
        log_info(tt::LogMetal, "Initializing Fabric");
        tt::tt_metal::MetalContext::instance().get_control_plane().write_routing_tables_to_all_chips();

        // Initialize fabric on mmio device
        init_fabric(active_devices);
        log_info(tt::LogMetal, "Fabric Initialized with config {}", fabric_config);
    }

    // Activate FD kernels
    // Remaining steps are for setting up FD
    if (!using_fast_dispatch_) {
        return;
    }

    // Generate static args
    for (auto dev : active_devices) {
        // For Galaxy init, we only need to loop over mmio devices
        const auto& mmio_device_id =
            tt::tt_metal::MetalContext::instance().get_cluster().get_associated_mmio_device(dev->id());
        if (mmio_device_id != dev->id()) {
            continue;
        }

        auto tunnels_from_mmio =
            tt::tt_metal::MetalContext::instance().get_cluster().get_tunnels_from_mmio_device(mmio_device_id);
        populate_cq_static_args(dev);
        if (not this->skip_remote_devices) {
            for (uint32_t t = 0; t < tunnels_from_mmio.size(); t++) {
                // Need to create devices from farthest to the closest.
                for (uint32_t ts = tunnels_from_mmio[t].size() - 1; ts > 0; ts--) {
                    uint32_t mmio_controlled_device_id = tunnels_from_mmio[t][ts];
                    auto device = get_device(mmio_controlled_device_id);
                    populate_cq_static_args(device);
                }
            }
        }
    }

    // Create command queue programs
    for (auto dev : active_devices) {
        // For Galaxy init, we only need to loop over mmio devices
        const auto& mmio_device_id =
            tt::tt_metal::MetalContext::instance().get_cluster().get_associated_mmio_device(dev->id());
        if (mmio_device_id != dev->id()) {
            continue;
        }

        create_cq_program(dev);
        auto tunnels_from_mmio =
            tt::tt_metal::MetalContext::instance().get_cluster().get_tunnels_from_mmio_device(mmio_device_id);
        if (not this->skip_remote_devices) {
            for (uint32_t t = 0; t < tunnels_from_mmio.size(); t++) {
                // Need to create devices from farthest to the closest.
                for (uint32_t ts = tunnels_from_mmio[t].size() - 1; ts > 0; ts--) {
                    uint32_t mmio_controlled_device_id = tunnels_from_mmio[t][ts];
                    auto device = get_device(mmio_controlled_device_id);
                    create_cq_program(device);
                }
            }
        }
    }

    // Compile programs
    compile_cq_programs();

    // Init command queue
    for (auto dev : active_devices) {
        // For Galaxy init, we only need to loop over mmio devices
        const auto& mmio_device_id =
            tt::tt_metal::MetalContext::instance().get_cluster().get_associated_mmio_device(dev->id());
        if (mmio_device_id != dev->id()) {
            continue;
        }

        auto tunnels_from_mmio =
            tt::tt_metal::MetalContext::instance().get_cluster().get_tunnels_from_mmio_device(mmio_device_id);
        dev->init_command_queue_device();
        log_debug(tt::LogMetal, "Command Queue initialized on Device {}", dev->id());
        if (not this->skip_remote_devices) {
            for (uint32_t t = 0; t < tunnels_from_mmio.size(); t++) {
                // Need to create devices from farthest to the closest.
                for (uint32_t ts = tunnels_from_mmio[t].size() - 1; ts > 0; ts--) {
                    uint32_t mmio_controlled_device_id = tunnels_from_mmio[t][ts];
                    auto device = get_device(mmio_controlled_device_id);
                    device->init_command_queue_device();
                    log_info(tt::LogMetal, "Command Queue initialized on Device {}", device->id());
                }
            }
        }
    }
    _inst->dispatch_firmware_active_ = true;
}

void DevicePool::activate_device(ChipId id) {
    TT_FATAL(
        tt::tt_metal::MetalContext::instance().get_cluster().all_chip_ids().find(id) !=
            tt::tt_metal::MetalContext::instance().get_cluster().all_chip_ids().end(),
        "Device index {} out of range. There are {} devices available.",
        id,
        tt::tt_metal::MetalContext::instance().get_cluster().number_of_devices());
    const std::lock_guard<std::mutex> lock(this->lock);
    if (this->devices.size() < id + 1) {
        this->devices.reserve(id + 1);
    }
    auto device = get_device(id);
    if (!device) {
        log_debug(tt::LogMetal, "DevicePool new device {}", id);
        int worker_core_thread_core = this->worker_thread_to_cpu_core_map.at(id);
        int completion_queue_reader_core = this->completion_queue_reader_to_cpu_core_map.at(id);
        device = new Device(
            id,
            this->num_hw_cqs,
            this->l1_small_size,
            this->trace_region_size,
            this->l1_bank_remap,
            false,
            worker_core_thread_core,
            completion_queue_reader_core,
            this->worker_l1_size);
        this->devices.emplace_back(std::unique_ptr<IDevice>(device));
    } else {
        log_debug(tt::LogMetal, "DevicePool re-initialize device {}", id);
        if (not device->is_initialized()) {
            device->initialize(
                num_hw_cqs, this->l1_small_size, this->trace_region_size, this->worker_l1_size, this->l1_bank_remap);
        } else {
            TT_THROW("Cannot re-initialize device {}, must first call close()", id);
        }
    }
}

bool DevicePool::is_device_active(ChipId id) const {
    auto device = get_device(id);
    if (!device) {
        return false;
    }

    return device->is_initialized();
}

IDevice* DevicePool::get_device(ChipId id) const {
    auto it = std::find_if(devices.begin(), devices.end(), [&id](const auto& device) { return device->id() == id; });
    if (it == devices.end()) {
        return nullptr;
    }

    return it->get();
}

std::size_t DevicePool::get_max_num_eth_cores_across_all_devices() const {
    // This API is needed due to Issue #19729:
    // Workaround to allow TT-Mesh Workload dispatch to target active ethernet cores.
    // Records the maximum number of active ethernet cores across all devices opened in the cluster.
    // TT-Mesh dispatch assumes that all physical devices in the Mesh have the maximum number of active
    // ethernet cores (uniformity assumption)
    // Dispatch firmware running on each physical device knows how many ethernet cores are actually
    // available and will dispatch to/wait on the correct number of cores (effectively ignoring the
    // value host dispatch provides, if its incorrect).
    std::size_t max_eth_core_count = 0;
    for (const auto& device : this->devices) {
        max_eth_core_count = std::max(
            MetalContext::instance()
                .get_control_plane()
                .get_active_ethernet_cores(device->id(), /*skip_reserved_cores*/ true)
                .size(),
            max_eth_core_count);
    }
    return max_eth_core_count;
}

void DevicePool::add_devices_to_pool(const std::vector<ChipId>& device_ids) {
    std::set<ChipId> devices_to_activate;

    if (this->skip_remote_devices) {
        for (const auto& device_id : device_ids) {
            const auto& mmio_device_id =
                tt::tt_metal::MetalContext::instance().get_cluster().get_associated_mmio_device(device_id);
            TT_ASSERT(device_id == mmio_device_id, "Skipping remote devices is only available for mmio devices");
            devices_to_activate.insert(device_id);
        }
    } else {
        for (const auto& device_id : device_ids) {
            // Get list of all devices in the cluster connected to the passed in device_ids
            const auto& mmio_device_id =
                tt::tt_metal::MetalContext::instance().get_cluster().get_associated_mmio_device(device_id);
            for (const auto& mmio_controlled_device_id :
                 tt::tt_metal::MetalContext::instance().get_cluster().get_devices_controlled_by_mmio_device(
                     mmio_device_id)) {
                devices_to_activate.insert(mmio_controlled_device_id);
            }
        }
    }

    for (const auto& device_id : devices_to_activate) {
        if (not this->is_device_active(device_id)) {
            this->activate_device(device_id);
        }
    }

    // Only can launch Fabric if all devices are active
    tt_fabric::FabricConfig fabric_config = tt::tt_metal::MetalContext::instance().get_fabric_config();
    if (tt_fabric::is_tt_fabric_config(fabric_config)) {
        for (int i = 0; i < tt::tt_metal::MetalContext::instance().get_cluster().number_of_devices(); i++) {
            // Fabric currently requires all devices to be active
            TT_FATAL(
                _inst->is_device_active(i),
                "Fabric is being used but Device {} is not active. "
                "This may indicate that the fabric was launched on a subset of the devices available in the system, "
                "which is currently not supported. "
                "To launch on a subset of devices, first create a MeshDevice of the full system size, then create "
                "submeshes accordingly.\n"
                "For example, on a 6u system (8x4), if you wanted to run a 2x4 workload you could do:\n"
                "ttnn.set_fabric_config(ttnn.FabricConfig.FABRIC_1D)\n"
                "mesh_device = ttnn.open_mesh_device(mesh_shape=ttnn.MeshShape(4, 8))\n"
                "submeshes = mesh_device.create_submeshes(ttnn.MeshShape(2,8))",
                i);
        }
    }

    if (using_fast_dispatch_) {
        populate_fd_kernels(devices_to_activate, this->num_hw_cqs);
    }
}

uint32_t DevicePool::get_fabric_router_sync_timeout_ms() {
    // Return user-configured timeout or default value
    const auto& rtoptions = tt::tt_metal::MetalContext::instance().rtoptions();
    if (rtoptions.get_simulator_enabled()) {
        return 15000;  // Keep simulator timeout unchanged
    }
    
    auto timeout = rtoptions.get_fabric_router_sync_timeout_ms();
    
    // Return user override if set, otherwise use fabric default
    return timeout.value_or(5000);
}

void DevicePool::wait_for_fabric_router_sync(uint32_t timeout_ms) const {
    tt_fabric::FabricConfig fabric_config = tt::tt_metal::MetalContext::instance().get_fabric_config();
    if (!tt::tt_fabric::is_tt_fabric_config(fabric_config)) {
        return;
    }

    const auto& control_plane= tt::tt_metal::MetalContext::instance().get_control_plane();
    const auto& fabric_context = control_plane.get_fabric_context();

    auto wait_for_handshake = [&](IDevice* dev) {
        if (!dev) {
            TT_THROW("Fabric router sync on null device. All devices must be opened for Fabric.");
        }
        if (fabric_context.get_num_fabric_initialized_routers(dev->id()) == 0) {
            return;
        }

        const auto master_router_chan = fabric_context.get_fabric_master_router_chan(dev->id());
        const auto master_router_logical_core =
            tt::tt_metal::MetalContext::instance().get_cluster().get_soc_desc(dev->id()).get_eth_core_for_channel(
                master_router_chan, CoordSystem::LOGICAL);

        const auto [router_sync_address, expected_status] = fabric_context.get_fabric_router_sync_address_and_status();
        std::vector<std::uint32_t> master_router_status{0};
        auto start_time = std::chrono::steady_clock::now();
        while (master_router_status[0] != expected_status) {
            tt_metal::detail::ReadFromDeviceL1(
                dev, master_router_logical_core, router_sync_address, 4, master_router_status, CoreType::ETH);
            // If the read value matches expected status, then we can break out of the loop
            // No need to check for timeout in this case.
            if (master_router_status[0] == expected_status) {
                break;
            }
            // Check for timeout
            auto current_time = std::chrono::steady_clock::now();
            auto elapsed_ms = std::chrono::duration_cast<std::chrono::milliseconds>(current_time - start_time).count();
            if (elapsed_ms > timeout_ms) {
                log_info(
                    tt::LogMetal,
                    "Fabric Router Sync: master chan={}, logical core={}, sync address=0x{:08x}",
                    master_router_chan,
                    master_router_logical_core.str(),
                    router_sync_address);
                TT_THROW(
                    "Fabric Router Sync: Timeout after {} ms. Device {}: Expected status 0x{:08x}, got 0x{:08x}",
                    timeout_ms,
                    dev->id(),
                    expected_status,
                    master_router_status[0]);
            }
        }

        auto ready_address_and_signal = fabric_context.get_fabric_router_ready_address_and_signal();
        if (ready_address_and_signal) {
            std::vector<uint32_t> signal(1, ready_address_and_signal->second);
            tt_metal::detail::WriteToDeviceL1(
                dev, master_router_logical_core, ready_address_and_signal->first, signal, CoreType::ETH);
        }
    };

    for (const auto& dev : this->get_all_active_devices()) {
        if (tt::tt_metal::MetalContext::instance().get_cluster().get_associated_mmio_device(dev->id()) != dev->id()) {
            continue;
        }

        auto tunnels_from_mmio =
            tt::tt_metal::MetalContext::instance().get_cluster().get_tunnels_from_mmio_device(dev->id());
        for (auto i = 0; i < tunnels_from_mmio.size(); i++) {
            // Need to poll on devices from farthest to the closest.
            for (auto j = tunnels_from_mmio[i].size() - 1; j > 0; j--) {
                wait_for_handshake(get_device(tunnels_from_mmio[i][j]));
            }
        }

        wait_for_handshake(dev);
    }
}

void DevicePool::init_firmware_on_active_devices() const {
    const auto& active_devices = this->get_all_active_devices();
    for (const auto& dev : active_devices) {
        // For Galaxy init, we only need to loop over mmio devices
        const auto& mmio_device_id =
            tt::tt_metal::MetalContext::instance().get_cluster().get_associated_mmio_device(dev->id());
        if (mmio_device_id != dev->id()) {
            continue;
        }
        auto tunnels_from_mmio =
            tt::tt_metal::MetalContext::instance().get_cluster().get_tunnels_from_mmio_device(mmio_device_id);
        this->initialize_host(dev);
        if (not this->skip_remote_devices) {
            for (uint32_t t = 0; t < tunnels_from_mmio.size(); t++) {
                // Need to create devices from farthest to the closest.
                for (uint32_t ts = tunnels_from_mmio[t].size() - 1; ts > 0; ts--) {
                    uint32_t mmio_controlled_device_id = tunnels_from_mmio[t][ts];
                    log_debug(tt::LogMetal, "Tunnel {} Device {} Tunnel Stop: {}", t, mmio_controlled_device_id, ts);
                    auto device = get_device(mmio_controlled_device_id);
                    this->initialize_host(device);
                }
            }
        }
    }

    if (init_profiler_) {
        this->init_profiler();
    }
    if (initialize_fabric_and_dispatch_fw_) {
        this->initialize_fabric_and_dispatch_fw();
    }
}

DevicePool::DevicePool() {
    ZoneScoped;
    log_debug(tt::LogMetal, "DevicePool constructor");
}

IDevice* DevicePool::get_active_device(ChipId device_id) const {
    auto device = get_device(device_id);
    TT_ASSERT(device != nullptr, "DevicePool does not contain device {}", device_id);
    TT_ASSERT(device->is_initialized(), "Device {} is not initialized", device_id);
    return device;
}

std::vector<IDevice* > DevicePool::get_all_active_devices() const {
    std::vector<IDevice*> user_devices;
    for (const auto& device : this->devices) {
        if (device && device->is_initialized()) {
            user_devices.push_back(device.get());
        }
    }
    return user_devices;
}

// Get all active device ids
// This function needs to be thread-safe as its called in inspector::data on a different thread
std::vector<ChipId> DevicePool::get_all_active_device_ids() const {
    std::vector<ChipId> device_ids;
    std::lock_guard<std::mutex> lock(this->lock);
    device_ids.reserve(this->devices.size());
    for (const auto& device : this->devices) {
        if (device && device->is_initialized()) {
            device_ids.emplace_back(device->id());
        }
    }
    return device_ids;
}

// Get all command queue event infos for all active devices
// The key is the device id and the value is a vector of event ids for each command queue
// This function needs to be thread-safe as its called in inspector::data on a different thread
std::unordered_map<ChipId, std::vector<uint32_t>> DevicePool::get_all_command_queue_event_infos() const {
    std::unordered_map<ChipId, std::vector<uint32_t>> cq_to_event_by_device;
    std::lock_guard<std::mutex> lock(this->lock);
    cq_to_event_by_device.reserve(this->devices.size());
    for (const auto& device : this->devices) {
        if (device && device->is_initialized()) {
            auto& vec = cq_to_event_by_device[device->id()];
            const auto num_hw_cqs = device->num_hw_cqs();
            vec.resize(num_hw_cqs);
            for (size_t cq_id = 0; cq_id < num_hw_cqs; cq_id++) {
                const auto event_id = device->sysmem_manager().get_last_event(static_cast<uint8_t>(cq_id));
                vec[cq_id] = event_id;
            }
        }
    }
    return cq_to_event_by_device;
}

void DevicePool::teardown_fd(const std::unordered_set<ChipId>& devices_to_close) {
    for (const auto& dev_id : devices_to_close) {
        // Device is still active at this point
        auto dev = tt::DevicePool::instance().get_active_device(dev_id);
        if (!using_fast_dispatch_) {
            continue;
        }

        for (int cq_id = 0; cq_id < dev->num_hw_cqs(); cq_id++) {
            auto& cq = dev->command_queue(cq_id);
            if (cq.sysmem_manager().get_bypass_mode()) {
                cq.record_end();
            }
            cq.terminate();
        }
    }
}

bool DevicePool::is_dispatch_firmware_active() const { return this->dispatch_firmware_active_; }

bool DevicePool::close_device(ChipId device_id) {
    // Sync and close one device
    // Currently can only call this on mmio chips, once we split dispatch kernel shutdown
    // from device close, we can call this on remote devices too
    ZoneScoped;
    const auto& mmio_device_id =
        tt::tt_metal::MetalContext::instance().get_cluster().get_associated_mmio_device(device_id);
    std::vector<IDevice*> devices_to_close;
    for (const auto& mmio_controlled_device_id :
         tt::tt_metal::MetalContext::instance().get_cluster().get_devices_controlled_by_mmio_device(mmio_device_id)) {
        auto device = get_device(mmio_controlled_device_id);
        if (device && device->is_initialized()) {
            devices_to_close.push_back(device);
        }
    }
    return close_devices(devices_to_close);
}

bool DevicePool::close_devices(const std::vector<IDevice*>& devices, bool /*skip_synchronize*/) {
    ZoneScoped;

    // Ordered, because we need to shutdown tunnels from the farthest to the closest.
    std::vector<ChipId> devices_to_close;

    // Loop over all devices and add remote devices to devices_to_close
    // For Galaxy if an mmio device's tunnels are being closed, close the mmio device as well
    std::unordered_set<ChipId> mmio_devices_to_close;
    for (const auto& dev : devices) {
        const auto& mmio_device_id =
            tt::tt_metal::MetalContext::instance().get_cluster().get_associated_mmio_device(dev->id());
        if (mmio_devices_to_close.find(mmio_device_id) != mmio_devices_to_close.end()) {
            continue;
        }
        auto tunnels_from_mmio =
            tt::tt_metal::MetalContext::instance().get_cluster().get_tunnels_from_mmio_device(mmio_device_id);
        // iterate over all tunnels origination from this mmio device
        for (auto t : tunnels_from_mmio) {
            // iterate over all tunneled devices (tunnel stops) in this tunnel
            for (uint32_t ts = t.size() - 1; ts > 0; ts--) {
                if (this->is_device_active(t[ts])) {
                    devices_to_close.push_back(t[ts]);
                }
            }
        }
        devices_to_close.push_back(mmio_device_id);
        mmio_devices_to_close.insert(mmio_device_id);
    }

    // TODO(MO): Remove when legacy non-mesh device is removed
    for (const ChipId device_id : devices_to_close) {
        IDevice* device = tt::DevicePool::instance().get_active_device(device_id);
        detail::ReadDeviceProfilerResults(device, ProfilerReadState::LAST_FD_READ);
    }

    dispatch_firmware_active_ = false;
    teardown_fd(std::unordered_set<ChipId>(devices_to_close.begin(), devices_to_close.end()));
    // Terminate sent to each device. Wait for dispatch to finish. MMIO only to prevent clogging SD path.
    // Dispatch kernels internally have a sync at the end to ensure all credits are returned
    for (const auto& dev_id : devices_to_close) {
        auto dev = tt::DevicePool::instance().get_active_device(dev_id);
        if (!dev->is_mmio_capable() || !using_fast_dispatch_) {
            continue;
        }

        auto dispatch_cores = tt::tt_metal::get_virtual_dispatch_cores(dev_id);
        tt::llrt::internal_::wait_until_cores_done(dev_id, dev_msgs::RUN_MSG_GO, dispatch_cores, 0);
    }

    // Process registered termination signals from topology
    for (const auto& dev_id : devices_to_close) {
        auto dev = tt::DevicePool::instance().get_active_device(dev_id);
        const auto& info = tt::tt_metal::get_registered_termination_cores(dev_id);
        for (const auto& core_to_terminate : info) {
            std::vector<uint32_t> val{core_to_terminate.val};
            tt_metal::detail::WriteToDeviceL1(
                dev, core_to_terminate.logical_core, core_to_terminate.address, val, core_to_terminate.core_type);
        }
        tt::tt_metal::MetalContext::instance().get_cluster().l1_barrier(dev_id);
    }

    // Terminate fabric routers
    const auto fabric_config = tt::tt_metal::MetalContext::instance().get_fabric_config();
    if (tt::tt_fabric::is_tt_fabric_config(fabric_config)) {
        const auto& control_plane= tt::tt_metal::MetalContext::instance().get_control_plane();
        const auto& fabric_context = control_plane.get_fabric_context();
        auto [termination_signal_address, signal] = fabric_context.get_fabric_router_termination_address_and_signal();
        std::vector<uint32_t> termination_signal(1, signal);

        // Terminate fabric tensix configs (mux cores) if enabled
        // TODO: issue #26855, move the termination process to device
        bool tensix_config_enabled = tt::tt_metal::MetalContext::instance().get_fabric_tensix_config() !=
                                     tt::tt_fabric::FabricTensixConfig::DISABLED;
        if (tensix_config_enabled) {
            const auto& tensix_config = fabric_context.get_tensix_config();

            for (const auto& dev : this->get_all_active_devices()) {
                if (fabric_context.get_num_fabric_initialized_routers(dev->id()) == 0) {
                    continue;
                }

                const auto& control_plane = tt::tt_metal::MetalContext::instance().get_control_plane();
                const auto fabric_node_id = control_plane.get_fabric_node_id_from_physical_chip_id(dev->id());
                const auto& active_fabric_eth_channels = control_plane.get_active_fabric_eth_channels(fabric_node_id);

                for (const auto& [eth_chan_id, direction] : active_fabric_eth_channels) {
                    auto [tensix_termination_address, tensix_signal] =
                        tensix_config.get_termination_address_and_signal(dev->id(), eth_chan_id);
                    std::vector<uint32_t> tensix_termination_signal(1, tensix_signal);
                    auto mux_core = tensix_config.get_core_for_channel(dev->id(), eth_chan_id);

                    tt_metal::detail::WriteToDeviceL1(
                        dev, mux_core, tensix_termination_address, tensix_termination_signal, CoreType::WORKER);
                }

                tt::tt_metal::MetalContext::instance().get_cluster().l1_barrier(dev->id());
            }
        }

        for (const auto& dev : this->get_all_active_devices()) {
            if (fabric_context.get_num_fabric_initialized_routers(dev->id()) == 0) {
                continue;
            }

            auto master_router_logical_core =
                tt::tt_metal::MetalContext::instance().get_cluster().get_soc_desc(dev->id()).get_eth_core_for_channel(
                    fabric_context.get_fabric_master_router_chan(dev->id()), CoordSystem::LOGICAL);
            tt_metal::detail::WriteToDeviceL1(
                dev, master_router_logical_core, termination_signal_address, termination_signal, CoreType::ETH);
        }
    }

    for (const ChipId device_id : devices_to_close) {
        IDevice* device = tt::DevicePool::instance().get_active_device(device_id);
        detail::ReadDeviceProfilerResults(device, ProfilerReadState::ONLY_DISPATCH_CORES);
    }

    detail::ProfilerSync(ProfilerSyncState::CLOSE_DEVICE);

    bool pass = true;
    for (const auto& dev_id : devices_to_close) {
        auto dev = tt::DevicePool::instance().get_active_device(dev_id);
        pass &= dev->close();
    }

    tt::tt_fabric::SetFabricConfig(tt::tt_fabric::FabricConfig::DISABLED);

    if (getDeviceProfilerState()) {
        // Device profiling data is dumped here instead of MetalContext::teardown() because MetalContext::teardown() is
        // called as a std::atexit() function, and ProfilerStateManager::cleanup_device_profilers() cannot be safely
        // called from a std::atexit() function because it creates new threads, which is unsafe during program
        // termination.
        tt::tt_metal::MetalContext::instance().profiler_state_manager()->cleanup_device_profilers();
    }

    return pass;
}

DevicePool::~DevicePool() {
    for (const auto& dev : this->devices) {
        if (dev != nullptr and dev->is_initialized()) {
            // TODO: #13876, Was encountering issues with the DispatchMemMap being destroyed before the DevicePool
            // destructor, which leads to device->close() hitting asserts. We need to move the ownership of
            // DispatchMemMap to the device, so it doesn't go out of scope before the device is closed.
            dev->close();
        }
    }
    this->devices.clear();
}

}  // namespace tt<|MERGE_RESOLUTION|>--- conflicted
+++ resolved
@@ -363,12 +363,7 @@
     }
     this->initialize_active_devices();
 
-<<<<<<< HEAD
     this->wait_for_fabric_router_sync(get_fabric_router_sync_timeout_ms());
-=======
-    this->wait_for_fabric_router_sync(
-        tt::tt_metal::MetalContext::instance().rtoptions().get_simulator_enabled() ? 15000 : 10000);
->>>>>>> 5ba81d90
     log_trace(tt::LogMetal, "Fabric and Dispatch Firmware initialized");
 }
 
@@ -651,7 +646,7 @@
     auto timeout = rtoptions.get_fabric_router_sync_timeout_ms();
     
     // Return user override if set, otherwise use fabric default
-    return timeout.value_or(5000);
+    return timeout.value_or(10000);
 }
 
 void DevicePool::wait_for_fabric_router_sync(uint32_t timeout_ms) const {
