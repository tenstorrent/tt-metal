--- conflicted
+++ resolved
@@ -390,16 +390,7 @@
     }
 }
 
-<<<<<<< HEAD
-DevicePool::DevicePool(
-    const std::vector<chip_id_t>& device_ids,
-    const uint8_t num_hw_cqs,
-    size_t l1_small_size,
-    size_t trace_region_size,
-    const std::vector<uint32_t>& l1_bank_remap) {
-=======
 DevicePool::DevicePool() {
->>>>>>> a9a992d3
     ZoneScoped;
     log_debug(tt::LogMetal, "DevicePool constructor");
     bool use_numa_node_based_thread_binding = parse_env("TT_METAL_NUMA_BASED_AFFINITY", false);
