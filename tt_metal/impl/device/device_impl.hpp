// SPDX-FileCopyrightText: © 2023 Tenstorrent Inc.
//
// SPDX-License-Identifier: Apache-2.0

#pragma once

#include <memory>
#include <utility>

#include <tt-metalium/device.hpp>
#include <hostdevcommon/common_values.hpp>
#include <hostdevcommon/kernel_structs.h>  // Leaked up to ttnn level from here
#include <tt-metalium/work_executor_types.hpp>
#include <tt-metalium/data_types.hpp>
#include <tt-metalium/hal_types.hpp>
#include <tt-metalium/command_queue_interface.hpp>
#include <tt-metalium/command_queue.hpp>
#include <tt-metalium/sub_device_types.hpp>
#include <tt-metalium/sub_device.hpp>
#include "trace/trace_buffer.hpp"
#include <tt_stl/span.hpp>
#include <tt-metalium/program_cache.hpp>

class go_msg_t;
class launch_msg_t;
namespace tt::tt_metal {
class SubDeviceManagerTracker;

// A physical PCIexpress Tenstorrent device
class Device : public IDevice {
public:
    // friend void tt_gdb(IDevice* device, int chip_id, const vector<CoreCoord> cores, vector<string> ops);
    Device () = delete;
    Device(
        chip_id_t device_id,
        const uint8_t num_hw_cqs,
        std::size_t l1_small_size,
        std::size_t trace_region_size,
        tt::stl::Span<const std::uint32_t> l1_bank_remap = {},
        bool minimal = false,
        uint32_t worker_thread_core = 0,
        uint32_t completion_queue_reader_core = 0,
        std::size_t worker_l1_size = DEFAULT_WORKER_L1_SIZE);

    ~Device() override;

    // TODO: Add copy/move semantics
    Device(const Device &other) = delete;
    Device& operator=(const Device &other) = delete;

    Device(Device&& other);
    Device& operator=(Device&& other);

    tt::ARCH arch() const override;

    chip_id_t id() const override { return id_; }
    // For a single device, build id is the same as device id
    chip_id_t build_id() const override { return id_; }

    uint8_t num_hw_cqs() const override { return num_hw_cqs_; }

    bool is_initialized() const override { return this->initialized_; }

    int num_dram_channels() const override;
    uint32_t l1_size_per_core() const override;
    uint32_t dram_size_per_channel() const override;
    CoreCoord grid_size() const override;
    CoreCoord logical_grid_size() const override;
    CoreCoord dram_grid_size() const override;

    // Given a coordinate in Virtual NOC0 Space, get the equivalent coordinate in Virtual noc_index space
    CoreCoord virtual_noc0_coordinate(uint8_t noc_index, CoreCoord coord) const override;

    std::vector<CoreCoord> worker_cores_from_logical_cores(const std::vector<CoreCoord> &logical_cores) const override;
    std::vector<CoreCoord> ethernet_cores_from_logical_cores(const std::vector<CoreCoord> &logical_cores) const override;
    std::vector<CoreCoord> get_optimal_dram_bank_to_logical_worker_assignment() override;

    CoreCoord virtual_core_from_logical_core(const CoreCoord &logical_coord, const CoreType& core_type) const override;
    CoreCoord worker_core_from_logical_core(const CoreCoord &logical_core) const override;

    // Ethernet API
    CoreCoord ethernet_core_from_logical_core(const CoreCoord &logical_core) const override;
    CoreCoord logical_core_from_ethernet_core(const CoreCoord &ethernet_core) const override;
    // `skip_reserved_tunnel_cores` is ignored on BH because there are no ethernet cores used for Fast Dispatch
    // tunneling
    std::unordered_set<CoreCoord> get_active_ethernet_cores(bool skip_reserved_tunnel_cores=false) const override;
    std::unordered_set<CoreCoord> get_inactive_ethernet_cores() const override;
    // `skip_reserved_tunnel_cores` is ignored on BH because there are no ethernet cores used for Fast Dispatch
    // tunneling
    bool is_active_ethernet_core(CoreCoord logical_core, bool skip_reserved_tunnel_cores=false) const override;
    std::tuple<chip_id_t, CoreCoord> get_connected_ethernet_core(CoreCoord eth_core) const override;
    std::vector<CoreCoord> get_ethernet_sockets(chip_id_t connected_chip_id) const override;
    bool is_inactive_ethernet_core(CoreCoord logical_core) const override;
    uint32_t num_virtual_eth_cores(SubDeviceId sub_device_id) override;

    CoreCoord compute_with_storage_grid_size() const override;

    CoreRangeSet worker_cores(HalProgrammableCoreType core_type, SubDeviceId sub_device_id) const override;
    uint32_t num_worker_cores(HalProgrammableCoreType core_type, SubDeviceId sub_device_id) const override;

    const std::unique_ptr<Allocator>& allocator() const override;
    const std::unique_ptr<Allocator>& allocator(SubDeviceId sub_device_id) const override;

    CoreCoord logical_core_from_dram_channel(uint32_t dram_channel) const override;
    uint32_t dram_channel_from_logical_core(const CoreCoord& logical_core) const override;
<<<<<<< HEAD
    uint32_t dram_channel_offset(uint32_t dram_channel) const override;
=======
    uint32_t dram_channel_from_virtual_core(const CoreCoord& virtual_core) const override;
>>>>>>> 4289aa0d

    std::optional<DeviceAddr> lowest_occupied_compute_l1_address() const override;
    std::optional<DeviceAddr> lowest_occupied_compute_l1_address(tt::stl::Span<const SubDeviceId> sub_device_ids) const override;

    // Set of logical ethernet core coordinates
    // core.x represents connectivity to one other chip, i.e. cores with <x> all connect to same chip
    // core.y represents different channels along one <x>
    const std::set<CoreCoord> &ethernet_cores() const override { return this->ethernet_cores_; }

    const std::set<CoreCoord> &storage_only_cores() const override { return this->storage_only_cores_; }

    uint32_t get_noc_unicast_encoding(uint8_t noc_index, const CoreCoord& core) const override;
    uint32_t get_noc_multicast_encoding(uint8_t noc_index, const CoreRange& cores) const override;

    SystemMemoryManager& sysmem_manager() override { return *sysmem_manager_; }
    CommandQueue& command_queue(size_t cq_id = 0) override;

    // Metal trace device capture mode
    void begin_trace(const uint8_t cq_id, const uint32_t tid) override;
    void end_trace(const uint8_t cq_id, const uint32_t tid) override;
    void replay_trace(
        const uint8_t cq_id,
        const uint32_t tid,
        const bool block_on_device,
        const bool block_on_worker_thread) override;
    void release_trace(const uint32_t tid) override;
    std::shared_ptr<TraceBuffer> get_trace(uint32_t tid) override;
    uint32_t get_trace_buffers_size() const override { return trace_buffers_size_; }
    void set_trace_buffers_size(uint32_t size) override { trace_buffers_size_ = size; }
    // Light Metal
    void load_trace(uint8_t cq_id, uint32_t trace_id, const TraceDescriptor& trace_desc) override;

    bool using_slow_dispatch() const override;
    bool using_fast_dispatch() const override;

    // Checks that the given arch is on the given pci_slot and that it's responding
    // Puts device into reset
    bool initialize(
        const uint8_t num_hw_cqs,
        size_t l1_small_size,
        size_t trace_region_size,
        size_t worker_l1_size,
        tt::stl::Span<const std::uint32_t> l1_bank_remap = {},
        bool minimal = false) override;
    void reset_cores() override;
    void initialize_and_launch_firmware() override;
    void init_command_queue_host() override;
    void init_command_queue_device() override;

    void init_fabric() override;
    // Puts device into reset
    bool close() override;

    // Program cache interface. Synchronize with worker worker threads before querying or
    // modifying this structure, since worker threads use this for compiling ops
    void enable_program_cache() override;
    void disable_and_clear_program_cache() override;
    program_cache::detail::ProgramCache& get_program_cache() override { return program_cache_; }
    std::size_t num_program_cache_entries() override;

    HalProgrammableCoreType get_programmable_core_type(CoreCoord virtual_core) const override;
    HalMemType get_mem_type_of_core(CoreCoord virtual_core) const override;

    uint8_t num_noc_mcast_txns(SubDeviceId sub_device_id) const override;
    uint8_t num_noc_unicast_txns(SubDeviceId sub_device_id) const override;
    uint8_t noc_data_start_index(SubDeviceId sub_device_id, bool mcast_data=true, bool unicast_data=true) const override;

    SubDeviceManagerId get_active_sub_device_manager_id() const override;
    SubDeviceManagerId get_default_sub_device_manager_id() const override;
    SubDeviceManagerId create_sub_device_manager(tt::stl::Span<const SubDevice> sub_devices, DeviceAddr local_l1_size) override;
    void remove_sub_device_manager(SubDeviceManagerId sub_device_manager_id) override;
    void load_sub_device_manager(SubDeviceManagerId sub_device_manager_id) override;
    void clear_loaded_sub_device_manager() override;
    CoreCoord virtual_program_dispatch_core(uint8_t cq_id) const override;
    const std::vector<SubDeviceId> &get_sub_device_ids() const override;
    const std::vector<SubDeviceId> &get_sub_device_stall_group() const override;
    void set_sub_device_stall_group(tt::stl::Span<const SubDeviceId> sub_device_ids) override;
    void reset_sub_device_stall_group() override;
    uint32_t num_sub_devices() const override;
    // TODO #15944: Temporary api until migration to actual fabric is complete
    std::tuple<SubDeviceManagerId, SubDeviceId> create_sub_device_manager_with_fabric(
        tt::stl::Span<const SubDevice> sub_devices, DeviceAddr local_l1_size) override;

    bool is_mmio_capable() const override;
    // TODO #20966: Remove these APIs
    std::shared_ptr<distributed::MeshDevice> get_mesh_device() override;
    void set_mesh_device(std::shared_ptr<distributed::MeshDevice> mesh_device) { this->mesh_device = mesh_device; };

private:
    static constexpr uint32_t DEFAULT_NUM_SUB_DEVICES = 1;

    void initialize_cluster();
    std::unique_ptr<Allocator> initialize_allocator(
        size_t l1_small_size,
        size_t trace_region_size,
        size_t worker_l1_unreserved_start,
        tt::stl::Span<const std::uint32_t> l1_bank_remap = {});
    void initialize_device_bank_to_noc_tables(const HalProgrammableCoreType &core_type, CoreCoord virtual_core);
    void initialize_firmware(const HalProgrammableCoreType &core_type, CoreCoord virtual_core, launch_msg_t *launch_msg, go_msg_t* go_msg);

    void initialize_default_sub_device_state(
        size_t l1_small_size,
        size_t trace_region_size,
        size_t worker_l1_unreserved_start,
        tt::stl::Span<const std::uint32_t> l1_bank_remap);

    void compile_command_queue_programs();
    void configure_command_queue_programs();
    void clear_l1_state();
    void clear_dram_state();
    void clear_launch_messages_on_eth_cores();
    void generate_device_bank_to_noc_tables();

    void mark_allocations_unsafe();
    void mark_allocations_safe();

    CoreCoord physical_worker_core_from_logical_core(const CoreCoord &logical_core) const;
    CoreCoord dram_core_from_dram_channel(uint32_t dram_channel) const;
    CoreCoord virtual_core_from_physical_core(const CoreCoord& physical_coord) const;

    chip_id_t id_;
    std::vector<std::vector<chip_id_t>> tunnels_from_mmio_;

    std::unique_ptr<SubDeviceManagerTracker> sub_device_manager_tracker_;

    bool initialized_ = false;

    std::vector<std::unique_ptr<Program>> command_queue_programs_;
    bool using_fast_dispatch_ = false;
    // TODO #20966: Remove this member
    std::weak_ptr<distributed::MeshDevice> mesh_device;

    // Fabric program includes ethernet router kernel
    std::unique_ptr<Program> fabric_program_;

    uint32_t worker_thread_core_ = 0;
    uint32_t completion_queue_reader_core_ = 0;
    std::unique_ptr<SystemMemoryManager> sysmem_manager_;
    uint8_t num_hw_cqs_ = 1;

    // SystemMemoryManager is the interface to the hardware command queue
    std::vector<std::unique_ptr<CommandQueue>> command_queues_;

    std::set<CoreCoord> compute_cores_;
    std::set<CoreCoord> storage_only_cores_;
    std::set<CoreCoord> ethernet_cores_;
    std::vector<CoreCoord> optimal_dram_bank_to_logical_worker_assignment_;

    std::vector<int32_t> dram_bank_offset_map_;
    std::vector<int32_t> l1_bank_offset_map_;
    std::vector<uint16_t> dram_bank_to_noc_xy_;
    std::vector<uint16_t> l1_bank_to_noc_xy_;
    std::shared_ptr<Buffer> dram_debug_buffer_;

    program_cache::detail::ProgramCache program_cache_;

    uint32_t trace_buffers_size_ = 0;
    bool uninitialized_error_fired_ =
        false;  // To avoid spam with warnings about calling Device methods when it's not initialized.
    uint32_t ethernet_core_count_on_dispatcher_ = 0;
};

}  // namespace tt::tt_metal<|MERGE_RESOLUTION|>--- conflicted
+++ resolved
@@ -103,11 +103,8 @@
 
     CoreCoord logical_core_from_dram_channel(uint32_t dram_channel) const override;
     uint32_t dram_channel_from_logical_core(const CoreCoord& logical_core) const override;
-<<<<<<< HEAD
+    uint32_t dram_channel_from_virtual_core(const CoreCoord& virtual_core) const override;
     uint32_t dram_channel_offset(uint32_t dram_channel) const override;
-=======
-    uint32_t dram_channel_from_virtual_core(const CoreCoord& virtual_core) const override;
->>>>>>> 4289aa0d
 
     std::optional<DeviceAddr> lowest_occupied_compute_l1_address() const override;
     std::optional<DeviceAddr> lowest_occupied_compute_l1_address(tt::stl::Span<const SubDeviceId> sub_device_ids) const override;
