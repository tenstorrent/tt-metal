--- conflicted
+++ resolved
@@ -970,13 +970,7 @@
     sysmem_manager_ = std::make_unique<SystemMemoryManager>(this->id_, this->num_hw_cqs());
     command_queues_.reserve(num_hw_cqs());
     for (size_t cq_id = 0; cq_id < num_hw_cqs(); cq_id++) {
-<<<<<<< HEAD
-        command_queues_.push_back(std::make_unique<CommandQueue>(this, cq_id, dispatch_downstream_noc));
-=======
-        hw_command_queues_.push_back(
-            std::make_unique<HWCommandQueue>(this, cq_id, dispatch_downstream_noc, completion_queue_reader_core_));
-        sw_command_queues_.push_back(std::make_unique<CommandQueue>(this, cq_id));
->>>>>>> 776a92d0
+        command_queues_.push_back(std::make_unique<CommandQueue>(this, cq_id, dispatch_downstream_noc, completion_queue_reader_core_));
     }
 }
 
