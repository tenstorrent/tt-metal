--- conflicted
+++ resolved
@@ -632,15 +632,8 @@
 void Device::reset_cores() {
     ZoneScoped;
 
-<<<<<<< HEAD
     const auto& hal = MetalContext::instance().hal();
-    auto kernel_still_running = [](launch_msg_t* launch_msg, go_msg_t *go_signal) {
-        return (go_signal->signal) == RUN_MSG_GO && launch_msg->kernel_config.exit_erisc_kernel == 0;
-    };
     auto erisc_app_still_running = [&](CoreCoord virtual_core) {
-=======
-    auto erisc_app_still_running = [this](CoreCoord virtual_core) {
->>>>>>> 759a318f
         // Check if the kernel/erisc_app is still running on a ethernet core with context switching enabled
         // The LAUNCH_ERISC_APP_FLAG is reset to 0 after reset/reboot, and set to 1 when Metal runtime launches erisc
         // app FW Only applicable to WORMHOLE ethernet cores today, but could in theory extend to other cores, remove
