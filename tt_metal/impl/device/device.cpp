--- conflicted
+++ resolved
@@ -849,7 +849,6 @@
 
 std::shared_ptr<distributed::MeshDevice> Device::get_mesh_device() { return mesh_device.lock(); }
 
-<<<<<<< HEAD
 IDevice::RingbufferUsage Device::get_ringbuffer_usage(std::optional<uint8_t> cq_id) const {
     if (!using_fast_dispatch_ || command_queues_.empty()) {
         // No command queues or not using fast dispatch - return empty stats
@@ -868,9 +867,4 @@
     return {stats.total_size_bytes, stats.used_bytes, stats.num_cached_programs};
 }
 
-}  // namespace tt_metal
-
-}  // namespace tt
-=======
-}  // namespace tt::tt_metal
->>>>>>> 8853d2f2
+}  // namespace tt::tt_metal