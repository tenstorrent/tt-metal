// SPDX-FileCopyrightText: © 2023 Tenstorrent Inc.
//
// SPDX-License-Identifier: Apache-2.0

#include <string>
#include <thread>
#include "tt_metal/device.hpp"
#include "common/core_assignment.hpp"
#include "tt_metal/host_api.hpp"
#include "tt_metal/impl/device/device.hpp"
#include "tt_metal/impl/trace/trace.hpp"
#include "tt_metal/common/core_descriptor.hpp"
#include "tt_metal/third_party/tracy/public/tracy/Tracy.hpp"
#include "tt_metal/detail/tt_metal.hpp"
#include "impl/debug/dprint_server.hpp"
#include "impl/debug/watcher_server.hpp"
#include "tt_metal/impl/dispatch/kernels/packet_queue_ctrl.hpp"
#include "common/utils.hpp"
#include "llrt/llrt.hpp"
#include "dev_msgs.h"
#include "tt_metal/impl/device/device_pool.hpp"
#include "tt_metal/detail/persistent_kernel_cache.hpp"
#include "tt_metal/tools/profiler/tt_metal_tracy.hpp"
#include "llrt/hal.hpp"
#include "tt_metal/impl/sub_device/sub_device.hpp"
#include "tt_metal/impl/sub_device/sub_device_manager.hpp"
#include "tt_metal/impl/sub_device/sub_device_types.hpp"
#include "tt_metal/tt_stl/span.hpp"
#include "tt_metal/types.hpp"
#include "noc/noc_parameters.h"

// FIXME: ARCH_NAME specific
#include "eth_l1_address_map.h"

namespace tt {

namespace tt_metal {

Device::Device(
    chip_id_t device_id, const uint8_t num_hw_cqs, size_t l1_small_size, size_t trace_region_size, tt::stl::Span<const std::uint32_t> l1_bank_remap, bool minimal, uint32_t worker_core, uint32_t completion_queue_reader_core) :
    id_(device_id), worker_thread_core(worker_core), completion_queue_reader_core(completion_queue_reader_core), work_executor(worker_core, device_id) {
    ZoneScoped;
    tunnel_device_dispatch_workers_ = {};
    this->initialize(num_hw_cqs, l1_small_size, trace_region_size, l1_bank_remap, minimal);
}

std::unordered_set<CoreCoord> Device::get_active_ethernet_cores(bool skip_reserved_tunnel_cores) const {
    return tt::Cluster::instance().get_active_ethernet_cores(this->id_, skip_reserved_tunnel_cores);
}

bool Device::is_active_ethernet_core(CoreCoord logical_core, bool skip_reserved_tunnel_cores) const {
    auto active_ethernet_cores = this->get_active_ethernet_cores(skip_reserved_tunnel_cores);
    return active_ethernet_cores.find(logical_core) != active_ethernet_cores.end();
}

std::unordered_set<CoreCoord> Device::get_inactive_ethernet_cores() const {
    return tt::Cluster::instance().get_inactive_ethernet_cores(this->id_);
}

bool Device::is_inactive_ethernet_core(CoreCoord logical_core) const {
    auto inactive_ethernet_cores = tt::Cluster::instance().get_inactive_ethernet_cores(this->id_);
    return inactive_ethernet_cores.find(logical_core) != inactive_ethernet_cores.end();
}

CoreRangeSet Device::worker_cores(HalProgrammableCoreType core_type, SubDeviceId sub_device_id) const {
    return this->active_sub_device_manager_->sub_device(sub_device_id).cores(core_type);
}

uint32_t Device::num_worker_cores(HalProgrammableCoreType core_type, SubDeviceId sub_device_id) const {
    return this->active_sub_device_manager_->sub_device(sub_device_id).num_cores(core_type);
}

/* Get all dispatch cores associated with this device. On return, my_dispatch_cores contains dispatch cores used by
 * this device (split between cores on this device itself and if this is a remote device, the mmio device dispatch
 * cores being used by this device). On return, other_dispatch_cores contains dispatch cores on this device that are
 * used by other (remote) devices.
*/
void Device::get_associated_dispatch_virtual_cores(
    std::unordered_map<chip_id_t, std::unordered_set<CoreCoord>> &my_dispatch_cores,
    std::unordered_map<chip_id_t,std::unordered_set<CoreCoord>> &other_dispatch_cores) {
    if (this->is_mmio_capable()) {
        for (const chip_id_t &device_id : tt::Cluster::instance().get_devices_controlled_by_mmio_device(this->id_)) {
            uint8_t num_hw_cqs = this->num_hw_cqs();
            uint16_t curr_channel = tt::Cluster::instance().get_assigned_channel_for_device(device_id);
            CoreType dispatch_core_type = dispatch_core_manager::instance().get_dispatch_core_type(device_id);
            for (uint8_t cq_id = 0; cq_id < num_hw_cqs; cq_id++) {
                if (device_id == this->id_) {
                    //mmio device.
                    bool dispatch_hd_allocated = false;
                    CoreCoord virtual_core_dispatch_hd;
                    if (dispatch_core_manager::instance().is_dispatcher_core_allocated(device_id, curr_channel, cq_id)) {
                        tt_cxy_pair dispatch_location = dispatch_core_manager::instance().dispatcher_core(device_id, curr_channel, cq_id);
                        virtual_core_dispatch_hd = this->virtual_core_from_logical_core(dispatch_location, dispatch_core_type);
                        my_dispatch_cores[this->id_].insert(virtual_core_dispatch_hd);
                        dispatch_hd_allocated = true;
                        log_debug(tt::LogMetal, "MMIO Device Dispatch core: Logical: {} - Physical: {}", dispatch_location.str(), virtual_core_dispatch_hd.str());
                    }
                    // Include dispatch_s in the dispatch core location set, if its not on the same core as dispatch_hd
                    if (dispatch_core_manager::instance().is_dispatcher_s_core_allocated(device_id, curr_channel, cq_id)) {
                        tt_cxy_pair dispatch_s_location = dispatch_core_manager::instance().dispatcher_s_core(device_id, curr_channel, cq_id);
                        CoreCoord virtual_core_dispatch_s = this->virtual_core_from_logical_core(dispatch_s_location, dispatch_core_type);
                        if ((!dispatch_hd_allocated) or (virtual_core_dispatch_s != virtual_core_dispatch_hd)) {
                            my_dispatch_cores[dispatch_s_location.chip].insert(virtual_core_dispatch_s);
                        }
                    }
                    if (dispatch_core_manager::instance().is_prefetcher_core_allocated(device_id, curr_channel, cq_id)) {
                        tt_cxy_pair prefetch_location = dispatch_core_manager::instance().prefetcher_core(device_id, curr_channel, cq_id);
                        CoreCoord virtual_core = this->virtual_core_from_logical_core(prefetch_location, dispatch_core_type);
                        my_dispatch_cores[this->id_].insert(virtual_core);
                        log_debug(tt::LogMetal, "MMIO Device Prefetch core: Logical: {} - Physical: {}", prefetch_location.str(), virtual_core.str());
                    }
                } else if (tt::DevicePool::instance().is_device_active(device_id)) {
                    //non mmio devices serviced by this mmio capable device.
                    //skip remote dispatch cores only if respective remote device is active.
                    if (dispatch_core_manager::instance().is_dispatcher_core_allocated(device_id, curr_channel, cq_id)) {
                        tt_cxy_pair dispatch_location = dispatch_core_manager::instance().dispatcher_core(device_id, curr_channel, cq_id);
                        CoreCoord virtual_core = this->virtual_core_from_logical_core(dispatch_location, dispatch_core_type);
                        other_dispatch_cores[this->id_].insert(virtual_core);
                        log_debug(tt::LogMetal, "Remote Device Dispatch core: Logical: {} - Physical: {} will keep running on MMIO Device.", dispatch_location.str(), virtual_core.str());
                    }
                    if (dispatch_core_manager::instance().is_prefetcher_core_allocated(device_id, curr_channel, cq_id)) {
                        tt_cxy_pair prefetch_location = dispatch_core_manager::instance().prefetcher_core(device_id, curr_channel, cq_id);
                        CoreCoord virtual_core = this->virtual_core_from_logical_core(prefetch_location, dispatch_core_type);
                        other_dispatch_cores[this->id_].insert(virtual_core);
                        log_debug(tt::LogMetal, "Remote Device Prefetch core: Logical: {} - Physical: {} will keep running on MMIO Device.", prefetch_location.str(), virtual_core.str());
                    }
                    if (dispatch_core_manager::instance().is_mux_core_allocated(device_id, curr_channel, cq_id)) {
                        tt_cxy_pair mux_location = dispatch_core_manager::instance().mux_core(device_id, curr_channel, cq_id);
                        CoreCoord virtual_core = this->virtual_core_from_logical_core(mux_location, dispatch_core_type);
                        other_dispatch_cores[this->id_].insert(virtual_core);
                        log_debug(tt::LogMetal, "Remote Device Mux core: Logical: {} - Physical: {} will keep running on MMIO Device.", mux_location.str(), virtual_core.str());
                    }
                    if (dispatch_core_manager::instance().is_demux_core_allocated(device_id, curr_channel, cq_id)) {
                        tt_cxy_pair demux_location = dispatch_core_manager::instance().demux_core(device_id, curr_channel, cq_id);
                        CoreCoord virtual_core = this->virtual_core_from_logical_core(demux_location, dispatch_core_type);
                        other_dispatch_cores[this->id_].insert(virtual_core);
                        log_debug(tt::LogMetal, "Remote Device Demux core: Logical: {} - Physical: {} will keep running on MMIO Device.", demux_location.str(), virtual_core.str());
                    }
                }
            }
        }
    } else {
        //remote device that is active
        uint8_t num_hw_cqs = this->num_hw_cqs();
        auto device_id = this->id_;
        uint16_t curr_channel = tt::Cluster::instance().get_assigned_channel_for_device(device_id);
        CoreType dispatch_core_type = dispatch_core_manager::instance().get_dispatch_core_type(device_id);
        for (uint8_t cq_id = 0; cq_id < num_hw_cqs; cq_id++) {
            if (dispatch_core_manager::instance().is_dispatcher_core_allocated(device_id, curr_channel, cq_id)) {
                tt_cxy_pair dispatch_location = dispatch_core_manager::instance().dispatcher_core(device_id, curr_channel, cq_id);
                CoreCoord virtual_core = this->virtual_core_from_logical_core(dispatch_location, dispatch_core_type);
                my_dispatch_cores[dispatch_location.chip].insert(virtual_core);
                log_debug(tt::LogMetal, "Remote Device Dispatch core: Logical: {} - Physical: {} will be reset on MMIO Device.", dispatch_location.str(), virtual_core.str());
            }
            if (dispatch_core_manager::instance().is_prefetcher_core_allocated(device_id, curr_channel, cq_id)) {
                tt_cxy_pair prefetch_location = dispatch_core_manager::instance().prefetcher_core(device_id, curr_channel, cq_id);
                CoreCoord virtual_core = this->virtual_core_from_logical_core(prefetch_location, dispatch_core_type);
                my_dispatch_cores[prefetch_location.chip].insert(virtual_core);
                log_debug(tt::LogMetal, "Remote Device Prefetch core: Logical: {} - Physical: {} will be reset on MMIO Device.", prefetch_location.str(), virtual_core.str());
            }
            if (dispatch_core_manager::instance().is_mux_core_allocated(device_id, curr_channel, cq_id)) {
                tt_cxy_pair mux_location = dispatch_core_manager::instance().mux_core(device_id, curr_channel, cq_id);
                CoreCoord virtual_core = this->virtual_core_from_logical_core(mux_location, dispatch_core_type);
                my_dispatch_cores[mux_location.chip].insert(virtual_core);
                log_debug(tt::LogMetal, "Remote Device Mux core: Logical: {} - Physical: {} will be reset on MMIO Device.", mux_location.str(), virtual_core.str());
            }
            if (dispatch_core_manager::instance().is_demux_core_allocated(device_id, curr_channel, cq_id)) {
                tt_cxy_pair demux_location = dispatch_core_manager::instance().demux_core(device_id, curr_channel, cq_id);
                CoreCoord virtual_core = this->virtual_core_from_logical_core(demux_location, dispatch_core_type);
                my_dispatch_cores[demux_location.chip].insert(virtual_core);
                log_debug(tt::LogMetal, "Remote Device Demux core: Logical: {} - Physical: {} will be reset on MMIO Device.", demux_location.str(), virtual_core.str());
            }
                CoreCoord virtual_core;
                tt_cxy_pair dispatch_location = dispatch_core_manager::instance().dispatcher_d_core(device_id, curr_channel, cq_id);
                virtual_core = this->virtual_core_from_logical_core(dispatch_location, dispatch_core_type);
                my_dispatch_cores[dispatch_location.chip].insert(virtual_core);
                // Include dispatch_s in the dispatch core location set, if its not on the same core as dispatch_d
                tt_cxy_pair dispatch_s_location = dispatch_core_manager::instance().dispatcher_s_core(device_id, curr_channel, cq_id);
                CoreCoord virtual_core_dispatch_s = this->virtual_core_from_logical_core(dispatch_s_location, dispatch_core_type);
                if (virtual_core_dispatch_s != virtual_core) {
                    my_dispatch_cores[dispatch_s_location.chip].insert(virtual_core_dispatch_s);
                }
                tt_cxy_pair prefetch_location = dispatch_core_manager::instance().prefetcher_d_core(device_id, curr_channel, cq_id);
                virtual_core = this->virtual_core_from_logical_core(prefetch_location, dispatch_core_type);
                my_dispatch_cores[dispatch_location.chip].insert(virtual_core);
                tt_cxy_pair mux_location = dispatch_core_manager::instance().mux_d_core(device_id, curr_channel, cq_id);
                virtual_core = this->virtual_core_from_logical_core(mux_location, dispatch_core_type);
                my_dispatch_cores[dispatch_location.chip].insert(virtual_core);
                tt_cxy_pair demux_location = dispatch_core_manager::instance().demux_d_core(device_id, curr_channel, cq_id);
                virtual_core = this->virtual_core_from_logical_core(demux_location, dispatch_core_type);
                my_dispatch_cores[dispatch_location.chip].insert(virtual_core);
        }
    }
}

void Device::initialize_cluster() {
    ZoneScoped;
    if (llrt::RunTimeOptions::get_instance().get_clear_l1()) {
        this->clear_l1_state();
    }
    int ai_clk = tt::Cluster::instance().get_device_aiclk(this->id_);
    log_info(tt::LogMetal, "AI CLK for device {} is:   {} MHz", this->id_, ai_clk);
}

void Device::initialize_default_sub_device_state(size_t l1_small_size, size_t trace_region_size, tt::stl::Span<const std::uint32_t> l1_bank_remap) {
    // Create the default sub-device manager representing the entire chip
    this->next_sub_device_manager_id_ = {0};
    auto [sub_device_manager, _] = this->sub_device_managers_.insert_or_assign(this->get_next_sub_device_manager_id(), std::make_unique<detail::SubDeviceManager>(this, this->initialize_allocator(l1_small_size, trace_region_size, l1_bank_remap)));
    this->default_sub_device_manager_id_ = sub_device_manager->first;
    this->default_sub_device_manager_ = sub_device_manager->second.get();
    this->active_sub_device_manager_id_ = this->default_sub_device_manager_id_;
    this->active_sub_device_manager_ = this->default_sub_device_manager_;
    this->allocator_ = this->get_initialized_allocator().get();

}

std::unique_ptr<Allocator> Device::initialize_allocator(size_t l1_small_size, size_t trace_region_size, tt::stl::Span<const std::uint32_t> l1_bank_remap) {
    ZoneScoped;
    const metal_SocDescriptor &soc_desc = tt::Cluster::instance().get_soc_desc(this->id_);
    const auto &dispatch_core_config = dispatch_core_manager::instance().get_dispatch_core_config(this->id_);
    CoreType dispatch_core_type = dispatch_core_config.get_core_type();
    // Construct allocator config from soc_desc
    // Take max alignment to satisfy NoC rd/wr constraints
    // Tensix/Eth -> PCIe/DRAM src and dst addrs must be L1_ALIGNMENT aligned
    // PCIe/DRAM -> Tensix/Eth src and dst addrs must be DRAM_ALIGNMENT aligned
    // Tensix/Eth <-> Tensix/Eth src and dst addrs must be L1_ALIGNMENT aligned
    const auto &logical_size = this->logical_grid_size();
    const auto &compute_size = this->compute_with_storage_grid_size();
    AllocatorConfig config(
        {.num_dram_channels = static_cast<size_t>(soc_desc.get_num_dram_channels()),
         .dram_bank_size = soc_desc.dram_bank_size,
         .dram_bank_offsets = {},
         .dram_unreserved_base = hal.get_dev_addr(HalDramMemAddrType::DRAM_BARRIER) + \
                                 hal.get_dev_size(HalDramMemAddrType::DRAM_BARRIER),
         .l1_unreserved_base = hal.get_dev_addr(HalProgrammableCoreType::TENSIX, HalL1MemAddrType::UNRESERVED),
         .worker_grid = CoreRangeSet(CoreRange(CoreCoord(0, 0), CoreCoord(logical_size.x - 1, logical_size.y - 1))),
         .worker_l1_size = static_cast<size_t>(soc_desc.worker_l1_size),
         .storage_core_bank_size = get_storage_core_bank_size(id_, num_hw_cqs_, dispatch_core_config),
         .l1_small_size = align(l1_small_size, hal.get_alignment(HalMemType::L1)),
         .trace_region_size = align(trace_region_size, hal.get_alignment(HalMemType::DRAM)),
         .core_type_from_noc_coord_table = {},  // Populated later
         .worker_log_to_virtual_routing_x = tt::Cluster::instance().get_worker_logical_to_virtual_x(this->id()),
         .worker_log_to_virtual_routing_y = tt::Cluster::instance().get_worker_logical_to_virtual_y(this->id()),
         .l1_bank_remap = {l1_bank_remap.begin(), l1_bank_remap.end()},
         .compute_grid = CoreRangeSet(CoreRange(CoreCoord(0, 0), CoreCoord(compute_size.x - 1, compute_size.y - 1))),
         .alignment = std::max(hal.get_alignment(HalMemType::DRAM), hal.get_alignment(HalMemType::L1)),
         .disable_interleaved = false});
    TT_FATAL(config.l1_small_size < (config.storage_core_bank_size.has_value() ? config.storage_core_bank_size.value() : config.worker_l1_size - config.l1_unreserved_base),
            "Reserved size must be less than bank size");
    TT_FATAL(
        config.l1_small_size % config.alignment == 0,
        "Reserved size must be aligned to allocator alignment {}",
        config.alignment);
    // Initialize dram_offsets from soc_descriptor
    for (auto channel = 0; channel < soc_desc.get_num_dram_channels(); channel++) {
        config.dram_bank_offsets.push_back(soc_desc.get_address_offset(channel));
    }
    // Initialize core_type_from_noc_coord_table table
    for (const auto& core: soc_desc.physical_cores) {
        config.core_type_from_noc_coord_table.insert({this->virtual_core_from_physical_core(core.first, core.second.type), AllocCoreType::Invalid});
    }

    for (const CoreCoord& core : tt::get_logical_compute_cores(id_, num_hw_cqs_, dispatch_core_config)) {
        this->compute_cores_.insert(core);
        const auto noc_coord = this->worker_core_from_logical_core(core);
        config.core_type_from_noc_coord_table[noc_coord] = AllocCoreType::ComputeAndStore;
    }
    for (const CoreCoord& core : tt::get_logical_storage_cores(id_, num_hw_cqs_, dispatch_core_config)) {
        this->storage_only_cores_.insert(core);
        const auto noc_coord = this->worker_core_from_logical_core(core);
        config.core_type_from_noc_coord_table[noc_coord] = AllocCoreType::StorageOnly;
    }
    for (const CoreCoord &core : tt::get_logical_dispatch_cores(id_, num_hw_cqs_, dispatch_core_config)) {
        const auto noc_coord = this->virtual_core_from_logical_core(core, dispatch_core_type);
        config.core_type_from_noc_coord_table[noc_coord] = AllocCoreType::Dispatch;
    }
    for (const auto &core : soc_desc.get_logical_ethernet_cores()) {
        this->ethernet_cores_.insert(core);
    }

    // L1_BANKING scheme creates 1 bank per DRAM core and splits up L1 such that there are power 2 num L1 banks
    // This is the only allocator scheme supported because kernel APIs assume num L1 banks are power of 2
    TT_ASSERT(this->allocator_scheme_ == MemoryAllocator::L1_BANKING);
    return std::make_unique<L1BankingAllocator>(config);
}

void Device::initialize_device_kernel_defines()
{
    // Clear previously stored defines, in case we are running with different configuration this time.
    // This is needed to handle the case where the number of L1 banks on GS can be changed in each run.
    this->device_kernel_defines_.clear();
    const size_t num_dram_banks = this->num_banks(BufferType::DRAM);
    const size_t num_l1_banks = this->num_banks(BufferType::L1);

    bool is_dram_pow2 = ceil(log2(num_dram_banks)) == log2(num_dram_banks);
    bool is_l1_pow2 = ceil(log2(num_l1_banks)) == log2(num_l1_banks);

    this->device_kernel_defines_.emplace("NUM_DRAM_BANKS", std::to_string(num_dram_banks));
    this->device_kernel_defines_.emplace("NUM_L1_BANKS", std::to_string(num_l1_banks));

    if (is_dram_pow2) {
        this->device_kernel_defines_.emplace("LOG_BASE_2_OF_NUM_DRAM_BANKS", std::to_string(static_cast<size_t>(log2(num_dram_banks))));
    } else {
        this->device_kernel_defines_.emplace("IS_NOT_POW2_NUM_DRAM_BANKS", "1");
    }
    if (is_l1_pow2) {
        this->device_kernel_defines_.emplace("LOG_BASE_2_OF_NUM_L1_BANKS", std::to_string(static_cast<size_t>(log2(num_l1_banks))));
    } else {
        this->device_kernel_defines_.emplace("IS_NOT_POW2_NUM_L1_BANKS", "1");
    }

    // TODO (abhullar): Until we switch to virtual coordinates, we need to pass physical PCIe coordinates to device
    //  because Blackhole PCIe endpoint is dependent on board type
    const metal_SocDescriptor& soc_d = tt::Cluster::instance().get_soc_desc(this->id());
    auto pcie_cores = soc_d.get_pcie_cores();
    auto grid_size = this->grid_size();

    CoreCoord pcie_core = pcie_cores.empty() ? grid_size : pcie_cores[0];

    this->device_kernel_defines_.emplace("PCIE_NOC_X", std::to_string(pcie_core.x));
    this->device_kernel_defines_.emplace("PCIE_NOC_Y", std::to_string(pcie_core.y));
}

void Device::initialize_build() {
    ZoneScoped;

    this->initialize_device_kernel_defines();
    this->build_env_.init(this->build_key(), this->arch(), this->device_kernel_defines_);

    CoreType dispatch_core_type = dispatch_core_manager::instance().get_dispatch_core_type(this->id());
    uint32_t dispatch_message_addr =
        dispatch_constants::get(dispatch_core_type, this->num_hw_cqs_).get_device_command_queue_addr(CommandQueueDeviceAddrType::DISPATCH_MESSAGE);

    uint32_t num_build_states = hal.get_num_risc_processors();

    auto init_helper = [this, dispatch_message_addr, num_build_states] (bool is_fw) -> JitBuildStateSet {
        std::vector<std::shared_ptr<JitBuildState>> build_states;

        build_states.resize(num_build_states);
        uint32_t programmable_core_type_count = hal.get_programmable_core_type_count();
        if (is_fw) {
            this->build_state_indices_.resize(programmable_core_type_count);
        }

        uint32_t index = 0;
        for (uint32_t programmable_core = 0; programmable_core < programmable_core_type_count; programmable_core++) {
            HalProgrammableCoreType core_type = magic_enum::enum_value<HalProgrammableCoreType>(programmable_core);
            uint32_t processor_class_count = hal.get_processor_classes_count(programmable_core);
            if (is_fw) {
                this->build_state_indices_[programmable_core].resize(processor_class_count);
            }
            for (uint32_t processor_class = 0; processor_class < processor_class_count; processor_class++) {
                auto compute_proc_class = magic_enum::enum_cast<HalProcessorClassType>(processor_class);
                bool is_compute_processor = compute_proc_class.has_value() and compute_proc_class.value() == HalProcessorClassType::COMPUTE;
                uint32_t processor_types_count = hal.get_processor_types_count(programmable_core, processor_class);
                if (is_fw) {
                    this->build_state_indices_[programmable_core][processor_class] = {index, processor_types_count};
                }
                for (uint32_t processor_type = 0; processor_type < processor_types_count; processor_type++) {
                    switch (core_type) {
                        case HalProgrammableCoreType::TENSIX: {
                            if (is_compute_processor) {
                                build_states[index] = std::make_shared<JitBuildCompute>(
                                    this->build_env_, JitBuiltStateConfig{.processor_id = processor_type, .is_fw=is_fw, .dispatch_message_addr=dispatch_message_addr});
                            } else {
                                // TODO: Make .processor_id = processor_type when brisc and ncrisc are considered one processor class
                                build_states[index] = std::make_shared<JitBuildDataMovement>(
                                    this->build_env_, JitBuiltStateConfig{.processor_id = processor_class, .is_fw=is_fw, .dispatch_message_addr=dispatch_message_addr});
                            }
                            break;
                        }
                        case HalProgrammableCoreType::ACTIVE_ETH: {
                            build_states[index] = std::make_shared<JitBuildActiveEthernet>(
                                this->build_env_, JitBuiltStateConfig{.processor_id = processor_class, .is_fw=is_fw, .dispatch_message_addr=dispatch_message_addr});
                            break;
                        }
                        case HalProgrammableCoreType::IDLE_ETH: {
                            build_states[index] = std::make_shared<JitBuildIdleEthernet>(
                                this->build_env_, JitBuiltStateConfig{.processor_id = processor_class, .is_fw=is_fw, .dispatch_message_addr=dispatch_message_addr});
                            break;
                        }
                        default:
                            TT_THROW("Unsupported programable core type {} to initialize build states", magic_enum::enum_name(core_type));
                    }
                    index++;
                }
            }
        }

       return build_states;
    };

    this->firmware_build_states_ = init_helper(true);
    this->kernel_build_states_ = init_helper(false);
}

void Device::build_firmware() {
    log_debug(tt::LogMetal, "Building base firmware for device {}", this->id_);
    ZoneScoped;

    jit_build_set(this->firmware_build_states_, nullptr);
}

void Device::initialize_device_bank_to_noc_tables(const HalProgrammableCoreType &core_type, CoreCoord virtual_core)
{
    const uint32_t dram_to_noc_sz_in_bytes = dram_bank_to_noc_xy_.size() * sizeof(uint16_t);
    const uint32_t l1_to_noc_sz_in_bytes = l1_bank_to_noc_xy_.size() * sizeof(uint16_t);
    const uint32_t dram_offset_sz_in_bytes = dram_bank_offset_map_.size() * sizeof(int32_t);
    const uint32_t l1_offset_sz_in_bytes = l1_bank_offset_map_.size() * sizeof(int32_t);

    const uint64_t mem_bank_to_noc_addr = hal.get_dev_addr(core_type, HalL1MemAddrType::BANK_TO_NOC_SCRATCH);
    const uint32_t mem_bank_to_noc_size = hal.get_dev_size(core_type, HalL1MemAddrType::BANK_TO_NOC_SCRATCH);

    TT_ASSERT((dram_to_noc_sz_in_bytes + l1_to_noc_sz_in_bytes + dram_offset_sz_in_bytes + l1_offset_sz_in_bytes) <= mem_bank_to_noc_size,
        "Size of bank_to_noc table is greater than available space");

    tt::Cluster::instance().write_core(&dram_bank_to_noc_xy_[0], dram_to_noc_sz_in_bytes, tt_cxy_pair(this->id(), virtual_core), mem_bank_to_noc_addr);
    uint64_t l1_noc_addr = mem_bank_to_noc_addr + dram_to_noc_sz_in_bytes;
    tt::Cluster::instance().write_core(&l1_bank_to_noc_xy_[0], l1_to_noc_sz_in_bytes, tt_cxy_pair(this->id(), virtual_core), l1_noc_addr);

    uint64_t dram_offset_addr = l1_noc_addr + l1_to_noc_sz_in_bytes;
    tt::Cluster::instance().write_core(&dram_bank_offset_map_[0], dram_offset_sz_in_bytes, tt_cxy_pair(this->id(), virtual_core), dram_offset_addr);
    uint64_t l1_offset_addr = dram_offset_addr + dram_offset_sz_in_bytes;
    tt::Cluster::instance().write_core(&l1_bank_offset_map_[0], l1_offset_sz_in_bytes, tt_cxy_pair(this->id(), virtual_core), l1_offset_addr);
}

void Device::initialize_firmware(const HalProgrammableCoreType &core_type, CoreCoord virtual_core, launch_msg_t *launch_msg, go_msg_t* go_msg) {
    ZoneScoped;

    this->initialize_device_bank_to_noc_tables(core_type, virtual_core);
    uint32_t core_type_idx = hal.get_programmable_core_type_index(core_type);
    uint32_t processor_class_count = hal.get_processor_classes_count(core_type);

    switch (core_type) {
        case HalProgrammableCoreType::TENSIX: {
            llrt::program_risc_startup_addr(this->id(), virtual_core);
            for (uint32_t processor_class = 0; processor_class < processor_class_count; processor_class++) {
                auto [build_idx, num_build_states] = this->build_processor_type_to_index(core_type_idx, processor_class);
                for (uint32_t riscv_id = build_idx; riscv_id < (build_idx + num_build_states); riscv_id++) {
                    ll_api::memory const& binary_mem = llrt::get_risc_binary(
                        firmware_build_states_[riscv_id]->get_target_out_path(""),
                        core_type_idx,
                        processor_class,
                        (riscv_id - build_idx));
                    uint32_t fw_size = binary_mem.get_text_size();
                    if (riscv_id == 1) { // TODO: clean up how brisc/ncrisc are handled
                        // In this context, ncrisc_kernel_size16 is the size of the fw
                        launch_msg->kernel_config.ncrisc_kernel_size16 = (fw_size + 15) >> 4;
                    }
                    log_debug(LogDevice, "RISC {} fw binary size: {} in bytes", riscv_id, fw_size);
<<<<<<< HEAD
                    if (not llrt::RunTimeOptions::get_instance().get_skip_loading_fw()) {
                        llrt::test_load_write_read_risc_binary(binary_mem, this->id(), phys_core, core_type_idx, processor_class, (riscv_id - build_idx));
=======
                    if (not llrt::OptionsG.get_skip_loading_fw()) {
                        llrt::test_load_write_read_risc_binary(binary_mem, this->id(), virtual_core, core_type_idx, processor_class, (riscv_id - build_idx));
>>>>>>> d2065c63
                    }
                }
            }

            if (this->using_slow_dispatch()) {
                // Host always writes launch messages
                launch_msg->kernel_config.mode = DISPATCH_MODE_HOST;
            } else {
                std::vector<CoreCoord> physical_dispatch_cores = {};
                if (dispatch_core_manager::instance().get_dispatch_core_type(this->id()) == CoreType::WORKER) {
                    physical_dispatch_cores = this->worker_cores_from_logical_cores(dispatch_core_manager::instance().get_all_logical_dispatch_cores(this->id()));
                }
                if (std::find(physical_dispatch_cores.begin(), physical_dispatch_cores.end(), virtual_core) != physical_dispatch_cores.end()) {
                    // Dispatch cores - Host writes launch messages
                    launch_msg->kernel_config.mode = DISPATCH_MODE_HOST;
                } else {
                    // Worker cores - Dispatcher will write launch messages
                    launch_msg->kernel_config.mode = DISPATCH_MODE_DEV;
                }
            }

            break;
        }
        case HalProgrammableCoreType::ACTIVE_ETH:
        case HalProgrammableCoreType::IDLE_ETH: {
            bool is_idle_eth = core_type == HalProgrammableCoreType::IDLE_ETH;
            if (is_idle_eth) {
                tt::Cluster::instance().assert_risc_reset_at_core(tt_cxy_pair(this->id(), virtual_core));
            }
            if (not llrt::RunTimeOptions::get_instance().get_skip_loading_fw()) {
                for (uint32_t processor_class = 0; processor_class < processor_class_count; processor_class++) {
                    auto [build_idx, num_build_states] = this->build_processor_type_to_index(core_type_idx, processor_class);
                    for (uint32_t eriscv_id = build_idx; eriscv_id < (build_idx + num_build_states); eriscv_id++) {
                        ll_api::memory const& binary_mem = llrt::get_risc_binary(
                            firmware_build_states_[eriscv_id]->get_target_out_path(""),
                            core_type_idx,
                            processor_class,
                            (eriscv_id - build_idx));
                        uint32_t fw_size = binary_mem.get_text_size();
                        log_debug(LogDevice, "ERISC fw binary size: {} in bytes", fw_size);
                        llrt::test_load_write_read_risc_binary(binary_mem, this->id(), virtual_core, core_type_idx, processor_class, (eriscv_id - build_idx));
                    }
                }
            }
            if (is_idle_eth) {
                llrt::program_risc_startup_addr(this->id(), virtual_core);
            } else {
                llrt::launch_erisc_app_fw_on_core(this->id(), virtual_core);
            }
            // Ethernet worker core. Launch messages will be sent by FD infra if it's enabled
            // Idle ethernet core. Used by FD infra. Host will write launch messages during init.
            launch_msg->kernel_config.mode = (this->using_slow_dispatch() or is_idle_eth) ? DISPATCH_MODE_HOST :  DISPATCH_MODE_DEV;
            break;
        }
        default:
            TT_THROW("Unsupported programable core type {} to initialize build states", magic_enum::enum_name(core_type));
    }

    // Initialize each entry in the launch_msg ring buffer with the correct dispatch mode - Cores that don't get a valid
    // launch_message during program execution need to at least have the correct dispatch mode.
    // When using Fast Dispatch on Tensix:
        // dispatch cores (Tensix) configured with DISPATCH_MODE_HOST
        // worker cores (Tensix and active eth) configured with DISPATCH_MODE_DEV
        // Idle Eth cores configured with DISPATCH_MODE_HOST but not used
    // When using Fast Dispatch on Idle Eth:
        // dispatch cores (Idle Eth) configured with DISPATCH_MODE_HOST
        // worker cores (Tensix and active eth) configured with DISPATCH_MODE_DEV
    // When using Slow Dispatch, all cores initialized with DISPATCH_MODE_HOST
    std::vector<launch_msg_t> init_launch_msg_data(launch_msg_buffer_num_entries, *launch_msg);
    tt::Cluster::instance().write_core(init_launch_msg_data.data(), launch_msg_buffer_num_entries * sizeof(launch_msg_t), tt_cxy_pair(this->id(), virtual_core), this->get_dev_addr(virtual_core, HalL1MemAddrType::LAUNCH));
    uint32_t go_addr = this->get_dev_addr(virtual_core, HalL1MemAddrType::GO_MSG);
    tt::Cluster::instance().write_core(go_msg, sizeof(go_msg_t), tt_cxy_pair(this->id(), virtual_core), go_addr);
    uint64_t launch_msg_buffer_read_ptr_addr = this->get_dev_addr(virtual_core, HalL1MemAddrType::LAUNCH_MSG_BUFFER_RD_PTR);
    uint32_t zero = 0;
    tt::Cluster::instance().write_core(&zero, sizeof(uint32_t), tt_cxy_pair(this->id(), virtual_core), launch_msg_buffer_read_ptr_addr);
}

void Device::reset_cores() {
    ZoneScoped;

    auto kernel_still_running = [](launch_msg_t* launch_msg, go_msg_t *go_signal) {
        return (go_signal->signal) == RUN_MSG_GO && launch_msg->kernel_config.exit_erisc_kernel == 0;
    };

    auto mmio_device_id = tt::Cluster::instance().get_associated_mmio_device(this->id_);
    // Assert worker cores + dispatch cores, in case they were in a bad state from before.
    std::unordered_map<chip_id_t, std::unordered_set<CoreCoord>> dispatch_cores, other_dispatch_cores, device_to_early_exit_cores;
    go_msg_t go_msg;
    std::memset(&go_msg, 0, sizeof(go_msg_t));
    for (const auto &eth_core : this->get_active_ethernet_cores()) {
        CoreCoord virtual_core = this->ethernet_core_from_logical_core(eth_core);
        std::vector<uint32_t> data(sizeof(launch_msg_t) / sizeof(uint32_t));
        std::vector<uint32_t> go_signal_data(sizeof(go_msg_t) / sizeof(uint32_t));
        DeviceAddr launch_addr = hal.get_dev_addr(HalProgrammableCoreType::ACTIVE_ETH, HalL1MemAddrType::LAUNCH);
        DeviceAddr go_signal_addr = hal.get_dev_addr(HalProgrammableCoreType::ACTIVE_ETH, HalL1MemAddrType::GO_MSG);

        data = tt::llrt::read_hex_vec_from_core(
            this->id(), virtual_core, launch_addr, sizeof(launch_msg_t));
        go_signal_data = tt::llrt::read_hex_vec_from_core(
            this->id(), virtual_core, go_signal_addr, sizeof(go_msg_t));
        launch_msg_t *launch_msg = (launch_msg_t *)(&data[0]);
        go_msg_t * go_signal = (go_msg_t *)(&go_signal_data[0]);
        if (kernel_still_running(launch_msg, go_signal)) {
            log_info(
                tt::LogMetal,
                "While initializing Device {}, ethernet tunneler core {} on Device {} detected as still running, issuing exit signal.",
                this->id(),
                virtual_core.str(),
                this->id());
            launch_msg->kernel_config.exit_erisc_kernel = 1;
            llrt::write_launch_msg_to_core(this->id(), virtual_core, launch_msg, &go_msg, launch_addr, false);
            device_to_early_exit_cores[this->id()].insert(virtual_core);
        }
    }

    this->get_associated_dispatch_virtual_cores(dispatch_cores, other_dispatch_cores);
    // Ignore other_dispatch_cores, they will be reset by the devices that use them.
    for (auto &id_and_cores : dispatch_cores) {
        for (auto it = id_and_cores.second.begin(); it != id_and_cores.second.end(); it++) {
            const auto &virtual_core = *it;
            // Only need to manually reset ethernet dispatch cores, tensix cores are all reset below.
            if (tt::Cluster::instance().is_ethernet_core(virtual_core, id_and_cores.first)) {
                // Ethernet cores won't be reset, so just signal the dispatch cores to early exit.
                std::vector<uint32_t> data(sizeof(launch_msg_t) / sizeof(uint32_t));
                std::vector<uint32_t> go_signal_data(sizeof(go_msg_t) / sizeof(uint32_t));
                DeviceAddr launch_addr = hal.get_dev_addr(HalProgrammableCoreType::IDLE_ETH, HalL1MemAddrType::LAUNCH);
                DeviceAddr go_signal_addr = hal.get_dev_addr(HalProgrammableCoreType::ACTIVE_ETH, HalL1MemAddrType::GO_MSG);
                data = tt::llrt::read_hex_vec_from_core(
                    id_and_cores.first, virtual_core, launch_addr, sizeof(launch_msg_t));
                go_signal_data = tt::llrt::read_hex_vec_from_core(
                    this->id(), virtual_core, go_signal_addr, sizeof(go_msg_t));
                launch_msg_t *launch_msg = (launch_msg_t *)(&data[0]);
                go_msg_t * go_signal = (go_msg_t *)(&go_signal_data[0]);
                if (kernel_still_running(launch_msg, go_signal)) {
                    log_info(
                        tt::LogMetal,
                        "While initializing device {}, ethernet dispatch core {} on Device {} detected as still running, issuing exit signal.",
                        this->id(),
                        virtual_core.str(),
                        id_and_cores.first);
                    launch_msg->kernel_config.exit_erisc_kernel = 1;
                    llrt::write_launch_msg_to_core(id_and_cores.first, virtual_core, launch_msg, &go_msg, launch_addr, false);
                    device_to_early_exit_cores[id_and_cores.first].insert(virtual_core);
                }
            }
        }
    }

    // Early exiting dispatch cores should show RUN_MSG_DONE when they exit.
    for (auto &id_and_cores : device_to_early_exit_cores) {
        const int timeout_ms = 10000; // 10 seconds for now
        if (!id_and_cores.second.empty()) {
            try {
                llrt::internal_::wait_until_cores_done(id_and_cores.first, RUN_MSG_GO, id_and_cores.second, timeout_ms);
            } catch (std::runtime_error &e) {
                log_warning(
                    "Detected dispatch kernels still running but failed to complete an early exit. This may happen "
                    "from time to time following a reset, continuing to FW intialization...");
            }
        }
    }

    // Reset Tensix cores
    CoreCoord grid_size = this->logical_grid_size();
    for (uint32_t y = 0; y < grid_size.y; y++) {
        for (uint32_t x = 0; x < grid_size.x; x++) {
            CoreCoord logical_core(x, y);
            CoreCoord worker_core = this->worker_core_from_logical_core(logical_core);

            // Don't reset dispatch cores for other devices, in case they're still running.
            if (other_dispatch_cores[this->id_].find(worker_core) == other_dispatch_cores[this->id_].end()) {
                if (this->storage_only_cores_.find(logical_core) == this->storage_only_cores_.end()) {
                    tt::Cluster::instance().assert_risc_reset_at_core(tt_cxy_pair(this->id(), worker_core));
                }
            }
        }
    }
}

void Device::initialize_and_launch_firmware() {
    ZoneScoped;

    launch_msg_t launch_msg;
    go_msg_t go_msg;
    std::memset(&launch_msg, 0, sizeof(launch_msg_t));
    go_msg.signal = RUN_MSG_INIT;

    // Populate core info, which will be written to device
    std::vector<uint32_t> core_info_vec(sizeof(core_info_msg_t) / sizeof(uint32_t));
    core_info_msg_t *core_info = (core_info_msg_t *) core_info_vec.data();

    const metal_SocDescriptor& soc_d = tt::Cluster::instance().get_soc_desc(this->id());
    uint64_t pcie_chan_base_addr = tt::Cluster::instance().get_pcie_base_addr_from_device(this->id());
    uint32_t num_host_channels = tt::Cluster::instance().get_num_host_channels(this->id());
    uint64_t pcie_chan_end_addr = pcie_chan_base_addr;
    for (int pcie_chan = 0; pcie_chan < num_host_channels; pcie_chan++) {
        pcie_chan_end_addr += tt::Cluster::instance().get_host_channel_size(this->id(), pcie_chan);
    }
    core_info->noc_pcie_addr_base = pcie_chan_base_addr;
    core_info->noc_pcie_addr_end = pcie_chan_end_addr;
    core_info->noc_dram_addr_base = 0;
    core_info->noc_dram_addr_end = soc_d.dram_core_size;

    const std::vector<CoreCoord> &pcie_cores = soc_d.get_pcie_cores();
    const std::vector<CoreCoord> &dram_cores = soc_d.get_dram_cores();
    const std::vector<CoreCoord> &eth_cores = soc_d.get_physical_ethernet_cores();
    // The SOC descriptor can list a dram core multiple times, depending on how GDDR is assigned to banks
    // Get a list of unique DRAM cores.
    std::unordered_set<CoreCoord> unique_dram_cores(dram_cores.begin(), dram_cores.end());
    TT_ASSERT(
        pcie_cores.size() + unique_dram_cores.size() + eth_cores.size() <= MAX_NON_WORKER_CORES,
        "Detected more pcie/dram/eth cores than fit in the device mailbox.");
    TT_ASSERT(
        eth_cores.size() <= MAX_VIRTUAL_NON_WORKER_CORES,
        "Detected more eth cores (virtual non-workers) than can fit in device mailbox.");
    for (int idx = 0; idx < MAX_NON_WORKER_CORES; idx++) {
        core_info->non_worker_cores[idx] = {CORE_COORD_INVALID, CORE_COORD_INVALID, AddressableCoreType::UNKNOWN};
    }
    for (int idx = 0; idx < MAX_VIRTUAL_NON_WORKER_CORES; idx++) {
        core_info->virtual_non_worker_cores[idx] = {CORE_COORD_INVALID, CORE_COORD_INVALID, AddressableCoreType::UNKNOWN};
    }

    int non_worker_cores_idx = 0;
    for (const CoreCoord &core : pcie_cores) {
        core_info->non_worker_cores[non_worker_cores_idx++] = {core.x, core.y, AddressableCoreType::PCIE};
    }
    for (const CoreCoord &core : unique_dram_cores) {
        core_info->non_worker_cores[non_worker_cores_idx++] = {core.x, core.y, AddressableCoreType::DRAM};
    }
    for (const CoreCoord &core : eth_cores) {
        core_info->non_worker_cores[non_worker_cores_idx++] = {core.x, core.y, AddressableCoreType::ETH};
    }
    if (hal.is_coordinate_virtualization_enabled()) {
        // Track Virtual Non Worker Cores (In this case only Eth) separately
        uint32_t virtual_non_worker_cores_idx = 0;
        for (const CoreCoord &core : eth_cores) {
            auto virtual_core = this->virtual_core_from_physical_core(core, CoreType::ETH);
            core_info->virtual_non_worker_cores[virtual_non_worker_cores_idx++] = {virtual_core.x, virtual_core.y, AddressableCoreType::ETH};
        }
    }

    // Determine which noc-coords are harvested
    // TODO(PGK/Almeet): fix this w/ new UMD
    std::vector<uint32_t> harvested_rows;
    uint32_t harvested_noc_rows = tt::Cluster::instance().get_harvested_rows(this->id());
    for (uint32_t y = 0; y < soc_d.grid_size.y; y++) {
        bool row_harvested = (harvested_noc_rows >> y) & 0x1;
        if (row_harvested) {
            harvested_rows.push_back(y);
        }
    }
    TT_ASSERT(harvested_rows.size() <= MAX_HARVESTED_ROWS, "Detected more harvested rows than fit in mailbox.");
    for (int idx = 0; idx < MAX_HARVESTED_ROWS; idx++) {
        core_info->harvested_y[idx] = (idx < harvested_rows.size()) ? harvested_rows[idx] : CORE_COORD_INVALID;
        // Populate harvested rows in virtual coordinate space if virtualization is supported by HW.
        // Harvested rows in the virtual space are placed at the end of the worker grid,
        if (hal.is_coordinate_virtualization_enabled() and idx < harvested_rows.size()) {
            core_info->virtual_harvested_y[idx] = (hal.get_virtual_worker_start_y() + this->logical_grid_size().y + harvested_rows.size() - (idx + 1));
        } else {
            core_info->virtual_harvested_y[idx] = CORE_COORD_INVALID;
        }
    }

    core_info->noc_size_x = soc_d.grid_size.x;
    core_info->noc_size_y = soc_d.grid_size.y;

    // Download to worker cores
    log_debug("Initializing firmware");
    CoreCoord grid_size = this->logical_grid_size();
    std::unordered_set<CoreCoord> not_done_cores;

    for (uint32_t y = 0; y < grid_size.y; y++) {
        for (uint32_t x = 0; x < grid_size.x; x++) {
            CoreCoord logical_core(x, y);
            if (!this->storage_only_cores_.count(logical_core)) {
                CoreCoord worker_core = this->worker_core_from_logical_core(logical_core);
                tt::llrt::write_hex_vec_to_core(
                    this->id(), worker_core, core_info_vec, this->get_dev_addr(worker_core, HalL1MemAddrType::CORE_INFO));
                this->initialize_firmware(HalProgrammableCoreType::TENSIX, worker_core, &launch_msg, &go_msg);
                not_done_cores.insert(worker_core);
            }
        }
    }

    // Clear erisc sync info
    std::vector<uint32_t> zero_vec_erisc_init(eth_l1_mem::address_map::ERISC_APP_SYNC_INFO_SIZE / sizeof(uint32_t), 0);
    for (const auto &eth_core : this->get_active_ethernet_cores()) {
        CoreCoord virtual_core = this->ethernet_core_from_logical_core(eth_core);

        llrt::write_hex_vec_to_core(
            this->id(), virtual_core, zero_vec_erisc_init, eth_l1_mem::address_map::ERISC_APP_SYNC_INFO_BASE);
    }

    // Load erisc app base FW to eth cores
    for (const auto &eth_core : this->get_active_ethernet_cores()) {
        CoreCoord phys_eth_core = this->ethernet_core_from_logical_core(eth_core);
        tt::llrt::write_hex_vec_to_core(
            this->id(), phys_eth_core, core_info_vec, this->get_dev_addr(phys_eth_core, HalL1MemAddrType::CORE_INFO));
        this->initialize_firmware(HalProgrammableCoreType::ACTIVE_ETH, phys_eth_core, &launch_msg, &go_msg);
    }

    for (const auto &eth_core : this->get_inactive_ethernet_cores()) {
        CoreCoord phys_eth_core = this->ethernet_core_from_logical_core(eth_core);
        tt::llrt::write_hex_vec_to_core(
            this->id(), phys_eth_core, core_info_vec, this->get_dev_addr(phys_eth_core, HalL1MemAddrType::CORE_INFO));
        this->initialize_firmware(HalProgrammableCoreType::IDLE_ETH, phys_eth_core, &launch_msg, &go_msg);
        not_done_cores.insert(phys_eth_core);
    }

    // Barrier between L1 writes above and deassert below
    tt::Cluster::instance().l1_barrier(this->id());

    // Deassert worker cores
    for(const auto& worker_core : not_done_cores)
        tt::Cluster::instance().deassert_risc_reset_at_core(tt_cxy_pair(this->id(), worker_core));

    // Wait until fw init is done, ensures the next launch msg doesn't get
    // written while fw is still in init
    log_debug("Waiting for firmware init complete");
    const int timeout_ms = 10000; // 10 seconds for now
    try {
        llrt::internal_::wait_until_cores_done(this->id(), RUN_MSG_INIT, not_done_cores, timeout_ms);
    } catch (std::runtime_error &e) {
        TT_THROW("Device {} init: failed to initialize FW! Try resetting the board.", this->id());
    }
    log_debug("Firmware init complete");
}

void Device::clear_l1_state() {
    log_debug(tt::LogMetal, "Clearing L1 for device {}", this->id_);
    // Clear all clearable Tensix and Eth L1
    CoreCoord logical_grid_size = this->logical_grid_size();
    TT_ASSERT(this->l1_size_per_core() % sizeof(uint32_t) == 0);
    std::vector<uint32_t> zero_vec(this->l1_size_per_core() / sizeof(uint32_t), 0);
    constexpr uint32_t start_address = 0;
    for (uint32_t x = 0; x < logical_grid_size.x; x++) {
        for (uint32_t y = 0; y < logical_grid_size.y; y++) {
            CoreCoord logical_core(x, y);
            detail::WriteToDeviceL1(this, logical_core, start_address, zero_vec);
        }
    }

    // These L1 ranges are restricted becase UMD base routing FW uses L1 below FIRMWARE_BASE and
    // between TILE_HEADER_BUFFER_BASE to COMMAND_Q_BASE
    std::vector<uint32_t> zero_vec_above_tile_header_buffer(
        (eth_l1_mem::address_map::MAX_L1_LOADING_SIZE - eth_l1_mem::address_map::TILE_HEADER_BUFFER_BASE) / sizeof(uint32_t),
        0);

    // Clear erisc sync info
    for (const auto &eth_core : this->get_active_ethernet_cores()) {
        CoreCoord virtual_core = this->ethernet_core_from_logical_core(eth_core);

        llrt::write_hex_vec_to_core(
            this->id(),
            virtual_core,
            zero_vec_above_tile_header_buffer,
            eth_l1_mem::address_map::TILE_HEADER_BUFFER_BASE);

    }
    // TODO: clear idle eriscs as well
}

void Device::configure_kernel_variant(
    Program& program,
    const string& path,
    const std::vector<uint32_t>& compile_args,
    CoreCoord kernel_core,
    CoreCoord kernel_virtual_core,
    CoreType dispatch_core_type,
    CoreCoord upstream_virtual_core,
    CoreCoord downstream_virtual_core,
    CoreCoord downstream_slave_virtual_core,
    std::map<string, string> defines_in,
    NOC my_noc_index,
    NOC upstream_noc_index,
    NOC downstream_noc_index,
    bool is_active_eth_core,
    bool send_to_brisc,
    bool force_watcher_no_inline) {

    // TODO: just pass in the programmable index
    uint32_t programmable_core_type_index = (dispatch_core_type == CoreType::WORKER) ?
        hal.get_programmable_core_type_index(HalProgrammableCoreType::TENSIX) :
        is_active_eth_core ? hal.get_programmable_core_type_index(HalProgrammableCoreType::ACTIVE_ETH) :
        hal.get_programmable_core_type_index(HalProgrammableCoreType::IDLE_ETH);

    auto my_virtual_noc_coords = this->virtual_noc_coordinate(my_noc_index, kernel_virtual_core);
    auto upstream_virtual_noc_coords = this->virtual_noc_coordinate(upstream_noc_index, upstream_virtual_core);
    auto downstream_virtual_noc_coords = this->virtual_noc_coordinate(downstream_noc_index, downstream_virtual_core);
    auto downstream_slave_virtual_noc_coords = this->virtual_noc_coordinate(downstream_noc_index, downstream_slave_virtual_core);

    std::map<string, string> defines = {
        {"DISPATCH_KERNEL", "1"},
        {"MY_NOC_X", std::to_string(my_virtual_noc_coords.x)},
        {"MY_NOC_Y", std::to_string(my_virtual_noc_coords.y)},
        {"UPSTREAM_NOC_INDEX", std::to_string(upstream_noc_index)},
        {"UPSTREAM_NOC_X", std::to_string(upstream_virtual_noc_coords.x)},
        {"UPSTREAM_NOC_Y", std::to_string(upstream_virtual_noc_coords.y)},
        {"DOWNSTREAM_NOC_X", std::to_string(downstream_virtual_noc_coords.x)},
        {"DOWNSTREAM_NOC_Y", std::to_string(downstream_virtual_noc_coords.y)},
        {"DOWNSTREAM_SLAVE_NOC_X", std::to_string(downstream_slave_virtual_noc_coords.x)},
        {"DOWNSTREAM_SLAVE_NOC_Y", std::to_string(downstream_slave_virtual_noc_coords.y)},
        {"FD_CORE_TYPE", std::to_string(programmable_core_type_index)},
    };
    if (force_watcher_no_inline) {
        defines.insert({"WATCHER_NOINLINE", std::to_string(force_watcher_no_inline)});
    }
    if (llrt::RunTimeOptions::get_instance().watcher_dispatch_disabled()) {
        defines["FORCE_WATCHER_OFF"] = "1";
    }
    if (!DPrintServerReadsDispatchCores(this)) {
        defines["FORCE_DPRINT_OFF"] = "1";
    }
    defines.insert(defines_in.begin(), defines_in.end());

    if (dispatch_core_type == CoreType::WORKER) {
        tt::tt_metal::CreateKernel(
            program,
            path,
            kernel_core,
            tt::tt_metal::DataMovementConfig {
                .processor = send_to_brisc ? tt::tt_metal::DataMovementProcessor::RISCV_0 : tt::tt_metal::DataMovementProcessor::RISCV_1,
                .noc = my_noc_index,
                .compile_args = compile_args,
                .defines = defines
            }
        );
    } else {
        tt::tt_metal::CreateKernel(
            program,
            path,
            kernel_core,
            tt::tt_metal::EthernetConfig{
                .eth_mode = is_active_eth_core ? Eth::SENDER : Eth::IDLE,
                .noc = my_noc_index,
                .compile_args = compile_args,
                .defines = defines
            }
        );
    }
}

void Device::update_workers_build_settings(std::vector<std::vector<std::tuple<tt_cxy_pair, dispatch_worker_build_settings_t>>> &device_worker_variants) {
    uint32_t num_hw_cqs = this->num_hw_cqs();
    for (uint32_t dwv = 0; dwv < device_worker_variants.size(); dwv++)
    {
        if (device_worker_variants[dwv].size() == 0) {
            continue;
        }
        log_debug(tt::LogMetal, "Setting up {} Arguments", magic_enum::enum_name((tt::tt_metal::DispatchWorkerType)dwv));
        switch(dwv) {
            case DispatchWorkerType::PREFETCH:
            {
                uint32_t num_prefetchers = device_worker_variants[DispatchWorkerType::PREFETCH].size();
                uint32_t mux_count = device_worker_variants[DispatchWorkerType::MUX].size();
                TT_ASSERT((num_prefetchers / mux_count) <= MAX_SWITCH_FAN_IN, "Insufficient Mux cores. Expected = {}. Found = {}", num_prefetchers, mux_count);
                uint32_t mux_index = 0;
                std::vector<uint32_t>mux_sem(mux_count, 0);
                for (auto&[core, settings] : device_worker_variants[DispatchWorkerType::PREFETCH]) {
                    auto dispatch_core_type = settings.dispatch_core_type;
                    auto mux_settings = std::get<1>(device_worker_variants[DispatchWorkerType::MUX][mux_index]);

                    uint32_t downstream_cb_base = mux_settings.cb_start_address + mux_settings.cb_size_bytes * mux_sem[mux_index];
                    uint32_t downstream_cb_pages = mux_settings.cb_pages;
                    settings.upstream_cores.push_back(tt_cxy_pair(0, 0, 0));
                    settings.downstream_cores.push_back(mux_settings.worker_virtual_core);
                    settings.compile_args.resize(28);
                    auto& compile_args = settings.compile_args;
                    compile_args[0]  = downstream_cb_base;
                    compile_args[1]  = dispatch_constants::PREFETCH_D_BUFFER_LOG_PAGE_SIZE;
                    compile_args[2]  = downstream_cb_pages;
                    compile_args[3]  = settings.producer_semaphore_id;
                    compile_args[4]  = mux_sem[mux_index];
                    compile_args[5]  = settings.issue_queue_start_addr;
                    compile_args[6]  = settings.issue_queue_size;
                    compile_args[7]  = dispatch_constants::get(dispatch_core_type).get_device_command_queue_addr(CommandQueueDeviceAddrType::UNRESERVED);
                    compile_args[8]  = dispatch_constants::get(dispatch_core_type).prefetch_q_size();
                    compile_args[9]  = dispatch_constants::get(dispatch_core_type).get_device_command_queue_addr(CommandQueueDeviceAddrType::PREFETCH_Q_RD);
                    compile_args[10] = dispatch_constants::get(dispatch_core_type).get_device_command_queue_addr(CommandQueueDeviceAddrType::PREFETCH_Q_PCIE_RD);
                    compile_args[11] = dispatch_constants::get(dispatch_core_type).cmddat_q_base();
                    compile_args[12] = dispatch_constants::get(dispatch_core_type).cmddat_q_size();
                    compile_args[13] = dispatch_constants::get(dispatch_core_type).scratch_db_base(); // unused for prefetch_h
                    compile_args[14] = dispatch_constants::get(dispatch_core_type).scratch_db_size(); // unused for prefetch_h
                    compile_args[15] = 0; //prefetch_sync_sem unused for prefetch_h
                    compile_args[16] = dispatch_constants::get(dispatch_core_type).prefetch_d_buffer_pages(); // prefetch_d only
                    compile_args[17] = 0; // prefetch_d only
                    compile_args[18] = 0; // prefetch_d only
                    compile_args[19] = dispatch_constants::PREFETCH_D_BUFFER_LOG_PAGE_SIZE;
                    compile_args[20] = dispatch_constants::PREFETCH_D_BUFFER_BLOCKS; // prefetch_d only
                    compile_args[21] = 0; // unused: prefetch_d only
                    compile_args[22] = 0; // unused: prefetch_d only
                    compile_args[23] = 0; // unused: prefetch_d only
                    compile_args[24] = 0; // unused: prefetch_d only
                    compile_args[25] = 0; // unused: prefetch_d only
                    compile_args[26] = false;  // is_dram_variant
                    compile_args[27] = true;    // is_host_variant
                    mux_sem[mux_index]++;
                    mux_index = (mux_index + 1) % mux_count;

                }
                break;
            }
            case DispatchWorkerType::MUX:
            {
                uint32_t num_prefetchers = device_worker_variants[DispatchWorkerType::PREFETCH].size();
                uint32_t num_muxes = device_worker_variants[DispatchWorkerType::MUX].size();

                TT_ASSERT(num_muxes * MAX_SWITCH_FAN_IN >= num_prefetchers, "Insufficient Mux Cores");

                TT_ASSERT(device_worker_variants[DispatchWorkerType::US_TUNNELER_REMOTE].size() == 1, "Unexpected number of ethernet tunnelers.");
                auto &tunneler_settings = std::get<1>(device_worker_variants[DispatchWorkerType::US_TUNNELER_REMOTE][0]);
                TT_ASSERT(num_prefetchers == tunneler_settings.vc_count - 1, "Mux did not reserve a VC for each Prefetch H. Needed {}.", num_prefetchers);
                uint32_t mux_id = 0;
                for (auto&[mux_core, mux_settings] : device_worker_variants[DispatchWorkerType::MUX]) {
                    uint32_t mux_fanin = 1 + ((num_prefetchers - 1) % MAX_SWITCH_FAN_IN);
                    TT_ASSERT(mux_fanin == mux_settings.semaphores.size(), "Mux does not have required number of semaphores for Prefetchers. Exptected = {}. Found = {}", num_prefetchers, mux_settings.semaphores.size());
                    uint32_t mux_sem = mux_settings.consumer_semaphore_id;

                    auto& compile_args = mux_settings.compile_args;
                    compile_args.resize(36);
                    compile_args[0] = 0; // 0: reserved
                    compile_args[1] = mux_settings.cb_start_address >> 4; // 1: rx_queue_start_addr_words
                    compile_args[2] = mux_settings.cb_size_bytes >> 4; // 2: rx_queue_size_words
                    compile_args[3] = mux_fanin; // 3: router_lanes

                    uint32_t connections_remaining = mux_fanin;
                    for (int i = 0; (i < MAX_SWITCH_FAN_IN) && (connections_remaining); i++) {
                        compile_args[4 + i] = packet_switch_4B_pack((uint32_t)tunneler_settings.worker_virtual_core.x,
                                                                    (uint32_t)tunneler_settings.worker_virtual_core.y,
                                                                    i + (mux_id * MAX_SWITCH_FAN_IN),
                                                                    (uint32_t)DispatchRemoteNetworkType::NOC0); // 4, 5, 6, 7: dest x info
                        compile_args[8 + i * 2] = (tunneler_settings.cb_start_address + (i + mux_id * MAX_SWITCH_FAN_IN) * tunneler_settings.cb_size_bytes) >> 4;
                        compile_args[9 + i * 2] = tunneler_settings.cb_size_bytes >> 4;
                        connections_remaining--;
                    }

                    uint32_t arg_index = 16;
                    connections_remaining = mux_fanin;
                    for (int i = 0; (i < MAX_SWITCH_FAN_IN) && (connections_remaining); i++) {
                        auto&[core, settings] = device_worker_variants[DispatchWorkerType::PREFETCH][i * num_muxes + mux_id];
                        compile_args[arg_index++] = packet_switch_4B_pack((uint32_t)settings.worker_virtual_core.x,
                                                                        (uint32_t)settings.worker_virtual_core.y,
                                                                        1,
                                                                        (uint32_t)DispatchRemoteNetworkType::NOC0); // 16,17,18,19: src x info
                        connections_remaining--;
                    }

                    compile_args[22] = 0; // 14: test_results_addr (disabled)
                    compile_args[23] = 0; // 15: test_results_size (disabled)
                    compile_args[24] = 0; // 16: timeout_cycles
                    compile_args[25] = 0x0; // 17: output_depacketize
                    compile_args[26] = 0x0; // 18: output_depacketize info dest 0
                    compile_args[27] = 0x0; // 19: output_depacketize info dest 1
                    compile_args[28] = 0x0; // 20: output_depacketize info dest 2
                    compile_args[29] = 0x0; // 21: output_depacketize info dest 3
                    arg_index = 30; // 22, 23, 24, 25: input x packetize info:

                    connections_remaining = mux_fanin;
                    for (int i = 0; (i < MAX_SWITCH_FAN_IN) && (connections_remaining); i++) {
                        auto&[core, settings] = device_worker_variants[DispatchWorkerType::PREFETCH][i * num_muxes + mux_id];
                        compile_args[arg_index++] = packet_switch_4B_pack(0x1,
                                    dispatch_constants::DISPATCH_BUFFER_LOG_PAGE_SIZE,
                                    settings.producer_semaphore_id,  // upstream sem
                                    mux_sem++); // local sem
                        connections_remaining--;
                    }
                    uint32_t src_id_start = 0xA1 + mux_id * MAX_SWITCH_FAN_IN;
                    uint32_t dst_id_start = 0xB1 + mux_id * MAX_SWITCH_FAN_IN;
                    compile_args[34] = packet_switch_4B_pack(src_id_start, src_id_start + 1, src_id_start + 2, src_id_start + 3); // 26: packetized input src id
                    compile_args[35] = packet_switch_4B_pack(dst_id_start, dst_id_start + 1, dst_id_start + 2, dst_id_start + 3); // 26: packetized input dest id
                    mux_id++;
                }
                break;
            }
            case DispatchWorkerType::US_TUNNELER_REMOTE:
            {
                TT_ASSERT(device_worker_variants[DispatchWorkerType::US_TUNNELER_REMOTE].size() == 1, "Unexpected number of ethernet tunnelers.");
                auto &tunneler_settings = std::get<1>(device_worker_variants[DispatchWorkerType::US_TUNNELER_REMOTE][0]);
                bool is_tunnel_start = tunneler_settings.tunnel_stop == 0;
                auto &compile_args = tunneler_settings.compile_args;
                uint32_t fwd_vc_count = tunneler_settings.vc_count - 1;
                uint32_t return_vc = fwd_vc_count;
                compile_args.resize(48);
                compile_args[0] = 0xDACADACA; // 0: endpoint_id_start_index
                compile_args[1] = tunneler_settings.vc_count; // tunnel_lanes. 1 => Unidirectional. 2 => Bidirectional.
                compile_args[2] = tunneler_settings.cb_start_address >> 4; // 2: rx_queue_start_addr_words
                compile_args[3] = tunneler_settings.cb_size_bytes >> 4; // 3: rx_queue_size_words

                for (uint32_t i = 0; i < fwd_vc_count; i++) {
                    compile_args[4 + i] = packet_switch_4B_pack(tunneler_settings.eth_partner_virtual_core.x,
                                        tunneler_settings.eth_partner_virtual_core.y,
                                        i,
                                        (uint32_t)DispatchRemoteNetworkType::ETH); // 4 - 13: remote_receiver fwd vcs

                    compile_args[14 + i * 2] = (tunneler_settings.cb_start_address + i * tunneler_settings.cb_size_bytes) >> 4; // 14 - 32: remote_receiver_queue_start_addr_words fwd vcs
                    compile_args[15 + i * 2] = tunneler_settings.cb_size_bytes >> 4; // 15 - 33: remote_receiver_queue_size_words fwd vcs
                }
                if (is_tunnel_start) {
                    auto &demux_settings = std::get<1>(device_worker_variants[DispatchWorkerType::DEMUX][0]);

                    compile_args[4 + return_vc] = packet_switch_4B_pack(demux_settings.worker_virtual_core.x,
                                        demux_settings.worker_virtual_core.y,
                                        0,//demux input,
                                        (uint32_t)DispatchRemoteNetworkType::NOC0); // 5: remote_receiver return vc
                    compile_args[14 + return_vc * 2] = demux_settings.cb_start_address >> 4; // 8: remote_receiver_queue_start_addr_words return vc
                    compile_args[15 + return_vc * 2] = demux_settings.cb_size_bytes >> 4; // 9: remote_receiver_queue_size_words return vc
                    uint32_t arg_index = 34;
                    for (auto&[mux_core, mux_settings] : device_worker_variants[DispatchWorkerType::MUX]) {
                        uint32_t mux_output_q_id_start = mux_settings.semaphores.size();
                        uint32_t connections_remaining = mux_settings.semaphores.size();
                        for (uint32_t i = 0; i < connections_remaining; i++) {
                            compile_args[arg_index++] = packet_switch_4B_pack(mux_settings.worker_virtual_core.x,
                                                mux_settings.worker_virtual_core.y,
                                                mux_output_q_id_start + i, // mux output queue id
                                                (uint32_t)DispatchRemoteNetworkType::NOC0); // 10: remote_sender fwd vcs
                        }
                    }
                } else {
                    auto &mux_d_settings = std::get<1>(device_worker_variants[DispatchWorkerType::MUX_D][0]);
                    uint32_t prefetch_d_count = device_worker_variants[DispatchWorkerType::PREFETCH_D].size();
                    compile_args[4 + return_vc] = packet_switch_4B_pack(mux_d_settings.worker_virtual_core.x,
                                        mux_d_settings.worker_virtual_core.y,
                                        mux_d_settings.semaphores.size(),//mux_d input. This is return path from next tunnel stop towards mmio device.
                                          //mux_d iput 0 is driven by local Dispatch D
                                        (uint32_t)DispatchRemoteNetworkType::NOC0); // 5: remote_receiver return vc
                    compile_args[14 + return_vc * 2] = (mux_d_settings.cb_start_address + mux_d_settings.semaphores.size() * mux_d_settings.cb_size_bytes) >> 4; // 8: remote_receiver_queue_start_addr_words return vc
                    compile_args[15 + return_vc * 2] = mux_d_settings.cb_size_bytes >> 4; // 9: remote_receiver_queue_size_words return vc

                    uint32_t arg_index = 34;
                    uint32_t local_fanout = 1;
                    uint32_t vcs_per_demux_d = fwd_vc_count + prefetch_d_count - ((fwd_vc_count + prefetch_d_count) / 2);

                    for (auto&[demux_d_core, demux_d_settings] : device_worker_variants[DispatchWorkerType::DEMUX_D]) {
                        uint32_t demux_d_output_q_id_start = vcs_per_demux_d;
                        for (uint32_t i = local_fanout; i < vcs_per_demux_d; i++) {
                            compile_args[arg_index++] = packet_switch_4B_pack(demux_d_settings.worker_virtual_core.x,
                                                demux_d_settings.worker_virtual_core.y,
                                                demux_d_output_q_id_start + i, // demux output queue id. 0=> demux input, 1=> demux_d output to local Prefetch D, 2=> demux_d output to tunneler (to next tunnel stop)
                                                (uint32_t)DispatchRemoteNetworkType::NOC0); // 10: remote_sender fwd vcs
                        }
                        vcs_per_demux_d = (fwd_vc_count + prefetch_d_count) / 2;
                        local_fanout = prefetch_d_count - 1;
                    }
                }

                for (int i = tunneler_settings.vc_count; i < MAX_TUNNEL_LANES; i++) {
                    compile_args[15 + i * 2] = 2; // dummy size for unused vcs.
                }

                compile_args[34 + return_vc] = packet_switch_4B_pack(tunneler_settings.eth_partner_virtual_core.x,
                                    tunneler_settings.eth_partner_virtual_core.y,
                                    tunneler_settings.vc_count * 2 - 1, // r tunneler output queue id
                                    (uint32_t)DispatchRemoteNetworkType::ETH); // 11: remote_sender return vc

                compile_args[44] = 0x39000; // 12: test_results_addr
                compile_args[45] = 0x7000; // 13: test_results_size
                compile_args[46] = 0; // 14: timeout_cycles

                break;
            }
            case DispatchWorkerType::DEMUX:
            {
                if (device_worker_variants[DispatchWorkerType::DEMUX].size() == 1) {
                    auto &tunneler_settings = std::get<1>(device_worker_variants[DispatchWorkerType::US_TUNNELER_REMOTE][0]);
                    auto &demux_settings = std::get<1>(device_worker_variants[DispatchWorkerType::DEMUX][0]);
                    auto &dispatch_settings = std::get<1>(device_worker_variants[DispatchWorkerType::DISPATCH][0]);

                    auto &compile_args = demux_settings.compile_args;
                    compile_args.resize(30);

                    compile_args[0] = 0xD1; // 0: endpoint_id_start_index
                    compile_args[1] = demux_settings.cb_start_address >> 4; // 1: rx_queue_start_addr_words
                    compile_args[2] = demux_settings.cb_size_bytes >> 4; // 2: rx_queue_size_words
                    compile_args[3] = device_worker_variants[DispatchWorkerType::DISPATCH].size(); // 3: demux_fan_out

                    uint32_t arg_index = 4;
                    for (auto&[core, settings] : device_worker_variants[DispatchWorkerType::DISPATCH]) {
                        compile_args[arg_index++] = packet_switch_4B_pack((uint32_t)settings.worker_virtual_core.x,
                                                                        (uint32_t)settings.worker_virtual_core.y,
                                                                        0,
                                                                        (uint32_t)DispatchRemoteNetworkType::NOC0); // 4,5,6,7: remote_tx_x_info
                    }
                    arg_index = 8;
                    for (auto&[core, settings] : device_worker_variants[DispatchWorkerType::DISPATCH]) {
                        compile_args[arg_index++] = settings.cb_start_address >> 4; // 8, 10, 12, 14: remote_tx_queue_start_addr_words x
                        compile_args[arg_index++] = settings.cb_size_bytes >> 4; // 9, 11, 13, 15: remote_tx_queue_size_words x
                    }
                    compile_args[16] = tunneler_settings.worker_virtual_core.x; // 16: remote_rx_x
                    compile_args[17] = tunneler_settings.worker_virtual_core.y; // 17: remote_rx_y
                    compile_args[18] = tunneler_settings.vc_count * 2 - 1; // 18: remote_rx_queue_id
                    compile_args[19] = (uint32_t)DispatchRemoteNetworkType::NOC0; // 19: tx_network_type
                    uint32_t dest_map_array[4] = {0, 1, 2, 3};
                    uint64_t dest_endpoint_output_map = packet_switch_dest_pack(dest_map_array, 4);
                    compile_args[20] = (uint32_t)(dest_endpoint_output_map >> 32); // 20: dest_endpoint_output_map_hi
                    compile_args[21] = (uint32_t)(dest_endpoint_output_map & 0xFFFFFFFF); // 21: dest_endpoint_output_map_lo
                    compile_args[22] = 0; // 22: test_results_addr (disabled)
                    compile_args[23] = 0; // 23: test_results_size (disabled)
                    compile_args[24] = 0; // 24: timeout_cycles
                    compile_args[25] = 0xF; // 25: output_depacketize_mask
                    arg_index = 26;
                    uint32_t demux_sem = demux_settings.producer_semaphore_id;
                    for (auto&[core, settings] : device_worker_variants[DispatchWorkerType::DISPATCH]) {
                        // 26, 27, 28, 29: output x depacketize info:
                        compile_args[arg_index++] = packet_switch_4B_pack(settings.cb_log_page_size,
                                                                            settings.consumer_semaphore_id, // downstream sem
                                                                            demux_sem++,    // local sem
                                                                            1); // remove header
                    }
                } else if (device_worker_variants[DispatchWorkerType::DEMUX].size() == 3) {
                    //Galaxy 2CQ requires three demux cores. tunneler->1x2->1x4(2x)->Dispatch(8x)
                    auto &tunneler_settings = std::get<1>(device_worker_variants[DispatchWorkerType::US_TUNNELER_REMOTE][0]);
                    auto &demux_settings = std::get<1>(device_worker_variants[DispatchWorkerType::DEMUX][0]);
                    auto &demux_1_settings = std::get<1>(device_worker_variants[DispatchWorkerType::DEMUX][1]);
                    auto &demux_2_settings = std::get<1>(device_worker_variants[DispatchWorkerType::DEMUX][2]);

                    auto &compile_args = demux_settings.compile_args;
                    compile_args.resize(30);
                    compile_args[0] = 0xD1; // 0: endpoint_id_start_index
                    compile_args[1] = demux_settings.cb_start_address >> 4; // 1: rx_queue_start_addr_words
                    compile_args[2] = demux_settings.cb_size_bytes >> 4; // 2: rx_queue_size_words
                    compile_args[3] = 2; // 3: demux_fan_out

                    compile_args[4] = packet_switch_4B_pack((uint32_t)demux_1_settings.worker_virtual_core.x,
                                                                    (uint32_t)demux_1_settings.worker_virtual_core.y,
                                                                    0,
                                                                    (uint32_t)DispatchRemoteNetworkType::NOC0); // 4,5,6,7: remote_tx_x_info
                    compile_args[5] = packet_switch_4B_pack((uint32_t)demux_2_settings.worker_virtual_core.x,
                                                                    (uint32_t)demux_2_settings.worker_virtual_core.y,
                                                                    0,
                                                                    (uint32_t)DispatchRemoteNetworkType::NOC0); // 4,5,6,7: remote_tx_x_info

                    compile_args[8] = demux_1_settings.cb_start_address >> 4; // 8: remote_tx_queue_start_addr_words x
                    compile_args[9] = demux_1_settings.cb_size_bytes >> 4; // 9: remote_tx_queue_size_words x
                    compile_args[10] = demux_2_settings.cb_start_address >> 4; // 10: remote_tx_queue_start_addr_words x
                    compile_args[11] = demux_2_settings.cb_size_bytes >> 4; // 11: remote_tx_queue_size_words x

                    compile_args[16] = tunneler_settings.worker_virtual_core.x; // 16: remote_rx_x
                    compile_args[17] = tunneler_settings.worker_virtual_core.y; // 17: remote_rx_y
                    compile_args[18] = tunneler_settings.vc_count * 2 - 1; // 18: remote_rx_queue_id
                    compile_args[19] = (uint32_t)DispatchRemoteNetworkType::NOC0; // 19: tx_network_type

                    uint64_t dest_endpoint_output_map;
                    if (device_worker_variants[DispatchWorkerType::DISPATCH].size() == 4) {
                        uint32_t dest_map_array[4] = {0, 0, 1, 1};
                        dest_endpoint_output_map = packet_switch_dest_pack(dest_map_array, 4);
                    } else {
                        uint32_t dest_map_array[8] = {0, 0, 0, 0, 1, 1, 1, 1};
                        dest_endpoint_output_map = packet_switch_dest_pack(dest_map_array, 8);
                    }
                    compile_args[20] = (uint32_t)(dest_endpoint_output_map >> 32); // 20: dest_endpoint_output_map_hi
                    compile_args[21] = (uint32_t)(dest_endpoint_output_map & 0xFFFFFFFF); // 21: dest_endpoint_output_map_lo

                    uint32_t demux_1_fanout = device_worker_variants[DispatchWorkerType::DISPATCH].size() / 2;
                    auto &demux_1_compile_args = demux_1_settings.compile_args;
                    demux_1_compile_args.resize(30);

                    demux_1_compile_args[0] = 0xD1; // 0: endpoint_id_start_index
                    demux_1_compile_args[1] = demux_1_settings.cb_start_address >> 4; // 1: rx_queue_start_addr_words
                    demux_1_compile_args[2] = demux_1_settings.cb_size_bytes >> 4; // 2: rx_queue_size_words
                    demux_1_compile_args[3] = demux_1_fanout; // 3: demux_fan_out

                    for (int i = 0; i < demux_1_fanout; i++) {
                        auto &settings = std::get<1>(device_worker_variants[DispatchWorkerType::DISPATCH][i]);
                        demux_1_compile_args[4 + i] = packet_switch_4B_pack((uint32_t)settings.worker_virtual_core.x,
                                                                        (uint32_t)settings.worker_virtual_core.y,
                                                                        0,
                                                                        (uint32_t)DispatchRemoteNetworkType::NOC0); // 4,5,6,7: remote_tx_x_info

                        demux_1_compile_args[8 + i * 2] = settings.cb_start_address >> 4; // 8, 10, 12, 14: remote_tx_queue_start_addr_words x
                        demux_1_compile_args[9 + i * 2] = settings.cb_size_bytes >> 4; // 9, 11, 13, 15: remote_tx_queue_size_words x
                    }
                    demux_1_compile_args[16] = demux_settings.worker_virtual_core.x; // 16: remote_rx_x
                    demux_1_compile_args[17] = demux_settings.worker_virtual_core.y; // 17: remote_rx_y
                    demux_1_compile_args[18] = 1; // 18: remote_rx_queue_id
                    demux_1_compile_args[19] = (uint32_t)DispatchRemoteNetworkType::NOC0; // 19: tx_network_type
                    uint32_t dest_map_array[4] = {0, 1, 2, 3};
                    dest_endpoint_output_map = packet_switch_dest_pack(dest_map_array, 4);
                    demux_1_compile_args[20] = (uint32_t)(dest_endpoint_output_map >> 32); // 20: dest_endpoint_output_map_hi
                    demux_1_compile_args[21] = (uint32_t)(dest_endpoint_output_map & 0xFFFFFFFF); // 21: dest_endpoint_output_map_lo
                    demux_1_compile_args[22] = 0; // 22: test_results_addr (disabled)
                    demux_1_compile_args[23] = 0; // 23: test_results_size (disabled)
                    demux_1_compile_args[24] = 0; // 24: timeout_cycles
                    demux_1_compile_args[25] = 0xF >> (4 - demux_1_fanout); // 25: output_depacketize_mask

                    uint32_t demux_sem = demux_1_settings.producer_semaphore_id;
                    for (int i = 0; i < demux_1_fanout; i++) {
                        // 26, 27, 28, 29: output x depacketize info:
                        auto &settings = std::get<1>(device_worker_variants[DispatchWorkerType::DISPATCH][i]);
                        demux_1_compile_args[26 + i] = packet_switch_4B_pack(settings.cb_log_page_size,
                                                                            settings.consumer_semaphore_id, // downstream sem
                                                                            demux_sem++,    // local sem
                                                                            1); // remove header
                    }

                    uint32_t demux_2_fanout = device_worker_variants[DispatchWorkerType::DISPATCH].size() / 2;
                    auto &demux_2_compile_args = demux_2_settings.compile_args;
                    demux_2_compile_args.resize(30);

                    demux_2_compile_args[0] = 0xD1 + demux_1_fanout; // 0: endpoint_id_start_index
                    demux_2_compile_args[1] = demux_2_settings.cb_start_address >> 4; // 1: rx_queue_start_addr_words
                    demux_2_compile_args[2] = demux_2_settings.cb_size_bytes >> 4; // 2: rx_queue_size_words
                    demux_2_compile_args[3] = demux_2_fanout; // 3: demux_fan_out

                    for (int i = 0; i < demux_2_fanout; i++) {
                        auto &settings = std::get<1>(device_worker_variants[DispatchWorkerType::DISPATCH][i + demux_1_fanout]);
                        demux_2_compile_args[4 + i] = packet_switch_4B_pack((uint32_t)settings.worker_virtual_core.x,
                                                                        (uint32_t)settings.worker_virtual_core.y,
                                                                        0,
                                                                        (uint32_t)DispatchRemoteNetworkType::NOC0); // 4,5,6,7: remote_tx_x_info

                        demux_2_compile_args[8 + i * 2] = settings.cb_start_address >> 4; // 8, 10, 12, 14: remote_tx_queue_start_addr_words x
                        demux_2_compile_args[9 + i * 2] = settings.cb_size_bytes >> 4; // 9, 11, 13, 15: remote_tx_queue_size_words x
                    }
                    demux_2_compile_args[16] = demux_settings.worker_virtual_core.x; // 16: remote_rx_x
                    demux_2_compile_args[17] = demux_settings.worker_virtual_core.y; // 17: remote_rx_y
                    demux_2_compile_args[18] = 2; // 18: remote_rx_queue_id
                    demux_2_compile_args[19] = (uint32_t)DispatchRemoteNetworkType::NOC0; // 19: tx_network_type
                    dest_endpoint_output_map = packet_switch_dest_pack(dest_map_array, 4);
                    demux_2_compile_args[20] = (uint32_t)(dest_endpoint_output_map >> 32); // 20: dest_endpoint_output_map_hi
                    demux_2_compile_args[21] = (uint32_t)(dest_endpoint_output_map & 0xFFFFFFFF); // 21: dest_endpoint_output_map_lo
                    demux_2_compile_args[22] = 0; // 22: test_results_addr (disabled)
                    demux_2_compile_args[23] = 0; // 23: test_results_size (disabled)
                    demux_2_compile_args[24] = 0; // 24: timeout_cycles
                    demux_2_compile_args[25] = 0xF >> (4 - demux_2_fanout); // 25: output_depacketize_mask

                    demux_sem = demux_2_settings.producer_semaphore_id;
                    for (int i = 0; i < demux_2_fanout; i++) {
                        // 26, 27, 28, 29: output x depacketize info:
                        auto &settings = std::get<1>(device_worker_variants[DispatchWorkerType::DISPATCH][i + demux_1_fanout]);
                        demux_2_compile_args[26 + i] = packet_switch_4B_pack(settings.cb_log_page_size,
                                                                            settings.consumer_semaphore_id, // downstream sem
                                                                            demux_sem++,    // local sem
                                                                            1); // remove header
                    }

                } else {
                    TT_ASSERT(false, "Unsupported DEMUX core count {}", device_worker_variants[DispatchWorkerType::DEMUX].size());
                }
                break;
            }
            case DispatchWorkerType::DISPATCH:
            {
                uint32_t num_dispatchers = device_worker_variants[DispatchWorkerType::DISPATCH].size();
                if (num_dispatchers == 1 || num_dispatchers == 2) {
                    TT_ASSERT(device_worker_variants[DispatchWorkerType::DEMUX].size() == 1, "Cannot have more than one Demux.");
                    auto demux_settings = std::get<1>(device_worker_variants[DispatchWorkerType::DEMUX][0]);
                    TT_ASSERT(num_dispatchers == demux_settings.semaphores.size(), "Demux does not have required number of semaphores for Dispatchers. Exptected = {}. Found = {}", num_dispatchers, demux_settings.semaphores.size());
                    uint32_t demux_sem = demux_settings.producer_semaphore_id;
                    uint32_t dispatch_idx = 0;
                    for (auto&[core, settings] : device_worker_variants[DispatchWorkerType::DISPATCH]) {
                        auto prefetch_h_settings = std::get<1>(device_worker_variants[DispatchWorkerType::PREFETCH][dispatch_idx]);
                        auto prefetch_virtual_core = prefetch_h_settings.worker_virtual_core;
                        auto dispatch_core_type = settings.dispatch_core_type;
                        uint32_t host_completion_queue_wr_ptr = dispatch_constants::get(dispatch_core_type).get_host_command_queue_addr(CommandQueueHostAddrType::COMPLETION_Q_WR);
                        uint32_t dev_completion_queue_wr_ptr = dispatch_constants::get(dispatch_core_type).get_device_command_queue_addr(CommandQueueDeviceAddrType::COMPLETION_Q_WR);
                        uint32_t dev_completion_queue_rd_ptr = dispatch_constants::get(dispatch_core_type).get_device_command_queue_addr(CommandQueueDeviceAddrType::COMPLETION_Q_RD);
                        settings.upstream_cores.push_back(demux_settings.worker_virtual_core);
                        settings.downstream_cores.push_back(tt_cxy_pair(0, 0, 0));
                        settings.compile_args.resize(31);
                        auto& compile_args = settings.compile_args;
                        compile_args[0] = settings.cb_start_address;
                        compile_args[1] = settings.cb_log_page_size;
                        compile_args[2] = settings.cb_pages;
                        compile_args[3] = settings.consumer_semaphore_id;
                        compile_args[4] = demux_sem++;
                        compile_args[5] = dispatch_constants::DISPATCH_BUFFER_SIZE_BLOCKS;
                        compile_args[6] = 0; //unused prefetch_sync_sem
                        compile_args[7] = settings.command_queue_start_addr;
                        compile_args[8] = settings.completion_queue_start_addr;
                        compile_args[9] = settings.completion_queue_size;
                        compile_args[10] = dispatch_constants::get(dispatch_core_type).dispatch_buffer_base(); // unused
                        compile_args[11] = (1 << dispatch_constants::DISPATCH_BUFFER_LOG_PAGE_SIZE) * dispatch_constants::get(dispatch_core_type).dispatch_buffer_pages(); // unused
                        compile_args[12] = 0; // unused: local ds semaphore
                        compile_args[13] = 0; // unused: remote ds semaphore
                        compile_args[14] = 0; // preamble size
                        compile_args[15] = true,    // split_prefetcher
                        compile_args[16] = tt::tt_metal::hal.noc_xy_encoding(prefetch_virtual_core.x, prefetch_virtual_core.y),
                        compile_args[17] = prefetch_h_settings.producer_semaphore_id, // sem_id on prefetch_h that dispatch_d is meant to increment, to resume sending of cmds post exec_buf stall
                        compile_args[18] = dispatch_constants::get(dispatch_core_type).mux_buffer_pages(num_hw_cqs), // XXXX should this be mux pages?
                        compile_args[19] = settings.num_compute_cores;
                        compile_args[20] = 0; // unused: dispatch_d only
                        compile_args[21] = 1; // max_num_worker_sems is used for array sizing, set to 1 even if array isn't used
                        compile_args[22] = 1; // max_num_go_signal_noc_data_entries is used for array sizing, set to 1 even if array isn't used
                        compile_args[23] = 0; // unused: dispatch_d only
                        compile_args[24] = 0; // unused: dispatch_d only
                        compile_args[25] = 0;
                        compile_args[26] = host_completion_queue_wr_ptr;
                        compile_args[27] = dev_completion_queue_wr_ptr;
                        compile_args[28] = dev_completion_queue_rd_ptr;
                        compile_args[29] = false; // is_dram_variant
                        compile_args[30] = true; // is_host_variant

                        dispatch_idx++;
                    }
                } else if (num_dispatchers == 4 || num_dispatchers == 8) {
                    TT_ASSERT(device_worker_variants[DispatchWorkerType::DEMUX].size() == 3, "Insufficient Demux cores. Expected = 3. Found = {}", device_worker_variants[DispatchWorkerType::DEMUX].size());
                    uint32_t dispatch_idx = 0;
                    uint32_t demux_fanout = num_dispatchers / 2;
                    auto mux_settings = std::get<1>(device_worker_variants[DispatchWorkerType::MUX][0]);
                    for (int i = 1; i < 3; i++) {
                        auto demux_settings = std::get<1>(device_worker_variants[DispatchWorkerType::DEMUX][i]);
                        TT_ASSERT(demux_fanout == demux_settings.semaphores.size(), "Demux does not have required number of semaphores for Dispatchers. Exptected = {}. Found = {}", num_dispatchers / 2, demux_settings.semaphores.size());
                        uint32_t demux_sem = demux_settings.producer_semaphore_id;
                        for (int d = 0; d < demux_fanout; d++) {
                            auto &settings = std::get<1>(device_worker_variants[DispatchWorkerType::DISPATCH][dispatch_idx]);
                            auto prefetch_h_settings = std::get<1>(device_worker_variants[DispatchWorkerType::PREFETCH][dispatch_idx]);
                            auto prefetch_virtual_core = prefetch_h_settings.worker_virtual_core;
                            auto dispatch_core_type = settings.dispatch_core_type;
                            uint32_t host_completion_queue_wr_ptr = dispatch_constants::get(dispatch_core_type).get_host_command_queue_addr(CommandQueueHostAddrType::COMPLETION_Q_WR);
                            uint32_t dev_completion_queue_wr_ptr = dispatch_constants::get(dispatch_core_type).get_device_command_queue_addr(CommandQueueDeviceAddrType::COMPLETION_Q_WR);
                            uint32_t dev_completion_queue_rd_ptr = dispatch_constants::get(dispatch_core_type).get_device_command_queue_addr(CommandQueueDeviceAddrType::COMPLETION_Q_RD);
                            settings.upstream_cores.push_back(demux_settings.worker_virtual_core);
                            settings.downstream_cores.push_back(tt_cxy_pair(0, 0, 0));
                            settings.compile_args.resize(31);
                            auto& compile_args = settings.compile_args;
                            compile_args[0] = settings.cb_start_address;
                            compile_args[1] = settings.cb_log_page_size;
                            compile_args[2] = settings.cb_pages;
                            compile_args[3] = settings.consumer_semaphore_id;
                            compile_args[4] = demux_sem++;
                            compile_args[5] = dispatch_constants::DISPATCH_BUFFER_SIZE_BLOCKS;
                            compile_args[6] = 0; //unused prefetch_sync_sem
                            compile_args[7] = settings.command_queue_start_addr;
                            compile_args[8] = settings.completion_queue_start_addr;
                            compile_args[9] = settings.completion_queue_size;
                            compile_args[10] = dispatch_constants::get(dispatch_core_type).dispatch_buffer_base(); // unused
                            compile_args[11] = (1 << dispatch_constants::DISPATCH_BUFFER_LOG_PAGE_SIZE) * dispatch_constants::get(dispatch_core_type).dispatch_buffer_pages(); // unused
                            compile_args[12] = 0; // unused: local ds semaphore
                            compile_args[13] = 0; // unused: remote ds semaphore
                            compile_args[14] = 0; // preamble size
                            compile_args[15] = true,    // split_prefetcher
                            compile_args[16] = tt::tt_metal::hal.noc_xy_encoding(prefetch_virtual_core.x, prefetch_virtual_core.y),
                            compile_args[17] = prefetch_h_settings.producer_semaphore_id, // sem_id on prefetch_h that dispatch_d is meant to increment, to resume sending of cmds post exec_buf stall
                            compile_args[18] = mux_settings.cb_pages,
                            compile_args[19] = settings.num_compute_cores;
                            compile_args[20] = 0; // unused: dispatch_d only
                            compile_args[21] = 1; // max_num_worker_sems is used for array sizing, set to 1 even if array isn't used
                            compile_args[22] = 1; // max_num_go_signal_noc_data_entries is used for array sizing, set to 1 even if array isn't used
                            compile_args[23] = 0; // unused: dispatch_d only
                            compile_args[24] = 0; // unused: dispatch_d only
                            compile_args[25] = 0;
                            compile_args[26] = host_completion_queue_wr_ptr;
                            compile_args[27] = dev_completion_queue_wr_ptr;
                            compile_args[28] = dev_completion_queue_rd_ptr;
                            compile_args[29] = false; // is_dram_variant
                            compile_args[30] = true; // is_host_variant
                            dispatch_idx++;
                        }
                    }
                }
                break;
            }
            case DispatchWorkerType::US_TUNNELER_LOCAL:
            {
                bool is_tunnel_end = device_worker_variants[DispatchWorkerType::US_TUNNELER_REMOTE].size() == 0;
                TT_ASSERT(device_worker_variants[DispatchWorkerType::US_TUNNELER_LOCAL].size() == 1, "Unexpected number of ethernet tunnelers.");
                auto &tunneler_settings = std::get<1>(device_worker_variants[DispatchWorkerType::US_TUNNELER_LOCAL][0]);
                auto &mux_d_settings = std::get<1>(device_worker_variants[DispatchWorkerType::MUX_D][0]);
                uint32_t fwd_vc_count = tunneler_settings.vc_count - 1;
                uint32_t return_vc = fwd_vc_count;
                uint32_t local_tunneler_vcs_connected = 0;
                auto &compile_args = tunneler_settings.compile_args;

                uint32_t num_demux_d = device_worker_variants[DispatchWorkerType::DEMUX_D].size();
                uint32_t vcs_per_demux_d = num_demux_d == 1 ? fwd_vc_count : fwd_vc_count - (fwd_vc_count / 2);

                compile_args.resize(48);
                compile_args[0] = 0xDACADACA; // 0: endpoint_id_start_index
                compile_args[1] = tunneler_settings.vc_count; // tunnel_lanes. 1 => Unidirectional. 2 => Bidirectional.
                compile_args[2] = tunneler_settings.cb_start_address >> 4; // 2: rx_queue_start_addr_words
                compile_args[3] = tunneler_settings.cb_size_bytes >> 4; // 3: rx_queue_size_words

                for (auto&[core, demux_d_settings] : device_worker_variants[DispatchWorkerType::DEMUX_D]) {
                    for (int i = 0; i < vcs_per_demux_d; i++) {
                        compile_args[4 + i + local_tunneler_vcs_connected] = packet_switch_4B_pack(demux_d_settings.worker_virtual_core.x,
                                            demux_d_settings.worker_virtual_core.y,
                                            i, // input queue id of DEMUX_D
                                            (uint32_t)DispatchRemoteNetworkType::NOC0); // 4: remote_receiver_0_info

                        compile_args[14 + (i + local_tunneler_vcs_connected) * 2] = (demux_d_settings.cb_start_address + i * demux_d_settings.cb_size_bytes) >> 4; // 14 - 32: remote_receiver_queue_start_addr_words fwd vcs
                        compile_args[15 + (i + local_tunneler_vcs_connected) * 2] = demux_d_settings.cb_size_bytes >> 4; // 15 - 33: remote_receiver_queue_size_words fwd vcs
                    }
                    local_tunneler_vcs_connected += vcs_per_demux_d;
                    vcs_per_demux_d = fwd_vc_count - vcs_per_demux_d;
                }

                compile_args[4 + return_vc] = packet_switch_4B_pack(tunneler_settings.eth_partner_virtual_core.x,
                                    tunneler_settings.eth_partner_virtual_core.y,
                                    return_vc, // input q id of remote ethernet tunneler
                                    (uint32_t)DispatchRemoteNetworkType::ETH); // 5: remote_receiver_1_info

                compile_args[14 + return_vc * 2] = (tunneler_settings.cb_start_address + return_vc * tunneler_settings.cb_size_bytes) >> 4; // 8: remote_receiver_queue_start_addr_words return vc
                compile_args[15 + return_vc * 2] = tunneler_settings.cb_size_bytes >> 4; // 9: remote_receiver_queue_size_words return vc
                for (int i = tunneler_settings.vc_count; i < MAX_TUNNEL_LANES; i++) {
                    compile_args[15 + i * 2] = 2; // dummy size for unused vcs.
                }

                for (int i = 0; i < fwd_vc_count; i++) {
                    compile_args[34 + i] = packet_switch_4B_pack(tunneler_settings.eth_partner_virtual_core.x,
                                        tunneler_settings.eth_partner_virtual_core.y,
                                        tunneler_settings.vc_count + i, // queue id of remote eth tunneler sender
                                        (uint32_t)DispatchRemoteNetworkType::ETH); // 10: remote_sender fwd vcs
                }
                compile_args[34 + return_vc] = packet_switch_4B_pack(mux_d_settings.worker_virtual_core.x,
                                    mux_d_settings.worker_virtual_core.y,
                                    device_worker_variants[DispatchWorkerType::DISPATCH_D].size() + device_worker_variants[DispatchWorkerType::US_TUNNELER_REMOTE].size(), // mux_d output queue id
                                    (uint32_t)DispatchRemoteNetworkType::NOC0); // 11: remote_sender return vc
                compile_args[44] = 0x39000; // 12: test_results_addr
                compile_args[45] = 0x7000; // 13: test_results_size
                compile_args[46] = 0; // 14: timeout_cycles
                if (!is_tunnel_end && tunneler_settings.tunnel_stop > 1) {
                    auto &us_tunneler_remote_settings = std::get<1>(device_worker_variants[DispatchWorkerType::US_TUNNELER_REMOTE][0]);
                    auto mux_d_sender = us_tunneler_remote_settings.worker_virtual_core;
                    compile_args[47] = (return_vc << 24) | ((us_tunneler_remote_settings.vc_count * 2 - 1) << 16) | (mux_d_sender.y << 8) | (mux_d_sender.x);
                    log_debug(tt::LogMetal, "Tunnelr Inner Device {} will send done to {}", tunneler_settings.worker_virtual_core.str(), mux_d_sender.str());
                }

                break;
            }
            case DispatchWorkerType::DEMUX_D:
            {
                bool is_tunnel_end = device_worker_variants[DispatchWorkerType::US_TUNNELER_REMOTE].size() == 0;
                if (!is_tunnel_end) {
                    TT_ASSERT(device_worker_variants[DispatchWorkerType::US_TUNNELER_REMOTE].size() == 1, "Unexpected number of ethernet tunnelers.");
                }

                auto &tunneler_settings = std::get<1>(device_worker_variants[DispatchWorkerType::US_TUNNELER_LOCAL][0]);
                uint32_t fwd_vc_count = tunneler_settings.vc_count - 1;
                uint32_t return_vc = fwd_vc_count;

                uint32_t num_demux_d = device_worker_variants[DispatchWorkerType::DEMUX_D].size();
                uint32_t num_prefetch_d = device_worker_variants[DispatchWorkerType::PREFETCH_D].size();
                uint32_t num_prefetch_d_per_demux_d = num_demux_d == 1 ? num_prefetch_d : 1;
                uint32_t vcs_per_demux_d = num_demux_d == 1 ? fwd_vc_count : fwd_vc_count - (fwd_vc_count / 2);
                uint32_t prefetch_d_connected = 0;
                uint32_t local_tunneler_vcs_connected = 0;
                uint32_t remote_tunneler_vcs_connected = 0;

                for (auto&[core, demux_d_settings] : device_worker_variants[DispatchWorkerType::DEMUX_D]) {

                    if (demux_d_settings.tunnel_stop == 1 && demux_d_settings.vc_count <= 3) {
                        // N300/T3K 1 - 2 CQs
                        TT_ASSERT(device_worker_variants[DispatchWorkerType::DEMUX_D].size() == 1, "Unexpected number of device demux.");
                    } else if ( is_tunnel_end && demux_d_settings.vc_count == 2) {
                        // TG/TGG 1 CQ, last tunnel chip
                        TT_ASSERT(device_worker_variants[DispatchWorkerType::DEMUX_D].size() == 1, "Unexpected number of device demux.");
                    } else {
                        // TG/TGG 1 - 2 CQ all tunnel chips
                        TT_ASSERT(device_worker_variants[DispatchWorkerType::DEMUX_D].size() == 2, "Unexpected number of device demux.");
                    }

                    TT_ASSERT(demux_d_settings.tunnel_stop > 0 && demux_d_settings.tunnel_stop <= 4, "Invalid Demux D tunnel stop.");

                    auto &compile_args = demux_d_settings.compile_args;
                    compile_args.resize(36);

                    compile_args[0] = 0xB1; // 0: endpoint_id_start_index
                    compile_args[1] = demux_d_settings.cb_start_address >> 4; // 1: rx_queue_start_addr_words
                    compile_args[2] = demux_d_settings.cb_size_bytes >> 4; // 2: rx_queue_size_words
                    compile_args[3] = vcs_per_demux_d; // 3: demux_fan_out

                    uint32_t demux_output_idx = 0;
                    uint32_t demux_output_cb_info_idx = 0;
                    // Tie DEMUX_D outputs to DEMUX_D output queues (prefetch_d and remote tunnel inputs) and set output CB parameters
                    for (int p = 0; p < num_prefetch_d_per_demux_d; p++) {
                        auto prefetch_d_setting = std::get<1>(device_worker_variants[DispatchWorkerType::PREFETCH_D][p + prefetch_d_connected]);
                        compile_args[4 + demux_output_idx] = packet_switch_4B_pack(prefetch_d_setting.worker_virtual_core.x,
                                                            prefetch_d_setting.worker_virtual_core.y,
                                                            0, // prefetch_d input queue id
                                                            (uint32_t)DispatchRemoteNetworkType::NOC0); // 4: remote_tx_0_info
                        compile_args[8 + demux_output_cb_info_idx] = prefetch_d_setting.cb_start_address >> 4;
                        compile_args[8 + demux_output_cb_info_idx + 1] = prefetch_d_setting.cb_size_bytes >> 4;
                        demux_output_idx++;
                        demux_output_cb_info_idx += 2;
                    }

                    vcs_per_demux_d -= demux_output_idx;
                    if (!is_tunnel_end) {
                        auto &us_tunneler_remote_settings = std::get<1>(device_worker_variants[DispatchWorkerType::US_TUNNELER_REMOTE][0]);
                        for (int i = 0; i < vcs_per_demux_d; i++) {
                            compile_args[4 + demux_output_idx + i] = packet_switch_4B_pack((uint32_t)us_tunneler_remote_settings.worker_virtual_core.x,
                                                                (uint32_t)us_tunneler_remote_settings.worker_virtual_core.y,
                                                                remote_tunneler_vcs_connected,
                                                                (uint32_t)DispatchRemoteNetworkType::NOC0); // 5: remote_tx_1_info
                            compile_args[8 + (demux_output_idx + i) * 2] = (us_tunneler_remote_settings.cb_start_address + remote_tunneler_vcs_connected * us_tunneler_remote_settings.cb_size_bytes) >> 4;    // 10: remote_tx_queue_start_addr_words 1
                            compile_args[9 + (demux_output_idx + i) * 2] = us_tunneler_remote_settings.cb_size_bytes >> 4;   // 11: remote_tx_queue_size_words 1
                            remote_tunneler_vcs_connected++;
                        }
                    } else {
                        TT_ASSERT(vcs_per_demux_d == 0, "Unhandled Forward VCs encountered.");
                    }

                    //reset vcs per demux d to demux fanout.
                    //need to connect local tunneler ports to demux ports.
                    vcs_per_demux_d = compile_args[3];
                    for (int i = 0; i < vcs_per_demux_d; i++) {
                        compile_args[16 + i] = packet_switch_4B_pack(tunneler_settings.worker_virtual_core.x,
                                                tunneler_settings.worker_virtual_core.y,
                                                tunneler_settings.vc_count + local_tunneler_vcs_connected++,
                                                (uint32_t)DispatchRemoteNetworkType::NOC0); // 16: remote_rx_0_info
                    }

                    uint32_t dest_map_array[4] = {1, 1, 1, 1}; // needs to be based on tunnel stop.
                    dest_map_array[demux_d_settings.tunnel_stop-1] = 0;
                    uint64_t dest_endpoint_output_map = packet_switch_dest_pack(dest_map_array, 4);
                    compile_args[20] = (uint32_t)(dest_endpoint_output_map >> 32); // 20: dest_endpoint_output_map_hi
                    compile_args[21] = (uint32_t)(dest_endpoint_output_map & 0xFFFFFFFF); // 21: dest_endpoint_output_map_lo
                    compile_args[22] = 0; // 22: test_results_addr (disabled)
                    compile_args[23] = 0; // 23: test_results_size (disabled)
                    compile_args[24] = 0; // 24: timeout_cycles
                    compile_args[25] = 0; // 25: output_depacketize_mask
                    // Update output_depacketize_mask based on num prefetch_d cores (local demux_d outputs)
                    for (int prefetch_d_idx = 0; prefetch_d_idx < num_prefetch_d_per_demux_d; prefetch_d_idx++) compile_args[25] |= (1 << (prefetch_d_idx));
                    // Set downstream and local sem ids, based on number of demux outputs
                    uint32_t demux_output_sem_idx = 0;
                    uint32_t demux_sem = demux_d_settings.producer_semaphore_id;
                    for (int p = 0; p < num_prefetch_d_per_demux_d; p++) {
                        auto prefetch_d_setting = std::get<1>(device_worker_variants[DispatchWorkerType::PREFETCH_D][p + prefetch_d_connected]);
                        compile_args[26 + demux_output_sem_idx] = packet_switch_4B_pack(prefetch_d_setting.cb_log_page_size,
                                                                            prefetch_d_setting.consumer_semaphore_id, // downstream sem
                                                                            demux_sem++,    // local sem
                                                                            0); // remove header
                        demux_output_sem_idx++;
                    }
                    prefetch_d_connected += num_prefetch_d_per_demux_d;
                    vcs_per_demux_d = fwd_vc_count / 2;
                    num_prefetch_d_per_demux_d = device_worker_variants[DispatchWorkerType::PREFETCH_D].size() - num_prefetch_d_per_demux_d;
                }

                TT_ASSERT(device_worker_variants[DispatchWorkerType::PREFETCH_D].size() == prefetch_d_connected, "Found unconnected DEMUX_D to PREFETCH_D ports.");
                TT_ASSERT(fwd_vc_count == local_tunneler_vcs_connected, "Found unconnected forward VCs between US_TUNNELER_LOCAL and DEMUX_D");
                if (!is_tunnel_end) {
                    auto &us_tunneler_remote_settings = std::get<1>(device_worker_variants[DispatchWorkerType::US_TUNNELER_REMOTE][0]);
                    TT_ASSERT((us_tunneler_remote_settings.vc_count - 1) == remote_tunneler_vcs_connected, "Found unconnected forward VCs between DEMUX_D and US_TUNNELER_REMOTE");
                }
                break;
            }
            case DispatchWorkerType::PREFETCH_D:
            {

                uint32_t num_prefetchers = device_worker_variants[DispatchWorkerType::PREFETCH_D].size();
                uint32_t num_demux_d = device_worker_variants[DispatchWorkerType::DEMUX_D].size();

                int prefetch_d_idx = 0;
                int demux_d_idx = 0;
                std::vector<uint32_t>demux_sem(num_demux_d, 0);
                for (int i = 0; i < num_demux_d; i++) {
                    auto demux_d_settings = std::get<1>(device_worker_variants[DispatchWorkerType::DEMUX_D][i]);
                    demux_sem[i] = demux_d_settings.producer_semaphore_id;
                }

                for (auto&[core, prefetch_d_settings] : device_worker_variants[DispatchWorkerType::PREFETCH_D]) {
                    TT_ASSERT(demux_d_idx < num_demux_d , "Demux D index out of bounds. Max = {}. Found = {}", num_demux_d - 1, demux_d_idx);
                    auto demux_d_settings = std::get<1>(device_worker_variants[DispatchWorkerType::DEMUX_D][demux_d_idx]);
                    if (num_demux_d == 1) {
                        TT_ASSERT(num_prefetchers == demux_d_settings.semaphores.size(), "Demux D does not have required number of semaphores for Prefetcher D. Exptected = {}. Found = {}", num_prefetchers, demux_d_settings.semaphores.size());
                    }
                    auto dispatch_d_settings = std::get<1>(device_worker_variants[DispatchWorkerType::DISPATCH_D][prefetch_d_idx]); // 1 to 1 mapping bw prefetch_d and dispatch_d
                    auto dispatch_s_settings = std::get<1>(device_worker_variants[DispatchWorkerType::DISPATCH_S][prefetch_d_idx]); // 1 to 1 mapping bw prefetch_d and dispatch_s
                    auto dispatch_core_type = prefetch_d_settings.dispatch_core_type;
                    prefetch_d_settings.upstream_cores.push_back(demux_d_settings.worker_virtual_core);
                    prefetch_d_settings.downstream_cores.push_back(dispatch_d_settings.worker_virtual_core);
                    prefetch_d_settings.downstream_cores.push_back(dispatch_s_settings.worker_virtual_core);
                    uint32_t pcie_alignment = hal.get_alignment(HalMemType::HOST);
                    uint32_t scratch_db_base = (prefetch_d_settings.cb_start_address + prefetch_d_settings.cb_size_bytes + pcie_alignment - 1) & (~(pcie_alignment - 1));
                    uint32_t scratch_db_size = dispatch_constants::get(dispatch_core_type).scratch_db_size();
                    const uint32_t l1_size = dispatch_core_type == CoreType::WORKER ? HAL_MEM_L1_SIZE : HAL_MEM_ETH_SIZE;
                    uint32_t dispatch_s_buffer_base;
                    uint32_t dispatch_buffer_base = dispatch_constants::get(dispatch_core_type).dispatch_buffer_base();
                    if (dispatch_core_type == CoreType::WORKER) {
                        dispatch_s_buffer_base = dispatch_buffer_base + (1 << dispatch_constants::DISPATCH_BUFFER_LOG_PAGE_SIZE) *  dispatch_constants::get(dispatch_core_type).dispatch_buffer_pages();
                    }
                    else {
                        dispatch_s_buffer_base = dispatch_buffer_base;
                    }
                    TT_ASSERT(scratch_db_base + scratch_db_size <= l1_size);

                    auto& compile_args = prefetch_d_settings.compile_args;
                    compile_args.resize(28);
                    compile_args[0]  = dispatch_d_settings.cb_start_address;
                    compile_args[1]  = dispatch_d_settings.cb_log_page_size;
                    compile_args[2]  = dispatch_d_settings.cb_pages;
                    compile_args[3]  = prefetch_d_settings.producer_semaphore_id;
                    compile_args[4]  = dispatch_d_settings.consumer_semaphore_id;
                    compile_args[5]  = 0;
                    compile_args[6]  = 0;
                    compile_args[7]  = 0;
                    compile_args[8]  = dispatch_constants::get(dispatch_core_type).prefetch_q_size();
                    compile_args[9]  = dispatch_constants::get(dispatch_core_type).get_device_command_queue_addr(CommandQueueDeviceAddrType::PREFETCH_Q_RD);
                    compile_args[10] = dispatch_constants::get(dispatch_core_type).get_device_command_queue_addr(CommandQueueDeviceAddrType::PREFETCH_Q_PCIE_RD);
                    compile_args[11] = prefetch_d_settings.cb_start_address;
                    compile_args[12] = prefetch_d_settings.cb_size_bytes;
                    compile_args[13] = scratch_db_base;
                    compile_args[14] = scratch_db_size;
                    compile_args[15] = 0; //prefetch_sync_sem
                    compile_args[16] = prefetch_d_settings.cb_pages; // prefetch_d only
                    compile_args[17] = prefetch_d_settings.consumer_semaphore_id; // prefetch_d only
                    compile_args[18] = demux_sem[demux_d_idx]; //prefetch_downstream_cb_sem, // prefetch_d only
                    compile_args[19] = prefetch_d_settings.cb_log_page_size;
                    compile_args[20] = dispatch_constants::PREFETCH_D_BUFFER_BLOCKS; // prefetch_d only
                    compile_args[21] = dispatch_s_buffer_base;
                    compile_args[22] = prefetch_d_settings.consumer_slave_semaphore_id; // Semaphore on prefetch to handshake with dispatch_s
                    compile_args[23] = dispatch_s_settings.producer_semaphore_id; // Semaphore on dispatch_s to handshake with prefetch
                    compile_args[24] = dispatch_constants::get(dispatch_core_type).dispatch_s_buffer_size();
                    compile_args[25] = dispatch_s_settings.cb_log_page_size;
                    compile_args[26] = true;  // is_dram_variant
                    compile_args[27] = false; // is_host_variant
                    prefetch_d_idx++; // move on to next prefetcher
                    if (num_demux_d == 1) {
                        demux_sem[demux_d_idx]++;
                    } else {
                        demux_d_idx++;
                    }
                }
                break;
            }
            case DispatchWorkerType::DISPATCH_D:
            {
                uint32_t num_dispatchers = device_worker_variants[DispatchWorkerType::DISPATCH_D].size();
                TT_ASSERT(device_worker_variants[DispatchWorkerType::MUX_D].size() == 1, "Cannot have more than one Mux D.");
                auto mux_d_settings = std::get<1>(device_worker_variants[DispatchWorkerType::MUX_D][0]);
                TT_ASSERT(num_dispatchers == mux_d_settings.semaphores.size(), "Mux D does not have required number of semaphores for Dispatchers. Exptected = {}. Found = {}", num_dispatchers, mux_d_settings.semaphores.size());
                uint32_t sem = 0;
                int dispatch_d_idx = 0;
                uint32_t mux_sem = mux_d_settings.consumer_semaphore_id;
                uint32_t tensix_worker_go_signal_addr = hal.get_dev_addr(HalProgrammableCoreType::TENSIX, HalL1MemAddrType::GO_MSG);
                uint32_t eth_worker_go_signal_addr = hal.get_dev_addr(HalProgrammableCoreType::ACTIVE_ETH, HalL1MemAddrType::GO_MSG);
                constexpr uint32_t max_dispatch_message_entries = dispatch_constants::DISPATCH_MESSAGE_ENTRIES;
                constexpr uint32_t max_num_go_signal_noc_data_entries = dispatch_constants::DISPATCH_GO_SIGNAL_NOC_DATA_ENTRIES;
                for (auto&[core, dispatch_d_settings] : device_worker_variants[DispatchWorkerType::DISPATCH_D]) {
                    auto prefetch_d_settings = std::get<1>(device_worker_variants[DispatchWorkerType::PREFETCH_D][dispatch_d_idx]); // 1 to 1 mapping bw prefetch_d and dispatch_d
                    auto dispatch_s_settings = std::get<1>(device_worker_variants[DispatchWorkerType::DISPATCH_S][dispatch_d_idx]); // 1 to 1 mapping bw dispatch_s and dispatch_d
                    auto dispatch_core_type = dispatch_d_settings.dispatch_core_type;
                    uint32_t host_completion_queue_wr_ptr = dispatch_constants::get(dispatch_core_type).get_host_command_queue_addr(CommandQueueHostAddrType::COMPLETION_Q_WR);
                    uint32_t dev_completion_queue_wr_ptr = dispatch_constants::get(dispatch_core_type).get_device_command_queue_addr(CommandQueueDeviceAddrType::COMPLETION_Q_WR);
                    uint32_t dev_completion_queue_rd_ptr = dispatch_constants::get(dispatch_core_type).get_device_command_queue_addr(CommandQueueDeviceAddrType::COMPLETION_Q_RD);
                    uint32_t dispatch_s_sync_sem_base_addr = dispatch_constants::get(dispatch_core_type).get_device_command_queue_addr(CommandQueueDeviceAddrType::DISPATCH_S_SYNC_SEM);
                    dispatch_d_settings.upstream_cores.push_back(prefetch_d_settings.worker_virtual_core);
                    dispatch_d_settings.downstream_cores.push_back(mux_d_settings.worker_virtual_core);
                    dispatch_d_settings.downstream_cores.push_back(dispatch_s_settings.worker_virtual_core);
                    dispatch_d_settings.compile_args.resize(32);
                    auto& compile_args = dispatch_d_settings.compile_args;
                    compile_args[0] = dispatch_d_settings.cb_start_address;
                    compile_args[1] = dispatch_d_settings.cb_log_page_size;
                    compile_args[2] = dispatch_d_settings.cb_pages;
                    compile_args[3] = dispatch_d_settings.consumer_semaphore_id;
                    compile_args[4] = prefetch_d_settings.producer_semaphore_id;
                    compile_args[5] = dispatch_constants::DISPATCH_BUFFER_SIZE_BLOCKS;
                    compile_args[6] = 0;
                    compile_args[7] = dispatch_d_settings.command_queue_start_addr;
                    compile_args[8] = dispatch_d_settings.completion_queue_start_addr;
                    compile_args[9] = dispatch_d_settings.completion_queue_size;
                    compile_args[10] = mux_d_settings.cb_start_address + mux_d_settings.cb_size_bytes * dispatch_d_idx; // base address for downstream mux CB
                    compile_args[11] = mux_d_settings.cb_size_bytes;
                    compile_args[12] = dispatch_d_settings.producer_semaphore_id; // unused: local ds semaphore
                    compile_args[13] = mux_sem++; // unused: remote ds semaphore
                    compile_args[14] = sizeof(dispatch_packet_header_t); // preamble size
                    compile_args[15] = true,    // split_prefetcher
                    compile_args[16] = 0;
                    compile_args[17] = 1; //prefetch_downstream_cb_sem,
                    compile_args[18] = dispatch_constants::get(dispatch_core_type).mux_buffer_pages(num_hw_cqs), // mux buffer size is a function of num_cqs
                    compile_args[19] = dispatch_d_settings.num_compute_cores;
                    compile_args[20] = dispatch_s_sync_sem_base_addr;
                    compile_args[21] = max_dispatch_message_entries;
                    compile_args[22] = max_num_go_signal_noc_data_entries;
                    compile_args[23] = tensix_worker_go_signal_addr;
                    compile_args[24] = eth_worker_go_signal_addr;
                    compile_args[25] = (dispatch_core_type == CoreType::ETH);
                    compile_args[26] = host_completion_queue_wr_ptr;
                    compile_args[27] = dev_completion_queue_wr_ptr;
                    compile_args[28] = dev_completion_queue_rd_ptr;
                    compile_args[29] = true; // is_dram_variant
                    compile_args[30] = false; // is_host_variant
                    dispatch_d_idx++; // move on to next dispatcher
                }
                break;
            }
            case DispatchWorkerType::DISPATCH_S:
            {
                if (this->dispatch_s_enabled()) {
                    uint32_t tensix_worker_go_signal_addr = hal.get_dev_addr(HalProgrammableCoreType::TENSIX, HalL1MemAddrType::GO_MSG);
                    uint32_t eth_worker_go_signal_addr = hal.get_dev_addr(HalProgrammableCoreType::ACTIVE_ETH, HalL1MemAddrType::GO_MSG);
                    for (auto&[core, dispatch_s_settings] : device_worker_variants[DispatchWorkerType::DISPATCH_S]) {
                        int dispatch_s_idx = 0;
                        auto prefetch_d_settings = std::get<1>(device_worker_variants[DispatchWorkerType::PREFETCH_D][dispatch_s_idx]); // 1 to 1 mapping bw prefetch_d and dispatch_s
                        auto dispatch_d_settings = std::get<1>(device_worker_variants[DispatchWorkerType::DISPATCH_D][dispatch_s_idx]); // 1 to 1 mapping bw dispatch_d and dispatch_s
                        dispatch_s_settings.upstream_cores.push_back(prefetch_d_settings.worker_virtual_core);
                        dispatch_s_settings.downstream_cores.push_back(dispatch_d_settings.worker_virtual_core);
                        auto dispatch_core_type = dispatch_s_settings.dispatch_core_type;
                        uint32_t dispatch_message_base_addr = dispatch_constants::get(dispatch_core_type).get_device_command_queue_addr(CommandQueueDeviceAddrType::DISPATCH_MESSAGE);
                        uint32_t dispatch_s_sync_sem_base_addr = dispatch_constants::get(dispatch_core_type).get_device_command_queue_addr(CommandQueueDeviceAddrType::DISPATCH_S_SYNC_SEM);
                        constexpr uint32_t max_dispatch_message_entries = dispatch_constants::DISPATCH_MESSAGE_ENTRIES;
                        constexpr uint32_t max_num_go_signal_noc_data_entries = dispatch_constants::DISPATCH_GO_SIGNAL_NOC_DATA_ENTRIES;
                        dispatch_s_settings.compile_args.resize(12);
                        auto& compile_args = dispatch_s_settings.compile_args;
                        compile_args[0] = dispatch_s_settings.cb_start_address;
                        compile_args[1] = dispatch_s_settings.cb_log_page_size;
                        compile_args[2] = dispatch_constants::get(dispatch_core_type).dispatch_s_buffer_size();
                        compile_args[3] = dispatch_s_settings.producer_semaphore_id;
                        compile_args[4] = prefetch_d_settings.consumer_slave_semaphore_id;
                        compile_args[5] = dispatch_s_sync_sem_base_addr;
                        compile_args[6] = tensix_worker_go_signal_addr;
                        compile_args[7] = eth_worker_go_signal_addr;
                        compile_args[8] = (dispatch_core_type == CoreType::ETH);
                        compile_args[9] = dispatch_message_base_addr;
                        compile_args[10] = max_dispatch_message_entries;
                        compile_args[11] = max_num_go_signal_noc_data_entries;
                        dispatch_s_idx++;
                    }
                }
                break;
            }
            case DispatchWorkerType::MUX_D:
            {
                uint32_t num_dispatchers = device_worker_variants[DispatchWorkerType::DISPATCH_D].size();
                TT_ASSERT(device_worker_variants[DispatchWorkerType::MUX_D].size() == 1, "Cannot have more than one Mux D.");
                auto &mux_d_settings = std::get<1>(device_worker_variants[DispatchWorkerType::MUX_D][0]);
                TT_ASSERT(num_dispatchers == mux_d_settings.semaphores.size(), "Mux D does not have required number of semaphores for Dispatchers. Exptected = {}. Found = {}", num_dispatchers, mux_d_settings.semaphores.size());
                uint32_t sem = 0;
                bool is_tunnel_end = device_worker_variants[DispatchWorkerType::US_TUNNELER_REMOTE].size() == 0;

                auto& compile_args = mux_d_settings.compile_args;
                compile_args.resize(25);
                compile_args[0] = 0; // 0: reserved
                compile_args[1] = mux_d_settings.cb_start_address >> 4; // 1: rx_queue_start_addr_words
                compile_args[2] = mux_d_settings.cb_size_bytes >> 4; // 2: rx_queue_size_words
                compile_args[3] =  num_dispatchers + device_worker_variants[DispatchWorkerType::US_TUNNELER_REMOTE].size(); // 3: mux_fan_in

                uint32_t mux_d_input_idx = 0;
                for (const auto& dispatch_d_settings : device_worker_variants[DispatchWorkerType::DISPATCH_D]) {
                    auto& dispatch_d_setting = std::get<1>(dispatch_d_settings);
                    compile_args[4 + mux_d_input_idx] = packet_switch_4B_pack(dispatch_d_setting.worker_virtual_core.x,
                                                        dispatch_d_setting.worker_virtual_core.y,
                                                        1,
                                                        DispatchRemoteNetworkType::NOC0); // 4,5,6,7: src x info
                    mux_d_input_idx++;
                }
                if (!is_tunnel_end) {
                    TT_ASSERT(device_worker_variants[DispatchWorkerType::US_TUNNELER_REMOTE].size() == 1, "Unexpected number of ethernet tunnelers.");
                }
                for (const auto& us_tunneler_remote_settings : device_worker_variants[DispatchWorkerType::US_TUNNELER_REMOTE]) {
                    auto &us_tunneler_remote_setting = std::get<1>(us_tunneler_remote_settings);
                    compile_args[4 + mux_d_input_idx] = packet_switch_4B_pack(us_tunneler_remote_setting.worker_virtual_core.x,
                                        us_tunneler_remote_setting.worker_virtual_core.y,
                                        us_tunneler_remote_setting.vc_count * 2 - 1,
                                        DispatchRemoteNetworkType::NOC0); // 4,5,6,7: src x info
                    mux_d_input_idx++;
                }

                TT_ASSERT(device_worker_variants[DispatchWorkerType::US_TUNNELER_LOCAL].size() == 1, "Unexpected number of ethernet tunnelers.");
                auto &tunneler_settings = std::get<1>(device_worker_variants[DispatchWorkerType::US_TUNNELER_LOCAL][0]);

                compile_args[8] = (tunneler_settings.cb_start_address + ((tunneler_settings.vc_count - 1) * tunneler_settings.cb_size_bytes)) >> 4; // 8: remote_tx_queue_start_addr_words
                compile_args[9] = tunneler_settings.cb_size_bytes >> 4; // 9: remote_tx_queue_size_words
                compile_args[10] = tunneler_settings.worker_virtual_core.x; // 10: remote_tx_x
                compile_args[11] = tunneler_settings.worker_virtual_core.y; // 11: remote_tx_y
                compile_args[12] = tunneler_settings.vc_count - 1; // 12: remote_tx_queue_id
                compile_args[13] = (uint32_t)DispatchRemoteNetworkType::NOC0; // 13: tx_network_type
                compile_args[14] = 0; // 14: test_results_addr (disabled)
                compile_args[15] = 0; // 15: test_results_size (disabled)
                compile_args[16] = 0; // 16: timeout_cycles
                compile_args[17] = 0x0; // 17: output_depacketize
                compile_args[18] = 0x0; // 18: output_depacketize info
                int mux_d_sem_idx = 0;
                uint32_t mux_sem = mux_d_settings.consumer_semaphore_id;
                for (const auto& dispatch_d_settings : device_worker_variants[DispatchWorkerType::DISPATCH_D]) {
                    auto& dispatch_d_setting = std::get<1>(dispatch_d_settings);
                    compile_args[19 + mux_d_sem_idx] = packet_switch_4B_pack(0x1,
                            dispatch_d_setting.cb_log_page_size,
                            dispatch_d_setting.producer_semaphore_id,  // upstream sem
                            mux_sem++); // local sem
                    mux_d_sem_idx++;
                }
                uint32_t src_id = 0xC1 + (mux_d_settings.tunnel_stop - 1) * num_dispatchers;
                uint32_t dest_id = 0xD1 + (mux_d_settings.tunnel_stop - 1) * num_dispatchers;

                compile_args[23] = packet_switch_4B_pack(src_id, src_id + 1, src_id + 2, src_id + 3); // 23: packetized input src id
                compile_args[24] = packet_switch_4B_pack(dest_id, dest_id + 1, dest_id + 2, dest_id + 3); // 24: packetized input dest id
                break;
            }
        }
    }
}

void Device::setup_tunnel_for_remote_devices() {
    chip_id_t mmio_device_id = this->id_;
    constexpr NOC dispatch_d_noc_index = NOC::NOC_0;
    constexpr NOC dispatch_s_noc_index = NOC::NOC_1; // Use NOC_1, since when dispatch_s and dispatch_d are on the same tensix, we want to distribute resources
    static_assert(dispatch_d_noc_index != dispatch_s_noc_index, "Dispatch_s NOC must be different from Dispatch_d NOC");
    uint32_t num_tunnels = tt::Cluster::instance().get_mmio_device_tunnel_count(mmio_device_id);
    if (num_tunnels == 0) {
        //no remote device conected to this mmio device.
        return;
    }


    tunnels_from_mmio_ = tt::Cluster::instance().get_tunnels_from_mmio_device(mmio_device_id);
    uint32_t index = 0;
    for (const auto& tunnel : tunnels_from_mmio_) {
        for (auto remote_dev : tunnel) {
            log_info(tt::LogMetal, "MMIO Device {} : Tunnel {} : Device {}", mmio_device_id, index, remote_dev);
        }
        index++;
    }

    std::map<uint32_t, std::vector<std::vector<std::tuple<tt_cxy_pair, dispatch_worker_build_settings_t>>>> tunnel_dispatch_core_allocations = {};

    uint32_t tunnel_id = 0;
    for (auto &tunnel: tunnels_from_mmio_) {
        std::vector<std::vector<std::tuple<tt_cxy_pair, dispatch_worker_build_settings_t>>> tunnel_core_allocations = {};
        tunnel_core_allocations.resize(tt::tt_metal::DispatchWorkerType::COUNT);

        for (uint32_t tunnel_stop = 1; tunnel_stop < tunnel.size(); tunnel_stop++) {
            //tunnel.size() is mmio device + num of remote devices on the tunnel.
            chip_id_t device_id = tunnel[tunnel_stop];
            // a remote device.
            // tunnel_stop hops away.
            uint8_t num_hw_cqs = this->num_hw_cqs_;
            uint16_t channel = tt::Cluster::instance().get_assigned_channel_for_device(device_id);
            CoreType dispatch_core_type = dispatch_core_manager::instance().get_dispatch_core_type(mmio_device_id);
            const auto &dispatch_core_config = dispatch_core_manager::instance().get_dispatch_core_type(mmio_device_id);
            uint32_t cq_start = dispatch_constants::get(dispatch_core_type).get_host_command_queue_addr(CommandQueueHostAddrType::UNRESERVED);

            dispatch_worker_build_settings_t settings = {};
            //allocations below are on mmio chip.
            settings.tunnel_stop = 0;
            uint32_t cq_size = this->sysmem_manager().get_cq_size();
            for (uint32_t cq_id = 0; cq_id < num_hw_cqs; cq_id++) {
                settings.command_queue_start_addr = get_absolute_cq_offset(channel, cq_id, cq_size);
                settings.issue_queue_start_addr = settings.command_queue_start_addr + cq_start;
                settings.issue_queue_size = this->sysmem_manager_->get_issue_queue_size(cq_id);
                settings.completion_queue_start_addr = settings.issue_queue_start_addr + settings.issue_queue_size;
                settings.completion_queue_size = this->sysmem_manager_->get_completion_queue_size(cq_id);
                settings.dispatch_core_type = dispatch_core_type;

                tt_cxy_pair prefetch_location = dispatch_core_manager::instance().prefetcher_core(device_id, channel, cq_id);
                settings.worker_virtual_core = tt_cxy_pair(prefetch_location.chip, this->virtual_core_from_logical_core(prefetch_location, dispatch_core_type));
                settings.kernel_file = "tt_metal/impl/dispatch/kernels/cq_prefetch.cpp";
                //prefetch needs three semaphores.
                settings.semaphores.push_back(0);
                if (tunnel.size() > 2) {
                    //Galaxy
                    settings.semaphores.push_back(dispatch_constants::get(dispatch_core_type).mux_buffer_pages(1));
                } else {
                    settings.semaphores.push_back(dispatch_constants::get(dispatch_core_type).mux_buffer_pages(num_hw_cqs));
                }
                settings.semaphores.push_back(0);
                settings.producer_semaphore_id = 1;
                tunnel_core_allocations[PREFETCH].push_back(std::make_tuple(prefetch_location, settings));
                settings.semaphores.clear();
            }

            for (uint32_t cq_id = 0; cq_id < num_hw_cqs; cq_id++) {
                tt_cxy_pair dispatch_location = dispatch_core_manager::instance().dispatcher_core(device_id, channel, cq_id);
                settings.worker_virtual_core = tt_cxy_pair(dispatch_location.chip, this->virtual_core_from_logical_core(dispatch_location, dispatch_core_type));
                settings.kernel_file = "tt_metal/impl/dispatch/kernels/cq_dispatch.cpp";
                //dispatch needs one semaphore.
                settings.semaphores.push_back(0);
                settings.producer_semaphore_id = 0;
                settings.consumer_semaphore_id = 0;
                settings.command_queue_start_addr = get_absolute_cq_offset(channel, cq_id, cq_size);
                settings.issue_queue_start_addr = settings.command_queue_start_addr + cq_start;
                settings.issue_queue_size = this->sysmem_manager_->get_issue_queue_size(cq_id);
                settings.completion_queue_start_addr = settings.issue_queue_start_addr + settings.issue_queue_size;
                settings.cb_start_address = dispatch_constants::get(dispatch_core_type).dispatch_buffer_base();
                settings.cb_log_page_size = dispatch_constants::DISPATCH_BUFFER_LOG_PAGE_SIZE;
                settings.cb_pages = dispatch_constants::get(dispatch_core_type).dispatch_buffer_pages();
                settings.cb_size_bytes = (1 << settings.cb_log_page_size) * settings.cb_pages;
                CoreCoord compute_grid_size = this->compute_with_storage_grid_size();
                settings.num_compute_cores = uint32_t(compute_grid_size.x * compute_grid_size.y);
                tunnel_core_allocations[DISPATCH].push_back(std::make_tuple(dispatch_location, settings));
                settings.semaphores.clear();
                log_debug(LogMetal, "Device {} Channel {} : Dispatch: Issue Q Start Addr: {} - Completion Q Start Addr: {}",  device_id, channel, settings.issue_queue_start_addr, settings.completion_queue_start_addr);
            }
        }

        for (uint32_t tunnel_stop = 1; tunnel_stop < tunnel.size(); tunnel_stop++) {
            //tunnel.size() is mmio device + num of remote devices on the tunnel.
            chip_id_t device_id = tunnel[tunnel_stop];
            // a remote device.
            // tunnel_stop hops away.
            uint8_t num_hw_cqs = this->num_hw_cqs_;
            uint32_t vc_count = 1 + (tunnel.size() - 1) * num_hw_cqs; // 1 return vc. outgoing vc count depends on tunnel size and cq size.
            uint16_t channel = tt::Cluster::instance().get_assigned_channel_for_device(device_id);
            CoreType dispatch_core_type = dispatch_core_manager::instance().get_dispatch_core_type(mmio_device_id);

            dispatch_worker_build_settings_t settings = {};
            //allocations below are on mmio chip.
            settings.dispatch_core_type = dispatch_core_type;
            settings.tunnel_stop = 0;
            uint32_t cq_size = this->sysmem_manager().get_cq_size();
            uint32_t cq_id = 0;  // 1 mux, demux, local tunneler and remote tunneler per chip. Set cq_id to 0.
            if (tunnel_stop == 1) {
                //need to allocate mux/demux on mmio chip only once.
                //all tunnel stops, share the same mux/demux on mmio chip.
                //mux/demux need a semaphore per remote device in the tunnel.
                //Tunnel includes the mmio device as well, so tunnel.size() - 1 is the number of remote devices.
                uint32_t num_prefetchers = tunnel_core_allocations[PREFETCH].size();
                settings.producer_semaphore_id = 0;
                settings.consumer_semaphore_id = 0;
                if (num_prefetchers == 1 || num_prefetchers == 2) {
                    //N300, T3K 1, 2 CQ case
                    settings.semaphores = std::vector<uint32_t>(num_prefetchers);
                    tt_cxy_pair mux_location = dispatch_core_manager::instance().mux_core(device_id, channel, 0);
                    settings.worker_virtual_core = tt_cxy_pair(mux_location.chip, this->virtual_core_from_logical_core(mux_location, dispatch_core_type));
                    settings.kernel_file = "tt_metal/impl/dispatch/kernels/vc_packet_router.cpp";
                    settings.cb_size_bytes = dispatch_constants::get(dispatch_core_type).mux_buffer_size(num_hw_cqs);
                    settings.cb_start_address = dispatch_constants::get(dispatch_core_type).dispatch_buffer_base();
                    settings.cb_pages = dispatch_constants::get(dispatch_core_type).mux_buffer_pages(num_hw_cqs);
                    tunnel_core_allocations[MUX].push_back(std::make_tuple(mux_location, settings));

                    tt_cxy_pair demux_location = dispatch_core_manager::instance().demux_core(device_id, channel, 0);
                    settings.worker_virtual_core = tt_cxy_pair(demux_location.chip, this->virtual_core_from_logical_core(demux_location, dispatch_core_type));
                    settings.kernel_file = "tt_metal/impl/dispatch/kernels/packet_demux.cpp";
                    settings.cb_start_address = hal.get_dev_addr(HalProgrammableCoreType::TENSIX, HalL1MemAddrType::UNRESERVED);
                    settings.cb_size_bytes = 0x10000;
                    tunnel_core_allocations[DEMUX].push_back(std::make_tuple(demux_location, settings));
                } else if (num_prefetchers == 4 || num_prefetchers == 8) {
                    //TG, TGG 1, 2 CQ case
                    settings.semaphores = std::vector<uint32_t>(MAX_SWITCH_FAN_IN);
                    tt_cxy_pair mux_location = dispatch_core_manager::instance().mux_core(device_id, channel, 0);
                    settings.worker_virtual_core = tt_cxy_pair(mux_location.chip, this->virtual_core_from_logical_core(mux_location, dispatch_core_type));
                    settings.kernel_file = "tt_metal/impl/dispatch/kernels/vc_packet_router.cpp";
                    settings.cb_start_address = dispatch_constants::get(dispatch_core_type).dispatch_buffer_base();
                    settings.cb_size_bytes = dispatch_constants::get(dispatch_core_type).mux_buffer_size(1);
                    settings.cb_pages = dispatch_constants::get(dispatch_core_type).mux_buffer_pages(1);
                    tunnel_core_allocations[MUX].push_back(std::make_tuple(mux_location, settings));
                    if (num_prefetchers == 8) {
                        tt_cxy_pair mux_location = dispatch_core_manager::instance().mux_core(device_id, channel, 1);
                        settings.worker_virtual_core = tt_cxy_pair(mux_location.chip, this->virtual_core_from_logical_core(mux_location, dispatch_core_type));
                        tunnel_core_allocations[MUX].push_back(std::make_tuple(mux_location, settings));
                    }

                    tt_cxy_pair demux_location = dispatch_core_manager::instance().demux_core(device_id, channel, 0);
                    settings.worker_virtual_core = tt_cxy_pair(demux_location.chip, this->virtual_core_from_logical_core(demux_location, dispatch_core_type));
                    settings.semaphores.clear();
                    settings.kernel_file = "tt_metal/impl/dispatch/kernels/packet_demux.cpp";
                    settings.cb_start_address = hal.get_dev_addr(HalProgrammableCoreType::TENSIX, HalL1MemAddrType::UNRESERVED);
                    settings.cb_size_bytes = 0x10000;
                    tunnel_core_allocations[DEMUX].push_back(std::make_tuple(demux_location, settings));

                    settings.semaphores = std::vector<uint32_t>(num_prefetchers / 2);
                    demux_location = dispatch_core_manager::instance().demux_core(device_id, channel, 1);
                    settings.worker_virtual_core = tt_cxy_pair(demux_location.chip, this->virtual_core_from_logical_core(demux_location, dispatch_core_type));
                    settings.kernel_file = "tt_metal/impl/dispatch/kernels/packet_demux.cpp";
                    settings.cb_start_address = hal.get_dev_addr(HalProgrammableCoreType::TENSIX, HalL1MemAddrType::UNRESERVED);
                    settings.cb_size_bytes = 0x10000;
                    tunnel_core_allocations[DEMUX].push_back(std::make_tuple(demux_location, settings));

                    demux_location = dispatch_core_manager::instance().demux_core(device_id, channel, 2);
                    settings.worker_virtual_core = tt_cxy_pair(demux_location.chip, this->virtual_core_from_logical_core(demux_location, dispatch_core_type));
                    settings.kernel_file = "tt_metal/impl/dispatch/kernels/packet_demux.cpp";
                    settings.cb_start_address = hal.get_dev_addr(HalProgrammableCoreType::TENSIX, HalL1MemAddrType::UNRESERVED);
                    settings.cb_size_bytes = 0x10000;
                    tunnel_core_allocations[DEMUX].push_back(std::make_tuple(demux_location, settings));

                }
            }

            settings.tunnel_stop = tunnel_stop - 1;
            settings.semaphores.clear();
            chip_id_t us_device = tunnel[tunnel_stop - 1];
            tt_cxy_pair us_location = dispatch_core_manager::instance().tunneler_core(us_device, device_id, channel, cq_id);
            tt_cxy_pair local_location = dispatch_core_manager::instance().us_tunneler_core_local(device_id, channel, cq_id);

            settings.worker_virtual_core = tt_cxy_pair(us_location.chip, this->virtual_core_from_logical_core(us_location, CoreType::ETH));
            settings.eth_partner_virtual_core = tt_cxy_pair(local_location.chip, this->virtual_core_from_logical_core(local_location, CoreType::ETH));
            settings.kernel_file = "tt_metal/impl/dispatch/kernels/vc_eth_tunneler.cpp";
            settings.cb_start_address = 0x19000;
            settings.cb_size_bytes = 0x4000;
            settings.vc_count = vc_count - settings.tunnel_stop * num_hw_cqs; // US_TUNNELER_REMOTE and US_TUNNELER_LOCAL need to have the saem vc count
            tunnel_core_allocations[US_TUNNELER_REMOTE].push_back(std::make_tuple(us_location, settings));
            //all allocation below this are on a remote chip.
            settings.tunnel_stop = tunnel_stop;

            //swap the two etnernet link pair cores for downstream chip on the link pair.
            tt_cxy_pair temp = settings.worker_virtual_core;
            settings.worker_virtual_core = settings.eth_partner_virtual_core;
            settings.eth_partner_virtual_core = temp;
            settings.kernel_file = "tt_metal/impl/dispatch/kernels/vc_eth_tunneler.cpp";
            tunnel_core_allocations[US_TUNNELER_LOCAL].push_back(std::make_tuple(local_location, settings));
            TT_ASSERT(us_location.chip == us_device,
                "Upstream Tunneler is on device {} but it is expected to be on device {}", us_location.chip, us_device);
            TT_ASSERT(local_location.chip == device_id,
                "Upstream Local Tunneler is on device {} but it is expected to be on device {}", local_location.chip, device_id);

            dispatch_core_type = dispatch_core_manager::instance().get_dispatch_core_type(device_id);
            settings.dispatch_core_type = dispatch_core_type;

            tt_cxy_pair mux_d_location = dispatch_core_manager::instance().mux_d_core(device_id, channel, cq_id);
            settings.worker_virtual_core = tt::Cluster::instance().get_virtual_coordinate_from_logical_coordinates(mux_d_location, dispatch_core_type);
            settings.kernel_file = "tt_metal/impl/dispatch/kernels/packet_mux.cpp";
            settings.semaphores = std::vector<uint32_t>(num_hw_cqs);
            settings.consumer_semaphore_id = 0;
            settings.cb_start_address = dispatch_constants::get(dispatch_core_type).dispatch_buffer_base();
            settings.cb_log_page_size = dispatch_constants::DISPATCH_BUFFER_LOG_PAGE_SIZE;
            settings.cb_pages = dispatch_constants::get(dispatch_core_type).mux_buffer_pages(num_hw_cqs);
            settings.cb_size_bytes = (1 << settings.cb_log_page_size) * settings.cb_pages;
            tunnel_core_allocations[MUX_D].push_back(std::make_tuple(mux_d_location, settings));

            uint32_t demux_vcs = settings.vc_count - 1;
            tt_cxy_pair demux_d_location = dispatch_core_manager::instance().demux_d_core(device_id, channel, 0);
            settings.worker_virtual_core = tt::Cluster::instance().get_virtual_coordinate_from_logical_coordinates(demux_d_location, dispatch_core_type);
            settings.kernel_file = "tt_metal/impl/dispatch/kernels/vc_packet_router.cpp";
            settings.producer_semaphore_id = 0;
            settings.cb_start_address = hal.get_dev_addr(HalProgrammableCoreType::TENSIX, HalL1MemAddrType::UNRESERVED);
            settings.cb_size_bytes = 0x8000;
            if (tunnel.size() > 2) {
                settings.semaphores.resize(1);
            }
            tunnel_core_allocations[DEMUX_D].push_back(std::make_tuple(demux_d_location, settings));
            if (tunnel.size() > 2 && demux_vcs > 1) {
                //TG/TGG 1-2 CQs
                demux_d_location = dispatch_core_manager::instance().demux_d_core(device_id, channel, 1);
                settings.worker_virtual_core = tt::Cluster::instance().get_virtual_coordinate_from_logical_coordinates(demux_d_location, dispatch_core_type);
                settings.kernel_file = "tt_metal/impl/dispatch/kernels/vc_packet_router.cpp";
                settings.producer_semaphore_id = 0;
                settings.cb_start_address = hal.get_dev_addr(HalProgrammableCoreType::TENSIX, HalL1MemAddrType::UNRESERVED);
                settings.cb_size_bytes = 0x8000;
                tunnel_core_allocations[DEMUX_D].push_back(std::make_tuple(demux_d_location, settings));
            }
            settings.semaphores.clear();
            uint32_t dispatch_buffer_pages = dispatch_constants::get(dispatch_core_type).dispatch_buffer_pages();
            for (uint32_t cq_id = 0; cq_id < num_hw_cqs; cq_id++) {
                settings.semaphores.push_back(0);// prefetch_d_sync_sem
                settings.semaphores.push_back(0);// prefetch_d_upstream_cb_sem
                settings.semaphores.push_back(dispatch_buffer_pages);// prefetch_d_downstream_cb_sem
                settings.semaphores.push_back(dispatch_constants::get(dispatch_core_type).dispatch_s_buffer_pages()); // prefetch_d_dispatch_sync_sem
                settings.consumer_semaphore_id = 1;
                settings.producer_semaphore_id = 2;
                settings.consumer_slave_semaphore_id = 3;
                tt_cxy_pair prefetch_d_location = dispatch_core_manager::instance().prefetcher_d_core(device_id, channel, cq_id);
                settings.worker_virtual_core = tt::Cluster::instance().get_virtual_coordinate_from_logical_coordinates(prefetch_d_location, dispatch_core_type);
                settings.kernel_file = "tt_metal/impl/dispatch/kernels/cq_prefetch.cpp";
                settings.cb_start_address = dispatch_constants::get(dispatch_core_type).dispatch_buffer_base();
                settings.cb_size_bytes = dispatch_constants::get(dispatch_core_type).prefetch_d_buffer_size();
                settings.cb_pages = dispatch_constants::get(dispatch_core_type).prefetch_d_buffer_pages();
                settings.cb_log_page_size = dispatch_constants::PREFETCH_D_BUFFER_LOG_PAGE_SIZE;
                tunnel_core_allocations[PREFETCH_D].push_back(std::make_tuple(prefetch_d_location, settings));
                settings.semaphores.clear();
            }
            for (uint32_t cq_id = 0; cq_id < num_hw_cqs; cq_id++) {
                settings.semaphores.push_back(0);// dispatch_sem
                settings.semaphores.push_back(dispatch_constants::get(dispatch_core_type).mux_buffer_pages(num_hw_cqs)); // dispatch_downstream_cb_sem
                settings.consumer_semaphore_id = 0;
                settings.producer_semaphore_id = 1;
                settings.cb_start_address = dispatch_constants::get(dispatch_core_type).dispatch_buffer_base();
                settings.cb_log_page_size = dispatch_constants::DISPATCH_BUFFER_LOG_PAGE_SIZE;
                settings.cb_pages = dispatch_constants::get(dispatch_core_type).dispatch_buffer_pages();
                settings.cb_size_bytes = (1 << settings.cb_log_page_size) * settings.cb_pages;
                CoreCoord compute_grid_size = this->compute_with_storage_grid_size();
                settings.num_compute_cores = uint32_t(compute_grid_size.x * compute_grid_size.y);
                tt_cxy_pair dispatch_d_location = dispatch_core_manager::instance().dispatcher_d_core(device_id, channel, cq_id);
                settings.worker_virtual_core = tt::Cluster::instance().get_virtual_coordinate_from_logical_coordinates(dispatch_d_location, dispatch_core_type);
                settings.kernel_file = "tt_metal/impl/dispatch/kernels/cq_dispatch.cpp";
                tunnel_core_allocations[DISPATCH_D].push_back(std::make_tuple(dispatch_d_location, settings));
                settings.semaphores.clear();
            }
            if (this->dispatch_s_enabled()) {
                // Populate settings for dispatch_s
                uint32_t dispatch_buffer_base = dispatch_constants::get(dispatch_core_type).dispatch_buffer_base();
                for (uint32_t cq_id = 0; cq_id < num_hw_cqs; cq_id++) {
                    // Initialize dispatch_s settings as invalid values. To be populated if dispatch_s is enabled.
                    settings.cb_log_page_size = dispatch_constants::DISPATCH_S_BUFFER_LOG_PAGE_SIZE;
                    settings.semaphores.push_back(0); // used by dispatch_s to sync with prefetch_d
                    uint32_t dispatch_buffer_base = dispatch_constants::get(dispatch_core_type).dispatch_buffer_base();
                    if (dispatch_core_type == CoreType::WORKER) {
                        // dispatch_s is on the same Tensix core as dispatch_d. Shared resources. Offset CB start and sem idx.
                        settings.cb_start_address = dispatch_buffer_base + (1 << dispatch_constants::DISPATCH_BUFFER_LOG_PAGE_SIZE) *  dispatch_constants::get(dispatch_core_type).dispatch_buffer_pages();
                        settings.producer_semaphore_id = 2; // sync with producer (prefetcher)
                    } else {
                        // dispatch_d and dispatch_s are on different cores. No shared resources: dispatch_s CB and semaphores start at base.
                        settings.cb_start_address = dispatch_buffer_base;
                        settings.producer_semaphore_id = 0; // sync with producer (prefetcher)
                    }
                    tt_cxy_pair dispatch_s_location = dispatch_core_manager::instance().dispatcher_s_core(device_id, channel, cq_id);
                    auto dispatch_s_virtual_coords = tt::Cluster::instance().get_virtual_coordinate_from_logical_coordinates(dispatch_s_location.chip, dispatch_s_location, dispatch_core_type);
                    settings.worker_virtual_core = tt::Cluster::instance().get_virtual_coordinate_from_logical_coordinates(dispatch_s_location, dispatch_core_type);
                    settings.kernel_file = "tt_metal/impl/dispatch/kernels/cq_dispatch_slave.cpp";
                    tunnel_core_allocations[DISPATCH_S].push_back(std::make_tuple(dispatch_s_location, settings));
                    settings.semaphores.clear();
                }
            } else {
                // These settings are invalid and won't be used, since dispatch_s is not enabled
                tunnel_core_allocations[DISPATCH_S] = tunnel_core_allocations[DISPATCH_D];
            }
        }
        tunnel_dispatch_core_allocations.insert(std::make_pair(tunnel_id, tunnel_core_allocations));
        tunnel_id++;
    }

    //separate out all the dispatch workers on the tunnel into individual devices.
    for (const auto& pair : tunnel_dispatch_core_allocations) {
        std::map<chip_id_t, std::vector<std::vector<std::tuple<tt_cxy_pair, dispatch_worker_build_settings_t>>>> device_dispatch_workers = {};
        for (uint32_t i = 0; i < pair.second.size(); i++) {
            if (pair.second[i].size()) {
                //some workers of allocated.
                auto tunnel_workers = pair.second[i];
                for (auto &[worker, settings] : tunnel_workers) {
                    if (device_dispatch_workers.find(worker.chip) == device_dispatch_workers.end()) {
                        std::vector<std::vector<std::tuple<tt_cxy_pair, dispatch_worker_build_settings_t>>> temp = {};
                        temp.resize(tt::tt_metal::DispatchWorkerType::COUNT);
                        temp[i].push_back(std::make_tuple(worker, settings));
                        device_dispatch_workers.insert(std::make_pair(worker.chip, temp));
                    } else {
                        device_dispatch_workers[worker.chip][i].push_back(std::make_tuple(worker, settings));
                    }
                }
            }
        }
        tunnel_device_dispatch_workers_.insert(std::make_pair(pair.first, device_dispatch_workers));
    }

    log_debug(LogMetal, "{} tunnels found.",  tunnel_device_dispatch_workers_.size());

    for (const auto& tunnel : tunnel_device_dispatch_workers_) {
        for (const auto& pair : tunnel.second) {
            for (uint32_t i = 0; i < pair.second.size(); i++) {
                for (auto [core, settings] : pair.second[i]) {
                    log_debug(LogMetal, "Tunnel {} Device {} has {} on core {}.", tunnel.first, pair.first, magic_enum::enum_name((tt::tt_metal::DispatchWorkerType)i), core.str());
                }
            }
        }
    }

    for (uint32_t t = 0; t < tunnels_from_mmio_.size(); t++) {
        auto tunnel = tunnels_from_mmio_[t];
        TT_ASSERT(tunnel_device_dispatch_workers_.find(t) != tunnel_device_dispatch_workers_.end(),
                "Tunnel {} not found on MMIO Device {}", t, mmio_device_id);
        auto &tunnel_devices = tunnel_device_dispatch_workers_[t];
        for (uint32_t tunnel_stop = 0; tunnel_stop < tunnel.size(); tunnel_stop++) {
            //last iteration is used to loop in tunnel workers that run on mmio device.
            auto tunnel_device = tunnel[tunnel_stop];
            TT_ASSERT(tunnel_devices.find(tunnel_device) != tunnel_devices.end(),
                "Device {} not found in Tunnel {} on MMIO Device {}", tunnel_device, t, mmio_device_id);
            auto &device_worker_variants = tunnel_devices[tunnel_device];
            update_workers_build_settings(device_worker_variants);

            for (uint32_t dwv = 0; dwv < device_worker_variants.size(); dwv++)
            {
                if (device_worker_variants[dwv].size()) {
                    for (auto &[core, settings] : device_worker_variants[dwv]) {
                        log_debug(LogMetal, "Tunnel {} Stop {} is Device {}. Core {} - Physical {} will run {}.", t, tunnel_stop, tunnel_device, core.str(), settings.worker_virtual_core.str(), magic_enum::enum_name((tt::tt_metal::DispatchWorkerType)dwv));
                        for (uint32_t arg = 0; arg < settings.compile_args.size(); arg++) {
                            log_debug(LogMetal, "CompileArgs[{}] = {}", arg, settings.compile_args[arg]);
                        }

                    }
                }
            }
        }
    }
}

bool Device::dispatch_s_enabled() const {
    // Dispatch_s is always enabled for Tensix Dispatch
    // Conditionally enabled for Ethernet Dispatch - If a single CQ is being used
    // This condition may be modified for BH
    return (this->num_hw_cqs() == 1 or dispatch_core_manager::instance().get_dispatch_core_type(this->id()) == CoreType::WORKER);
}

bool Device::distributed_dispatcher() const {
    // Ethernet dispatch with a single CQ. dispatch_s and dispatch_d are on different cores.
    return (this->num_hw_cqs() == 1 and dispatch_core_manager::instance().get_dispatch_core_type(this->id())  == CoreType::ETH);
}

void Device::compile_command_queue_programs() {
    ZoneScoped;
    auto command_queue_program_ptr = std::make_unique<Program>();
    auto mmio_command_queue_program_ptr = std::make_unique<Program>();

    std::string prefetch_kernel_path = "tt_metal/impl/dispatch/kernels/cq_prefetch.cpp";
    std::string dispatch_kernel_path = "tt_metal/impl/dispatch/kernels/cq_dispatch.cpp";

    // TODO: this->hw_command_queues_[cq_id]->noc_index is also hardcoded to NOC_0 elsewhere, should have one definition and remove assertion
    constexpr NOC my_noc_index = NOC::NOC_0;
    constexpr NOC dispatch_upstream_noc_index = NOC::NOC_1;
    constexpr NOC dispatch_s_noc_index = NOC::NOC_1;
    static_assert(my_noc_index != dispatch_upstream_noc_index, "Dispatch NOC used to communicate with upstream must be different from NOC used for other transactions");
    static_assert(my_noc_index != dispatch_s_noc_index, "Dispatch_s NOC must be different from Dispatch_d NOC");
    for (uint8_t cq_id = 0; cq_id < this->num_hw_cqs(); cq_id++) {
        TT_ASSERT(this->hw_command_queues_[cq_id]->noc_index == my_noc_index, "Command Queue NOC index must match");
    }

    if (this->is_mmio_capable()) {
        auto device_id = this->id();
        uint32_t num_compute_cores = this->compute_with_storage_grid_size().x * this->compute_with_storage_grid_size().y;
        uint8_t num_hw_cqs = this->num_hw_cqs();
        uint16_t channel = tt::Cluster::instance().get_assigned_channel_for_device(device_id);
        uint32_t cq_size = this->sysmem_manager().get_cq_size();

        for (uint8_t cq_id = 0; cq_id < num_hw_cqs; cq_id++) {
            const auto &dispatch_core_config = dispatch_core_manager::instance().get_dispatch_core_config(device_id);
            CoreType dispatch_core_type = dispatch_core_config.get_core_type();
            tt_cxy_pair prefetch_core = dispatch_core_manager::instance().prefetcher_core(device_id, channel, cq_id);
            tt_cxy_pair dispatch_core = dispatch_core_manager::instance().dispatcher_core(device_id, channel, cq_id);
            CoreCoord prefetch_virtual_core = this->virtual_core_from_logical_core(prefetch_core, dispatch_core_type);
            CoreCoord dispatch_virtual_core = this->virtual_core_from_logical_core(dispatch_core, dispatch_core_type);

            uint32_t cq_start = dispatch_constants::get(dispatch_core_type).get_host_command_queue_addr(CommandQueueHostAddrType::UNRESERVED);

            uint32_t command_queue_start_addr = get_absolute_cq_offset(channel, cq_id, cq_size);
            uint32_t issue_queue_start_addr = command_queue_start_addr + cq_start;
            uint32_t issue_queue_size = this->sysmem_manager_->get_issue_queue_size(cq_id);
            uint32_t completion_queue_start_addr = issue_queue_start_addr + issue_queue_size;
            uint32_t completion_queue_size = this->sysmem_manager_->get_completion_queue_size(cq_id);
            uint32_t host_completion_queue_wr_ptr = dispatch_constants::get(dispatch_core_type).get_host_command_queue_addr(CommandQueueHostAddrType::COMPLETION_Q_WR);
            uint32_t dev_completion_queue_wr_ptr = dispatch_constants::get(dispatch_core_type).get_device_command_queue_addr(CommandQueueDeviceAddrType::COMPLETION_Q_WR);
            uint32_t dev_completion_queue_rd_ptr = dispatch_constants::get(dispatch_core_type).get_device_command_queue_addr(CommandQueueDeviceAddrType::COMPLETION_Q_RD);
            uint32_t dispatch_message_addr = dispatch_constants::get(dispatch_core_type).get_device_command_queue_addr(CommandQueueDeviceAddrType::DISPATCH_MESSAGE);
            constexpr uint32_t max_dispatch_message_entries = dispatch_constants::DISPATCH_MESSAGE_ENTRIES;
            constexpr uint32_t max_num_go_signal_noc_data_entries = dispatch_constants::DISPATCH_GO_SIGNAL_NOC_DATA_ENTRIES;

            const uint32_t prefetch_sync_sem = tt::tt_metal::CreateSemaphore(*command_queue_program_ptr, prefetch_core, 0, dispatch_core_type);
            const uint32_t prefetch_sem = tt::tt_metal::CreateSemaphore(*command_queue_program_ptr, prefetch_core, dispatch_constants::get(dispatch_core_type).dispatch_buffer_pages(), dispatch_core_type);
            const uint32_t prefetch_dispatch_s_sync_sem = tt::tt_metal::CreateSemaphore(*command_queue_program_ptr, prefetch_core, dispatch_constants::get(dispatch_core_type).dispatch_s_buffer_pages(), dispatch_core_type); // sync with dispatch_s
            const uint32_t dispatch_sem = tt::tt_metal::CreateSemaphore(*command_queue_program_ptr, dispatch_core, 0, dispatch_core_type);

            // dispatch_s location and flow control vars initialized as invalid. Will be set if dispatch_s is enabled for the given configuration.
            tt_cxy_pair dispatch_s_core = tt_cxy_pair(0xff, 0xff, 0xff);
            CoreCoord dispatch_s_virtual_core = {0xff, 0xff};
            uint32_t dispatch_s_buffer_base = 0xff;
            uint32_t dispatch_s_sem = 0xff; // used by dispatch_s to sync with prefetch
            uint32_t dispatch_s_sync_sem_base_addr = dispatch_constants::get(dispatch_core_type).get_device_command_queue_addr(CommandQueueDeviceAddrType::DISPATCH_S_SYNC_SEM);; // used by dispatch_d to signal that dispatch_s can send go signal
            if (this->dispatch_s_enabled()) {
                // Skip allocating dispatch_s for multi-CQ configurations with ethernet dispatch
                dispatch_s_core = dispatch_core_manager::instance().dispatcher_s_core(device_id, channel, cq_id);
                dispatch_s_virtual_core = this->virtual_core_from_logical_core(dispatch_s_core, dispatch_core_type);
                uint32_t dispatch_buffer_base = dispatch_constants::get(dispatch_core_type).dispatch_buffer_base();
                if (dispatch_core_type == CoreType::WORKER) {
                    // dispatch_s is on the same Tensix core as dispatch_d. Shared resources. Offset CB start idx.
                    dispatch_s_buffer_base = dispatch_buffer_base + (1 << dispatch_constants::DISPATCH_BUFFER_LOG_PAGE_SIZE) *  dispatch_constants::get(dispatch_core_type).dispatch_buffer_pages();
                }
                else {
                    // dispatch_d and dispatch_s are on different cores. No shared resources: dispatch_s CB starts at base.
                    dispatch_s_buffer_base = dispatch_buffer_base;
                }
                dispatch_s_sem = tt::tt_metal::CreateSemaphore(*command_queue_program_ptr, dispatch_s_core, 0, dispatch_core_type); // used by dispatch_s to sync with prefetch
            }

            log_debug(LogDevice, "Dispatching out of {} cores",  magic_enum::enum_name(dispatch_core_type));
            log_debug(LogDevice, "Prefetch HD logical location: {} virtual core: {}", prefetch_core.str(), prefetch_virtual_core.str());
            log_debug(LogDevice, "Dispatch HD logical location: {} virtual core {}", dispatch_core.str(), dispatch_virtual_core.str());
            log_debug(LogDevice, "Dispatch S logical location: {} virtual core {}", dispatch_s_core.str(), dispatch_s_virtual_core.str());

            std::vector<uint32_t> prefetch_compile_args = {
                dispatch_constants::get(dispatch_core_type).dispatch_buffer_base(),
                dispatch_constants::DISPATCH_BUFFER_LOG_PAGE_SIZE,
                dispatch_constants::get(dispatch_core_type).dispatch_buffer_pages(),
                prefetch_sem,
                dispatch_sem,
                issue_queue_start_addr,
                issue_queue_size,
                dispatch_constants::get(dispatch_core_type).get_device_command_queue_addr(CommandQueueDeviceAddrType::UNRESERVED),
                dispatch_constants::get(dispatch_core_type).prefetch_q_size(),
                dispatch_constants::get(dispatch_core_type).get_device_command_queue_addr(CommandQueueDeviceAddrType::PREFETCH_Q_RD),
                dispatch_constants::get(dispatch_core_type).get_device_command_queue_addr(CommandQueueDeviceAddrType::PREFETCH_Q_PCIE_RD),
                dispatch_constants::get(dispatch_core_type).cmddat_q_base(),
                dispatch_constants::get(dispatch_core_type).cmddat_q_size(),
                dispatch_constants::get(dispatch_core_type).scratch_db_base(),
                dispatch_constants::get(dispatch_core_type).scratch_db_size(),
                prefetch_sync_sem,
                dispatch_constants::get(dispatch_core_type).prefetch_d_buffer_pages(), // prefetch_d only
                0, //prefetch_d_upstream_cb_sem, // prefetch_d only
                0, //prefetch_downstream_cb_sem, // prefetch_d only
                dispatch_constants::PREFETCH_D_BUFFER_LOG_PAGE_SIZE,
                dispatch_constants::PREFETCH_D_BUFFER_BLOCKS, // prefetch_d only
                dispatch_s_buffer_base,
                prefetch_dispatch_s_sync_sem,
                dispatch_s_sem,
                dispatch_constants::get(dispatch_core_type).dispatch_s_buffer_size(),
                dispatch_constants::DISPATCH_S_BUFFER_LOG_PAGE_SIZE,
                true,   // is_dram_variant
                true    // is_host_variant
            };

            configure_kernel_variant(
                *command_queue_program_ptr,
                "tt_metal/impl/dispatch/kernels/cq_prefetch.cpp",
                prefetch_compile_args,
                prefetch_core,
                prefetch_virtual_core,
                dispatch_core_type,
                CoreCoord{0, 0},
                dispatch_virtual_core,
                dispatch_s_virtual_core,
                std::map<string, string> {},
                my_noc_index,
                my_noc_index,
                my_noc_index,
                false,
                false,
                // TEMP: Disable function inlining on Prefetcher when watcher is enabled but no_inline is not specified to respect code space
                tt::llrt::RunTimeOptions::get_instance().get_watcher_enabled() && (not tt::llrt::RunTimeOptions::get_instance().get_watcher_noinline())
            );

            uint32_t tensix_worker_go_signal_addr = hal.get_dev_addr(HalProgrammableCoreType::TENSIX, HalL1MemAddrType::GO_MSG);
            uint32_t eth_worker_go_signal_addr = 0;
            if (hal.get_programmable_core_type_index(HalProgrammableCoreType::ACTIVE_ETH) != -1) {
                eth_worker_go_signal_addr = hal.get_dev_addr(HalProgrammableCoreType::ACTIVE_ETH, HalL1MemAddrType::GO_MSG);
            }
            std::vector<uint32_t> dispatch_compile_args = {
                dispatch_constants::get(dispatch_core_type).dispatch_buffer_base(),
                dispatch_constants::DISPATCH_BUFFER_LOG_PAGE_SIZE,
                dispatch_constants::get(dispatch_core_type).dispatch_buffer_pages(),
                dispatch_sem,
                prefetch_sem,
                dispatch_constants::DISPATCH_BUFFER_SIZE_BLOCKS,
                prefetch_sync_sem,
                command_queue_start_addr,
                completion_queue_start_addr,
                completion_queue_size,
                dispatch_constants::get(dispatch_core_type).dispatch_buffer_base(),
                (1 << dispatch_constants::DISPATCH_BUFFER_LOG_PAGE_SIZE) * dispatch_constants::get(dispatch_core_type).dispatch_buffer_pages(),
                0, // unused
                0, // unused
                0, // unused
                false,  // split_prefetcher
                0,      // unused prefetch noc_xy
                0,      // unused prefetch_local_downstream_sem_addr
                0,      // unused prefetch_downstream_buffer_pages
                num_compute_cores, // max_write_packed_cores
                dispatch_s_sync_sem_base_addr, // used to notify dispatch_s that its safe to send a go signal
                max_dispatch_message_entries,
                max_num_go_signal_noc_data_entries,
                tensix_worker_go_signal_addr, // used by dispatch_d to mcast go signals when dispatch_s is not enabled
                eth_worker_go_signal_addr, // used by dispatch_d to mcast go signals when dispatch_s is not enabled
                dispatch_core_type == CoreType::ETH,
                host_completion_queue_wr_ptr,
                dev_completion_queue_wr_ptr,
                dev_completion_queue_rd_ptr,
                true,   // is_dram_variant
                true,    // is_host_variant
            };

            configure_kernel_variant(
                *command_queue_program_ptr,
                "tt_metal/impl/dispatch/kernels/cq_dispatch.cpp",
                dispatch_compile_args,
                dispatch_core,
                dispatch_virtual_core,
                dispatch_core_type,
                prefetch_virtual_core,
                CoreCoord{0, 0},
                dispatch_s_virtual_core,
                std::map<string, string> {},
                my_noc_index,
                dispatch_upstream_noc_index,
                my_noc_index
            );
            if (this->dispatch_s_enabled()) {
                std::vector<uint32_t> dispatch_s_compile_args = {
                    dispatch_s_buffer_base,
                    dispatch_constants::DISPATCH_S_BUFFER_LOG_PAGE_SIZE,
                    dispatch_constants::get(dispatch_core_type).dispatch_s_buffer_size(),
                    dispatch_s_sem,
                    prefetch_dispatch_s_sync_sem,
                    dispatch_s_sync_sem_base_addr,
                    tensix_worker_go_signal_addr,
                    eth_worker_go_signal_addr,
                    dispatch_core_type == CoreType::ETH,
                    dispatch_message_addr,
                    max_dispatch_message_entries,
                    max_num_go_signal_noc_data_entries,
                };
                configure_kernel_variant(
                    *command_queue_program_ptr,
                    "tt_metal/impl/dispatch/kernels/cq_dispatch_slave.cpp",
                    dispatch_s_compile_args,
                    dispatch_s_core,
                    dispatch_s_virtual_core,
                    dispatch_core_type,
                    prefetch_virtual_core,
                    dispatch_virtual_core,
                    CoreCoord{0, 0},
                    std::map<string, string> {},
                    dispatch_s_noc_index,
                    dispatch_s_noc_index,
                    dispatch_s_noc_index,
                    false,
                    true
                );
            }
        }
        detail::CompileProgram(this, *command_queue_program_ptr, /*fd_bootloader_mode=*/true);
        this->command_queue_programs.push_back(std::move(command_queue_program_ptr));
        this->setup_tunnel_for_remote_devices();
    } else {
        chip_id_t device_id = this->id();
        chip_id_t mmio_device_id = tt::Cluster::instance().get_associated_mmio_device(device_id);
        uint8_t num_hw_cqs = this->num_hw_cqs();
        Device *mmio_device = tt::DevicePool::instance().get_active_device(mmio_device_id);

        auto &tunnel_device_dispatch_workers = mmio_device->tunnel_device_dispatch_workers_;
        auto &tunnels_from_mmio = mmio_device->tunnels_from_mmio_;

        std::vector<std::vector<std::tuple<tt_cxy_pair, dispatch_worker_build_settings_t>>> device_worker_variants;
        std::vector<std::vector<std::tuple<tt_cxy_pair, dispatch_worker_build_settings_t>>> mmio_device_worker_variants;

        uint32_t tunnel_id = 0;
        for (auto tunnel : tunnel_device_dispatch_workers) {
            TT_ASSERT(tunnel.second.find(mmio_device_id) != tunnel.second.end(), "MMIO Device {} not found in tunnel map.", mmio_device_id);
            if (tunnel.second.find(device_id) != tunnel.second.end()) {
                tunnel_id = tunnel.first;
                device_worker_variants = tunnel.second[device_id];
                mmio_device_worker_variants = tunnel.second[mmio_device_id];
                break;
            }
        }
        TT_ASSERT(device_worker_variants.size() != 0, "No worker variants found for Device {}.", device_id);

        //determine if its first tunnel stop.
        //FD2 kernels running on mmio device are launched with first tunnel stop.
        bool first_tunnel_stop = true;
        auto tunnel = tunnels_from_mmio[tunnel_id];
        for (uint32_t ts = 1; ts < tunnel.size(); ts++) {
            if (tunnel[ts] == device_id) {
                first_tunnel_stop = ts == 1;
                break;
            }
            TT_ASSERT(ts < (tunnel.size() - 1) , "Device {} tunnel stop cannot be determined on tunnel {}.", device_id, tunnel_id);
        }

        if (first_tunnel_stop) {
            /////////////////Following section is for mmio device serving Remote Device
            uint32_t cq_id = 0;
            for (auto [prefetch_core, prefetch_settings] : mmio_device_worker_variants[DispatchWorkerType::PREFETCH]) {
                for (auto sem : prefetch_settings.semaphores) {
                    //size of semaphores vector is number of needed semaphores on the core.
                    //Value of each vector entry is the initialization value for the semaphore.
                    tt::tt_metal::CreateSemaphore(*mmio_command_queue_program_ptr, prefetch_core, sem, prefetch_settings.dispatch_core_type);
                }
                configure_kernel_variant(
                    *mmio_command_queue_program_ptr,
                    prefetch_settings.kernel_file,
                    prefetch_settings.compile_args,
                    prefetch_core,
                    prefetch_settings.worker_virtual_core,
                    prefetch_settings.dispatch_core_type,
                    prefetch_settings.upstream_cores[0],
                    prefetch_settings.downstream_cores[0],
                    CoreCoord{0, 0},
                    std::map<string, string> {},
                    my_noc_index,
                    my_noc_index,
                    my_noc_index,
                    false,
                    false,
                    // TEMP: Disable function inlining on Prefetcher when watcher is enabled but no_inline is not specified to respect code space
                    tt::llrt::RunTimeOptions::get_instance().get_watcher_enabled() && (not tt::llrt::RunTimeOptions::get_instance().get_watcher_noinline())
                );
                cq_id = (cq_id + 1) % num_hw_cqs;
            }

            for (auto [mux_core, mux_settings] : mmio_device_worker_variants[DispatchWorkerType::MUX]) {
                for (auto sem : mux_settings.semaphores) {
                    //size of semaphores vector is number of needed semaphores on the core.
                    //Value of each vector entry is the initialization value for the semaphore.
                    tt::tt_metal::CreateSemaphore(*mmio_command_queue_program_ptr, mux_core, sem, mux_settings.dispatch_core_type);
                }
                configure_kernel_variant(
                    *mmio_command_queue_program_ptr,
                    mux_settings.kernel_file,
                    mux_settings.compile_args,
                    mux_core,
                    CoreCoord{0, 0},
                    mux_settings.dispatch_core_type,
                    CoreCoord{0, 0},
                    CoreCoord{0, 0},
                    CoreCoord{0, 0},
                    std::map<string, string> {{"SKIP_NOC_LOGGING", "1"}},
                    my_noc_index, // Only one Mux - use NOC for CQ 0
                    my_noc_index,
                    my_noc_index
                );
            }

            auto [tunneler_core, tunneler_settings] = mmio_device_worker_variants[DispatchWorkerType::US_TUNNELER_REMOTE][0];
            configure_kernel_variant(
                *mmio_command_queue_program_ptr,
                tunneler_settings.kernel_file,
                tunneler_settings.compile_args,
                tunneler_core,
                CoreCoord{0, 0},
                CoreType::ETH,
                CoreCoord{0, 0},
                CoreCoord{0, 0},
                CoreCoord{0, 0},
                std::map<string, string> {{"SKIP_NOC_LOGGING", "1"}},
                my_noc_index, // Only one Remote Tunneler - use NOC for CQ 0
                my_noc_index,
                my_noc_index,
                true
            );

            for (auto [demux_core, demux_settings] : mmio_device_worker_variants[DispatchWorkerType::DEMUX]) {
                for (auto sem : demux_settings.semaphores) {
                    //size of semaphores vector is number of needed semaphores on the core.
                    //Value of each vector entry is the initialization value for the semaphore.
                    tt::tt_metal::CreateSemaphore(*mmio_command_queue_program_ptr, demux_core, sem, demux_settings.dispatch_core_type);
                }
                configure_kernel_variant(
                    *mmio_command_queue_program_ptr,
                    demux_settings.kernel_file,
                    demux_settings.compile_args,
                    demux_core,
                    CoreCoord{0, 0},
                    demux_settings.dispatch_core_type,
                    CoreCoord{0, 0},
                    CoreCoord{0, 0},
                    CoreCoord{0, 0},
                    std::map<string, string> {{"SKIP_NOC_LOGGING", "1"}},
                    my_noc_index, // Only one Demux - use NOC for CQ 0
                    my_noc_index,
                    my_noc_index
                );
            }
            cq_id = 0;
            for (auto [dispatch_core, dispatch_settings] : mmio_device_worker_variants[DispatchWorkerType::DISPATCH]) {
                for (auto sem : dispatch_settings.semaphores) {
                    //size of semaphores vector is number of needed semaphores on the core.
                    //Value of each vector entry is the initialization value for the semaphore.
                    tt::tt_metal::CreateSemaphore(*mmio_command_queue_program_ptr, dispatch_core, sem, dispatch_settings.dispatch_core_type);
                }
                configure_kernel_variant(
                    *mmio_command_queue_program_ptr,
                    dispatch_settings.kernel_file,
                    dispatch_settings.compile_args,
                    dispatch_core,
                    dispatch_settings.worker_virtual_core,
                    dispatch_settings.dispatch_core_type,
                    dispatch_settings.upstream_cores[0],
                    CoreCoord{0xffffffff, 0xffffffff},
                    CoreCoord{0, 0},
                    std::map<string, string> {},
                    my_noc_index,
                    dispatch_upstream_noc_index,
                    my_noc_index
                );
                cq_id = (cq_id + 1) % num_hw_cqs;
            }
        }
        /////////////////Following section is for Remote Device

        //Upstream device tunneler. Goes towards MMIO Device.
        auto [us_tunneler_core, us_tunneler_settings] = device_worker_variants[DispatchWorkerType::US_TUNNELER_LOCAL][0];
        configure_kernel_variant(
            *command_queue_program_ptr,
            us_tunneler_settings.kernel_file,
            us_tunneler_settings.compile_args,
            us_tunneler_core,
            CoreCoord{0, 0},
            CoreType::ETH,
            CoreCoord{0, 0},
            CoreCoord{0, 0},
            CoreCoord{0, 0},
            std::map<string, string> {{"SKIP_NOC_LOGGING", "1"}},
            my_noc_index, // Only one Local Tunneler - use NOC for CQ 0
            my_noc_index,
            my_noc_index,
            true
        );

        //Downstream device tunneler. Goes towards tunnel end.
        if (device_worker_variants[DispatchWorkerType::US_TUNNELER_REMOTE].size()) {
            auto [ds_tunneler_core, ds_tunneler_settings] = device_worker_variants[DispatchWorkerType::US_TUNNELER_REMOTE][0];
            configure_kernel_variant(
                *command_queue_program_ptr,
                ds_tunneler_settings.kernel_file,
                ds_tunneler_settings.compile_args,
                ds_tunneler_core,
                CoreCoord{0, 0},
                CoreType::ETH,
                CoreCoord{0, 0},
                CoreCoord{0, 0},
                CoreCoord{0, 0},
                std::map<string, string> {{"SKIP_NOC_LOGGING", "1"}},
                my_noc_index, // Only one Remote Tunneler - use NOC for CQ 0
                my_noc_index,
                my_noc_index,
                true
            );
        }

        for (auto [demux_d_core, demux_d_settings] : device_worker_variants[DispatchWorkerType::DEMUX_D]){
            for (auto sem : demux_d_settings.semaphores) {
                //size of semaphores vector is number of needed semaphores on the core.
                //Value of each vector entry is the initialization value for the semaphore.
                tt::tt_metal::CreateSemaphore(*command_queue_program_ptr, demux_d_core, sem, demux_d_settings.dispatch_core_type);
            }
            configure_kernel_variant(
                *command_queue_program_ptr,
                demux_d_settings.kernel_file,
                demux_d_settings.compile_args,
                demux_d_core,
                CoreCoord{0, 0},
                demux_d_settings.dispatch_core_type,
                CoreCoord{0, 0},
                CoreCoord{0, 0},
                CoreCoord{0, 0},
                std::map<string, string> {{"SKIP_NOC_LOGGING", "1"}},
                my_noc_index, // Only one Demux - use NOC for CQ 0
                my_noc_index,
                my_noc_index
            );
        }
        uint32_t cq_id = 0;
        for (auto [prefetch_d_core, prefetch_d_settings] : device_worker_variants[DispatchWorkerType::PREFETCH_D]) {
            for (auto sem : prefetch_d_settings.semaphores) {
                //size of semaphores vector is number of needed semaphores on the core.
                //Value of each vector entry is the initialization value for the semaphore.
                tt::tt_metal::CreateSemaphore(*command_queue_program_ptr, prefetch_d_core, sem, prefetch_d_settings.dispatch_core_type);
            }
            configure_kernel_variant(
                *command_queue_program_ptr,
                prefetch_d_settings.kernel_file,
                prefetch_d_settings.compile_args,
                prefetch_d_core,
                prefetch_d_settings.worker_virtual_core,
                prefetch_d_settings.dispatch_core_type,
                prefetch_d_settings.upstream_cores[0],
                prefetch_d_settings.downstream_cores[0],
                prefetch_d_settings.downstream_cores[1], // need to update
                std::map<string, string> {},
                my_noc_index,
                my_noc_index,
                my_noc_index,
                false,
                false,
                // TEMP: Disable function inlining on Prefetcher when watcher is enabled but no_inline is not specified to respect code space
                tt::llrt::RunTimeOptions::get_instance().get_watcher_enabled() && (not tt::llrt::RunTimeOptions::get_instance().get_watcher_noinline())
            );
            cq_id = (cq_id + 1) % num_hw_cqs;
        }
        cq_id = 0;
        for (auto [dispatch_d_core, dispatch_d_settings] : device_worker_variants[DispatchWorkerType::DISPATCH_D]) {
            for (auto sem : dispatch_d_settings.semaphores) {
                //size of semaphores vector is number of needed semaphores on the core.
                //Value of each vector entry is the initialization value for the semaphore.
                tt::tt_metal::CreateSemaphore(*command_queue_program_ptr, dispatch_d_core, sem, dispatch_d_settings.dispatch_core_type);
            }
            configure_kernel_variant(
                *command_queue_program_ptr,
                dispatch_d_settings.kernel_file,
                dispatch_d_settings.compile_args,
                dispatch_d_core,
                dispatch_d_settings.worker_virtual_core,
                dispatch_d_settings.dispatch_core_type,
                dispatch_d_settings.upstream_cores[0],
                dispatch_d_settings.downstream_cores[0],
                dispatch_d_settings.downstream_cores[1], // need to update
                std::map<string, string> {},
                my_noc_index,
                dispatch_upstream_noc_index,
                my_noc_index
            );
            cq_id = (cq_id + 1) % num_hw_cqs;
        }
        cq_id = 0;
        if (this->dispatch_s_enabled()) {
            for (auto [dispatch_s_core, dispatch_s_settings] : device_worker_variants[DispatchWorkerType::DISPATCH_S]) {
                for (auto sem : dispatch_s_settings.semaphores) {
                    tt::tt_metal::CreateSemaphore(*command_queue_program_ptr, dispatch_s_core, sem, dispatch_s_settings.dispatch_core_type);
                }
                configure_kernel_variant(
                    *command_queue_program_ptr,
                    dispatch_s_settings.kernel_file,
                    dispatch_s_settings.compile_args,
                    dispatch_s_core,
                    dispatch_s_settings.worker_virtual_core,
                    dispatch_s_settings.dispatch_core_type,
                    dispatch_s_settings.upstream_cores[0],
                    dispatch_s_settings.downstream_cores[0],
                    CoreCoord{0, 0},
                    std::map<string, string> {},
                    dispatch_s_noc_index,
                    dispatch_s_noc_index,
                    dispatch_s_noc_index,
                    false,
                    true
                );
                cq_id = (cq_id + 1) % num_hw_cqs;
            }
        }

        auto [mux_d_core, mux_d_settings] = device_worker_variants[DispatchWorkerType::MUX_D][0];
        for (auto sem : mux_d_settings.semaphores) {
            //size of semaphores vector is number of needed semaphores on the core.
            //Value of each vector entry is the initialization value for the semaphore.
            tt::tt_metal::CreateSemaphore(*command_queue_program_ptr, mux_d_core, sem, mux_d_settings.dispatch_core_type);
        }
        configure_kernel_variant(
            *command_queue_program_ptr,
            mux_d_settings.kernel_file,
            mux_d_settings.compile_args,
            mux_d_core,
            CoreCoord{0, 0},
            mux_d_settings.dispatch_core_type,
            CoreCoord{0, 0},
            CoreCoord{0, 0},
            CoreCoord{0, 0},
            std::map<string, string> {{"SKIP_NOC_LOGGING", "1"}},
            my_noc_index, // Only one Mux - use NOC for CQ 0
            my_noc_index,
            my_noc_index
        );

        detail::CompileProgram(this, *command_queue_program_ptr, /*fd_bootloader_mode=*/true);
        this->command_queue_programs.push_back(std::move(command_queue_program_ptr));
        if (first_tunnel_stop) {
            detail::CompileProgram(mmio_device, *mmio_command_queue_program_ptr, /*fd_bootloader_mode=*/true);
            this->command_queue_programs.push_back(std::move(mmio_command_queue_program_ptr));
        }
    }
}

// Writes issue and completion queue pointers to device and in sysmem and loads fast dispatch program onto dispatch cores
void Device::configure_command_queue_programs() {
    chip_id_t device_id = this->id();
    chip_id_t mmio_device_id = tt::Cluster::instance().get_associated_mmio_device(device_id);
    Device *mmio_device = tt::DevicePool::instance().get_active_device(mmio_device_id);
    uint16_t channel = tt::Cluster::instance().get_assigned_channel_for_device(device_id);
    log_debug(tt::LogMetal, "Device {} - Channel {}", this->id_, channel);

    std::vector<uint32_t> zero = {0x0}; // Reset state in case L1 Clear is disabled.
    std::vector<uint32_t> pointers;
    uint32_t cq_size = this->sysmem_manager().get_cq_size();

    if (this->is_mmio_capable()) {
        TT_ASSERT(this->command_queue_programs.size() == 1);
    } else {
        uint32_t program_size = tt::Cluster::instance().get_device_tunnel_depth(device_id) == 1 ? 2 : 1;
        TT_ASSERT(this->command_queue_programs.size() == program_size);
    }

    Program& command_queue_program = *this->command_queue_programs[0];
    uint8_t num_hw_cqs = this->num_hw_cqs();

    CoreType dispatch_core_type = dispatch_core_manager::instance().get_dispatch_core_type(mmio_device_id);
    uint32_t host_issue_q_rd_ptr = dispatch_constants::get(dispatch_core_type).get_host_command_queue_addr(CommandQueueHostAddrType::ISSUE_Q_RD);
    uint32_t host_issue_q_wr_ptr = dispatch_constants::get(dispatch_core_type).get_host_command_queue_addr(CommandQueueHostAddrType::ISSUE_Q_WR);
    uint32_t host_completion_q_wr_ptr = dispatch_constants::get(dispatch_core_type).get_host_command_queue_addr(CommandQueueHostAddrType::COMPLETION_Q_WR);
    uint32_t host_completion_q_rd_ptr = dispatch_constants::get(dispatch_core_type).get_host_command_queue_addr(CommandQueueHostAddrType::COMPLETION_Q_RD);
    uint32_t cq_start = dispatch_constants::get(dispatch_core_type).get_host_command_queue_addr(CommandQueueHostAddrType::UNRESERVED);
    pointers.resize(cq_start/sizeof(uint32_t));

    for (uint8_t cq_id = 0; cq_id < num_hw_cqs; cq_id++) {
        // Reset the host manager's pointer for this command queue
        this->sysmem_manager_->reset(cq_id);

        pointers[host_issue_q_rd_ptr / sizeof(uint32_t)] = (cq_start + get_absolute_cq_offset(channel, cq_id, cq_size)) >> 4;
        pointers[host_issue_q_wr_ptr / sizeof(uint32_t)] = (cq_start + get_absolute_cq_offset(channel, cq_id, cq_size)) >> 4;
        pointers[host_completion_q_wr_ptr / sizeof(uint32_t)] = (cq_start + this->sysmem_manager_->get_issue_queue_size(cq_id) + get_absolute_cq_offset(channel, cq_id, cq_size)) >> 4;
        pointers[host_completion_q_rd_ptr / sizeof(uint32_t)] = (cq_start + this->sysmem_manager_->get_issue_queue_size(cq_id) + get_absolute_cq_offset(channel, cq_id, cq_size)) >> 4;

        tt::Cluster::instance().write_sysmem(pointers.data(), pointers.size() * sizeof(uint32_t), get_absolute_cq_offset(channel, cq_id, cq_size), mmio_device_id, get_umd_channel(channel));
    }

    uint32_t prefetch_q_base = dispatch_constants::get(dispatch_core_type).get_device_command_queue_addr(CommandQueueDeviceAddrType::UNRESERVED);
    uint32_t dispatch_message_entries = dispatch_constants::DISPATCH_MESSAGE_ENTRIES;
    for (uint8_t cq_id = 0; cq_id < num_hw_cqs; cq_id++) {
        tt_cxy_pair prefetch_location = dispatch_core_manager::instance().prefetcher_core(device_id, channel, cq_id);
        tt_cxy_pair completion_q_writer_location = dispatch_core_manager::instance().completion_queue_writer_core(device_id, channel, cq_id);
        tt_cxy_pair dispatch_location = dispatch_core_manager::instance().dispatcher_core(device_id, channel, cq_id);
        tt_cxy_pair remote_dispatcher_location;
        if (not this->is_mmio_capable()) {
            remote_dispatcher_location = dispatch_core_manager::instance().dispatcher_d_core(device_id, channel, cq_id);
        }
        CoreType dispatch_core_type = dispatch_core_manager::instance().get_dispatch_core_type(mmio_device_id);
        TT_ASSERT(prefetch_location.chip == mmio_device_id and completion_q_writer_location.chip == mmio_device_id,
            "Issue queue interface is on device {} and completion queue interface is on device {} but they are expected to be on device {}", prefetch_location.chip, completion_q_writer_location.chip, mmio_device_id);

        // Initialize the FetchQ
        std::vector<uint32_t> prefetch_q(dispatch_constants::get(dispatch_core_type).prefetch_q_entries(), 0);
        std::vector<uint32_t> prefetch_q_rd_ptr_addr_data = {
            (uint32_t)(prefetch_q_base + dispatch_constants::get(dispatch_core_type).prefetch_q_size())
        };
        uint32_t prefetch_q_rd_ptr = dispatch_constants::get(dispatch_core_type).get_device_command_queue_addr(CommandQueueDeviceAddrType::PREFETCH_Q_RD);
        uint32_t prefetch_q_pcie_rd_ptr = dispatch_constants::get(dispatch_core_type).get_device_command_queue_addr(CommandQueueDeviceAddrType::PREFETCH_Q_PCIE_RD);
        uint32_t completion_q_wr_ptr = dispatch_constants::get(dispatch_core_type).get_device_command_queue_addr(CommandQueueDeviceAddrType::COMPLETION_Q_WR);
        uint32_t completion_q_rd_ptr = dispatch_constants::get(dispatch_core_type).get_device_command_queue_addr(CommandQueueDeviceAddrType::COMPLETION_Q_RD);
        uint32_t dispatch_s_sync_sem_base_addr = dispatch_constants::get(dispatch_core_type).get_device_command_queue_addr(CommandQueueDeviceAddrType::DISPATCH_S_SYNC_SEM);
        uint32_t dispatch_message_base_addr = dispatch_constants::get(dispatch_core_type).get_device_command_queue_addr(CommandQueueDeviceAddrType::DISPATCH_MESSAGE);
        uint32_t completion_q0_last_event_ptr = dispatch_constants::get(dispatch_core_type).get_device_command_queue_addr(CommandQueueDeviceAddrType::COMPLETION_Q0_LAST_EVENT);
        uint32_t completion_q1_last_event_ptr = dispatch_constants::get(dispatch_core_type).get_device_command_queue_addr(CommandQueueDeviceAddrType::COMPLETION_Q1_LAST_EVENT);
        std::vector<uint32_t> prefetch_q_pcie_rd_ptr_addr_data = {get_absolute_cq_offset(channel, cq_id, cq_size) + cq_start};
        detail::WriteToDeviceL1(mmio_device, prefetch_location, prefetch_q_rd_ptr, prefetch_q_rd_ptr_addr_data, dispatch_core_type);
        detail::WriteToDeviceL1(mmio_device, prefetch_location, prefetch_q_pcie_rd_ptr, prefetch_q_pcie_rd_ptr_addr_data, dispatch_core_type);
        detail::WriteToDeviceL1(mmio_device, prefetch_location, prefetch_q_base, prefetch_q, dispatch_core_type);
        if (not this->is_mmio_capable()) {
            // Initialize event counters to 0 on dispatch_d on r-chip
            detail::WriteToDeviceL1(this, remote_dispatcher_location, completion_q0_last_event_ptr, zero, dispatch_core_type);
            detail::WriteToDeviceL1(this, remote_dispatcher_location, completion_q1_last_event_ptr, zero, dispatch_core_type);
        }
        // Initialize completion queue write pointer and read pointer copy
        uint32_t issue_queue_size = this->sysmem_manager_->get_issue_queue_size(cq_id);
        uint32_t completion_queue_start_addr = cq_start + issue_queue_size + get_absolute_cq_offset(channel, cq_id, cq_size);
        uint32_t completion_queue_start_addr_16B = completion_queue_start_addr >> 4;
        std::vector<uint32_t> completion_queue_wr_ptr = {completion_queue_start_addr_16B};
        detail::WriteToDeviceL1(mmio_device, completion_q_writer_location, completion_q_rd_ptr, completion_queue_wr_ptr, dispatch_core_type);
        detail::WriteToDeviceL1(mmio_device, completion_q_writer_location, completion_q_wr_ptr, completion_queue_wr_ptr, dispatch_core_type);
        detail::WriteToDeviceL1(mmio_device, completion_q_writer_location, completion_q0_last_event_ptr, zero, dispatch_core_type);
        detail::WriteToDeviceL1(mmio_device, completion_q_writer_location, completion_q1_last_event_ptr, zero, dispatch_core_type);

        // Initialize address where workers signal completion to dispatch core(s).
        // TODO: Should only initialize dispatch_s_sync_sem if this->dispatch_s_enabled()?
        for (uint32_t i = 0; i < dispatch_message_entries; i++) {
            uint32_t dispatch_s_sync_sem_addr = dispatch_s_sync_sem_base_addr + dispatch_constants::get(dispatch_core_type).get_dispatch_message_offset(i);
            uint32_t dispatch_message_addr = dispatch_message_base_addr + dispatch_constants::get(dispatch_core_type).get_dispatch_message_offset(i);
            if (this->distributed_dispatcher()) {
                // Ethernet dispatch with a single CQ. dispatch_s and dispatch_d are on different cores. Initialize counter for both to zero.
                tt_cxy_pair dispatch_s_location = dispatch_core_manager::instance().dispatcher_s_core(device_id, channel, cq_id);
                detail::WriteToDeviceL1(this, dispatch_s_location, dispatch_s_sync_sem_addr, zero, dispatch_core_type);
                detail::WriteToDeviceL1(this, dispatch_s_location, dispatch_message_addr, zero, dispatch_core_type);
            }
            detail::WriteToDeviceL1(mmio_device, dispatch_location, dispatch_s_sync_sem_addr, zero, dispatch_core_type);
            detail::WriteToDeviceL1(mmio_device, dispatch_location, dispatch_message_addr, zero, dispatch_core_type);
            if (device_id != mmio_device_id) {
                tt_cxy_pair dispatch_d_location = dispatch_core_manager::instance().dispatcher_d_core(device_id, channel, cq_id);
                CoreType remote_dispatch_core_type = dispatch_core_manager::instance().get_dispatch_core_type(device_id);
                detail::WriteToDeviceL1(this, dispatch_d_location, dispatch_s_sync_sem_addr, zero, remote_dispatch_core_type);
                detail::WriteToDeviceL1(this, dispatch_d_location, dispatch_message_addr, zero, remote_dispatch_core_type);
            }
        }
    }

    command_queue_program.finalize(this);
    detail::ConfigureDeviceWithProgram(this, command_queue_program, true);
    tt::Cluster::instance().l1_barrier(this->id());
    if (device_id != mmio_device_id) {
        if (tt::Cluster::instance().get_device_tunnel_depth(device_id) == 1) {
            //first or only remote device on the tunnel, launch fd2 kernels on mmio device for all remote devices.
            Program& mmio_command_queue_program = *this->command_queue_programs[1];
            mmio_command_queue_program.finalize(mmio_device);
            detail::ConfigureDeviceWithProgram(mmio_device, mmio_command_queue_program, true);
            tt::Cluster::instance().l1_barrier(mmio_device_id);
        }
    }
}

void Device::update_dispatch_cores_for_multi_cq_eth_dispatch() {
    // When running Multiple CQs using Ethernet Dispatch, we may need more dispatch cores than those allocated in the
    // core descriptor (ex: 2 CQs on N300 need 10 dispatch cores and the core descriptor only allocates 6).
    // Infer the remaining dispatch cores from the idle eth core list (this is device dependent).
    if (dispatch_core_manager::instance().get_dispatch_core_type(this->id()) == CoreType::ETH) {
        auto& dispatch_core_manager = dispatch_core_manager::instance();
        for (const auto& idle_eth_core : this->get_inactive_ethernet_cores()) {
            dispatch_core_manager.add_dispatch_core_to_device(this->id(), idle_eth_core);
        }
    }
}

void Device::init_command_queue_host() {
    using_fast_dispatch = true;
    this->sysmem_manager_ = std::make_unique<SystemMemoryManager>(this->id_, this->num_hw_cqs());
    hw_command_queues_.resize(num_hw_cqs());
    for (size_t cq_id = 0; cq_id < num_hw_cqs(); cq_id++) {
        hw_command_queues_[cq_id] = std::make_unique<HWCommandQueue>(this, cq_id, NOC::NOC_0);
        // Need to do this since CommandQueue constructor is private
        sw_command_queues_.push_back(std::unique_ptr<CommandQueue>(new CommandQueue(this, cq_id)));
    }
}

void Device::init_command_queue_device() {

    if (llrt::RunTimeOptions::get_instance().get_skip_loading_fw()) {
        detail::EnablePersistentKernelCache();
        this->compile_command_queue_programs();
        detail::DisablePersistentKernelCache();
    } else {
        this->compile_command_queue_programs();
    }

    if (this->is_mmio_capable()) {
        TT_ASSERT(this->command_queue_programs.size() == 1);
    } else {
        uint32_t program_size = tt::Cluster::instance().get_device_tunnel_depth(this->id()) == 1 ? 2 : 1;
        TT_ASSERT(this->command_queue_programs.size() == program_size);
    }
    this->configure_command_queue_programs();
    Program& command_queue_program = *this->command_queue_programs[0];

    // TODO: should get a const ref
    std::vector<std::vector<CoreCoord>>logical_cores = command_queue_program.logical_cores();
    for (uint32_t index = 0; index < hal.get_programmable_core_type_count(); index++) {
        const auto& logical_dispatch_cores = logical_cores[index];
        CoreType core_type = hal.get_core_type(index);
        for (const CoreCoord &logical_dispatch_core : logical_dispatch_cores) {
            launch_msg_t msg = command_queue_program.kernels_on_core(logical_dispatch_core, index)->launch_msg;
            go_msg_t go_msg = command_queue_program.kernels_on_core(logical_dispatch_core, index)->go_msg;
            CoreCoord virtual_core = this->virtual_core_from_logical_core(logical_dispatch_core, core_type);
            tt::llrt::write_launch_msg_to_core(this->id(), virtual_core, &msg, &go_msg, this->get_dev_addr(virtual_core, HalL1MemAddrType::LAUNCH));
        }
    }

    if (!this->is_mmio_capable()) {
        if (tt::Cluster::instance().get_device_tunnel_depth(this->id()) == 1) {
            chip_id_t mmio_device_id = tt::Cluster::instance().get_associated_mmio_device(this->id());
            Device *mmio_device = tt::DevicePool::instance().get_active_device(mmio_device_id);
            Program& mmio_command_queue_program = *this->command_queue_programs[1];
            std::vector<std::vector<CoreCoord>>logical_cores = mmio_command_queue_program.logical_cores();
            for (uint32_t index = 0; index < hal.get_programmable_core_type_count(); index++) {
                const auto& logical_dispatch_cores = logical_cores[index];
                CoreType core_type = hal.get_core_type(index);
                for (const CoreCoord &logical_dispatch_core : logical_dispatch_cores) {
                    launch_msg_t msg = mmio_command_queue_program.kernels_on_core(logical_dispatch_core, index)->launch_msg;
                    go_msg_t go_msg = mmio_command_queue_program.kernels_on_core(logical_dispatch_core, index)->go_msg;
                    CoreCoord virtual_core = mmio_device->virtual_core_from_logical_core(logical_dispatch_core, core_type);
                    tt::llrt::write_launch_msg_to_core(mmio_device_id, virtual_core, &msg, &go_msg, mmio_device->get_dev_addr(virtual_core, HalL1MemAddrType::LAUNCH));
                }
            }
        }
    }

    for (auto& hw_cq : this->hw_command_queues_) {
        hw_cq->set_num_worker_sems_on_dispatch(this->active_sub_device_manager_->num_sub_devices());
        hw_cq->set_go_signal_noc_data_on_dispatch(this->active_sub_device_manager_->noc_mcast_unicast_data());
    }
}

void Device::initialize_synchronous_sw_cmd_queue() {
    // Initialize a single Software Command Queue for SD, using passthrough mode.
    // This queue is used for all host bound functions using the Software CQ in SD mode.
    for (size_t cq_id = 0; cq_id < num_hw_cqs(); cq_id++) {
        // Need to do this since CommandQueue constructor is private
        sw_command_queues_.push_back(std::unique_ptr<CommandQueue>(new CommandQueue(this, cq_id)));
        sw_command_queues_[cq_id]->set_mode(CommandQueue::CommandQueueMode::PASSTHROUGH);
    }
}

bool Device::initialize(const uint8_t num_hw_cqs, size_t l1_small_size, size_t trace_region_size, tt::stl::Span<const std::uint32_t> l1_bank_remap, bool minimal) {
    ZoneScoped;
    log_info(tt::LogMetal, "Initializing device {}. Program cache is {}enabled", this->id_, this->program_cache.is_enabled() ? "": "NOT ");
    log_debug(tt::LogMetal, "Running with {} cqs ", num_hw_cqs);
    TT_FATAL(num_hw_cqs > 0 and num_hw_cqs <= dispatch_core_manager::MAX_NUM_HW_CQS, "num_hw_cqs can be between 1 and {}", dispatch_core_manager::MAX_NUM_HW_CQS);
    this->using_fast_dispatch = false;
    this->num_hw_cqs_ = num_hw_cqs;
    constexpr uint32_t harvesting_map_bits = 12;
    this->build_key_ = ((uint32_t)this->num_hw_cqs_ << harvesting_map_bits) | tt::Cluster::instance().get_harvesting_mask(this->id());
    this->initialize_cluster();
    this->initialize_default_sub_device_state(l1_small_size, trace_region_size, l1_bank_remap);
    this->initialize_build();
    this->generate_device_bank_to_noc_tables();

    // For minimal setup, don't initialize FW, watcher, dprint. They won't work if we're attaching to a hung chip.
    if (minimal)
        return true;

    // Mark initialized before compiling and sending dispatch kernels to device because compilation expects device to be initialized
    this->work_executor.initialize();
    this->initialized_ = true;

    return true;
}

bool Device::close() {
    log_info(tt::LogMetal, "Closing device {}", this->id_);
    if (not this->initialized_) {
        TT_THROW("Cannot close device {} that has not been initialized!", this->id_);
    }

    for (const std::unique_ptr<HWCommandQueue> &hw_command_queue : hw_command_queues_) {
        if (hw_command_queue->manager.get_bypass_mode()) {
            hw_command_queue->record_end();
        }
        hw_command_queue->terminate();
    }

    this->work_executor.reset();
    tt_metal::detail::DumpDeviceProfileResults(this, true);

    this->active_sub_device_manager_ = nullptr;
    for (auto sub_device_manager = this->sub_device_managers_.begin(); sub_device_manager != this->sub_device_managers_.end();) {
        this->remove_sub_device_manager((sub_device_manager++)->first);
    }
    this->default_sub_device_manager_ = nullptr;

    std::unordered_map<chip_id_t, std::unordered_set<CoreCoord>> not_done_dispatch_cores;
    std::unordered_map<chip_id_t, std::unordered_set<CoreCoord>> cores_to_skip;
    this->get_associated_dispatch_virtual_cores(not_done_dispatch_cores, cores_to_skip);

    auto mmio_device_id = tt::Cluster::instance().get_associated_mmio_device(this->id_);
    std::unordered_set<CoreCoord> wait_for_cores = not_done_dispatch_cores[mmio_device_id];

    llrt::internal_::wait_until_cores_done(mmio_device_id, RUN_MSG_GO, wait_for_cores);

    DprintServerDetach(this);
    watcher_detach(this);

    // Assert worker cores
    CoreCoord grid_size = this->logical_grid_size();
    for (uint32_t y = 0; y < grid_size.y; y++) {
        for (uint32_t x = 0; x < grid_size.x; x++) {
            CoreCoord logical_core(x, y);
            CoreCoord worker_core = this->worker_core_from_logical_core(logical_core);

            if (cores_to_skip[mmio_device_id].find(worker_core) == cores_to_skip[mmio_device_id].end()) {
                if (this->storage_only_cores_.find(logical_core) == this->storage_only_cores_.end()) {
                    tt::Cluster::instance().assert_risc_reset_at_core(tt_cxy_pair(this->id(), worker_core));
                }
            } else {
                log_debug(tt::LogMetal, "{} will not be Reset when closing Device {}", worker_core.str(), this->id());
            }
        }
    }

    if (this->id_ != mmio_device_id) {
        for (auto it = not_done_dispatch_cores[mmio_device_id].begin(); it != not_done_dispatch_cores[mmio_device_id].end(); it++) {
            const auto &virtual_core = *it;
            if(tt::Cluster::instance().is_ethernet_core(virtual_core, this->id_)) {
                log_debug(tt::LogMetal, "Ethernet dispatch core {} on Device {} is idle. Closing Device {}", virtual_core.str(), mmio_device_id, this->id());
            } else {
                log_debug(tt::LogMetal, "Resetting core {} on Device {} when closing Device {}", virtual_core.str(), mmio_device_id, this->id());
                tt::Cluster::instance().assert_risc_reset_at_core(tt_cxy_pair(mmio_device_id, virtual_core));
            }
        }
    }

    tt::Cluster::instance().l1_barrier(id_);

    this->compute_cores_.clear();
    this->storage_only_cores_.clear();
    this->ethernet_cores_.clear();
    this->disable_and_clear_program_cache();
    this->command_queue_programs.clear();
    this->sw_command_queues_.clear();
    this->hw_command_queues_.clear();
    this->sysmem_manager_.reset();
    this->tunnel_device_dispatch_workers_.clear();
    this->initialized_ = false;

    return true;
}

Device::~Device() {
    log_debug(tt::LogMetal, "Device {} destructor", this->id_);
    if (this->initialized_) {
        this->close();
    }
}

tt::ARCH Device::arch() const {
    return tt::Cluster::instance().arch();
}

int Device::num_dram_channels() const {
    return tt::Cluster::instance().get_soc_desc(id_).get_num_dram_channels();
}

uint32_t Device::l1_size_per_core() const {
    return tt::Cluster::instance().get_soc_desc(id_).worker_l1_size;
}
uint32_t Device::dram_size_per_channel() const {
    return tt::Cluster::instance().get_soc_desc(id_).dram_bank_size;
}

CoreCoord Device::grid_size() const {
    return tt::Cluster::instance().get_soc_desc(id_).grid_size;
}

CoreCoord Device::logical_grid_size() const {
    return tt::Cluster::instance().get_soc_desc(id_).worker_grid_size;
}

CoreCoord Device::compute_with_storage_grid_size() const {
    const auto &dispatch_core_config = dispatch_core_manager::instance().get_dispatch_core_config(id_);
    return tt::get_compute_grid_size(id_, num_hw_cqs_, dispatch_core_config);
}

CoreCoord Device::dram_grid_size() const {
    return tt::Cluster::instance().get_soc_desc(id_).get_dram_grid_size();
}

CoreType Device::core_type_from_physical_core(const CoreCoord &physical_coord) const {
    const metal_SocDescriptor &soc_desc = tt::Cluster::instance().get_soc_desc(this->id_);
    if (soc_desc.physical_cores.find(physical_coord) == soc_desc.physical_cores.end())
        TT_THROW("Physical core {} doesn't exist in metal_SocDescriptor.", physical_coord);

    return soc_desc.physical_cores.at(physical_coord).type;
}

CoreType Device::core_type_from_virtual_core(const CoreCoord &virtual_coord) const {
    if (tt::Cluster::instance().is_worker_core(virtual_coord, this->id_)) {
        return CoreType::WORKER;
    } else if (tt::Cluster::instance().is_ethernet_core(virtual_coord, this->id_)) {
        return CoreType::ETH;
    }
    return this->core_type_from_physical_core(virtual_coord);
}


CoreCoord Device::virtual_noc_coordinate(uint8_t noc_index, CoreCoord coord) const {
    if (coord.x >= this->grid_size().x || coord.y >= this->grid_size().y) {
        // Coordinate already in virtual space: NOC0 and NOC1 are the same
        return coord;
    } else {
        const auto& grid_size = this->grid_size();
        // Coordinate in Physical Space. Convert to Virtual.
        CoreCoord phys_coord = {
            hal.noc_coordinate(noc_index, grid_size.x, coord.x),
            hal.noc_coordinate(noc_index, grid_size.y, coord.y)
        };
        return this->virtual_core_from_physical_core(phys_coord, this->core_type_from_physical_core(phys_coord));
    }
}

CoreCoord Device::physical_worker_core_from_logical_core(const CoreCoord &logical_core) const {
    const metal_SocDescriptor &soc_desc = tt::Cluster::instance().get_soc_desc(this->id_);
    return soc_desc.get_physical_tensix_core_from_logical(logical_core);
}

std::vector<CoreCoord> Device::worker_cores_from_logical_cores(const std::vector<CoreCoord> &logical_cores) const {
    std::vector<CoreCoord> worker_cores(logical_cores.size());
    for (std::size_t idx = 0; idx < logical_cores.size(); idx++)
        worker_cores[idx] = this->worker_core_from_logical_core(logical_cores[idx]);

    return worker_cores;
}

std::vector<CoreCoord> Device::ethernet_cores_from_logical_cores(const std::vector<CoreCoord> &logical_cores) const {
    std::vector<CoreCoord> eth_cores(logical_cores.size());
    for (std::size_t idx = 0; idx < logical_cores.size(); idx++) {
        eth_cores[idx] = this->ethernet_core_from_logical_core(logical_cores[idx]);
    }
    return eth_cores;
}
CoreCoord Device::virtual_core_from_logical_core(const CoreCoord &logical_coord, const CoreType& core_type) const {
    return tt::Cluster::instance().get_virtual_coordinate_from_logical_coordinates(this->id_, logical_coord, core_type);
}

CoreCoord Device::virtual_core_from_physical_core(const CoreCoord &physical_coord, const CoreType& core_type) const {
    return tt::Cluster::instance().get_virtual_coordinate_from_physical_coordinates(this->id_, physical_coord, core_type);
}

CoreCoord Device::worker_core_from_logical_core(const CoreCoord &logical_core) const {
    return this->virtual_core_from_logical_core(logical_core, CoreType::WORKER);
}

CoreCoord Device::ethernet_core_from_logical_core(const CoreCoord &logical_core) const {
    return this->virtual_core_from_logical_core(logical_core, CoreType::ETH);
}

CoreCoord Device::logical_core_from_ethernet_core(const CoreCoord &ethernet_core) const {
    return tt::Cluster::instance().get_logical_ethernet_core_from_virtual(this->id(), ethernet_core);
}

uint32_t Device::get_noc_unicast_encoding(uint8_t noc_index, const CoreCoord& core) const {
    auto virtual_noc_coord = this->virtual_noc_coordinate(noc_index, core);
    return tt::tt_metal::hal.noc_xy_encoding(
        virtual_noc_coord.x,
        virtual_noc_coord.y
    );
}

uint32_t Device::get_noc_multicast_encoding(uint8_t noc_index, const CoreRange& cores) const {
    auto virtual_noc_start = this->virtual_noc_coordinate(noc_index, cores.start_coord);
    auto virtual_noc_end = this->virtual_noc_coordinate(noc_index, cores.end_coord);

    // NOC 1 mcasts from bottom left to top right, so we need to reverse the coords
    if (noc_index == 0) {
        return tt::tt_metal::hal.noc_multicast_encoding(
            virtual_noc_start.x,
            virtual_noc_start.y,
            virtual_noc_end.x,
            virtual_noc_end.y
        );
    } else {
        return tt::tt_metal::hal.noc_multicast_encoding(
            virtual_noc_end.x,
            virtual_noc_end.y,
            virtual_noc_start.x,
            virtual_noc_start.y
        );
    }
}

const std::unique_ptr<Allocator> &Device::get_initialized_allocator() const {
    return this->default_sub_device_manager_->get_initialized_allocator(SubDeviceId{0});
}

const std::unique_ptr<Allocator> &Device::get_initialized_allocator(SubDeviceId sub_device_id) const {
    return this->active_sub_device_manager_->get_initialized_allocator(sub_device_id);
}

void Device::reset_sub_devices_state(const std::unique_ptr<detail::SubDeviceManager> &sub_device_manager) {
    auto num_sub_devices = sub_device_manager->num_sub_devices();

    // TODO: This could be further optimized by combining all of these into a single prefetch entry
    // Currently each one will be pushed into its own prefetch entry
    for (auto& hw_cq : this->hw_command_queues_) {
        // Only need to reset launch messages once, so reset on cq 0
        TT_FATAL(!hw_cq->manager.get_bypass_mode(), "Cannot reset worker state during trace capture");
        hw_cq->reset_worker_state(hw_cq->id == 0);
        hw_cq->set_num_worker_sems_on_dispatch(num_sub_devices);
        hw_cq->set_go_signal_noc_data_on_dispatch(sub_device_manager->noc_mcast_unicast_data());
        hw_cq->reset_config_buffer_mgr(num_sub_devices);
    }
    // Reset the launch_message ring buffer state seen on host
    sub_device_manager->reset_worker_launch_message_buffer_state();
}

uint32_t Device::num_sub_devices() const {
    return this->active_sub_device_manager_->num_sub_devices();
}

uint32_t Device::num_banks(const BufferType &buffer_type) const {
    const auto& allocator = this->get_initialized_allocator();
    return allocator::num_banks(*allocator, buffer_type);
}

uint32_t Device::num_banks(const BufferType &buffer_type, SubDeviceId sub_device_id) const {
    const auto& allocator = this->get_initialized_allocator(sub_device_id);
    return allocator::num_banks(*allocator, buffer_type);
}

uint32_t Device::bank_size(const BufferType &buffer_type) const {
    const auto& allocator = this->get_initialized_allocator();
    return allocator::bank_size(*allocator, buffer_type);
}

uint32_t Device::bank_size(const BufferType &buffer_type, SubDeviceId sub_device_id) const {
    const auto& allocator = this->get_initialized_allocator(sub_device_id);
    return allocator::bank_size(*allocator, buffer_type);
}

uint32_t Device::dram_channel_from_bank_id(uint32_t bank_id) const {
    const auto& allocator = this->get_initialized_allocator();
    return allocator::dram_channel_from_bank_id(*allocator, bank_id);
}

uint32_t Device::dram_channel_from_bank_id(uint32_t bank_id, SubDeviceId sub_device_id) const {
    const auto& allocator = this->get_initialized_allocator(sub_device_id);
    return allocator::dram_channel_from_bank_id(*allocator, bank_id);
}

CoreCoord Device::dram_core_from_dram_channel(uint32_t dram_channel) const {
    return tt::Cluster::instance().get_soc_desc(id_).get_preferred_worker_core_for_dram_channel(dram_channel);
}

CoreCoord Device::logical_core_from_dram_channel(uint32_t dram_channel) const {
    const metal_SocDescriptor &soc_desc = tt::Cluster::instance().get_soc_desc(this->id_);
    return tt::Cluster::instance().get_soc_desc(id_).get_logical_core_for_dram_channel(dram_channel);
}

uint32_t Device::dram_channel_from_logical_core(const CoreCoord& logical_core) const {
    const metal_SocDescriptor &soc_desc = tt::Cluster::instance().get_soc_desc(this->id_);
    return tt::Cluster::instance().get_soc_desc(id_).get_dram_channel_from_logical_core(logical_core);
}

int32_t Device::bank_offset(BufferType buffer_type, uint32_t bank_id) const {
    const auto& allocator = this->get_initialized_allocator();
    return allocator::bank_offset(*allocator, buffer_type, bank_id);
}

int32_t Device::bank_offset(BufferType buffer_type, uint32_t bank_id, SubDeviceId sub_device_id) const {
    const auto& allocator = this->get_initialized_allocator(sub_device_id);
    return allocator::bank_offset(*allocator, buffer_type, bank_id);
}

CoreCoord Device::logical_core_from_bank_id(uint32_t bank_id) const {
    const auto& allocator = this->get_initialized_allocator();
    return allocator::logical_core_from_bank_id(*allocator, bank_id);
}

CoreCoord Device::logical_core_from_bank_id(uint32_t bank_id, SubDeviceId sub_device_id) const {
    const auto& allocator = this->get_initialized_allocator(sub_device_id);
    return allocator::logical_core_from_bank_id(*allocator, bank_id);
}

const std::vector<uint32_t> &Device::bank_ids_from_dram_channel(uint32_t dram_channel) const {
    const auto& allocator = this->get_initialized_allocator();
    return allocator::bank_ids_from_dram_channel(*allocator, dram_channel);
}

const std::vector<uint32_t> &Device::bank_ids_from_dram_channel(uint32_t dram_channel, SubDeviceId sub_device_id) const {
    const auto& allocator = this->get_initialized_allocator(sub_device_id);
    return allocator::bank_ids_from_dram_channel(*allocator, dram_channel);
}

const std::vector<uint32_t> &Device::bank_ids_from_logical_core(
    BufferType buffer_type, const CoreCoord &logical_core) const {
    const auto& allocator = this->get_initialized_allocator();
    return allocator::bank_ids_from_logical_core(*allocator, buffer_type, logical_core);
}

const std::vector<uint32_t> &Device::bank_ids_from_logical_core(
    BufferType buffer_type, const CoreCoord &logical_core, SubDeviceId sub_device_id) const {
    const auto& allocator = this->get_initialized_allocator(sub_device_id);
    return allocator::bank_ids_from_logical_core(*allocator, buffer_type, logical_core);
}

allocator::Statistics Device::get_memory_allocation_statistics(const BufferType &buffer_type) const {
    const auto& allocator = this->get_initialized_allocator();
    return allocator::get_statistics(*allocator, buffer_type);
}

allocator::Statistics Device::get_memory_allocation_statistics(const BufferType &buffer_type, SubDeviceId sub_device_id) const {
    const auto& allocator = this->get_initialized_allocator(sub_device_id);
    return allocator::get_statistics(*allocator, buffer_type);
}

uint32_t Device::get_allocator_alignment() const {
    const auto& allocator = this->get_initialized_allocator();
    return allocator->config.alignment;
}

uint32_t Device::get_allocator_alignment(SubDeviceId sub_device_id) const {
    const auto& allocator = this->get_initialized_allocator(sub_device_id);
    return allocator->config.alignment;
}

size_t Device::get_l1_small_size() const {
    const auto& allocator = this->get_initialized_allocator();
    return allocator->config.l1_small_size;
}

size_t Device::get_l1_small_size(SubDeviceId sub_device_id) const {
    const auto& allocator = this->get_initialized_allocator(sub_device_id);
    return allocator->config.l1_small_size;
}

void Device::dump_memory_blocks(const BufferType &buffer_type, std::ofstream &out) const {
    const auto& allocator = this->get_initialized_allocator();
    return allocator::dump_memory_blocks(*allocator, buffer_type, out);
}

void Device::dump_memory_blocks(const BufferType &buffer_type, std::ofstream &out, SubDeviceId sub_device_id) const {
    const auto& allocator = this->get_initialized_allocator(sub_device_id);
    return allocator::dump_memory_blocks(*allocator, buffer_type, out);
}

const std::unordered_set<Buffer *> &Device::get_allocated_buffers() const {
    const auto& allocator = this->get_initialized_allocator();
    return allocator::get_allocated_buffers(*allocator);
}

const std::unordered_set<Buffer *> &Device::get_allocated_buffers(SubDeviceId sub_device_id) const {
    const auto& allocator = this->get_initialized_allocator(sub_device_id);
    return allocator::get_allocated_buffers(*allocator);
}

void Device::deallocate_buffers() {
    const auto& allocator = this->get_initialized_allocator();
    allocator::deallocate_buffers(*allocator);
}

void Device::deallocate_buffers(SubDeviceId sub_device_id) {
    const auto& allocator = this->get_initialized_allocator(sub_device_id);
    allocator::deallocate_buffers(*allocator);
}

std::optional<DeviceAddr> Device::lowest_occupied_compute_l1_address() const {
    // Global bank id needs to look up a bank from the compute grid (not the storage grid)
    // Since banks are lockstep in an allocator it doesn't matter if the actual core matches or not
    auto global_bank_id =
        this->bank_ids_from_logical_core(BufferType::L1, *this->compute_cores_.begin())[0];
    const auto& allocator = this->get_initialized_allocator();
    return allocator::lowest_occupied_l1_address(*allocator, global_bank_id);
}

std::optional<DeviceAddr> Device::lowest_occupied_compute_l1_address(tt::stl::Span<const SubDeviceId> sub_device_ids) const {
    // Sub-device banks are currently all compute banks
    // Since banks are lockstep in an allocator it doesn't matter which core is used
    uint32_t sub_device_bank_id = 0;
    DeviceAddr lowest_addr = std::numeric_limits<DeviceAddr>::max();
    for (const auto& sub_device_id : sub_device_ids) {
        const auto& allocator = this->active_sub_device_manager_->sub_device_allocator(sub_device_id);
        if (allocator) {
            auto found_addr = allocator::lowest_occupied_l1_address(*allocator, sub_device_bank_id);
            if (found_addr.has_value()) {
                lowest_addr = std::min(lowest_addr, *found_addr);
            }
        }
    }
    // sub-device allocators sit below global allocator. If an address is found for a sub-device, no need to check the global allocator
    if (lowest_addr != std::numeric_limits<DeviceAddr>::max()) {
        return lowest_addr;
    } else {
        const auto &allocator = this->get_initialized_allocator();
        // Global bank id needs to look up a bank from the compute grid (not the storage grid)
        auto global_bank_id =
            this->bank_ids_from_logical_core(BufferType::L1, *this->compute_cores_.begin())[0];
        return allocator::lowest_occupied_l1_address(*allocator, global_bank_id);
    }
}

float Device::sfpu_eps() const {
    switch (arch()) {
        case tt::ARCH::GRAYSKULL: return tt::tt_metal::EPS_GS;
        case tt::ARCH::WORMHOLE_B0: return tt::tt_metal::EPS_WHB0;
        case tt::ARCH::BLACKHOLE: return tt::tt_metal::EPS_BH;
        default: return std::numeric_limits<float>::epsilon();
    }

    return std::numeric_limits<float>::epsilon();
}

float Device::sfpu_nan() const {
    switch (arch()) {
        case tt::ARCH::GRAYSKULL: return tt::tt_metal::NAN_GS;
        case tt::ARCH::WORMHOLE_B0: return tt::tt_metal::NAN_WHB0;
        case tt::ARCH::BLACKHOLE: return tt::tt_metal::NAN_BH;
        default: return std::numeric_limits<float>::quiet_NaN();
    }

    return std::numeric_limits<float>::quiet_NaN();
}

// machine inf
float Device::sfpu_inf() const{

    switch (arch()) {
        case tt::ARCH::GRAYSKULL:
            return tt::tt_metal::INF_GS;
        case tt::ARCH::WORMHOLE_B0:
            return tt::tt_metal::INF_WHB0;
        case tt::ARCH::BLACKHOLE:
            return tt::tt_metal::INF_BH;
        default:
            return std::numeric_limits<float>::infinity();
    }
    return std::numeric_limits<float>::infinity();
}

std::pair<int, int> Device::build_processor_type_to_index(uint32_t programmable_core, uint32_t processor_class) const {
    TT_ASSERT(programmable_core < this->build_state_indices_.size(),
        "Programmable core type {} is not included in the FW or Kernel build state", programmable_core);
    TT_ASSERT(processor_class < this->build_state_indices_[programmable_core].size(),
        "Processor class type {} is not included in the FW or Kernel build state", processor_class);
    return this->build_state_indices_[programmable_core][processor_class];
}

// Ideally the firmware getter would be private to the device, however, tests look for this
const JitBuildState& Device::build_firmware_state(uint32_t programmable_core, uint32_t processor_class, int i) const {
    return *(this->firmware_build_states_[build_processor_type_to_index(programmable_core, processor_class).first + i]);
}

const JitBuildState& Device::build_kernel_state(uint32_t programmable_core, uint32_t processor_class, int i) const {
    return *(this->kernel_build_states_[build_processor_type_to_index(programmable_core, processor_class).first + i]);
}

const JitBuildStateSubset Device::build_kernel_states(uint32_t programmable_core, uint32_t processor_class) const {
    std::pair<int, int> bptti = build_processor_type_to_index(programmable_core, processor_class);
    JitBuildStateSubset subset = {
        &this->kernel_build_states_[bptti.first],
        bptti.second
    };
    return subset;
}

const string Device::build_firmware_target_path(uint32_t programmable_core, uint32_t processor_class, int i) const {
    const JitBuildState& bs = build_firmware_state(programmable_core, processor_class, i);
    return bs.get_target_out_path("");
}

const string Device::build_kernel_target_path(uint32_t programmable_core, uint32_t processor_class, int i, const string& kernel_name) const {
    const JitBuildState& bs = build_kernel_state(programmable_core, processor_class, i);
    return bs.get_target_out_path(kernel_name);
}

HWCommandQueue& Device::hw_command_queue(size_t cq_id) {
    detail::DispatchStateCheck(true);
    TT_FATAL( cq_id < hw_command_queues_.size(), "cq_id {} is out of range", cq_id );
    TT_FATAL(this->is_initialized(), "Device has not been initialized, did you forget to call InitializeDevice?");
    return *hw_command_queues_[cq_id];
}

CommandQueue &Device::command_queue(size_t cq_id) {
    detail::DispatchStateCheck(using_fast_dispatch);
    TT_FATAL( cq_id < sw_command_queues_.size(), "cq_id {} is out of range", cq_id );
    TT_FATAL(this->is_initialized(), "Device has not been initialized, did you forget to call InitializeDevice?");
    return *sw_command_queues_[cq_id];
}

bool Device::can_use_passthrough_scheduling() const {
    return this->work_executor.use_passthrough();
}

void Device::synchronize() {
    this->work_executor.synchronize();
}

void Device::set_worker_mode(const WorkExecutorMode& mode) {
    this->work_executor.set_worker_mode(mode);
}

void Device::enable_async(bool enable) {
    auto mode = enable ? WorkExecutorMode::ASYNCHRONOUS : WorkExecutorMode::SYNCHRONOUS;
    this->set_worker_mode(mode);
    // If a worker thread is spawned for a device, register/track it in a runtime structure.
    // If a worker thread is destroyed, remove it from the structure.
    // This is required for checking if a call is made from an application thread or a worker thread.
    // See InWorkerThread().
    if (enable) {
        tt::DevicePool::instance().register_worker_thread_for_device(tt::DevicePool::instance().get_handle(this), this->work_executor.get_worker_thread_id());
    } else {
        tt::DevicePool::instance().unregister_worker_thread_for_device(tt::DevicePool::instance().get_handle(this));
    }
}

bool Device::using_slow_dispatch() const {
    return not (this->using_fast_dispatch);
}

void Device::begin_trace(const uint8_t cq_id, const uint32_t tid) {
    ZoneScoped;
    TracyTTMetalBeginTrace(this->id(), tid);
    TT_FATAL(!this->hw_command_queues_[cq_id]->tid.has_value(), "CQ {} is already being used for tracing tid {}", (uint32_t)cq_id, tid);
    this->MarkAllocationsSafe();
    // Create an empty trace buffer here. This will get initialized in end_trace
    TT_FATAL(this->active_sub_device_manager_->get_trace(tid) == nullptr, "Trace already exists for tid {} on device {}'s active sub-device manager {}", tid, this->id_, this->active_sub_device_manager_id_);
    auto &trace_buffer = this->active_sub_device_manager_->create_trace(tid);
    this->hw_command_queues_[cq_id]->record_begin(tid, trace_buffer->desc);
}

void Device::end_trace(const uint8_t cq_id, const uint32_t tid) {
    ZoneScoped;
    TracyTTMetalEndTrace(this->id(), tid);
    TT_FATAL(this->hw_command_queues_[cq_id]->tid == tid, "CQ {} is not being used for tracing tid {}", (uint32_t)cq_id, tid);
    auto trace_buffer = this->active_sub_device_manager_->get_trace(tid);
    TT_FATAL(trace_buffer != nullptr, "Trace instance {} must exist on device {}'s active sub-device manager {}", tid, this->id_, this->active_sub_device_manager_id_);
    this->hw_command_queues_[cq_id]->record_end();
    Trace::initialize_buffer(this->command_queue(cq_id), trace_buffer);
    this->MarkAllocationsUnsafe();
}

void Device::replay_trace(const uint8_t cq_id, const uint32_t tid, const bool blocking) {
    ZoneScoped;
    TracyTTMetalReplayTrace(this->id(), tid);
    constexpr bool check = false;
    const auto &trace_buffer = this->active_sub_device_manager_->get_trace(tid);
    TT_FATAL(trace_buffer != nullptr, "Trace instance {} must exist on device {}'s active sub-device manager {}", tid, this->id_, this->active_sub_device_manager_id_);
    if constexpr (check) {
        Trace::validate_instance(*trace_buffer);
    }
    EnqueueTrace(this->command_queue(cq_id), tid, blocking);
}

void Device::release_trace(const uint32_t tid) {
    ZoneScoped;
    TracyTTMetalReleaseTrace(this->id(), tid);

    this->active_sub_device_manager_->release_trace(tid);

    // Only enable allocations once all captured traces are released
    if (this->trace_buffers_size == 0) {
        this->MarkAllocationsSafe();
    }
}

std::shared_ptr<TraceBuffer> Device::get_trace(uint32_t tid) {
    return this->active_sub_device_manager_->get_trace(tid);
}

void Device::MarkAllocationsUnsafe() {
    tt::tt_metal::allocator::mark_allocations_unsafe(*this->get_initialized_allocator());
}

void Device::MarkAllocationsSafe() {
    tt::tt_metal::allocator::mark_allocations_safe(*this->get_initialized_allocator());
}

void Device::generate_device_bank_to_noc_tables()
{
    const size_t num_dram_banks = this->num_banks(BufferType::DRAM);
    std::vector<CoreCoord> dram_noc_coord_per_bank(num_dram_banks);
    dram_bank_offset_map_.clear();
    dram_bank_offset_map_.resize(num_dram_banks);
    for (unsigned bank_id = 0; bank_id < num_dram_banks; bank_id++) {
        dram_noc_coord_per_bank[bank_id] = this->dram_core_from_dram_channel(this->dram_channel_from_bank_id(bank_id));
        dram_bank_offset_map_[bank_id] = this->bank_offset(BufferType::DRAM, bank_id);
    }
    const size_t num_l1_banks = this->num_banks(BufferType::L1);
    std::vector<CoreCoord> l1_noc_coord_per_bank(num_l1_banks);
    l1_bank_offset_map_.clear();
    l1_bank_offset_map_.resize(num_l1_banks);
    for (unsigned bank_id = 0; bank_id < num_l1_banks; bank_id++) {
        l1_noc_coord_per_bank[bank_id] = this->worker_core_from_logical_core(this->logical_core_from_bank_id(bank_id));
        l1_bank_offset_map_[bank_id] = this->bank_offset(BufferType::L1, bank_id);
    }

    const metal_SocDescriptor& soc_d = tt::Cluster::instance().get_soc_desc(this->id());

    dram_bank_to_noc_xy_.clear();
    dram_bank_to_noc_xy_.reserve(tt::tt_metal::hal.get_num_nocs() * dram_noc_coord_per_bank.size());
    for (unsigned int noc = 0; noc < tt::tt_metal::hal.get_num_nocs(); noc++) {
        for (unsigned int bank_id = 0; bank_id < dram_noc_coord_per_bank.size(); bank_id++) {
            uint16_t noc_x = tt::tt_metal::hal.noc_coordinate(noc, soc_d.grid_size.x, dram_noc_coord_per_bank[bank_id].x);
            uint16_t noc_y = tt::tt_metal::hal.noc_coordinate(noc, soc_d.grid_size.y, dram_noc_coord_per_bank[bank_id].y);
            uint16_t xy = ((noc_y << NOC_ADDR_NODE_ID_BITS) | noc_x) << NOC_COORD_REG_OFFSET;
            dram_bank_to_noc_xy_.push_back(xy);
        }
    }

    l1_bank_to_noc_xy_.clear();
    l1_bank_to_noc_xy_.reserve(tt::tt_metal::hal.get_num_nocs() * l1_noc_coord_per_bank.size());
    for (unsigned int noc = 0; noc < tt::tt_metal::hal.get_num_nocs(); noc++) {
        for (unsigned int bank_id = 0; bank_id < l1_noc_coord_per_bank.size(); bank_id++) {
            auto l1_noc_coords = this->virtual_noc_coordinate(noc, l1_noc_coord_per_bank[bank_id]);
            uint16_t noc_x = l1_noc_coords.x;
            uint16_t noc_y = l1_noc_coords.y;
            uint16_t xy = ((noc_y << NOC_ADDR_NODE_ID_BITS) | noc_x) << NOC_COORD_REG_OFFSET;
            l1_bank_to_noc_xy_.push_back(xy);
        }
    }
}

size_t Device::get_device_kernel_defines_hash() {
    return tt::utils::DefinesHash{}(this->device_kernel_defines_);
}

uint8_t Device::num_noc_mcast_txns(SubDeviceId sub_device_id) const {
    return this->active_sub_device_manager_->num_noc_mcast_txns(sub_device_id);
}

uint8_t Device::num_noc_unicast_txns(SubDeviceId sub_device_id) const {
    return this->active_sub_device_manager_->num_noc_unicast_txns(sub_device_id);
}

uint8_t Device::noc_data_start_index(SubDeviceId sub_device_id, bool mcast_data, bool unicast_data) const {
    if (mcast_data) {
        return this->active_sub_device_manager_->noc_mcast_data_start_index(sub_device_id);
    } else if (unicast_data) {
        return this->active_sub_device_manager_->noc_unicast_data_start_index(sub_device_id);
    } else {
        return 0;
    }
}

LaunchMessageRingBufferState& Device::get_worker_launch_message_buffer_state(SubDeviceId sub_device_id) {
    return this->active_sub_device_manager_->get_worker_launch_message_buffer_state(sub_device_id);
}

NOC Device::dispatch_go_signal_noc() const {
    return this->dispatch_s_enabled() ? NOC::NOC_1 : NOC::NOC_0;
}

SubDeviceManagerId Device::get_next_sub_device_manager_id() {
    return this->next_sub_device_manager_id_++;
}

SubDeviceManagerId Device::get_active_sub_device_manager_id() const {
    return this->active_sub_device_manager_id_;
}

SubDeviceManagerId Device::get_default_sub_device_manager_id() const {
    return this->default_sub_device_manager_id_;
}

SubDeviceManagerId Device::create_sub_device_manager(tt::stl::Span<const SubDevice> sub_devices, DeviceAddr local_l1_size) {
    auto [sub_device_manager, _] = this->sub_device_managers_.insert_or_assign(this->get_next_sub_device_manager_id(), std::make_unique<detail::SubDeviceManager>(sub_devices, local_l1_size, this));
    return sub_device_manager->first;
}

void Device::load_sub_device_manager(SubDeviceManagerId sub_device_manager_id) {
    TT_FATAL(!this->using_slow_dispatch(), "Using sub device managers is unsupported with slow dispatch");
    if (this->active_sub_device_manager_id_ == sub_device_manager_id) {
        return;
    }
    if (this->active_sub_device_manager_id_ != this->default_sub_device_manager_id_) {
        TT_FATAL(!this->active_sub_device_manager_->has_allocations(), "Cannot switch sub device managers while sub devices still have local allocations");
    }
    auto sub_device_manager = this->sub_device_managers_.find(sub_device_manager_id);
    TT_FATAL(sub_device_manager != this->sub_device_managers_.end(), "Sub device manager does not exist");
    this->reset_sub_devices_state(sub_device_manager->second);
    const auto& global_allocator = this->get_initialized_allocator();
    allocator::reset_allocator_size(*global_allocator, BufferType::L1);
    // Shrink the global allocator size to make room for sub-device allocators
    auto local_l1_size = sub_device_manager->second->local_l1_size();
    allocator::shrink_allocator_size(*global_allocator, BufferType::L1, local_l1_size, true);
    this->active_sub_device_manager_id_ = sub_device_manager_id;
    this->active_sub_device_manager_ = sub_device_manager->second.get();
}

void Device::clear_loaded_sub_device_manager() {
    this->load_sub_device_manager(this->default_sub_device_manager_id_);
}

void Device::remove_sub_device_manager(SubDeviceManagerId sub_device_manager_id) {
    if (this->active_sub_device_manager_ != nullptr) {
        TT_FATAL(sub_device_manager_id != this->active_sub_device_manager_id_, "Cannot remove active sub device manager {}", sub_device_manager_id);
        TT_FATAL(sub_device_manager_id != this->default_sub_device_manager_id_, "Cannot remove default sub device manager {}", sub_device_manager_id);
    }
    auto sub_device_manager = this->sub_device_managers_.find(sub_device_manager_id);
    TT_FATAL(sub_device_manager != this->sub_device_managers_.end(), "Sub device manager does not exist");
    this->sub_device_managers_.erase(sub_device_manager);
}

const std::vector<SubDeviceId> &Device::get_sub_device_ids() const {
    return this->active_sub_device_manager_->get_sub_device_ids();
}

std::vector<CoreCoord> Device::get_optimal_dram_bank_to_logical_worker_assignment() {
    // Top level function that users (ex: Op Writers) can use to assign Tensix Worker cores
    // as DRAM readers or writers. Returns logical coordinates of optimally placed workers.
    // This function queries Physical Coordinates (only exposed directly to the Device class)
    // and passes them to logic in core_assignment.cpp to derive the most optimal core placement
    // based on architecture specific logic and Physical Grid configuration.
    if (not this->optimal_dram_bank_to_logical_worker_assignment_.size()) {
        uint32_t full_grid_size_x = this->grid_size().x;
        uint32_t full_grid_size_y = this->grid_size().y;

        auto compute_with_storage_grid_size = this->compute_with_storage_grid_size();
        uint32_t num_cores_x = compute_with_storage_grid_size.x;
        uint32_t num_cores_y = compute_with_storage_grid_size.y;
        // Get physical coordinates of DRAM Controller NOC end-points
        uint32_t num_dram_banks = this->num_dram_channels();
        std::vector<CoreCoord> dram_phy_coords;
        for (int i = 0; i < num_dram_banks; ++i) {
            dram_phy_coords.push_back(dram_core_from_dram_channel(i));
        }
        // Get all logical cores in the worker grid
        std::vector<CoreCoord> all_worker_cores_logical;
        for (int i = 0; i < num_cores_x; ++i) {
            for (int j = 0; j < num_cores_y; ++j) {
                all_worker_cores_logical.push_back(CoreCoord(i, j));
            }
        }
        // Get the physical rows and cols  (y, x) in the worker grid
        std::vector<uint32_t> worker_phy_y = std::vector<uint32_t>(num_cores_y);
        for (int i = 0; i < num_cores_y; ++i) {
            auto core_phy = this->physical_worker_core_from_logical_core(CoreCoord(0, i));
            worker_phy_y.at(i) = core_phy.y;
        }
        std::vector<uint32_t> worker_phy_x = std::vector<uint32_t>(num_cores_x);
        for (int i = 0; i < num_cores_x; ++i) {
            auto core_phy = this->physical_worker_core_from_logical_core(CoreCoord(i, 0));
            worker_phy_x.push_back(core_phy.x);
        }
        // Get optimal placement of worker cores interfacing with DRAM Controllers in physical coordinate space
        auto physical_worker_cores = get_optimal_dram_to_physical_worker_assignment(this->arch(), dram_phy_coords, full_grid_size_x, full_grid_size_y, worker_phy_x, worker_phy_y);
        // Convert to physical worker coordinates to logical. This gets returned to the user.
        for (int i = 0; i < physical_worker_cores.size(); ++i) {
            for (int j = 0; j < all_worker_cores_logical.size(); ++j) {
                auto core = this->physical_worker_core_from_logical_core(all_worker_cores_logical[j]);
                if (physical_worker_cores[i] == core) {
                    this->optimal_dram_bank_to_logical_worker_assignment_.push_back(all_worker_cores_logical[j]);
                }
            }
        }
    }
    return this->optimal_dram_bank_to_logical_worker_assignment_;
}



size_t v1::GetNumAvailableDevices() { return tt::Cluster::instance().number_of_user_devices(); }

size_t v1::GetNumPCIeDevices() { return tt::Cluster::instance().number_of_pci_devices(); }

chip_id_t v1::GetPCIeDeviceID(chip_id_t device_id) {
    return tt::Cluster::instance().get_associated_mmio_device(device_id);
}

v1::DeviceHandle v1::CreateDevice(chip_id_t device_id, CreateDeviceOptions options) {
    ZoneScoped;

    tt::DevicePool::initialize(
        {device_id},
        options.num_hw_cqs,
        options.l1_small_size,
        options.trace_region_size,
        options.dispatch_core_config,
        options.l1_bank_remap);

    return tt::DevicePool::instance().get_active_device(device_id);
}

bool v1::CloseDevice(DeviceHandle device) { return v0::CloseDevice(device); }

void v1::DeallocateBuffers(DeviceHandle device) { device->deallocate_buffers(); }

void v1::DumpDeviceProfileResults(DeviceHandle device, const CoreRangeSet &worker_cores, bool last_dump) {
    auto worker_cores_vec = corerange_to_cores(worker_cores);
    detail::DumpDeviceProfileResults(device, worker_cores_vec, last_dump);
}

ARCH v1::GetArch(DeviceHandle device) { return device->arch(); }

chip_id_t v1::GetId(DeviceHandle device) { return device->id(); }

int v1::GetNumDramChannels(DeviceHandle device) { return device->num_dram_channels(); }

std::uint32_t v1::GetL1SizePerCore(DeviceHandle device) { return device->l1_size_per_core(); }

CoreCoord v1::GetComputeWithStorageGridSize(DeviceHandle device) { return device->compute_with_storage_grid_size(); }

CoreCoord v1::GetDramGridSize(DeviceHandle device) { return device->dram_grid_size(); }

void v1::EnableProgramCache(DeviceHandle device) { device->enable_program_cache(); }

void v1::DisableAndClearProgramCache(DeviceHandle device) { device->disable_and_clear_program_cache(); }

void v1::PushWork(DeviceHandle device, std::function<void()> work, bool blocking) {
    device->push_work(std::move(work), blocking);
}

void v1::Synchronize(DeviceHandle device) { device->synchronize(); }

std::vector<CoreCoord> v1::GetEthernetSockets(DeviceHandle device, chip_id_t connected_chip_id) {
    return device->get_ethernet_sockets(connected_chip_id);
}

std::uint32_t v1::GetNumBanks(DeviceHandle device, BufferType buffer_type) { return device->num_banks(buffer_type); }

std::int32_t v1::GetBankOffset(DeviceHandle device, BufferType buffer_type, std::uint32_t bank_id) {
    return device->bank_offset(buffer_type, bank_id);
}

tt::stl::Span<const std::uint32_t> v1::BankIdsFromLogicalCore(
    DeviceHandle device, BufferType buffer_type, CoreCoord logical_core) {
    return device->bank_ids_from_logical_core(buffer_type, logical_core);
}

float v1::GetSfpuEps(DeviceHandle device) { return device->sfpu_eps(); }

float v1::GetSfpuNan(DeviceHandle device) { return device->sfpu_nan(); }

float v1::GetSfpuInf(DeviceHandle device) { return device->sfpu_inf(); }

std::size_t v1::GetNumProgramCacheEntries(DeviceHandle device) { return device->num_program_cache_entries(); }

}  // namespace tt_metal

}  // namespace tt<|MERGE_RESOLUTION|>--- conflicted
+++ resolved
@@ -448,13 +448,9 @@
                         launch_msg->kernel_config.ncrisc_kernel_size16 = (fw_size + 15) >> 4;
                     }
                     log_debug(LogDevice, "RISC {} fw binary size: {} in bytes", riscv_id, fw_size);
-<<<<<<< HEAD
-                    if (not llrt::RunTimeOptions::get_instance().get_skip_loading_fw()) {
-                        llrt::test_load_write_read_risc_binary(binary_mem, this->id(), phys_core, core_type_idx, processor_class, (riscv_id - build_idx));
-=======
-                    if (not llrt::OptionsG.get_skip_loading_fw()) {
+
+                    if (not llrt::RunTimeOptions::get_instance().get_skip_loading_fw())  {
                         llrt::test_load_write_read_risc_binary(binary_mem, this->id(), virtual_core, core_type_idx, processor_class, (riscv_id - build_idx));
->>>>>>> d2065c63
                     }
                 }
             }
