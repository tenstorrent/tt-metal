// SPDX-FileCopyrightText: © 2024 Tenstorrent AI ULC
//
// SPDX-License-Identifier: Apache-2.0

#include "topology.hpp"

#include <device_pool.hpp>
#include <host_api.hpp>
#include <enchantum/enchantum.hpp>
#include <tt-metalium/mesh_graph.hpp>
#include <tt_metal.hpp>
#include <cstdint>
#include <map>
#include <typeinfo>
#include <memory>
#include <unordered_map>
#include <unordered_set>
#include <utility>

#include "assert.hpp"
#include "command_queue_common.hpp"
#include "core_coord.hpp"
#include "data_types.hpp"
#include "device.hpp"
#include "impl/context/metal_context.hpp"
#include "dispatch_core_common.hpp"
#include "kernel_config/fd_kernel.hpp"
#include "persistent_kernel_cache.hpp"
#include "program/program_impl.hpp"
#include "tt-metalium/program.hpp"
#include <tt_stl/span.hpp>
#include <tt-metalium/fabric.hpp>
#include "system_memory_manager.hpp"
#include <umd/device/tt_core_coordinates.h>
#include <umd/device/tt_xy_pair.h>

namespace tt::tt_metal {

// For readablity, unset = x = -1
constexpr int x = -1;

void increment_node_ids(DispatchKernelNode& node, uint32_t inc) {
    node.id += inc;
    for (int& id : node.upstream_ids) {
        if (id != x) {
            id += inc;
        }
    }
    for (int& id : node.downstream_ids) {
        if (id != x) {
            id += inc;
        }
    }
}

//
// Prefetcher NOC selections
//
// Non Dispatch NOC: acquire pages on local semaphore
//
// Upstream: sync sem with tunnel and/or prefetch_h variant
//
// Downstream: send data to tunnel and/or prefetch_d variant and/or dispatch_d
//
constexpr noc_selection_t k_prefetcher_noc = {
    .non_dispatch_noc = tt::tt_metal::NOC::NOC_0,
    .upstream_noc = tt::tt_metal::NOC::NOC_0,
    .downstream_noc = tt::tt_metal::NOC::NOC_0,
};

//
// Dispatcher NOC selections. NOTE: Upstream and downstream NOCs cannot be the same.
//
// Non Dispatch NOC: acquire pages on local semaphore and send go/done
//
// Upstream: sync sem with tunnel and/or dispatch_d variant and/or prefetch_d
//
// Downstream: relay data from dispatch_d to dispatch_h (return to host) and/or dispatch_s
//
constexpr noc_selection_t k_dispatcher_noc = {
    .non_dispatch_noc = tt::tt_metal::NOC::NOC_0,
    .upstream_noc = tt::tt_metal::NOC::NOC_1,
    .downstream_noc = k_dispatch_downstream_noc,
};

//
// Dispatch S NOC selections.
//
// Non Dispatch NOC: acquire pages on local semaphore
//
// Upstream: sync sem with prefetcher_d and dispatcher_d
//
// Downstream: relay data from dispatch_d to dispatch_h (return to host) and/or dispatch_s
//
constexpr noc_selection_t k_dispatcher_s_noc = {
    .non_dispatch_noc = tt::tt_metal::NOC::NOC_1,
    .upstream_noc = tt::tt_metal::NOC::NOC_1,
    .downstream_noc = tt::tt_metal::NOC::NOC_1,
};

// Must be on different NOCs because Dispatch+S may be running on the same
// core. They are using stateful APIs. Running on the same NOC will mess up
// requests sent/to free count.
static_assert(k_dispatcher_noc.non_dispatch_noc != k_dispatcher_s_noc.non_dispatch_noc);

//
// Fabric MUX NOC selections
//
// Must be NoC0
//
constexpr noc_selection_t k_fabric_mux_noc = {
    .non_dispatch_noc = tt::tt_metal::NOC::NOC_0,
    .upstream_noc = tt::tt_metal::NOC::NOC_0,
    .downstream_noc = tt::tt_metal::NOC::NOC_0,
};

// clang-format off
static const std::vector<DispatchKernelNode> single_chip_arch_1cq = {
    {0, 0, 0, 0, PREFETCH_HD, {x, x, x, x}, {1, 2, x, x}, k_prefetcher_noc},
    {1, 0, 0, 0, DISPATCH_HD, {0, x, x, x}, {2, x, x, x}, k_dispatcher_noc},
    {2, 0, 0, 0, DISPATCH_S, {0, x, x, x}, {1, x, x, x}, k_dispatcher_s_noc},
};

static const std::vector<DispatchKernelNode> single_chip_arch_2cq = {
    {0, 0, 0, 0, PREFETCH_HD, {x, x, x, x}, {2, x, x, x}, k_prefetcher_noc},
    {1, 0, 0, 1, PREFETCH_HD, {x, x, x, x}, {3, x, x, x}, k_prefetcher_noc},
    {2, 0, 0, 0, DISPATCH_HD, {0, x, x, x}, {x, x, x, x}, k_dispatcher_noc},
    {3, 0, 0, 1, DISPATCH_HD, {1, x, x, x}, {x, x, x, x}, k_dispatcher_noc},
};

static const std::vector<DispatchKernelNode> single_chip_arch_2cq_dispatch_s = {
    {0, 0, 0, 0, PREFETCH_HD, {x, x, x, x}, {1, 4, x, x}, k_prefetcher_noc},
    {1, 0, 0, 0, DISPATCH_HD, {0, x, x, x}, {4, x, x, x}, k_dispatcher_noc},
    {2, 0, 0, 1, PREFETCH_HD, {x, x, x, x}, {3, 5, x, x}, k_prefetcher_noc},
    {3, 0, 0, 1, DISPATCH_HD, {2, x, x, x}, {5, x, x, x}, k_dispatcher_noc},
    {4, 0, 0, 0, DISPATCH_S, {0, x, x, x}, {1, x, x, x}, k_dispatcher_s_noc},
    {5, 0, 0, 1, DISPATCH_S, {2, x, x, x}, {3, x, x, x}, k_dispatcher_s_noc},
};

static const std::vector<DispatchKernelNode> two_chip_arch_1cq_fabric = {
    {0, 0, 0, 0, PREFETCH_HD, {x, x, x, x}, {1, 2, x, x}, k_prefetcher_noc},
    {1, 0, 0, 0, DISPATCH_HD, {0, x, x, x}, {2, x, x, x}, k_dispatcher_noc},
    {2, 0, 0, 0, DISPATCH_S, {0, x, x, x}, {1, x, x, x}, k_dispatcher_s_noc},

    {3, 0, 1, 0, PREFETCH_H, {x, x, x, x}, {6, 5, x, x}, k_prefetcher_noc},
    {4, 0, 1, 0, DISPATCH_H, {7, x, x, x}, {3, 5, x, x}, k_dispatcher_noc},

    // H2D via MUX
    {5, 0, 1, 0, FABRIC_MUX, /*Full size*/ {3}, /*Header Only*/ {4}, k_fabric_mux_noc, 0},

    {6, 1, x, 0, PREFETCH_D, {3, x, x, x}, {7, 8, 9, x}, k_prefetcher_noc},
    {7, 1, x, 0, DISPATCH_D, {6, x, x, x}, {8, 4, 9, x}, k_dispatcher_noc},
    {8, 1, x, 0, DISPATCH_S, {6, x, x, x}, {7, x, x, x}, k_dispatcher_s_noc},

    // D2H via MUX
    {9, 1, 0, 0, RETURN_FABRIC_MUX, /*Full size*/ {7}, /*Header Only*/ {6}, k_fabric_mux_noc, 0},
};

static const std::vector<DispatchKernelNode> two_chip_arch_2cq_fabric = {
    {0, 0, 0, 0, PREFETCH_HD, {x, x, x, x}, {2, x, x, x}, k_prefetcher_noc},
    {1, 0, 0, 1, PREFETCH_HD, {x, x, x, x}, {3, x, x, x}, k_prefetcher_noc},
    {2, 0, 0, 0, DISPATCH_HD, {0, x, x, x}, {x, x, x, x}, k_dispatcher_noc},
    {3, 0, 0, 1, DISPATCH_HD, {1, x, x, x}, {x, x, x, x}, k_dispatcher_noc},

    {4, 0, 1, 0, PREFETCH_H, {x, x, x, x}, {9, 8, x, x}, k_prefetcher_noc},
    {5, 0, 1, 1, PREFETCH_H, {x, x, x, x}, {10, 8, x, x}, k_prefetcher_noc},
    {6, 0, 1, 0, DISPATCH_H, {11, x, x, x}, {4, 8, x, x}, k_dispatcher_noc},
    {7, 0, 1, 1, DISPATCH_H, {12, x, x, x}, {5, 8, x, x}, k_dispatcher_noc},

    // H2D via MUX
    {8, 0, 1, 0, FABRIC_MUX, /*Full size*/ {4, 5}, /*Header Only*/ {6, 7}, k_fabric_mux_noc, 0},

    {9, 1, x, 0, PREFETCH_D, {4, x, x, x}, {11, 13, x, x}, k_prefetcher_noc},
    {10, 1, x, 1, PREFETCH_D, {5, x, x, x}, {12, 13, x, x}, k_prefetcher_noc},
    {11, 1, x, 0, DISPATCH_D, {9, x, x, x}, {6, 13, x, x}, k_dispatcher_noc},
    {12, 1, x, 1, DISPATCH_D, {10, x, x, x}, {7, 13, x, x}, k_dispatcher_noc},

    // D2H via MUX
    {13, 1, 0, 0, RETURN_FABRIC_MUX, /*Full size*/ {11, 12}, /*Header Only*/ {9, 10}, k_fabric_mux_noc, 0},
};

static const std::vector<DispatchKernelNode> galaxy_nine_chip_arch_1cq_fabric = {
    // Servicing remote chips 1-4
    // { id, device_id, servicing_device_id, cq, fd kernel, upstream ids, downstream ids, noc selection}
    {0, 0, 1, 0, PREFETCH_H, {x, x, x, x}, {18, 8, x, x}, k_prefetcher_noc},
    {1, 0, 1, 0, DISPATCH_H, {19, x, x, x}, {0, 8, x, x}, k_dispatcher_noc},

    {2, 0, 2, 0, PREFETCH_H, {x, x, x, x}, {22, 8, x, x}, k_prefetcher_noc},
    {3, 0, 2, 0, DISPATCH_H, {23, x, x, x}, {2, 8, x, x}, k_dispatcher_noc},

    {4, 0, 3, 0, PREFETCH_H, {x, x, x, x}, {26, 8, x, x}, k_prefetcher_noc},
    {5, 0, 3, 0, DISPATCH_H, {27, x, x, x}, {4, 8, x, x}, k_dispatcher_noc},

    {6, 0, 4, 0, PREFETCH_H, {x, x, x, x}, {30, 8, x, x}, k_prefetcher_noc},
    {7, 0, 4, 0, DISPATCH_H, {31, x, x, x}, {6, 8, x, x}, k_dispatcher_noc},

    {8, 0, x, 0, FABRIC_MUX, /*full size*/ {0, 2, 4, 6}, /*header only*/ {1, 3, 5, 7}, k_fabric_mux_noc, 0},

    // Servicing remote chips 5-8
    {9, 0, 5, 0, PREFETCH_H, {x, x, x, x}, {34, 17, x, x}, k_prefetcher_noc},
    {10, 0, 5, 0, DISPATCH_H, {35, x, x, x}, {9, 17, x, x}, k_dispatcher_noc},

    {11, 0, 6, 0, PREFETCH_H, {x, x, x, x}, {38, 17, x, x}, k_prefetcher_noc},
    {12, 0, 6, 0, DISPATCH_H, {39, x, x, x}, {11, 17, x, x}, k_dispatcher_noc},

    {13, 0, 7, 0, PREFETCH_H, {x, x, x, x}, {42, 17, x, x}, k_prefetcher_noc},
    {14, 0, 7, 0, DISPATCH_H, {43, x, x, x}, {13, 17, x, x}, k_dispatcher_noc},

    {15, 0, 8, 0, PREFETCH_H, {x, x, x, x}, {46, 17, x, x}, k_prefetcher_noc},
    {16, 0, 8, 0, DISPATCH_H, {47, x, x, x}, {15, 17, x, x}, k_dispatcher_noc},

    {17, 0, x, 0, FABRIC_MUX, /*full size*/ {9, 11, 13, 15}, /*header only*/ {10, 12, 14, 16}, k_fabric_mux_noc, 1},

    // Remote chip 1
    {18, 1, x, 0, PREFETCH_D, {0, x, x, x}, {19, 20, 21, x}, k_prefetcher_noc},
    {19, 1, x, 0, DISPATCH_D, {18, x, x, x}, {1, 20, 21, x}, k_dispatcher_noc},
    {20, 1, x, 0, DISPATCH_S, {18, x, x, x}, {19, x, x, x}, k_dispatcher_s_noc},
    {21, 1, x, 0, RETURN_FABRIC_MUX, /*full size*/ {19}, /*header only*/ {18}, k_fabric_mux_noc, 0},

    // Remote chip 2
    {22, 2, x, 0, PREFETCH_D, {2, x, x, x}, {23, 24, 25, x}, k_prefetcher_noc},
    {23, 2, x, 0, DISPATCH_D, {22, x, x, x}, {3, 24, 25, x}, k_dispatcher_noc},
    {24, 2, x, 0, DISPATCH_S, {22, x, x, x}, {23, x, x, x}, k_dispatcher_s_noc},
    {25, 2, x, 0, RETURN_FABRIC_MUX, /*full size*/ {23}, /*header only*/ {22}, k_fabric_mux_noc, 0},

    // Remote chip 3
    {26, 3, x, 0, PREFETCH_D, {4, x, x, x}, {27, 28, 29, x}, k_prefetcher_noc},
    {27, 3, x, 0, DISPATCH_D, {26, x, x, x}, {5, 28, 29, x}, k_dispatcher_noc},
    {28, 3, x, 0, DISPATCH_S, {26, x, x, x}, {27, x, x, x}, k_dispatcher_s_noc},
    {29, 3, x, 0, RETURN_FABRIC_MUX, /*full size*/ {27}, /*header only*/ {26}, k_fabric_mux_noc, 0},

    // Remote chip 4
    {30, 4, x, 0, PREFETCH_D, {6, x, x, x}, {31, 32, 33, x}, k_prefetcher_noc},
    {31, 4, x, 0, DISPATCH_D, {30, x, x, x}, {7, 32, 33, x}, k_dispatcher_noc},
    {32, 4, x, 0, DISPATCH_S, {30, x, x, x}, {31, x, x, x}, k_dispatcher_s_noc},
    {33, 4, x, 0, RETURN_FABRIC_MUX, /*full size*/ {31}, /*header only*/ {30}, k_fabric_mux_noc, 0},

    // Remote chip 5
    {34, 5, x, 0, PREFETCH_D, {9, x, x, x}, {35, 36, 37, x}, k_prefetcher_noc},
    {35, 5, x, 0, DISPATCH_D, {34, x, x, x}, {10, 36, 37, x}, k_dispatcher_noc},
    {36, 5, x, 0, DISPATCH_S, {34, x, x, x}, {35, x, x, x}, k_dispatcher_s_noc},
    {37, 5, x, 0, RETURN_FABRIC_MUX, /*full size*/ {35}, /*header only*/ {34}, k_fabric_mux_noc, 1},

    // Remote chip 6
    {38, 6, x, 0, PREFETCH_D, {11, x, x, x}, {39, 40, 41, x}, k_prefetcher_noc},
    {39, 6, x, 0, DISPATCH_D, {38, x, x, x}, {12, 40, 41, x}, k_dispatcher_noc},
    {40, 6, x, 0, DISPATCH_S, {38, x, x, x}, {39, x, x, x}, k_dispatcher_s_noc},
    {41, 6, x, 0, RETURN_FABRIC_MUX, /*full size*/ {39}, /*header only*/ {38}, k_fabric_mux_noc, 1},

    // Remote chip 7
    {42, 7, x, 0, PREFETCH_D, {13, x, x, x}, {43, 44, 45, x}, k_prefetcher_noc},
    {43, 7, x, 0, DISPATCH_D, {42, x, x, x}, {14, 44, 45, x}, k_dispatcher_noc},
    {44, 7, x, 0, DISPATCH_S, {42, x, x, x}, {43, x, x, x}, k_dispatcher_s_noc},
    {45, 7, x, 0, RETURN_FABRIC_MUX, /*full size*/ {43}, /*header only*/ {42}, k_fabric_mux_noc, 1},

    // Remote chip 8
    {46, 8, x, 0, PREFETCH_D, {15, x, x, x}, {47, 48, 49, x}, k_prefetcher_noc},
    {47, 8, x, 0, DISPATCH_D, {46, x, x, x}, {16, 48, 49, x}, k_dispatcher_noc},
    {48, 8, x, 0, DISPATCH_S, {46, x, x, x}, {47, x, x, x}, k_dispatcher_s_noc},
    {49, 8, x, 0, RETURN_FABRIC_MUX, /*full size*/ {47}, /*header only*/ {46}, k_fabric_mux_noc, 1},
};

static const std::vector<DispatchKernelNode> galaxy_nine_chip_arch_2cq_fabric = {
    // Servicing remote chips 1-4
    // { id, device_id, servicing_device_id, cq, fd kernel, upstream ids, downstream ids, noc selection}
    {0, 0, 1, 0, PREFETCH_H, {x, x, x, x}, {16, 34, x, x}, k_prefetcher_noc},
    {1, 0, 1, 1, PREFETCH_H, {x, x, x, x}, {16, 35, x, x}, k_prefetcher_noc},

    {2, 0, 1, 0, DISPATCH_H, {36, x, x, x}, {16, 0, x, x}, k_dispatcher_noc},
    {3, 0, 1, 1, DISPATCH_H, {37, x, x, x}, {16, 1, x, x}, k_dispatcher_noc},

    {4, 0, 2, 0, PREFETCH_H, {x, x, x, x}, {16, 41, x, x}, k_prefetcher_noc},
    {5, 0, 2, 1, PREFETCH_H, {x, x, x, x}, {16, 42, x, x}, k_prefetcher_noc},

    {6, 0, 2, 0, DISPATCH_H, {43, x, x, x}, {16, 4, x, x}, k_dispatcher_noc},
    {7, 0, 2, 1, DISPATCH_H, {44, x, x, x}, {16, 5, x, x}, k_dispatcher_noc},

    {8, 0, 3, 0, PREFETCH_H, {x, x, x, x}, {16, 48, x, x}, k_prefetcher_noc},
    {9, 0, 3, 1, PREFETCH_H, {x, x, x, x}, {16, 49, x, x}, k_prefetcher_noc},

    {10, 0, 3, 0, DISPATCH_H, {50, x, x, x}, {16, 8, x, x}, k_dispatcher_noc},
    {11, 0, 3, 1, DISPATCH_H, {51, x, x, x}, {16, 9, x, x}, k_dispatcher_noc},

    {12, 0, 4, 0, PREFETCH_H, {x, x, x, x}, {16, 55, x, x}, k_prefetcher_noc},
    {13, 0, 4, 1, PREFETCH_H, {x, x, x, x}, {16, 56, x, x}, k_prefetcher_noc},

    {14, 0, 4, 0, DISPATCH_H, {57, x, x, x}, {16, 12, x, x}, k_dispatcher_noc},
    {15, 0, 4, 1, DISPATCH_H, {58, x, x, x}, {16, 13, x, x}, k_dispatcher_noc},

    {16, 0, x, 0, FABRIC_MUX, /*full size*/ {0, 1, 4, 5, 8, 9, 12, 13}, /*header only*/ {2, 3, 6, 7, 10, 11, 14, 15}, k_fabric_mux_noc, 0},

    // Servicing remote chips 5-8
    {17, 0, 5, 0, PREFETCH_H, {x, x, x, x}, {33, 62, x, x}, k_prefetcher_noc},
    {18, 0, 5, 1, PREFETCH_H, {x, x, x, x}, {33, 63, x, x}, k_prefetcher_noc},

    {19, 0, 5, 0, DISPATCH_H, {64, x, x, x}, {33, 17, x, x}, k_dispatcher_noc},
    {20, 0, 5, 1, DISPATCH_H, {65, x, x, x}, {33, 18, x, x}, k_dispatcher_noc},

    {21, 0, 6, 0, PREFETCH_H, {x, x, x, x}, {33, 69, x, x}, k_prefetcher_noc},
    {22, 0, 6, 1, PREFETCH_H, {x, x, x, x}, {33, 70, x, x}, k_prefetcher_noc},

    {23, 0, 6, 0, DISPATCH_H, {71, x, x, x}, {33, 21, x, x}, k_dispatcher_noc},
    {24, 0, 6, 1, DISPATCH_H, {72, x, x, x}, {33, 22, x, x}, k_dispatcher_noc},

    {25, 0, 7, 0, PREFETCH_H, {x, x, x, x}, {33, 76, x, x}, k_prefetcher_noc},
    {26, 0, 7, 1, PREFETCH_H, {x, x, x, x}, {33, 77, x, x}, k_prefetcher_noc},

    {27, 0, 7, 0, DISPATCH_H, {78, x, x, x}, {33, 25, x, x}, k_dispatcher_noc},
    {28, 0, 7, 1, DISPATCH_H, {79, x, x, x}, {33, 26, x, x}, k_dispatcher_noc},

    {29, 0, 8, 0, PREFETCH_H, {x, x, x, x}, {33, 83, x, x}, k_prefetcher_noc},
    {30, 0, 8, 1, PREFETCH_H, {x, x, x, x}, {33, 84, x, x}, k_prefetcher_noc},

    {31, 0, 8, 0, DISPATCH_H, {85, x, x, x}, {33, 29, x, x}, k_dispatcher_noc},
    {32, 0, 8, 1, DISPATCH_H, {86, x, x, x}, {33, 30, x, x}, k_dispatcher_noc},

    {33, 0, x, 0, FABRIC_MUX, /*full size*/ {17, 18, 21, 22, 25, 26, 29, 30}, /*header only*/ {19, 20, 23, 24, 27, 28, 31, 32}, k_fabric_mux_noc, 1},

    // Remote chip 1
    {34, 1, x, 0, PREFETCH_D, {0, x, x, x}, {40, 36, 38, x}, k_prefetcher_noc},
    {35, 1, x, 1, PREFETCH_D, {1, x, x, x}, {40, 37, 39, x}, k_prefetcher_noc},
    {36, 1, x, 0, DISPATCH_D, {34, x, x, x}, {40, 38, 2, x}, k_dispatcher_noc},
    {37, 1, x, 1, DISPATCH_D, {35, x, x, x}, {40, 39, 3, x}, k_dispatcher_noc},
    {38, 1, x, 0, DISPATCH_S, {34, x, x, x}, {36, x, x, x}, k_dispatcher_s_noc},
    {39, 1, x, 1, DISPATCH_S, {35, x, x, x}, {37, x, x, x}, k_dispatcher_s_noc},
    {40, 1, x, 0, RETURN_FABRIC_MUX, /*full size*/ {36, 37}, /*header only*/ {34, 35}, k_fabric_mux_noc, 0},

    // Remote chip 2
    {41, 2, x, 0, PREFETCH_D, {4, x, x, x}, {47, 43, 45, x}, k_prefetcher_noc},
    {42, 2, x, 1, PREFETCH_D, {5, x, x, x}, {47, 44, 46, x}, k_prefetcher_noc},
    {43, 2, x, 0, DISPATCH_D, {41, x, x, x}, {47, 45, 6, x}, k_dispatcher_noc},
    {44, 2, x, 1, DISPATCH_D, {42, x, x, x}, {47, 46, 7, x}, k_dispatcher_noc},
    {45, 2, x, 0, DISPATCH_S, {41, x, x, x}, {43, x, x, x}, k_dispatcher_s_noc},
    {46, 2, x, 1, DISPATCH_S, {42, x, x, x}, {44, x, x, x}, k_dispatcher_s_noc},
    {47, 2, x, 0, RETURN_FABRIC_MUX, /*full size*/ {43, 44}, /*header only*/ {41, 42}, k_fabric_mux_noc, 0},

    // Remote chip 3
    {48, 3, x, 0, PREFETCH_D, {8, x, x, x}, {54, 50, 52, x}, k_prefetcher_noc},
    {49, 3, x, 1, PREFETCH_D, {9, x, x, x}, {54, 51, 53, x}, k_prefetcher_noc},
    {50, 3, x, 0, DISPATCH_D, {48, x, x, x}, {54, 52, 10, x}, k_dispatcher_noc},
    {51, 3, x, 1, DISPATCH_D, {49, x, x, x}, {54, 53, 11, x}, k_dispatcher_noc},
    {52, 3, x, 0, DISPATCH_S, {48, x, x, x}, {50, x, x, x}, k_dispatcher_s_noc},
    {53, 3, x, 1, DISPATCH_S, {49, x, x, x}, {51, x, x, x}, k_dispatcher_s_noc},
    {54, 3, x, 0, RETURN_FABRIC_MUX, /*full size*/ {50, 51}, /*header only*/ {48, 49}, k_fabric_mux_noc, 0},

    // Remote chip 4
    {55, 4, x, 0, PREFETCH_D, {12, x, x, x}, {61, 57, 59, x}, k_prefetcher_noc},
    {56, 4, x, 1, PREFETCH_D, {13, x, x, x}, {61, 58, 60, x}, k_prefetcher_noc},
    {57, 4, x, 0, DISPATCH_D, {55, x, x, x}, {61, 59, 14, x}, k_dispatcher_noc},
    {58, 4, x, 1, DISPATCH_D, {56, x, x, x}, {61, 60, 15, x}, k_dispatcher_noc},
    {59, 4, x, 0, DISPATCH_S, {55, x, x, x}, {57, x, x, x}, k_dispatcher_s_noc},
    {60, 4, x, 1, DISPATCH_S, {56, x, x, x}, {58, x, x, x}, k_dispatcher_s_noc},
    {61, 4, x, 0, RETURN_FABRIC_MUX, /*full size*/ {57, 58}, /*header only*/ {55, 56}, k_fabric_mux_noc, 0},

    // Remote chip 5
    {62, 5, x, 0, PREFETCH_D, {17, x, x, x}, {68, 64, 66, x}, k_prefetcher_noc},
    {63, 5, x, 1, PREFETCH_D, {18, x, x, x}, {68, 65, 67, x}, k_prefetcher_noc},
    {64, 5, x, 0, DISPATCH_D, {62, x, x, x}, {68, 66, 19, x}, k_dispatcher_noc},
    {65, 5, x, 1, DISPATCH_D, {63, x, x, x}, {68, 67, 20, x}, k_dispatcher_noc},
    {66, 5, x, 0, DISPATCH_S, {62, x, x, x}, {64, x, x, x}, k_dispatcher_s_noc},
    {67, 5, x, 1, DISPATCH_S, {63, x, x, x}, {65, x, x, x}, k_dispatcher_s_noc},
    {68, 5, x, 0, RETURN_FABRIC_MUX, /*full size*/ {64, 65}, /*header only*/ {62, 63}, k_fabric_mux_noc, 1},

    // Remote chip 6
    {69, 6, x, 0, PREFETCH_D, {21, x, x, x}, {75, 71, 73, x}, k_prefetcher_noc},
    {70, 6, x, 1, PREFETCH_D, {22, x, x, x}, {75, 72, 74, x}, k_prefetcher_noc},
    {71, 6, x, 0, DISPATCH_D, {69, x, x, x}, {75, 73, 23, x}, k_dispatcher_noc},
    {72, 6, x, 1, DISPATCH_D, {70, x, x, x}, {75, 74, 24, x}, k_dispatcher_noc},
    {73, 6, x, 0, DISPATCH_S, {69, x, x, x}, {71, x, x, x}, k_dispatcher_s_noc},
    {74, 6, x, 1, DISPATCH_S, {70, x, x, x}, {72, x, x, x}, k_dispatcher_s_noc},
    {75, 6, x, 0, RETURN_FABRIC_MUX, /*full size*/ {71, 72}, /*header only*/ {69, 70}, k_fabric_mux_noc, 1},

    // Remote chip 7
    {76, 7, x, 0, PREFETCH_D, {25, x, x, x}, {82, 78, 80, x}, k_prefetcher_noc},
    {77, 7, x, 1, PREFETCH_D, {26, x, x, x}, {82, 79, 81, x}, k_prefetcher_noc},
    {78, 7, x, 0, DISPATCH_D, {76, x, x, x}, {82, 80, 27, x}, k_dispatcher_noc},
    {79, 7, x, 1, DISPATCH_D, {77, x, x, x}, {82, 81, 28, x}, k_dispatcher_noc},
    {80, 7, x, 0, DISPATCH_S, {76, x, x, x}, {78, x, x, x}, k_dispatcher_s_noc},
    {81, 7, x, 1, DISPATCH_S, {77, x, x, x}, {79, x, x, x}, k_dispatcher_s_noc},
    {82, 7, x, 0, RETURN_FABRIC_MUX, /*full size*/ {78, 79}, /*header only*/ {76, 77}, k_fabric_mux_noc, 1},

    // Remote chip 8
    {83, 8, x, 0, PREFETCH_D, {29, x, x, x}, {89, 85, 87, x}, k_prefetcher_noc},
    {84, 8, x, 1, PREFETCH_D, {30, x, x, x}, {89, 86, 88, x}, k_prefetcher_noc},
    {85, 8, x, 0, DISPATCH_D, {83, x, x, x}, {89, 87, 31, x}, k_dispatcher_noc},
    {86, 8, x, 1, DISPATCH_D, {84, x, x, x}, {89, 88, 32, x}, k_dispatcher_noc},
    {87, 8, x, 0, DISPATCH_S, {83, x, x, x}, {85, x, x, x}, k_dispatcher_s_noc},
    {88, 8, x, 1, DISPATCH_S, {84, x, x, x}, {86, x, x, x}, k_dispatcher_s_noc},
    {89, 8, x, 0, RETURN_FABRIC_MUX, /*full size*/ {85, 86}, /*header only*/ {83, 84}, k_fabric_mux_noc, 1},
};
// clang-format on

std::vector<FDKernel*> node_id_to_kernel;
tt::tt_metal::detail::ProgramCompileGroup command_queue_compile_group;
std::unordered_map<chip_id_t, std::unordered_set<CoreCoord>> dispatch_cores;
std::unordered_map<chip_id_t, std::unordered_set<CoreCoord>> routing_cores;
std::unordered_map<chip_id_t, std::unordered_set<CoreCoord>> empty_cores;
std::unordered_map<chip_id_t, std::unordered_set<TerminationInfo>> termination_info;

// Helper function to automatically generate dispatch nodes given devices + num hw CQs + detection of card type.
std::vector<DispatchKernelNode> generate_nodes(const std::set<chip_id_t>& device_ids, uint32_t num_hw_cqs) {
    // Select/generate the right input table, depends on (1) board [detected from total # of devices], and (2) number
    // of active devices. TODO: read this out of YAML instead of the structs above?
    uint32_t total_devices = tt::tt_metal::MetalContext::instance().get_cluster().number_of_devices();
    TT_ASSERT(
        total_devices == 1 or total_devices == 2 or total_devices == 4 or total_devices == 8 or total_devices == 32 or
            total_devices == 36,
        "Unexpected target.");
    uint32_t num_devices = device_ids.size();
    TT_ASSERT(num_devices > 0, "Can't determine dispatch architecture with no active devices.");
    TT_ASSERT(num_devices <= total_devices);
    std::vector<DispatchKernelNode> nodes;

    std::set<chip_id_t> mmio_devices;
    std::set<chip_id_t> remote_devices;
    for (auto id : device_ids) {
        if (tt::tt_metal::MetalContext::instance().get_cluster().get_associated_mmio_device(id) == id) {
            mmio_devices.insert(id);
        } else {
            remote_devices.insert(id);
        }
    }

    // Helper function to get nodes for single device
    auto populate_single_device = [&]() {
        if (num_hw_cqs == 1) {
            return single_chip_arch_1cq;
        } else {
            // TODO: determine whether dispatch_s is inserted at this level, instead of inside
            // Device::dispatch_s_enabled().
            if (MetalContext::instance().get_dispatch_core_manager().get_dispatch_core_type() == CoreType::WORKER) {
                return single_chip_arch_2cq_dispatch_s;
            } else {
                return single_chip_arch_2cq;
            }
        }
    };

    if (remote_devices.empty()) {
        // MMIO devices only, just replicate a single chip arch for each
        std::vector<DispatchKernelNode> nodes_for_one_mmio = populate_single_device();
        uint32_t index_offset = 0;
        for (auto id : mmio_devices) {
            for (auto node : nodes_for_one_mmio) {
                node.device_id = id;
                node.servicing_device_id = id;
                increment_node_ids(node, index_offset);
                nodes.push_back(node);
            }
            index_offset += nodes_for_one_mmio.size();
        }
    } else {
        // Need to handle N300/T3000 separately from TG/TGG since they have different templates/tunnel depths
        // If using fabric, upstream would have already initalized to the proper config for dispatch
        if (tt::tt_metal::MetalContext::instance().get_cluster().is_galaxy_cluster()) {
            // For Galaxy, we always init all remote devices associated with an mmio device.
            std::vector<DispatchKernelNode> nodes_for_one_mmio =
                (num_hw_cqs == 1) ? galaxy_nine_chip_arch_1cq_fabric : galaxy_nine_chip_arch_2cq_fabric;
            uint32_t index_offset = 0;
            for (auto mmio_device_id : mmio_devices) {
                // Need a mapping from templated device id (1-8) to actual device id (from the tunnel)
                std::vector<chip_id_t> template_id_to_device_id;
                template_id_to_device_id.push_back(mmio_device_id);
                for (const auto& tunnel :
                     tt::tt_metal::MetalContext::instance().get_cluster().get_tunnels_from_mmio_device(
                         mmio_device_id)) {
                    TT_ASSERT(tunnel.size() == 5, "Galaxy expected 4-deep tunnels.");
                    for (auto remote_device_id : tunnel) {
                        if (remote_device_id != mmio_device_id) {
                            template_id_to_device_id.push_back(remote_device_id);
                        }
                    }
                }

                // Pull nodes from the template, updating their index and device id
                for (DispatchKernelNode node : nodes_for_one_mmio) {
                    int32_t num_devices = template_id_to_device_id.size();
                    TT_ASSERT(
                        node.device_id < num_devices,
                        "Device id {} out of bounds (max = {})",
                        node.device_id,
                        num_devices);
                    TT_ASSERT(
                        node.servicing_device_id < num_devices,
                        "Servicing device id {} out of bounds (max = {})",
                        node.servicing_device_id,
                        num_devices);
                    node.device_id = template_id_to_device_id[node.device_id];
                    node.servicing_device_id = template_id_to_device_id[node.servicing_device_id];
                    increment_node_ids(node, index_offset);
                    nodes.push_back(node);
                }
                index_offset += nodes_for_one_mmio.size();
            }
        } else {
            // Should be paired mmio/remote devices
            TT_ASSERT(
                mmio_devices.size() == remote_devices.size() or remote_devices.empty(),
                "N300/T3K expects devices in mmio/remote pairs.");
            std::vector<DispatchKernelNode> nodes_for_one_mmio =
                (num_hw_cqs == 1) ? two_chip_arch_1cq_fabric : two_chip_arch_2cq_fabric;

            uint32_t index_offset = 0;
            for (auto mmio_device_id : mmio_devices) {
                // Find the corresponding remote chip
                chip_id_t remote_device_id{};
                bool found_remote = false;
                for (auto id : remote_devices) {
                    if (tt::tt_metal::MetalContext::instance().get_cluster().get_associated_mmio_device(id) ==
                        mmio_device_id) {
                        remote_device_id = id;
                        found_remote = true;
                        break;
                    }
                }
                TT_ASSERT(found_remote, "Couldn't find paired remote chip for device {}", mmio_device_id);

                // Add dispatch kernels for the mmio/remote pair
                for (DispatchKernelNode node : nodes_for_one_mmio) {
                    constexpr uint32_t k_MMIO = 0;
                    constexpr uint32_t k_Remote = 1;
                    TT_ASSERT(node.device_id == k_MMIO || node.device_id == k_Remote);
                    TT_ASSERT(
                        node.servicing_device_id == k_MMIO || node.servicing_device_id == k_Remote ||
                        node.servicing_device_id == x);

                    if (node.device_id == k_MMIO) {
                        node.device_id = mmio_device_id;
                    } else {
                        // node.device_id == k_Remote
                        node.device_id = remote_device_id;
                    }

                    if (node.servicing_device_id == k_MMIO) {
                        node.servicing_device_id = mmio_device_id;
                    } else if (node.servicing_device_id == k_Remote) {
                        node.servicing_device_id = remote_device_id;
                    }
                    increment_node_ids(node, index_offset);
                    nodes.push_back(node);
                }
                index_offset += nodes_for_one_mmio.size();
            }
        }
    }

    return nodes;
}

// Populate node_id_to_kernel and set up kernel objects. Do this once at the beginning since they (1) don't need a valid
// Device until fields are populated, (2) need to be connected to kernel objects for devices that aren't created yet,
// and (3) the table to choose depends on total number of devices, not know at Device creation.
void populate_fd_kernels(const std::vector<IDevice*>& devices, uint32_t num_hw_cqs) {
    std::set<chip_id_t> device_ids;
    for (const auto& device : devices) {
        device_ids.insert(device->id());
    }
    populate_fd_kernels(generate_nodes(device_ids, num_hw_cqs));
}

void populate_fd_kernels(const std::set<chip_id_t>& device_ids, uint32_t num_hw_cqs) {
    populate_fd_kernels(generate_nodes(device_ids, num_hw_cqs));
}

void populate_fd_kernels(const std::vector<DispatchKernelNode>& nodes) {
    // If we already had nodes from a previous run, clear them (since we could have a different # of devices or CQs).
    if (!node_id_to_kernel.empty()) {
        for (int idx = 0; idx < node_id_to_kernel.size(); idx++) {
            delete node_id_to_kernel[idx];
        }
        node_id_to_kernel.clear();
        command_queue_compile_group.clear();
    }

    // Read the input table, create configs for each node + track mmio devices and number of cqs.
    std::unordered_set<chip_id_t> mmio_device_ids;
    std::unordered_set<uint8_t> hw_cq_ids;
    for (const auto& node : nodes) {
        TT_ASSERT(node_id_to_kernel.size() == node.id);
        node_id_to_kernel.push_back(FDKernel::Generate(
            node.id,
            node.device_id,
            node.servicing_device_id,
            node.cq_id,
            node.noc_selection,
            node.kernel_type,
            node.tunnel_index));
        if (tt::tt_metal::MetalContext::instance().get_cluster().get_associated_mmio_device(node.device_id) ==
            node.device_id) {
            mmio_device_ids.insert(node.device_id);
        }
        hw_cq_ids.insert(node.cq_id);
    }
    uint32_t num_hw_cqs = hw_cq_ids.size();

    // Connect the graph with upstream/downstream kernels
    for (const auto& node : nodes) {
        for (int idx = 0; idx < node.upstream_ids.size(); idx++) {
            if (node.upstream_ids[idx] >= 0) {
                TT_ASSERT(
                    node.upstream_ids[idx] < node_id_to_kernel.size(),
                    "Upstream kernel id {} out of bounds (max = {})",
                    node.upstream_ids[idx],
                    node_id_to_kernel.size());
                node_id_to_kernel.at(node.id)->AddUpstreamKernel(node_id_to_kernel.at(node.upstream_ids[idx]));
            }
        }
        for (int idx = 0; idx < node.downstream_ids.size(); idx++) {
            if (node.downstream_ids[idx] >= 0) {
                TT_ASSERT(
                    node.downstream_ids[idx] < node_id_to_kernel.size(),
                    "Downstream kernel id {} out of bounds (max = {})",
                    node.downstream_ids[idx],
                    node_id_to_kernel.size());
                node_id_to_kernel.at(node.id)->AddDownstreamKernel(node_id_to_kernel.at(node.downstream_ids[idx]));
            }
        }
    }

    // For kernels on mmio chip, need to confirm which remote device each is servicing
    std::map<chip_id_t, uint32_t> device_id_to_tunnel_stop;
    std::map<chip_id_t, std::vector<chip_id_t>> mmio_device_id_to_serviced_devices;
    uint32_t tunnel_depth{};
    for (auto mmio_device_id : mmio_device_ids) {
        if (tt::tt_metal::MetalContext::instance().get_cluster().get_associated_mmio_device(mmio_device_id) !=
            mmio_device_id) {
            continue;
        }

        // Get a list of remote devices serviced by this mmio chip
        for (int idx = 0; idx < num_hw_cqs; idx++) {
            mmio_device_id_to_serviced_devices[mmio_device_id].push_back(mmio_device_id);
        }
        std::vector<chip_id_t> remote_devices;
        for (auto tunnel :
             tt::tt_metal::MetalContext::instance().get_cluster().get_tunnels_from_mmio_device(mmio_device_id)) {
            tunnel_depth = tunnel.size();
            for (uint32_t tunnel_stop = 0; tunnel_stop < tunnel.size(); tunnel_stop++) {
                chip_id_t remote_device_id = tunnel[tunnel_stop];
                device_id_to_tunnel_stop[remote_device_id] = tunnel_stop;
                if (remote_device_id != mmio_device_id) {
                    for (int idx = 0; idx < num_hw_cqs; idx++) {
                        remote_devices.push_back(remote_device_id);
                    }
                }
            }
        }

        mmio_device_id_to_serviced_devices[mmio_device_id].insert(
            mmio_device_id_to_serviced_devices[mmio_device_id].end(), remote_devices.begin(), remote_devices.end());
    }
}

void populate_cq_static_args(IDevice* device) {
    TT_ASSERT(
        node_id_to_kernel.size() > 0,
        "Tried to populate static args on nodes without the nodes populated (need to run populate_fd_kernels()");
    // First pass, add device/program to all kernels for this device and generate static configs.
    auto cq_program_ptr = std::make_unique<Program>();
    for (auto node_and_kernel : node_id_to_kernel) {
        // GetDeviceId() uses Id from topology as IDevice* is not present yet
        if (node_and_kernel->GetDeviceId() == device->id()) {
            node_and_kernel->AddDevice(device);
            // TODO: Be careful downstream. Using get() on a smart pointer defeats the purpose of using them
            // Memory could be changed at that location later.
            node_and_kernel->AddProgram(cq_program_ptr.get());
            node_and_kernel->GenerateStaticConfigs();
        }
    }

    // Move program into the storage for later steps
    command_queue_compile_group.add_program(device, std::move(cq_program_ptr));
}

void create_cq_program(IDevice* device) {
    TT_FATAL(
        command_queue_compile_group.contains(device),
        "Tried to create and compile CQ program on device {} without static args populated (need to run "
        "populate_cq_static_args())",
        device->id());
    empty_cores.clear();
    // Third pass, populate dependent configs and create kernels for each node
    for (auto node_and_kernel : node_id_to_kernel) {
        if (node_and_kernel->GetDeviceId() == device->id()) {
            node_and_kernel->GenerateDependentConfigs();
        }
    }

    for (auto node_and_kernel : node_id_to_kernel) {
        if (node_and_kernel->GetDeviceId() == device->id()) {
            node_and_kernel->CreateKernel();
        }
    }

    // Register core coordinates for this device
    for (auto node_and_kernel : node_id_to_kernel) {
        if (node_and_kernel->GetDeviceId() != device->id()) {
            continue;
        }

        switch (node_and_kernel->GetKernelType()) {
            case FDKernelType::DISPATCH: dispatch_cores[device->id()].insert(node_and_kernel->GetVirtualCore()); break;
            case FDKernelType::ROUTING: routing_cores[device->id()].insert(node_and_kernel->GetVirtualCore()); break;
            case FDKernelType::VIRTUAL:
                // Not a real kernel
                break;
            case FDKernelType::UNSET:
                TT_THROW(
                    "Unknown kernel type {} {} on Device {}",
                    enchantum::to_string(node_and_kernel->GetKernelType()),
                    typeid(*node_and_kernel).name(),
                    device->id());
                break;
        }
    }

    // Register termination info
    for (auto node_and_kernel : node_id_to_kernel) {
        if (node_and_kernel->GetDeviceId() != device->id()) {
            continue;
        }

        const auto& info = node_and_kernel->GetTerminationInfo();
        if (info.has_value()) {
            termination_info[device->id()].insert(info.value());
        }
    }
}

void compile_cq_programs() {
    if (tt_metal::MetalContext::instance().rtoptions().get_skip_loading_fw()) {
        detail::EnablePersistentKernelCache();
    }

    command_queue_compile_group.compile_all(/*force_slow_dispatch=*/true);

    // Write runtime args to device
    command_queue_compile_group.write_runtime_args(/*force_slow_dispatch=*/true);

    if (tt_metal::MetalContext::instance().rtoptions().get_skip_loading_fw()) {
        detail::DisablePersistentKernelCache();
    }
}

std::unique_ptr<tt::tt_metal::Program> get_compiled_cq_program(tt::tt_metal::IDevice* device) {
    return command_queue_compile_group.remove_program(device);
}

void configure_dispatch_cores(IDevice* device) {
    // Set up completion_queue_writer core. This doesn't actually have a kernel so keep it out of the struct and config
    // it here. TODO: should this be in the struct?
    CoreType dispatch_core_type = MetalContext::instance().get_dispatch_core_manager().get_dispatch_core_type();
    auto& my_dispatch_constants = MetalContext::instance().dispatch_mem_map();
    uint32_t cq_start = my_dispatch_constants.get_host_command_queue_addr(CommandQueueHostAddrType::UNRESERVED);
    uint32_t cq_size = device->sysmem_manager().get_cq_size();
    std::vector<uint32_t> zero = {0x0};

    // Need to set up for all devices serviced by an mmio chip
    if (device->is_mmio_capable()) {
        for (chip_id_t serviced_device_id :
             tt::tt_metal::MetalContext::instance().get_cluster().get_devices_controlled_by_mmio_device(device->id())) {
            uint16_t channel = tt::tt_metal::MetalContext::instance().get_cluster().get_assigned_channel_for_device(
                serviced_device_id);
            for (uint8_t cq_id = 0; cq_id < device->num_hw_cqs(); cq_id++) {
                tt_cxy_pair completion_q_writer_location =
                    MetalContext::instance().get_dispatch_core_manager().completion_queue_writer_core(
                        serviced_device_id, channel, cq_id);
                IDevice* mmio_device = tt::DevicePool::instance().get_active_device(completion_q_writer_location.chip);
                uint32_t completion_q_wr_ptr =
                    my_dispatch_constants.get_device_command_queue_addr(CommandQueueDeviceAddrType::COMPLETION_Q_WR);
                uint32_t completion_q_rd_ptr =
                    my_dispatch_constants.get_device_command_queue_addr(CommandQueueDeviceAddrType::COMPLETION_Q_RD);
                uint32_t completion_q0_last_event_ptr = my_dispatch_constants.get_device_command_queue_addr(
                    CommandQueueDeviceAddrType::COMPLETION_Q0_LAST_EVENT);
                uint32_t completion_q1_last_event_ptr = my_dispatch_constants.get_device_command_queue_addr(
                    CommandQueueDeviceAddrType::COMPLETION_Q1_LAST_EVENT);
                // Initialize completion queue write pointer and read pointer copy
                uint32_t issue_queue_size = device->sysmem_manager().get_issue_queue_size(cq_id);
                uint32_t completion_queue_start_addr =
                    cq_start + issue_queue_size + get_absolute_cq_offset(channel, cq_id, cq_size);
                uint32_t completion_queue_start_addr_16B = completion_queue_start_addr >> 4;
                std::vector<uint32_t> completion_queue_wr_ptr = {completion_queue_start_addr_16B};
                detail::WriteToDeviceL1(
                    mmio_device,
                    completion_q_writer_location,
                    completion_q_rd_ptr,
                    completion_queue_wr_ptr,
                    dispatch_core_type);
                detail::WriteToDeviceL1(
                    mmio_device,
                    completion_q_writer_location,
                    completion_q_wr_ptr,
                    completion_queue_wr_ptr,
                    dispatch_core_type);
                detail::WriteToDeviceL1(
                    mmio_device, completion_q_writer_location, completion_q0_last_event_ptr, zero, dispatch_core_type);
                detail::WriteToDeviceL1(
                    mmio_device, completion_q_writer_location, completion_q1_last_event_ptr, zero, dispatch_core_type);
            }
        }
    }
    // Configure cores for all nodes corresponding to this device
    for (int idx = 0; idx < node_id_to_kernel.size(); idx++) {
        if (node_id_to_kernel[idx]->GetDeviceId() == device->id()) {
            node_id_to_kernel[idx]->ConfigureCore();
        }
    }
}

<<<<<<< HEAD
std::pair<tt::tt_fabric::FabricEriscDatamoverType, tt::tt_fabric::FabricEriscDatamoverAxis> get_fabric_edm_type(
    const tt::tt_fabric::ControlPlane& control_plane,
    const tt::tt_fabric::RoutingDirection direction,
    tt::tt_fabric::MeshId mesh_id0,
    tt::tt_fabric::MeshId mesh_id1,
    chip_id_t chip0,
    chip_id_t chip1,
    bool wrap_around_mesh) {
    auto fabric_edm_type = tt::tt_fabric::FabricEriscDatamoverType::Default;
    auto fabric_edm_axis = tt::tt_fabric::FabricEriscDatamoverAxis::Short;

    const auto& fabric_context = control_plane.get_fabric_context();

    const auto eth_chan_direction = control_plane.routing_direction_to_eth_direction(direction);
    if (mesh_id0 != mesh_id1 || !fabric_context.need_deadlock_avoidance_support(eth_chan_direction)) {
        return {fabric_edm_type, fabric_edm_axis};
    }

    auto physical_mesh_shape = control_plane.get_physical_mesh_shape(mesh_id0);
    TT_FATAL(physical_mesh_shape.dims() == 2, "Dateline routing only supported for 2D mesh");

    auto mesh_num_rows = physical_mesh_shape[0];
    auto mesh_num_columns = physical_mesh_shape[1];

    auto smaller_chip_id = std::min(chip0, chip1);
    auto larger_chip_id = std::max(chip0, chip1);

    // Refactor this once mesh_id0 has row/col control
    // wrap_around_mesh is used to fold the edm connections on the corner chips of a 2D mesh to form an outer ring of
    // devices on the mesh.
    if (wrap_around_mesh) {
        // Wrap around dateline
        if (smaller_chip_id == 0 && larger_chip_id == mesh_num_columns) {
            fabric_edm_type = tt::tt_fabric::FabricEriscDatamoverType::Dateline;
        } else if ((chip0 == 0 || chip0 == mesh_num_columns) && chip1 == chip0 + 1) {
            fabric_edm_type = tt::tt_fabric::FabricEriscDatamoverType::DatelineUpstream;
        } else if ((chip1 == 0 || chip1 == mesh_num_columns) && chip0 == chip1 + 1) {
            fabric_edm_type = tt::tt_fabric::FabricEriscDatamoverType::DatelineUpstreamAdjacentDevice;
        }
        // check if edm is on the longer axis
        if ((mesh_num_rows * mesh_num_columns) >=
            tt::tt_fabric::FabricEriscDatamoverConfig::MESH_LONG_AXIS_OPTIMIZATION_THRESHOLD) {
            fabric_edm_axis = tt::tt_fabric::FabricEriscDatamoverAxis::Long;
        }
    } else {
        bool is_dateline_edm_along_column =
            smaller_chip_id % mesh_num_columns == 0 && larger_chip_id == (smaller_chip_id + mesh_num_columns - 1);
        bool is_dateline_edm_along_row = smaller_chip_id < mesh_num_columns &&
                                         larger_chip_id >= (mesh_num_columns * (mesh_num_rows - 1)) &&
                                         smaller_chip_id == larger_chip_id % mesh_num_columns;
        bool is_dateline_upstream_edm_along_column =
            (chip0 % mesh_num_columns == 0 && chip1 == chip0 + 1) ||
            (chip0 % mesh_num_columns == mesh_num_columns - 1 && chip1 == chip0 - 1);
        bool is_dateline_upstream_edm_along_row =
            (chip0 < mesh_num_columns && chip1 == chip0 + mesh_num_columns) ||
            (chip0 >= (mesh_num_columns * (mesh_num_rows - 1)) && chip1 == chip0 - mesh_num_columns);
        bool is_dateline_upstream_adjacent_edm_along_column =
            (chip1 % mesh_num_columns == 0 && chip0 == chip1 + 1) ||
            (chip1 % mesh_num_columns == mesh_num_columns - 1 && chip0 == chip1 - 1);
        bool is_dateline_upstream_adjacent_edm_along_row =
            (chip1 < mesh_num_columns && chip0 == chip1 + mesh_num_columns) ||
            (chip1 >= (mesh_num_columns * (mesh_num_rows - 1)) && chip0 == chip1 - mesh_num_columns);
        bool is_edm_along_row = ((larger_chip_id - smaller_chip_id) == mesh_num_columns) ||
                                (smaller_chip_id == larger_chip_id % mesh_num_columns);

        // Column dateline
        if (is_dateline_edm_along_column) {
            fabric_edm_type = tt::tt_fabric::FabricEriscDatamoverType::Dateline;
        }
        // Row dateline
        else if (is_dateline_edm_along_row) {
            fabric_edm_type = tt::tt_fabric::FabricEriscDatamoverType::Dateline;
        }
        // Column dateline upstream
        else if (is_dateline_upstream_edm_along_column) {
            fabric_edm_type = tt::tt_fabric::FabricEriscDatamoverType::DatelineUpstream;
        }
        // Row dateline upstream
        else if (is_dateline_upstream_edm_along_row) {
            fabric_edm_type = tt::tt_fabric::FabricEriscDatamoverType::DatelineUpstream;
        }
        // Column dateline upstream adjacent
        else if (is_dateline_upstream_adjacent_edm_along_column) {
            fabric_edm_type = tt::tt_fabric::FabricEriscDatamoverType::DatelineUpstreamAdjacentDevice;
        }
        // Row dateline upstream adjacent
        else if (is_dateline_upstream_adjacent_edm_along_row) {
            fabric_edm_type = tt::tt_fabric::FabricEriscDatamoverType::DatelineUpstreamAdjacentDevice;
        }

        // check if edm is on the longer axis
        if ((mesh_num_columns >= tt::tt_fabric::FabricEriscDatamoverConfig::MESH_LONG_AXIS_OPTIMIZATION_THRESHOLD &&
             !is_edm_along_row) ||
            (mesh_num_rows >= tt::tt_fabric::FabricEriscDatamoverConfig::MESH_LONG_AXIS_OPTIMIZATION_THRESHOLD &&
             is_edm_along_row)) {
            fabric_edm_axis = tt::tt_fabric::FabricEriscDatamoverAxis::Long;
        }
    }

    if (fabric_context.is_2D_routing_enabled()) {
        // for 2D fabric, we need to re-work the buffer space optimization, cannot use 1D optimizations because
        // of more number of sender channels in 2D
        // only handling default and dateline edm types for now
        if (fabric_edm_type != tt::tt_fabric::FabricEriscDatamoverType::Default &&
            fabric_edm_type != tt::tt_fabric::FabricEriscDatamoverType::Dateline) {
            // reset to default if set to a non-dateline config
            fabric_edm_type = tt::tt_fabric::FabricEriscDatamoverType::Default;
            fabric_edm_axis = tt::tt_fabric::FabricEriscDatamoverAxis::Short;
        }
    }

    return {fabric_edm_type, fabric_edm_axis};
}

void build_tt_fabric_program(
    IDevice* device,
    Program* fabric_program_ptr,
    std::unordered_map<tt::tt_fabric::chan_id_t, tt::tt_fabric::FabricEriscDatamoverBuilder>& edm_builders,
    std::unordered_map<tt::tt_fabric::chan_id_t, tt::tt_fabric::FabricTensixDatamoverBuilder>& tensix_builders) {
    using namespace tt_fabric;
    const auto& control_plane= tt::tt_metal::MetalContext::instance().get_control_plane();
    auto fabric_node_id = control_plane.get_fabric_node_id_from_physical_chip_id(device->id());
    const bool is_TG =
        (tt::tt_metal::MetalContext::instance().get_cluster().get_cluster_type() == tt::tt_metal::ClusterType::TG);
    auto soc_desc = tt::tt_metal::MetalContext::instance().get_cluster().get_soc_desc(device->id());

    const auto& fabric_context = control_plane.get_fabric_context();
    const bool is_2D_routing = fabric_context.is_2D_routing_enabled();

    const auto configure_edm_builder_for_dispatch = [&](tt::tt_fabric::FabricEriscDatamoverBuilder& edm_builder) {
        constexpr uint32_t k_DispatchFabricRouterContextSwitchInterval = 16;
        // Dispatch requires a higher context switching freq to service slow dispatch / UMD / debug tools
        edm_builder.set_firmware_context_switch_interval(k_DispatchFabricRouterContextSwitchInterval);
        edm_builder.set_firmware_context_switch_type(FabricEriscDatamoverContextSwitchType::INTERVAL);
    };

    if (is_TG && device->is_mmio_capable()) {
        const auto& edm_config = fabric_context.get_fabric_router_config();
        auto router_chans_and_direction = control_plane.get_active_fabric_eth_channels(fabric_node_id);
        for (const auto& [eth_chan, eth_direction] : router_chans_and_direction) {
            // remote_fabric_node_id is only used to determine the handshake master, no functional impact
            // for now treat the mmio chips as the handshake master
            auto eth_logical_core = soc_desc.get_eth_core_for_channel(eth_chan, CoordSystem::LOGICAL);
            auto edm_builder = tt::tt_fabric::FabricEriscDatamoverBuilder::build(
                device,
                *fabric_program_ptr,
                eth_logical_core,
                fabric_node_id,
                FabricNodeId{fabric_node_id.mesh_id, fabric_node_id.chip_id + 1},
                edm_config,
                false,                                            /* build_in_worker_connection_mode */
                tt::tt_fabric::FabricEriscDatamoverType::Default, /* fabric_edm_type */
                eth_direction);
            // Both links used by dispatch on TG Gateway (mmio device)
            // TODO: https://github.com/tenstorrent/tt-metal/issues/24413
            configure_edm_builder_for_dispatch(edm_builder);
            edm_builders.insert({eth_chan, edm_builder});
        }

        return;
    }

    std::unordered_map<RoutingDirection, std::vector<chan_id_t>> active_fabric_eth_channels;
    std::unordered_map<RoutingDirection, FabricNodeId> chip_neighbors;
    uint32_t num_intra_chip_neighbors = 0;

    const auto device_has_dispatch_tunnel = [&]() -> bool {
        auto mmio_device_id =
            tt::tt_metal::MetalContext::instance().get_cluster().get_associated_mmio_device(device->id());
        auto tunnels_from_mmio =
            tt::tt_metal::MetalContext::instance().get_cluster().get_devices_controlled_by_mmio_device(mmio_device_id);
        // results are inclusive of the mmio_device_id so they will never be zero
        TT_ASSERT(tunnels_from_mmio.size() > 0);
        return (tunnels_from_mmio.size() - 1) > 0;
    }();

    for (const auto& direction : tt::tt_fabric::FabricContext::routing_directions) {
        auto active_eth_chans =
            control_plane.get_active_fabric_eth_routing_planes_in_direction(fabric_node_id, direction);
        if (active_eth_chans.empty()) {
            continue;
        }
        auto neighbors = control_plane.get_chip_neighbors(fabric_node_id, direction);
        auto intra_chip_neighbors = neighbors.find(fabric_node_id.mesh_id);
        if (intra_chip_neighbors != neighbors.end()) {
            // only count the number of unique intra chip neighbors
            // we assume that all neighbors in a direction are the same
            num_intra_chip_neighbors++;
        }
        // assume same neighbor per direction
        TT_FATAL(neighbors.size() == 1, "Multiple neighbor meshes per direction is unsupported");
        TT_FATAL(
            std::set<chip_id_t>(neighbors.begin()->second.begin(), neighbors.begin()->second.end()).size() == 1,
            "Multiple neighbors per direction is currently unsupported");

        // 1D fabric only supports intramesh connections apart from TG gateways
        if (!is_2D_routing) {
            uint32_t has_inter_mesh_connections = intra_chip_neighbors == neighbors.end();
            if (is_TG && has_inter_mesh_connections) {
                // if active eth channels are found but no neighbor on the same mesh, then the neighbor should be the
                // gateway
                TT_FATAL(
                    active_eth_chans.size() == 1, "Found more than one active eth link b/w mmio and remote chip on TG");
            } else {
                TT_FATAL(!has_inter_mesh_connections, "1D routing does not support intermesh connections");
            }
        }

        FabricNodeId neighbor_fabric_node_id = FabricNodeId(neighbors.begin()->first, neighbors.begin()->second[0]);
        chip_neighbors.emplace(direction, neighbor_fabric_node_id);

        active_fabric_eth_channels.insert({direction, active_eth_chans});
        log_debug(
            tt::LogMetal,
            "Building fabric router -> device (phys): {}, (logical): {}, direction: {}, active_eth_chans: {}",
            device->id(),
            control_plane.get_fabric_node_id_from_physical_chip_id(device->id()).chip_id,
            direction,
            active_eth_chans.size());
    }

    if (active_fabric_eth_channels.empty()) {
        // Need at least 1 active fabric eth channel in at least 1 direction with a neighbor
        return;
    }

    const bool wrap_around_mesh = fabric_context.is_wrap_around_mesh(fabric_node_id.mesh_id);

    // check whether using tensix extension for connection between worker and fabric routers.
    bool fabric_tensix_extension_enabled = tt::tt_metal::MetalContext::instance().get_fabric_tensix_config() !=
                                           tt::tt_fabric::FabricTensixConfig::DISABLED;

    for (const auto& [direction, remote_fabric_node_id] : chip_neighbors) {
        const auto& [fabric_edm_type, fabric_edm_axis] = get_fabric_edm_type(
            control_plane,
            direction,
            fabric_node_id.mesh_id,
            remote_fabric_node_id.mesh_id,
            fabric_node_id.chip_id,
            remote_fabric_node_id.chip_id,
            wrap_around_mesh);

        const auto& curr_edm_config = fabric_context.get_fabric_router_config(fabric_edm_type, fabric_edm_axis);

        // Create fabric tensix builder for this ethernet channel
        // Skip the link used by dispatch using relay mux API
        uint32_t dispatch_link_idx = RelayMux::get_dispatch_link_index(fabric_node_id, remote_fabric_node_id, device);

        for (const auto& eth_chan : active_fabric_eth_channels[direction]) {
            auto eth_direction = control_plane.routing_direction_to_eth_direction(direction);
            auto eth_logical_core = soc_desc.get_eth_core_for_channel(eth_chan, CoordSystem::LOGICAL);
            auto edm_builder = tt::tt_fabric::FabricEriscDatamoverBuilder::build(
                device,
                *fabric_program_ptr,
                eth_logical_core,
                fabric_node_id,
                remote_fabric_node_id,
                curr_edm_config,
                false, /* build_in_worker_connection_mode */
                fabric_edm_type,
                eth_direction);
            edm_builders.insert({eth_chan, edm_builder});

            auto link_idx = control_plane.get_routing_plane_id(fabric_node_id, eth_chan);
            if (fabric_tensix_extension_enabled) {
                // Only create tensix builder if this channel is not used by dispatch
                if (!(device_has_dispatch_tunnel && link_idx == dispatch_link_idx)) {
                    auto tensix_builder = tt::tt_fabric::FabricTensixDatamoverBuilder::build(
                        device, *fabric_program_ptr, fabric_node_id, remote_fabric_node_id, eth_chan, eth_direction);
                    tensix_builders.insert({eth_chan, tensix_builder});
                }
            }
        }

        // Last link may be used by dispatch if there is tunneling
        // TODO: https://github.com/tenstorrent/tt-metal/issues/24413
        if (!active_fabric_eth_channels[direction].empty() && device_has_dispatch_tunnel) {
            const auto dispatch_eth_chan = active_fabric_eth_channels[direction].back();
            configure_edm_builder_for_dispatch(edm_builders.at(dispatch_eth_chan));
        }
    }

    const auto topology = fabric_context.get_fabric_topology();
    const bool is_galaxy =
        tt::tt_metal::MetalContext::instance().get_cluster().get_cluster_type() == tt::tt_metal::ClusterType::GALAXY;

    auto build_downstream_connections = [&](tt::tt_fabric::chan_id_t eth_chan_dir1,
                                            tt::tt_fabric::chan_id_t eth_chan_dir2) {
        auto& edm_builder1 = edm_builders.at(eth_chan_dir1);
        auto& edm_builder2 = edm_builders.at(eth_chan_dir2);

        if (fabric_tensix_extension_enabled) {
            if (tensix_builders.find(eth_chan_dir1) != tensix_builders.end() &&
                tensix_builders.find(eth_chan_dir2) != tensix_builders.end()) {
                auto& tensix_builder1 = tensix_builders.at(eth_chan_dir1);
                auto& tensix_builder2 = tensix_builders.at(eth_chan_dir2);

                edm_builder1.connect_to_downstream_edm(tensix_builder2);
                edm_builder2.connect_to_downstream_edm(tensix_builder1);
            }
        } else {
            edm_builder1.connect_to_downstream_edm(edm_builder2);
            edm_builder2.connect_to_downstream_edm(edm_builder1);
        }
    };

    auto connect_downstream_builders = [&](RoutingDirection dir1, RoutingDirection dir2) {
        bool can_connect =
            (chip_neighbors.find(dir1) != chip_neighbors.end()) && (chip_neighbors.find(dir2) != chip_neighbors.end());
        if (can_connect) {
            auto eth_chans_dir1 = active_fabric_eth_channels.at(dir1);
            auto eth_chans_dir2 = active_fabric_eth_channels.at(dir2);

            // Hack for TG to connect the last routing plane correctly for dispatch
            // TODO: https://github.com/tenstorrent/tt-metal/issues/24413
            if (is_TG && (eth_chans_dir1.size() != eth_chans_dir2.size())) {
                log_trace(tt::LogMetal, "applying hack for chip: {}", device->id());
                std::reverse(eth_chans_dir1.begin(), eth_chans_dir1.end());
                std::reverse(eth_chans_dir2.begin(), eth_chans_dir2.end());
            }

            // since tunneling cores are not guaraneteed to be reserved on the same routing plane, iterate through
            // the ordered eth channels in both directions
            uint32_t num_links = std::min(eth_chans_dir1.size(), eth_chans_dir2.size());
            for (uint32_t link = 0; link < num_links; link++) {
                auto eth_chan_dir1 = eth_chans_dir1[link];
                auto eth_chan_dir2 = eth_chans_dir2[link];

                auto& edm_builder1 = edm_builders.at(eth_chan_dir1);
                auto& edm_builder2 = edm_builders.at(eth_chan_dir2);

                build_downstream_connections(eth_chan_dir1, eth_chan_dir2);

                // select VC based on the current link
                auto edm_noc_vc = edm_builder1.config.DEFAULT_NOC_VC + (link % edm_builder1.config.NUM_EDM_NOC_VCS);
                edm_builder1.config.edm_noc_vc = edm_noc_vc;
                edm_builder2.config.edm_noc_vc = edm_noc_vc;

                if (is_galaxy) {
                    get_optimal_noc_for_edm(edm_builder1, edm_builder2, num_links, topology);
                }
            }
        }
    };

    if (is_2D_routing) {
        // 2D Routing
        connect_downstream_builders(RoutingDirection::N, RoutingDirection::S);
        connect_downstream_builders(RoutingDirection::E, RoutingDirection::W);
        connect_downstream_builders(RoutingDirection::N, RoutingDirection::E);
        connect_downstream_builders(RoutingDirection::N, RoutingDirection::W);
        connect_downstream_builders(RoutingDirection::S, RoutingDirection::E);
        connect_downstream_builders(RoutingDirection::S, RoutingDirection::W);
    } else if (wrap_around_mesh && num_intra_chip_neighbors == 2) {
        // 1D Routing wrap the corner chips, fold the internal connections
        auto it = chip_neighbors.begin();
        auto dir1 = it->first;
        it++;
        auto dir2 = it->first;
        connect_downstream_builders(dir1, dir2);
    } else {
        // 1D Routing
        connect_downstream_builders(RoutingDirection::N, RoutingDirection::S);
        connect_downstream_builders(RoutingDirection::E, RoutingDirection::W);
    }

    return;
}

std::unique_ptr<Program> create_and_compile_tt_fabric_program(IDevice* device) {
    std::unique_ptr<Program> fabric_program_ptr = std::make_unique<Program>();
    std::unordered_map<tt::tt_fabric::chan_id_t, tt::tt_fabric::FabricEriscDatamoverBuilder> edm_builders;
    std::unordered_map<tt::tt_fabric::chan_id_t, tt::tt_fabric::FabricTensixDatamoverBuilder> tensix_builders;

    const auto& control_plane= tt::tt_metal::MetalContext::instance().get_control_plane();
    auto& fabric_context = control_plane.get_fabric_context();

    build_tt_fabric_program(device, fabric_program_ptr.get(), edm_builders, tensix_builders);
    fabric_context.set_num_fabric_initialized_routers(device->id(), edm_builders.size());
    if (edm_builders.empty()) {
        return nullptr;
    }

    // Compile all fabric tensix builders
    if (tt::tt_metal::MetalContext::instance().get_fabric_tensix_config() !=
        tt::tt_fabric::FabricTensixConfig::DISABLED) {
        for (auto& [eth_chan, tensix_builder] : tensix_builders) {
            tensix_builder.create_and_compile(device, *fabric_program_ptr);
        }
    }

    // for now it doesnt matter which channel is the master, so just pick the 1st in the map
    auto master_router_chan = edm_builders.begin()->first;
    fabric_context.set_fabric_master_router_chan(device->id(), master_router_chan);

    uint32_t router_channels_mask = 0;
    for (const auto& [router_chan, _] : edm_builders) {
        router_channels_mask += 0x1 << (uint32_t)router_chan;
    }

    std::map<std::string, std::string> defines = {};
    if (fabric_context.is_2D_routing_enabled()) {
        defines["FABRIC_2D"] = "";
    }

    auto soc_desc = tt::tt_metal::MetalContext::instance().get_cluster().get_soc_desc(device->id());
    const auto num_enabled_eth_cores = edm_builders.size();
    const auto num_enabled_risc_cores =
        edm_builders.begin()->second.get_configured_risc_count();  // same across all eth cores
    size_t num_local_fabric_routers = num_enabled_eth_cores;
    for (auto& [eth_chan, edm_builder] : edm_builders) {
        edm_builder.set_wait_for_host_signal(true);
        const std::vector<uint32_t> rt_args = edm_builder.get_runtime_args();
        for (uint32_t risc_id = 0; risc_id < num_enabled_risc_cores; risc_id++) {
            std::vector<uint32_t> ct_args = edm_builder.get_compile_time_args(risc_id);

            const auto is_master_risc_core = eth_chan == master_router_chan && (risc_id == 0);
            ct_args.push_back(is_master_risc_core);
            ct_args.push_back(master_router_chan);
            ct_args.push_back(num_local_fabric_routers);
            ct_args.push_back(router_channels_mask);

            auto eth_logical_core = soc_desc.get_eth_core_for_channel(eth_chan, CoordSystem::LOGICAL);
            auto kernel = tt::tt_metal::CreateKernel(
                *fabric_program_ptr,
                "tt_metal/fabric/impl/kernels/edm_fabric/fabric_erisc_router.cpp",
                eth_logical_core,
                tt::tt_metal::EthernetConfig{
                    .noc = edm_builder.config.risc_configs[risc_id].get_configured_noc(),
                    .processor = static_cast<DataMovementProcessor>(risc_id),
                    .compile_args = ct_args,
                    .defines = defines,
                    .opt_level = tt::tt_metal::KernelBuildOptLevel::O3});

            tt::tt_metal::SetRuntimeArgs(*fabric_program_ptr, kernel, eth_logical_core, rt_args);
        }

        log_debug(
            tt::LogMetal,
            "Building fabric router -> device (phys): {}, (logical): {}, channel: {}, num_local_fabric_routers: {}",
            device->id(),
            control_plane.get_fabric_node_id_from_physical_chip_id(device->id()).chip_id,
            eth_chan,
            num_local_fabric_routers);
    }

    detail::CompileProgram(device, *fabric_program_ptr, /*force_slow_dispatch=*/device->using_fast_dispatch());
    return fabric_program_ptr;
}

std::unique_ptr<Program> create_and_compile_fabric_program(IDevice* device) {
    auto fabric_config = tt::tt_metal::MetalContext::instance().get_fabric_config();
    if (tt_fabric::is_tt_fabric_config(fabric_config)) {
        return create_and_compile_tt_fabric_program(device);
    }
    return nullptr;
}

void configure_fabric_cores(IDevice* device) {
    std::vector<uint32_t> router_zero_buf(1, 0);
    auto soc_desc = tt::tt_metal::MetalContext::instance().get_cluster().get_soc_desc(device->id());
    const auto& control_plane= tt::tt_metal::MetalContext::instance().get_control_plane();
    const auto fabric_node_id = control_plane.get_fabric_node_id_from_physical_chip_id(device->id());
    const auto router_chans_and_direction = control_plane.get_active_fabric_eth_channels(fabric_node_id);
    const auto addresses_to_clear = control_plane.get_fabric_context().get_fabric_router_addresses_to_clear();
    for (const auto& [router_chan, _] : router_chans_and_direction) {
        auto router_logical_core = soc_desc.get_eth_core_for_channel(router_chan, CoordSystem::LOGICAL);
        for (const auto& address : addresses_to_clear) {
            tt::tt_metal::detail::WriteToDeviceL1(device, router_logical_core, address, router_zero_buf, CoreType::ETH);
        }
    }
}

=======
>>>>>>> a9ff2541
const std::unordered_set<CoreCoord>& get_virtual_dispatch_cores(chip_id_t dev_id) {
    if (!dispatch_cores.contains(dev_id)) {
        return empty_cores[dev_id];
    }
    return dispatch_cores[dev_id];
}

const std::unordered_set<CoreCoord>& get_virtual_dispatch_routing_cores(chip_id_t dev_id) {
    if (!routing_cores.contains(dev_id)) {
        return empty_cores[dev_id];
    }
    return routing_cores[dev_id];
}

const std::unordered_set<TerminationInfo>& get_registered_termination_cores(chip_id_t dev_id) {
    if (!termination_info.contains(dev_id)) {
        termination_info[dev_id] = {};
    }
    return termination_info.at(dev_id);
}

void reset_topology_state() {
    // TODO: https://github.com/tenstorrent/tt-metal/issues/24439
    for (int idx = 0; idx < node_id_to_kernel.size(); idx++) {
        delete node_id_to_kernel[idx];
    }
    node_id_to_kernel.clear();
    command_queue_compile_group.clear();
    dispatch_cores.clear();
    routing_cores.clear();
    empty_cores.clear();
    termination_info.clear();
}

}  // namespace tt::tt_metal<|MERGE_RESOLUTION|>--- conflicted
+++ resolved
@@ -807,482 +807,6 @@
     }
 }
 
-<<<<<<< HEAD
-std::pair<tt::tt_fabric::FabricEriscDatamoverType, tt::tt_fabric::FabricEriscDatamoverAxis> get_fabric_edm_type(
-    const tt::tt_fabric::ControlPlane& control_plane,
-    const tt::tt_fabric::RoutingDirection direction,
-    tt::tt_fabric::MeshId mesh_id0,
-    tt::tt_fabric::MeshId mesh_id1,
-    chip_id_t chip0,
-    chip_id_t chip1,
-    bool wrap_around_mesh) {
-    auto fabric_edm_type = tt::tt_fabric::FabricEriscDatamoverType::Default;
-    auto fabric_edm_axis = tt::tt_fabric::FabricEriscDatamoverAxis::Short;
-
-    const auto& fabric_context = control_plane.get_fabric_context();
-
-    const auto eth_chan_direction = control_plane.routing_direction_to_eth_direction(direction);
-    if (mesh_id0 != mesh_id1 || !fabric_context.need_deadlock_avoidance_support(eth_chan_direction)) {
-        return {fabric_edm_type, fabric_edm_axis};
-    }
-
-    auto physical_mesh_shape = control_plane.get_physical_mesh_shape(mesh_id0);
-    TT_FATAL(physical_mesh_shape.dims() == 2, "Dateline routing only supported for 2D mesh");
-
-    auto mesh_num_rows = physical_mesh_shape[0];
-    auto mesh_num_columns = physical_mesh_shape[1];
-
-    auto smaller_chip_id = std::min(chip0, chip1);
-    auto larger_chip_id = std::max(chip0, chip1);
-
-    // Refactor this once mesh_id0 has row/col control
-    // wrap_around_mesh is used to fold the edm connections on the corner chips of a 2D mesh to form an outer ring of
-    // devices on the mesh.
-    if (wrap_around_mesh) {
-        // Wrap around dateline
-        if (smaller_chip_id == 0 && larger_chip_id == mesh_num_columns) {
-            fabric_edm_type = tt::tt_fabric::FabricEriscDatamoverType::Dateline;
-        } else if ((chip0 == 0 || chip0 == mesh_num_columns) && chip1 == chip0 + 1) {
-            fabric_edm_type = tt::tt_fabric::FabricEriscDatamoverType::DatelineUpstream;
-        } else if ((chip1 == 0 || chip1 == mesh_num_columns) && chip0 == chip1 + 1) {
-            fabric_edm_type = tt::tt_fabric::FabricEriscDatamoverType::DatelineUpstreamAdjacentDevice;
-        }
-        // check if edm is on the longer axis
-        if ((mesh_num_rows * mesh_num_columns) >=
-            tt::tt_fabric::FabricEriscDatamoverConfig::MESH_LONG_AXIS_OPTIMIZATION_THRESHOLD) {
-            fabric_edm_axis = tt::tt_fabric::FabricEriscDatamoverAxis::Long;
-        }
-    } else {
-        bool is_dateline_edm_along_column =
-            smaller_chip_id % mesh_num_columns == 0 && larger_chip_id == (smaller_chip_id + mesh_num_columns - 1);
-        bool is_dateline_edm_along_row = smaller_chip_id < mesh_num_columns &&
-                                         larger_chip_id >= (mesh_num_columns * (mesh_num_rows - 1)) &&
-                                         smaller_chip_id == larger_chip_id % mesh_num_columns;
-        bool is_dateline_upstream_edm_along_column =
-            (chip0 % mesh_num_columns == 0 && chip1 == chip0 + 1) ||
-            (chip0 % mesh_num_columns == mesh_num_columns - 1 && chip1 == chip0 - 1);
-        bool is_dateline_upstream_edm_along_row =
-            (chip0 < mesh_num_columns && chip1 == chip0 + mesh_num_columns) ||
-            (chip0 >= (mesh_num_columns * (mesh_num_rows - 1)) && chip1 == chip0 - mesh_num_columns);
-        bool is_dateline_upstream_adjacent_edm_along_column =
-            (chip1 % mesh_num_columns == 0 && chip0 == chip1 + 1) ||
-            (chip1 % mesh_num_columns == mesh_num_columns - 1 && chip0 == chip1 - 1);
-        bool is_dateline_upstream_adjacent_edm_along_row =
-            (chip1 < mesh_num_columns && chip0 == chip1 + mesh_num_columns) ||
-            (chip1 >= (mesh_num_columns * (mesh_num_rows - 1)) && chip0 == chip1 - mesh_num_columns);
-        bool is_edm_along_row = ((larger_chip_id - smaller_chip_id) == mesh_num_columns) ||
-                                (smaller_chip_id == larger_chip_id % mesh_num_columns);
-
-        // Column dateline
-        if (is_dateline_edm_along_column) {
-            fabric_edm_type = tt::tt_fabric::FabricEriscDatamoverType::Dateline;
-        }
-        // Row dateline
-        else if (is_dateline_edm_along_row) {
-            fabric_edm_type = tt::tt_fabric::FabricEriscDatamoverType::Dateline;
-        }
-        // Column dateline upstream
-        else if (is_dateline_upstream_edm_along_column) {
-            fabric_edm_type = tt::tt_fabric::FabricEriscDatamoverType::DatelineUpstream;
-        }
-        // Row dateline upstream
-        else if (is_dateline_upstream_edm_along_row) {
-            fabric_edm_type = tt::tt_fabric::FabricEriscDatamoverType::DatelineUpstream;
-        }
-        // Column dateline upstream adjacent
-        else if (is_dateline_upstream_adjacent_edm_along_column) {
-            fabric_edm_type = tt::tt_fabric::FabricEriscDatamoverType::DatelineUpstreamAdjacentDevice;
-        }
-        // Row dateline upstream adjacent
-        else if (is_dateline_upstream_adjacent_edm_along_row) {
-            fabric_edm_type = tt::tt_fabric::FabricEriscDatamoverType::DatelineUpstreamAdjacentDevice;
-        }
-
-        // check if edm is on the longer axis
-        if ((mesh_num_columns >= tt::tt_fabric::FabricEriscDatamoverConfig::MESH_LONG_AXIS_OPTIMIZATION_THRESHOLD &&
-             !is_edm_along_row) ||
-            (mesh_num_rows >= tt::tt_fabric::FabricEriscDatamoverConfig::MESH_LONG_AXIS_OPTIMIZATION_THRESHOLD &&
-             is_edm_along_row)) {
-            fabric_edm_axis = tt::tt_fabric::FabricEriscDatamoverAxis::Long;
-        }
-    }
-
-    if (fabric_context.is_2D_routing_enabled()) {
-        // for 2D fabric, we need to re-work the buffer space optimization, cannot use 1D optimizations because
-        // of more number of sender channels in 2D
-        // only handling default and dateline edm types for now
-        if (fabric_edm_type != tt::tt_fabric::FabricEriscDatamoverType::Default &&
-            fabric_edm_type != tt::tt_fabric::FabricEriscDatamoverType::Dateline) {
-            // reset to default if set to a non-dateline config
-            fabric_edm_type = tt::tt_fabric::FabricEriscDatamoverType::Default;
-            fabric_edm_axis = tt::tt_fabric::FabricEriscDatamoverAxis::Short;
-        }
-    }
-
-    return {fabric_edm_type, fabric_edm_axis};
-}
-
-void build_tt_fabric_program(
-    IDevice* device,
-    Program* fabric_program_ptr,
-    std::unordered_map<tt::tt_fabric::chan_id_t, tt::tt_fabric::FabricEriscDatamoverBuilder>& edm_builders,
-    std::unordered_map<tt::tt_fabric::chan_id_t, tt::tt_fabric::FabricTensixDatamoverBuilder>& tensix_builders) {
-    using namespace tt_fabric;
-    const auto& control_plane= tt::tt_metal::MetalContext::instance().get_control_plane();
-    auto fabric_node_id = control_plane.get_fabric_node_id_from_physical_chip_id(device->id());
-    const bool is_TG =
-        (tt::tt_metal::MetalContext::instance().get_cluster().get_cluster_type() == tt::tt_metal::ClusterType::TG);
-    auto soc_desc = tt::tt_metal::MetalContext::instance().get_cluster().get_soc_desc(device->id());
-
-    const auto& fabric_context = control_plane.get_fabric_context();
-    const bool is_2D_routing = fabric_context.is_2D_routing_enabled();
-
-    const auto configure_edm_builder_for_dispatch = [&](tt::tt_fabric::FabricEriscDatamoverBuilder& edm_builder) {
-        constexpr uint32_t k_DispatchFabricRouterContextSwitchInterval = 16;
-        // Dispatch requires a higher context switching freq to service slow dispatch / UMD / debug tools
-        edm_builder.set_firmware_context_switch_interval(k_DispatchFabricRouterContextSwitchInterval);
-        edm_builder.set_firmware_context_switch_type(FabricEriscDatamoverContextSwitchType::INTERVAL);
-    };
-
-    if (is_TG && device->is_mmio_capable()) {
-        const auto& edm_config = fabric_context.get_fabric_router_config();
-        auto router_chans_and_direction = control_plane.get_active_fabric_eth_channels(fabric_node_id);
-        for (const auto& [eth_chan, eth_direction] : router_chans_and_direction) {
-            // remote_fabric_node_id is only used to determine the handshake master, no functional impact
-            // for now treat the mmio chips as the handshake master
-            auto eth_logical_core = soc_desc.get_eth_core_for_channel(eth_chan, CoordSystem::LOGICAL);
-            auto edm_builder = tt::tt_fabric::FabricEriscDatamoverBuilder::build(
-                device,
-                *fabric_program_ptr,
-                eth_logical_core,
-                fabric_node_id,
-                FabricNodeId{fabric_node_id.mesh_id, fabric_node_id.chip_id + 1},
-                edm_config,
-                false,                                            /* build_in_worker_connection_mode */
-                tt::tt_fabric::FabricEriscDatamoverType::Default, /* fabric_edm_type */
-                eth_direction);
-            // Both links used by dispatch on TG Gateway (mmio device)
-            // TODO: https://github.com/tenstorrent/tt-metal/issues/24413
-            configure_edm_builder_for_dispatch(edm_builder);
-            edm_builders.insert({eth_chan, edm_builder});
-        }
-
-        return;
-    }
-
-    std::unordered_map<RoutingDirection, std::vector<chan_id_t>> active_fabric_eth_channels;
-    std::unordered_map<RoutingDirection, FabricNodeId> chip_neighbors;
-    uint32_t num_intra_chip_neighbors = 0;
-
-    const auto device_has_dispatch_tunnel = [&]() -> bool {
-        auto mmio_device_id =
-            tt::tt_metal::MetalContext::instance().get_cluster().get_associated_mmio_device(device->id());
-        auto tunnels_from_mmio =
-            tt::tt_metal::MetalContext::instance().get_cluster().get_devices_controlled_by_mmio_device(mmio_device_id);
-        // results are inclusive of the mmio_device_id so they will never be zero
-        TT_ASSERT(tunnels_from_mmio.size() > 0);
-        return (tunnels_from_mmio.size() - 1) > 0;
-    }();
-
-    for (const auto& direction : tt::tt_fabric::FabricContext::routing_directions) {
-        auto active_eth_chans =
-            control_plane.get_active_fabric_eth_routing_planes_in_direction(fabric_node_id, direction);
-        if (active_eth_chans.empty()) {
-            continue;
-        }
-        auto neighbors = control_plane.get_chip_neighbors(fabric_node_id, direction);
-        auto intra_chip_neighbors = neighbors.find(fabric_node_id.mesh_id);
-        if (intra_chip_neighbors != neighbors.end()) {
-            // only count the number of unique intra chip neighbors
-            // we assume that all neighbors in a direction are the same
-            num_intra_chip_neighbors++;
-        }
-        // assume same neighbor per direction
-        TT_FATAL(neighbors.size() == 1, "Multiple neighbor meshes per direction is unsupported");
-        TT_FATAL(
-            std::set<chip_id_t>(neighbors.begin()->second.begin(), neighbors.begin()->second.end()).size() == 1,
-            "Multiple neighbors per direction is currently unsupported");
-
-        // 1D fabric only supports intramesh connections apart from TG gateways
-        if (!is_2D_routing) {
-            uint32_t has_inter_mesh_connections = intra_chip_neighbors == neighbors.end();
-            if (is_TG && has_inter_mesh_connections) {
-                // if active eth channels are found but no neighbor on the same mesh, then the neighbor should be the
-                // gateway
-                TT_FATAL(
-                    active_eth_chans.size() == 1, "Found more than one active eth link b/w mmio and remote chip on TG");
-            } else {
-                TT_FATAL(!has_inter_mesh_connections, "1D routing does not support intermesh connections");
-            }
-        }
-
-        FabricNodeId neighbor_fabric_node_id = FabricNodeId(neighbors.begin()->first, neighbors.begin()->second[0]);
-        chip_neighbors.emplace(direction, neighbor_fabric_node_id);
-
-        active_fabric_eth_channels.insert({direction, active_eth_chans});
-        log_debug(
-            tt::LogMetal,
-            "Building fabric router -> device (phys): {}, (logical): {}, direction: {}, active_eth_chans: {}",
-            device->id(),
-            control_plane.get_fabric_node_id_from_physical_chip_id(device->id()).chip_id,
-            direction,
-            active_eth_chans.size());
-    }
-
-    if (active_fabric_eth_channels.empty()) {
-        // Need at least 1 active fabric eth channel in at least 1 direction with a neighbor
-        return;
-    }
-
-    const bool wrap_around_mesh = fabric_context.is_wrap_around_mesh(fabric_node_id.mesh_id);
-
-    // check whether using tensix extension for connection between worker and fabric routers.
-    bool fabric_tensix_extension_enabled = tt::tt_metal::MetalContext::instance().get_fabric_tensix_config() !=
-                                           tt::tt_fabric::FabricTensixConfig::DISABLED;
-
-    for (const auto& [direction, remote_fabric_node_id] : chip_neighbors) {
-        const auto& [fabric_edm_type, fabric_edm_axis] = get_fabric_edm_type(
-            control_plane,
-            direction,
-            fabric_node_id.mesh_id,
-            remote_fabric_node_id.mesh_id,
-            fabric_node_id.chip_id,
-            remote_fabric_node_id.chip_id,
-            wrap_around_mesh);
-
-        const auto& curr_edm_config = fabric_context.get_fabric_router_config(fabric_edm_type, fabric_edm_axis);
-
-        // Create fabric tensix builder for this ethernet channel
-        // Skip the link used by dispatch using relay mux API
-        uint32_t dispatch_link_idx = RelayMux::get_dispatch_link_index(fabric_node_id, remote_fabric_node_id, device);
-
-        for (const auto& eth_chan : active_fabric_eth_channels[direction]) {
-            auto eth_direction = control_plane.routing_direction_to_eth_direction(direction);
-            auto eth_logical_core = soc_desc.get_eth_core_for_channel(eth_chan, CoordSystem::LOGICAL);
-            auto edm_builder = tt::tt_fabric::FabricEriscDatamoverBuilder::build(
-                device,
-                *fabric_program_ptr,
-                eth_logical_core,
-                fabric_node_id,
-                remote_fabric_node_id,
-                curr_edm_config,
-                false, /* build_in_worker_connection_mode */
-                fabric_edm_type,
-                eth_direction);
-            edm_builders.insert({eth_chan, edm_builder});
-
-            auto link_idx = control_plane.get_routing_plane_id(fabric_node_id, eth_chan);
-            if (fabric_tensix_extension_enabled) {
-                // Only create tensix builder if this channel is not used by dispatch
-                if (!(device_has_dispatch_tunnel && link_idx == dispatch_link_idx)) {
-                    auto tensix_builder = tt::tt_fabric::FabricTensixDatamoverBuilder::build(
-                        device, *fabric_program_ptr, fabric_node_id, remote_fabric_node_id, eth_chan, eth_direction);
-                    tensix_builders.insert({eth_chan, tensix_builder});
-                }
-            }
-        }
-
-        // Last link may be used by dispatch if there is tunneling
-        // TODO: https://github.com/tenstorrent/tt-metal/issues/24413
-        if (!active_fabric_eth_channels[direction].empty() && device_has_dispatch_tunnel) {
-            const auto dispatch_eth_chan = active_fabric_eth_channels[direction].back();
-            configure_edm_builder_for_dispatch(edm_builders.at(dispatch_eth_chan));
-        }
-    }
-
-    const auto topology = fabric_context.get_fabric_topology();
-    const bool is_galaxy =
-        tt::tt_metal::MetalContext::instance().get_cluster().get_cluster_type() == tt::tt_metal::ClusterType::GALAXY;
-
-    auto build_downstream_connections = [&](tt::tt_fabric::chan_id_t eth_chan_dir1,
-                                            tt::tt_fabric::chan_id_t eth_chan_dir2) {
-        auto& edm_builder1 = edm_builders.at(eth_chan_dir1);
-        auto& edm_builder2 = edm_builders.at(eth_chan_dir2);
-
-        if (fabric_tensix_extension_enabled) {
-            if (tensix_builders.find(eth_chan_dir1) != tensix_builders.end() &&
-                tensix_builders.find(eth_chan_dir2) != tensix_builders.end()) {
-                auto& tensix_builder1 = tensix_builders.at(eth_chan_dir1);
-                auto& tensix_builder2 = tensix_builders.at(eth_chan_dir2);
-
-                edm_builder1.connect_to_downstream_edm(tensix_builder2);
-                edm_builder2.connect_to_downstream_edm(tensix_builder1);
-            }
-        } else {
-            edm_builder1.connect_to_downstream_edm(edm_builder2);
-            edm_builder2.connect_to_downstream_edm(edm_builder1);
-        }
-    };
-
-    auto connect_downstream_builders = [&](RoutingDirection dir1, RoutingDirection dir2) {
-        bool can_connect =
-            (chip_neighbors.find(dir1) != chip_neighbors.end()) && (chip_neighbors.find(dir2) != chip_neighbors.end());
-        if (can_connect) {
-            auto eth_chans_dir1 = active_fabric_eth_channels.at(dir1);
-            auto eth_chans_dir2 = active_fabric_eth_channels.at(dir2);
-
-            // Hack for TG to connect the last routing plane correctly for dispatch
-            // TODO: https://github.com/tenstorrent/tt-metal/issues/24413
-            if (is_TG && (eth_chans_dir1.size() != eth_chans_dir2.size())) {
-                log_trace(tt::LogMetal, "applying hack for chip: {}", device->id());
-                std::reverse(eth_chans_dir1.begin(), eth_chans_dir1.end());
-                std::reverse(eth_chans_dir2.begin(), eth_chans_dir2.end());
-            }
-
-            // since tunneling cores are not guaraneteed to be reserved on the same routing plane, iterate through
-            // the ordered eth channels in both directions
-            uint32_t num_links = std::min(eth_chans_dir1.size(), eth_chans_dir2.size());
-            for (uint32_t link = 0; link < num_links; link++) {
-                auto eth_chan_dir1 = eth_chans_dir1[link];
-                auto eth_chan_dir2 = eth_chans_dir2[link];
-
-                auto& edm_builder1 = edm_builders.at(eth_chan_dir1);
-                auto& edm_builder2 = edm_builders.at(eth_chan_dir2);
-
-                build_downstream_connections(eth_chan_dir1, eth_chan_dir2);
-
-                // select VC based on the current link
-                auto edm_noc_vc = edm_builder1.config.DEFAULT_NOC_VC + (link % edm_builder1.config.NUM_EDM_NOC_VCS);
-                edm_builder1.config.edm_noc_vc = edm_noc_vc;
-                edm_builder2.config.edm_noc_vc = edm_noc_vc;
-
-                if (is_galaxy) {
-                    get_optimal_noc_for_edm(edm_builder1, edm_builder2, num_links, topology);
-                }
-            }
-        }
-    };
-
-    if (is_2D_routing) {
-        // 2D Routing
-        connect_downstream_builders(RoutingDirection::N, RoutingDirection::S);
-        connect_downstream_builders(RoutingDirection::E, RoutingDirection::W);
-        connect_downstream_builders(RoutingDirection::N, RoutingDirection::E);
-        connect_downstream_builders(RoutingDirection::N, RoutingDirection::W);
-        connect_downstream_builders(RoutingDirection::S, RoutingDirection::E);
-        connect_downstream_builders(RoutingDirection::S, RoutingDirection::W);
-    } else if (wrap_around_mesh && num_intra_chip_neighbors == 2) {
-        // 1D Routing wrap the corner chips, fold the internal connections
-        auto it = chip_neighbors.begin();
-        auto dir1 = it->first;
-        it++;
-        auto dir2 = it->first;
-        connect_downstream_builders(dir1, dir2);
-    } else {
-        // 1D Routing
-        connect_downstream_builders(RoutingDirection::N, RoutingDirection::S);
-        connect_downstream_builders(RoutingDirection::E, RoutingDirection::W);
-    }
-
-    return;
-}
-
-std::unique_ptr<Program> create_and_compile_tt_fabric_program(IDevice* device) {
-    std::unique_ptr<Program> fabric_program_ptr = std::make_unique<Program>();
-    std::unordered_map<tt::tt_fabric::chan_id_t, tt::tt_fabric::FabricEriscDatamoverBuilder> edm_builders;
-    std::unordered_map<tt::tt_fabric::chan_id_t, tt::tt_fabric::FabricTensixDatamoverBuilder> tensix_builders;
-
-    const auto& control_plane= tt::tt_metal::MetalContext::instance().get_control_plane();
-    auto& fabric_context = control_plane.get_fabric_context();
-
-    build_tt_fabric_program(device, fabric_program_ptr.get(), edm_builders, tensix_builders);
-    fabric_context.set_num_fabric_initialized_routers(device->id(), edm_builders.size());
-    if (edm_builders.empty()) {
-        return nullptr;
-    }
-
-    // Compile all fabric tensix builders
-    if (tt::tt_metal::MetalContext::instance().get_fabric_tensix_config() !=
-        tt::tt_fabric::FabricTensixConfig::DISABLED) {
-        for (auto& [eth_chan, tensix_builder] : tensix_builders) {
-            tensix_builder.create_and_compile(device, *fabric_program_ptr);
-        }
-    }
-
-    // for now it doesnt matter which channel is the master, so just pick the 1st in the map
-    auto master_router_chan = edm_builders.begin()->first;
-    fabric_context.set_fabric_master_router_chan(device->id(), master_router_chan);
-
-    uint32_t router_channels_mask = 0;
-    for (const auto& [router_chan, _] : edm_builders) {
-        router_channels_mask += 0x1 << (uint32_t)router_chan;
-    }
-
-    std::map<std::string, std::string> defines = {};
-    if (fabric_context.is_2D_routing_enabled()) {
-        defines["FABRIC_2D"] = "";
-    }
-
-    auto soc_desc = tt::tt_metal::MetalContext::instance().get_cluster().get_soc_desc(device->id());
-    const auto num_enabled_eth_cores = edm_builders.size();
-    const auto num_enabled_risc_cores =
-        edm_builders.begin()->second.get_configured_risc_count();  // same across all eth cores
-    size_t num_local_fabric_routers = num_enabled_eth_cores;
-    for (auto& [eth_chan, edm_builder] : edm_builders) {
-        edm_builder.set_wait_for_host_signal(true);
-        const std::vector<uint32_t> rt_args = edm_builder.get_runtime_args();
-        for (uint32_t risc_id = 0; risc_id < num_enabled_risc_cores; risc_id++) {
-            std::vector<uint32_t> ct_args = edm_builder.get_compile_time_args(risc_id);
-
-            const auto is_master_risc_core = eth_chan == master_router_chan && (risc_id == 0);
-            ct_args.push_back(is_master_risc_core);
-            ct_args.push_back(master_router_chan);
-            ct_args.push_back(num_local_fabric_routers);
-            ct_args.push_back(router_channels_mask);
-
-            auto eth_logical_core = soc_desc.get_eth_core_for_channel(eth_chan, CoordSystem::LOGICAL);
-            auto kernel = tt::tt_metal::CreateKernel(
-                *fabric_program_ptr,
-                "tt_metal/fabric/impl/kernels/edm_fabric/fabric_erisc_router.cpp",
-                eth_logical_core,
-                tt::tt_metal::EthernetConfig{
-                    .noc = edm_builder.config.risc_configs[risc_id].get_configured_noc(),
-                    .processor = static_cast<DataMovementProcessor>(risc_id),
-                    .compile_args = ct_args,
-                    .defines = defines,
-                    .opt_level = tt::tt_metal::KernelBuildOptLevel::O3});
-
-            tt::tt_metal::SetRuntimeArgs(*fabric_program_ptr, kernel, eth_logical_core, rt_args);
-        }
-
-        log_debug(
-            tt::LogMetal,
-            "Building fabric router -> device (phys): {}, (logical): {}, channel: {}, num_local_fabric_routers: {}",
-            device->id(),
-            control_plane.get_fabric_node_id_from_physical_chip_id(device->id()).chip_id,
-            eth_chan,
-            num_local_fabric_routers);
-    }
-
-    detail::CompileProgram(device, *fabric_program_ptr, /*force_slow_dispatch=*/device->using_fast_dispatch());
-    return fabric_program_ptr;
-}
-
-std::unique_ptr<Program> create_and_compile_fabric_program(IDevice* device) {
-    auto fabric_config = tt::tt_metal::MetalContext::instance().get_fabric_config();
-    if (tt_fabric::is_tt_fabric_config(fabric_config)) {
-        return create_and_compile_tt_fabric_program(device);
-    }
-    return nullptr;
-}
-
-void configure_fabric_cores(IDevice* device) {
-    std::vector<uint32_t> router_zero_buf(1, 0);
-    auto soc_desc = tt::tt_metal::MetalContext::instance().get_cluster().get_soc_desc(device->id());
-    const auto& control_plane= tt::tt_metal::MetalContext::instance().get_control_plane();
-    const auto fabric_node_id = control_plane.get_fabric_node_id_from_physical_chip_id(device->id());
-    const auto router_chans_and_direction = control_plane.get_active_fabric_eth_channels(fabric_node_id);
-    const auto addresses_to_clear = control_plane.get_fabric_context().get_fabric_router_addresses_to_clear();
-    for (const auto& [router_chan, _] : router_chans_and_direction) {
-        auto router_logical_core = soc_desc.get_eth_core_for_channel(router_chan, CoordSystem::LOGICAL);
-        for (const auto& address : addresses_to_clear) {
-            tt::tt_metal::detail::WriteToDeviceL1(device, router_logical_core, address, router_zero_buf, CoreType::ETH);
-        }
-    }
-}
-
-=======
->>>>>>> a9ff2541
 const std::unordered_set<CoreCoord>& get_virtual_dispatch_cores(chip_id_t dev_id) {
     if (!dispatch_cores.contains(dev_id)) {
         return empty_cores[dev_id];
