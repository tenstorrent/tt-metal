--- conflicted
+++ resolved
@@ -43,15 +43,10 @@
 
 }  // namespace
 
-<<<<<<< HEAD
-CommandQueue::CommandQueue(IDevice* device, uint32_t id, NOC noc_index) :
-    manager(device->sysmem_manager()), completion_queue_thread{} {
-=======
-HWCommandQueue::HWCommandQueue(IDevice* device, uint32_t id, NOC noc_index, uint32_t completion_queue_reader_core) :
+CommandQueue::CommandQueue(IDevice* device, uint32_t id, NOC noc_index, uint32_t completion_queue_reader_core) :
     manager(device->sysmem_manager()),
     completion_queue_thread{},
     completion_queue_reader_core(completion_queue_reader_core) {
->>>>>>> 776a92d0
     ZoneScopedN("CommandQueue_constructor");
     this->device_ = device;
     this->id_ = id;
@@ -93,11 +88,7 @@
     std::thread completion_queue_thread = std::thread(&CommandQueue::read_completion_queue, this);
     this->completion_queue_thread = std::move(completion_queue_thread);
     // Set the affinity of the completion queue reader.
-<<<<<<< HEAD
-    set_device_thread_affinity(this->completion_queue_thread, device_->get_completion_queue_reader_core());
-=======
     set_device_thread_affinity(this->completion_queue_thread, this->completion_queue_reader_core);
->>>>>>> 776a92d0
 
     for (uint32_t i = 0; i < dispatch_constants::DISPATCH_MESSAGE_ENTRIES; i++) {
         this->expected_num_workers_completed[i] = 0;
