// SPDX-FileCopyrightText: © 2023 Tenstorrent AI ULC
//
// SPDX-License-Identifier: Apache-2.0

#include <allocator.hpp>
#include <circular_buffer.hpp>
#include <circular_buffer_constants.h>
#include "assert.hpp"
#include "dev_msgs.h"
#include <cstdint>
#include <device_pool.hpp>
#include <global_circular_buffer.hpp>
#include <global_semaphore.hpp>
#include <host_api.hpp>
#include <kernel.hpp>
#include <enchantum/enchantum.hpp>
#include <memory>
#include <sub_device_types.hpp>
#include <tt_metal.hpp>
#include <algorithm>
#include <cstdlib>
#include <cstring>
#include <functional>
#include <iostream>
#include <optional>
#include <type_traits>
#include <unordered_set>
#include <utility>
#include <variant>

#include "buffer_types.hpp"
#include "circular_buffer_config.hpp"
#include "data_types.hpp"
#include "llrt/tt_cluster.hpp"
#include <umd/device/cluster.h>
#include <umd/device/tt_cluster_descriptor.h>
#include <filesystem>
#include "device.hpp"
#include "impl/context/metal_context.hpp"
#include "kernels/kernel_impl.hpp"
#include "dispatch/dispatch_settings.hpp"
#include "device/device_impl.hpp"
#include "hal_types.hpp"
#include "kernel_types.hpp"
#include "lightmetal/host_api_capture_helpers.hpp"
#include "lightmetal/lightmetal_capture.hpp"
#include "lightmetal_binary.hpp"
#include "llrt.hpp"
#include <tt-logger/tt-logger.hpp>
#include <tt-metalium/tt_metal_profiler.hpp>
#include "tt-metalium/program.hpp"
#include "program/program_impl.hpp"
#include "semaphore.hpp"
#include "trace/trace.hpp"
#include "tracy/Tracy.hpp"
#include <umd/device/tt_xy_pair.h>
#include <umd/device/types/xy_pair.h>
#include "utils.hpp"
#include "fabric/hw/inc/fabric_routing_mode.h"
#include <tt-metalium/graph_tracking.hpp>
#include <tt_stl/overloaded.hpp>
#include "get_platform_architecture.hpp"

namespace tt {

namespace tt_metal {
enum class FabricConfig : uint32_t;
struct RuntimeArgsData;
struct TraceDescriptor;

namespace {

CoreRangeSet GetCoreRangeSet(const std::variant<CoreCoord, CoreRange, CoreRangeSet>& specified_core_spec) {
    ZoneScoped;
    return std::visit(
        ttsl::overloaded{
            [](const CoreCoord& core_spec) { return CoreRangeSet(CoreRange(core_spec, core_spec)); },
            [](const CoreRange& core_spec) { return CoreRangeSet(core_spec); },
            [](const CoreRangeSet& core_spec) { return core_spec; },
        },
        specified_core_spec);
}

struct DataMovementConfigStatus {
    bool riscv0_in_use;
    bool riscv1_in_use;
    bool noc0_in_use;
    bool noc1_in_use;
};

DataMovementConfigStatus CheckDataMovementConfig(
    const HalProgrammableCoreType& programmable_core, Program& program, const CoreRangeSet& core_ranges) {
    DataMovementConfigStatus data_movement_config_status{
        .riscv0_in_use = false, .riscv1_in_use = false, .noc0_in_use = false, .noc1_in_use = false};

<<<<<<< HEAD
    auto set_global_and_local_noc_usage = [&](const std::shared_ptr<Kernel>& kernel,
                                              bool& local_noc0_usage,
                                              bool& local_noc1_usage) {
=======
    auto set_global_and_local_noc_usage = [&](KernelHandle kernel_id, bool& local_noc0_usage, bool& local_noc1_usage) {
        const auto kernel = program.impl().get_kernel(kernel_id);
>>>>>>> 978efc7c
        int noc_value;
        switch (programmable_core) {
            case HalProgrammableCoreType::TENSIX:
                noc_value = enchantum::to_underlying(std::get<DataMovementConfig>(kernel->config()).noc);
                break;
            case HalProgrammableCoreType::ACTIVE_ETH:
            case HalProgrammableCoreType::IDLE_ETH:
                noc_value = enchantum::to_underlying(std::get<EthernetConfig>(kernel->config()).noc);
                break;
            default:
                TT_THROW(
                    "Checking NoC and DataMovementProcessor is unsupported for programmable core {}",
                    enchantum::to_string(programmable_core));
        }
        local_noc0_usage = noc_value == 0;
        local_noc1_usage = noc_value == 1;
        data_movement_config_status.noc0_in_use = local_noc0_usage;
        data_movement_config_status.noc1_in_use = local_noc1_usage;
    };

    const auto& hal = MetalContext::instance().hal();
    for (const auto& core_range : core_ranges.ranges()) {
        for (auto x = core_range.start_coord.x; x <= core_range.end_coord.x; x++) {
            for (auto y = core_range.start_coord.y; y <= core_range.end_coord.y; y++) {
                const KernelGroup* kernel_group = program.impl().kernels_on_core(
                    CoreCoord(x, y), hal.get_programmable_core_type_index(programmable_core));
                if (kernel_group != nullptr) {
                    bool local_noc0_in_use = false;
                    bool local_noc1_in_use = false;
                    bool has_dm0 = false;
                    bool has_dm1 = false;
                    for (auto kernel_id : kernel_group->kernel_ids) {
                        const auto kernel = detail::GetKernel(program, kernel_id);
                        if (kernel->get_kernel_processor_class() == HalProcessorClassType::DM) {
                            switch (kernel->get_kernel_processor_type(0)) {
                                case 0:
                                    has_dm0 = true;
                                    data_movement_config_status.riscv0_in_use = true;
                                    set_global_and_local_noc_usage(kernel, local_noc0_in_use, local_noc1_in_use);
                                    break;
                                case 1:
                                    has_dm1 = true;
                                    data_movement_config_status.riscv1_in_use = true;
                                    set_global_and_local_noc_usage(kernel, local_noc0_in_use, local_noc1_in_use);
                                    break;
                                default: TT_THROW("Unknown DataMovementProcessor type"); break;
                            }
                        }
                    }
                    if (has_dm0 and has_dm1) {
                        TT_FATAL(
                            local_noc0_in_use and local_noc1_in_use,
                            "Illegal NOC usage: data movement kernels on logical core {} cannot use the same NOC, "
                            "doing so results in hangs!",
                            CoreCoord(x, y).str());
                    }
                }
            }
        }
    }

    return data_movement_config_status;
}

void ConfigureKernelGroup(
    Program& program,
    uint32_t programmable_core_type_index,
    const KernelGroup* kernel_group,
    IDevice* device,
    const CoreCoord& logical_core) {
    uint32_t kernel_config_base =
        MetalContext::instance().hal().get_dev_addr(programmable_core_type_index, HalL1MemAddrType::KERNEL_CONFIG);
<<<<<<< HEAD
    for (auto kernel_id : kernel_group->kernel_ids) {
        // Need the individual offsets of each bin
        detail::GetKernel(program, kernel_id)
            ->configure(device, logical_core, kernel_config_base, kernel_group->kernel_text_offsets);
=======
    for (auto& optional_id : kernel_group->kernel_ids) {
        if (optional_id) {
            // Need the individual offsets of each bin
            program.impl()
                .get_kernel(optional_id.value())
                ->configure(device, logical_core, kernel_config_base, kernel_group->kernel_text_offsets);
        }
>>>>>>> 978efc7c
    }
}

std::optional<uint32_t> get_semaphore_id(const Program& program, const CoreRange& core_range, CoreType core_type) {
    std::optional<uint32_t> semaphore_id = std::nullopt;
    std::vector<uint32_t> semaphore_histogram(NUM_SEMAPHORES, 0);
    for (auto x = core_range.start_coord.x; x <= core_range.end_coord.x; x++) {
        for (auto y = core_range.start_coord.y; y <= core_range.end_coord.y; y++) {
            CoreCoord logical_core(x, y);
            auto semaphores = program.impl().semaphores_on_core(logical_core, core_type);
            if (semaphores.size() == NUM_SEMAPHORES) {
                TT_THROW(
                    "Cannot add semaphore on core {}. Max number of semaphores ({}) reached!",
                    logical_core.str(),
                    NUM_SEMAPHORES);
            }

            for (const auto& semaphore : semaphores) {
                semaphore_histogram[semaphore.get().id()]++;
            }
        }
    }

    std::optional<uint32_t> uninitialized_sem_id = std::nullopt;
    for (int sem_id = 0; sem_id < semaphore_histogram.size(); sem_id++) {
        if (semaphore_histogram.at(sem_id) == 0) {
            uninitialized_sem_id = sem_id;
            break;
        }
    }

    if (uninitialized_sem_id.has_value()) {
        semaphore_id = uninitialized_sem_id.value();
    } else {
        TT_THROW("Unable to initialize semaphores on core range {}", core_range.str());
    }

    return semaphore_id;
}

inline void SetRuntimeArgsImpl(
    const Program& program, KernelHandle kernel_id, const CoreCoord& c, stl::Span<const uint32_t> runtime_args) {
    if (runtime_args.size() != 0) {
        program.impl().get_kernel(kernel_id)->set_runtime_args(c, runtime_args);
    }
}

inline void SetRuntimeArgsImpl(
    const Program& program,
    KernelHandle kernel_id,
    const CoreRange& core_range,
    stl::Span<const uint32_t> runtime_args) {
    if (runtime_args.size() != 0) {
        auto kernel = program.impl().get_kernel(kernel_id);
        for (auto x = core_range.start_coord.x; x <= core_range.end_coord.x; ++x) {
            for (auto y = core_range.start_coord.y; y <= core_range.end_coord.y; ++y) {
                kernel->set_runtime_args(CoreCoord(x, y), runtime_args);
            }
        }
    }
}

inline void SetRuntimeArgsImpl(
    const Program& program,
    KernelHandle kernel_id,
    const CoreRangeSet& core_range_set,
    stl::Span<const uint32_t> runtime_args) {
    if (runtime_args.size() != 0) {
        auto kernel = program.impl().get_kernel(kernel_id);
        for (const auto& core_range : core_range_set.ranges()) {
            for (auto x = core_range.start_coord.x; x <= core_range.end_coord.x; ++x) {
                for (auto y = core_range.start_coord.y; y <= core_range.end_coord.y; ++y) {
                    kernel->set_runtime_args(CoreCoord(x, y), runtime_args);
                }
            }
        }
    }
}

}  // namespace

namespace detail {

bool WriteToDeviceDRAMChannel(
    IDevice* device, int dram_channel, uint32_t address, std::span<const std::uint8_t> host_buffer) {
    TT_FATAL(
        address >= device->allocator()->get_base_allocator_addr(HalMemType::DRAM),
        "Cannot write to reserved DRAM region, addresses [0, {}) are reserved!",
        device->allocator()->get_base_allocator_addr(HalMemType::DRAM));
    tt::tt_metal::MetalContext::instance().get_cluster().write_dram_vec(
        host_buffer.data(), host_buffer.size(), device->id(), dram_channel, address);
    return true;
}

bool WriteToDeviceDRAMChannel(IDevice* device, int dram_channel, uint32_t address, std::vector<uint32_t>& host_buffer) {
    return WriteToDeviceDRAMChannel(
        device,
        dram_channel,
        address,
        std::span(reinterpret_cast<const std::uint8_t*>(host_buffer.data()), host_buffer.size() * sizeof(uint32_t)));
}

bool ReadFromDeviceDRAMChannel(IDevice* device, int dram_channel, uint32_t address, std::span<uint8_t> host_buffer) {
    bool pass = true;
    tt::tt_metal::MetalContext::instance().get_cluster().dram_barrier(device->id());
    tt::tt_metal::MetalContext::instance().get_cluster().read_dram_vec(
        host_buffer.data(), host_buffer.size(), device->id(), dram_channel, address);
    return pass;
}

bool ReadFromDeviceDRAMChannel(
    IDevice* device, int dram_channel, uint32_t address, uint32_t size, std::vector<uint32_t>& host_buffer) {
    host_buffer.resize((size + sizeof(uint32_t) - 1) / sizeof(uint32_t));
    return ReadFromDeviceDRAMChannel(
        device, dram_channel, address, std::span(reinterpret_cast<std::uint8_t*>(host_buffer.data()), size));
}

bool WriteToDeviceL1(
    IDevice* device,
    const CoreCoord& logical_core,
    uint32_t address,
    std::span<const std::uint8_t> host_buffer,
    CoreType core_type) {
    ZoneScoped;
    auto worker_core = device->virtual_core_from_logical_core(logical_core, core_type);
    tt::tt_metal::MetalContext::instance().get_cluster().write_core(device->id(), worker_core, host_buffer, address);
    return true;
}

bool WriteToDeviceL1(
    IDevice* device,
    const CoreCoord& logical_core,
    uint32_t address,
    std::vector<uint32_t>& host_buffer,
    CoreType core_type) {
    return WriteToDeviceL1(
        device,
        logical_core,
        address,
        std::span(reinterpret_cast<const std::uint8_t*>(host_buffer.data()), host_buffer.size() * sizeof(uint32_t)),
        core_type);
}

bool WriteRegToDevice(IDevice* device, const CoreCoord& logical_core, uint32_t address, const uint32_t& regval) {
    auto worker_core = device->worker_core_from_logical_core(logical_core);
    tt::tt_metal::MetalContext::instance().get_cluster().write_reg(
        &regval, tt_cxy_pair(device->id(), worker_core), address);
    return true;
}

bool ReadFromDeviceL1(
    IDevice* device,
    const CoreCoord& logical_core,
    uint32_t address,
    std::span<uint8_t> host_buffer,
    CoreType core_type) {
    tt::tt_metal::MetalContext::instance().get_cluster().l1_barrier(device->id());
    auto virtual_core = device->virtual_core_from_logical_core(logical_core, core_type);
    tt::tt_metal::MetalContext::instance().get_cluster().read_core(
        host_buffer.data(), host_buffer.size(), tt_cxy_pair(device->id(), virtual_core), address);
    return true;
}

bool ReadFromDeviceL1(
    IDevice* device,
    const CoreCoord& logical_core,
    uint32_t address,
    uint32_t size,
    std::vector<uint32_t>& host_buffer,
    CoreType core_type) {
    tt::tt_metal::MetalContext::instance().get_cluster().l1_barrier(device->id());
    auto virtual_core = device->virtual_core_from_logical_core(logical_core, core_type);
    host_buffer =
        tt::tt_metal::MetalContext::instance().get_cluster().read_core(device->id(), virtual_core, address, size);
    return true;
}

bool ReadRegFromDevice(IDevice* device, const CoreCoord& logical_core, uint32_t address, uint32_t& regval) {
    tt::tt_metal::MetalContext::instance().get_cluster().l1_barrier(device->id());
    auto worker_core = device->worker_core_from_logical_core(logical_core);
    tt::tt_metal::MetalContext::instance().get_cluster().read_reg(
        &regval, tt_cxy_pair(device->id(), worker_core), address);
    return true;
}

std::string get_physical_architecture_name() {
    return tt::get_string_lowercase(tt::tt_metal::get_physical_architecture());
}

std::map<chip_id_t, IDevice*> CreateDevices(
    const std::vector<chip_id_t>& device_ids,
    const uint8_t num_hw_cqs,
    const size_t l1_small_size,
    const size_t trace_region_size,
    const DispatchCoreConfig& dispatch_core_config,
    const std::vector<uint32_t>& /*l1_bank_remap*/,
    const size_t worker_l1_size,
    bool init_profiler,
    bool use_max_eth_core_count_on_all_devices,
    bool initialize_fabric_and_dispatch_fw) {
    // Issue #19729: use_max_eth_core_count_on_all_devices is a workaround
    // to allow TT-Mesh Workload dispatch to target active ethernet cores.
    ZoneScoped;
    bool is_galaxy = tt::tt_metal::MetalContext::instance().get_cluster().is_galaxy_cluster();
    tt::DevicePool::initialize(
        device_ids,
        num_hw_cqs,
        l1_small_size,
        trace_region_size,
        dispatch_core_config,
        {},
        worker_l1_size,
        init_profiler,
        use_max_eth_core_count_on_all_devices,
        initialize_fabric_and_dispatch_fw);

    const auto devices = tt::DevicePool::instance().get_all_active_devices();
    std::map<chip_id_t, IDevice*> ret_devices;
    // Only include the mmio device in the active devices set returned to the caller if we are not running
    // on a Galaxy cluster.
    // On Galaxy, gateway (mmio devices) cannot run compute workloads.

    for (IDevice* dev : devices) {
        if (is_galaxy and dev->is_mmio_capable()) {
            continue;
        }
        ret_devices.insert({dev->id(), dev});
    }

    return ret_devices;
}

void CloseDevices(const std::map<chip_id_t, IDevice*>& devices) {
    std::vector<IDevice*> devices_to_close;
    devices_to_close.reserve(devices.size());
    for (auto& [id, device] : devices) {
        devices_to_close.push_back(device);
    }
    tt::DevicePool::instance().close_devices(devices_to_close);
}

void print_page(
    uint32_t dev_page_id,
    CoreCoord core,
    uint32_t host_page_id,
    CoreCoord noc_coordinates,
    uint32_t l1_address,
    uint32_t bank_id,
    const std::vector<uint32_t>& page) {
    std::cout << "dev_page_index " << dev_page_id << " on core " << core.str() << std::endl;
    std::cout << "host_page_index " << host_page_id << std::endl;
    std::cout << "noc coordinates " << noc_coordinates.str() << std::endl;
    std::cout << "l1_address " << l1_address << std::endl;
    std::cout << "bank id " << bank_id << std::endl;

    std::cout << "0x";
    for (auto entry : page) {
        std::cout << std::hex << entry << std::dec;
    }
    std::cout << std::dec << std::endl;
}

void WriteToDeviceSharded(Buffer& buffer, tt::stl::Span<const uint8_t> host_buffer) {
    TT_FATAL(
        host_buffer.size() <= buffer.size(),
        "Bounds-Error -- Attempting to write {} bytes to a {} byte buffer",
        host_buffer.size(),
        buffer.size());

    uint32_t page_size = buffer.page_size();
    TT_ASSERT(page_size == 0 ? buffer.size() == 0 : buffer.size() % page_size == 0);

    auto device = buffer.device();
    const auto& allocator = device->allocator();

    const auto& buffer_page_mapping = *buffer.get_buffer_page_mapping();
    for (auto mapped_page : buffer_page_mapping) {
        auto core = buffer_page_mapping.all_cores[mapped_page.core_id];
        auto bank_id = allocator->get_bank_ids_from_logical_core(buffer.buffer_type(), core)[0];
        auto bank_offset = allocator->get_bank_offset(buffer.buffer_type(), bank_id);
        auto data_index = mapped_page.host_page * page_size;
        std::span<const std::uint8_t> page(host_buffer.data() + data_index, page_size);
        if (buffer.is_l1()) {
            auto absolute_address =
                buffer.address() + bank_offset + mapped_page.device_page * buffer.aligned_page_size();
            auto core_coordinates =
                device->worker_core_from_logical_core(buffer.allocator()->get_logical_core_from_bank_id(bank_id));
            tt::tt_metal::MetalContext::instance().get_cluster().write_core(
                device->id(), core_coordinates, page, absolute_address);
        } else {
            auto bank_local_address = buffer.address() + mapped_page.device_page * buffer.aligned_page_size();
            WriteToDeviceDRAMChannel(device, bank_id, bank_local_address, page);
        }
    }
}

DeviceAddr CalculateAddressDeviceInterleavedContiguous(const Buffer& buffer, uint64_t bank_index, uint64_t page_index) {
    DeviceAddr addr = 0;
    if (buffer.is_dram()) {
        uint32_t num_banks = buffer.allocator()->get_num_banks(buffer.buffer_type());
        uint32_t pages_offset_within_bank = page_index / num_banks;
        addr = buffer.address() + pages_offset_within_bank * buffer.aligned_page_size();
    } else {
        TT_ASSERT(buffer.is_l1());
        addr = buffer.page_address(bank_index, page_index);
    }

    return addr;
}

void WriteToDeviceInterleavedContiguous(const Buffer& buffer, tt::stl::Span<const uint8_t> host_buffer) {
    if (tt::tt_metal::GraphTracker::instance().hook_write_to_device(&buffer)) {
        return;
    }

    size_t host_buffer_size_bytes = host_buffer.size();
    TT_FATAL(
        host_buffer_size_bytes <= buffer.size(),
        "Bounds-Error -- Attempting to write {} bytes to a {} byte buffer",
        host_buffer_size_bytes,
        buffer.size());

    size_t page_size = buffer.page_size();
    size_t num_pages = buffer.num_pages();

    auto device = buffer.device();
    size_t num_banks = device->allocator()->get_num_banks(buffer.buffer_type());
    size_t bank_index = 0;
    size_t data_index = 0;
    for (size_t page_index = 0; page_index < num_pages; page_index++) {
        const DeviceAddr address = CalculateAddressDeviceInterleavedContiguous(buffer, bank_index, page_index);
        std::span<const uint8_t> page(host_buffer.data() + data_index, page_size);
        switch (buffer.buffer_type()) {
            case BufferType::DRAM: WriteToDeviceDRAMChannel(device, bank_index, address, page); break;
            case BufferType::L1:
            case BufferType::L1_SMALL: {
                CoreCoord logical_core = buffer.allocator()->get_logical_core_from_bank_id(bank_index);
                WriteToDeviceL1(device, logical_core, address, page, CoreType::WORKER);
            } break;
            default: TT_THROW("Unsupported buffer type to write to device!");
        }

        bank_index = (bank_index + 1) % num_banks;
        data_index += page_size;
    }
}

void WriteToDevice(Buffer& buffer, tt::stl::Span<const uint8_t> host_buffer) {
    ZoneScoped;
    if (buffer.buffer_layout() == TensorMemoryLayout::INTERLEAVED) {
        WriteToDeviceInterleavedContiguous(buffer, host_buffer);
    } else if (is_sharded(buffer.buffer_layout())) {
        WriteToDeviceSharded(buffer, host_buffer);
    } else {
        TT_ASSERT(false && "Unsupported buffer layout");
    }
}

void WriteToBuffer(Buffer& buffer, tt::stl::Span<const uint8_t> host_buffer) {
    switch (buffer.buffer_type()) {
        case BufferType::DRAM:  // fallthrough
        case BufferType::L1:    // fallthrough
        case BufferType::L1_SMALL: {
            WriteToDevice(buffer, host_buffer);
        } break;
        case BufferType::SYSTEM_MEMORY: {
            TT_THROW("Writing to host memory is unsupported!");
        } break;
        default: TT_THROW("Unsupported buffer type!");
    }
}

void ReadFromDeviceInterleavedContiguous(const Buffer& buffer, uint8_t* host_buffer) {
    size_t page_size = buffer.page_size();
    size_t num_pages = buffer.num_pages();

    auto device = buffer.device();
    size_t num_banks = device->allocator()->get_num_banks(buffer.buffer_type());

    size_t host_idx = 0;
    size_t bank_index = 0;
    std::vector<uint32_t> page;
    page.resize(page_size / sizeof(uint32_t));
    for (size_t page_index = 0; page_index < num_pages; page_index++) {
        const DeviceAddr address = CalculateAddressDeviceInterleavedContiguous(buffer, bank_index, page_index);
        page.clear();
        switch (buffer.buffer_type()) {
            case BufferType::DRAM:
            case BufferType::TRACE: ReadFromDeviceDRAMChannel(device, bank_index, address, page_size, page); break;
            case BufferType::L1:
            case BufferType::L1_SMALL: {
                auto core_coordinates = device->worker_core_from_logical_core(
                    buffer.allocator()->get_logical_core_from_bank_id(bank_index));
                tt::tt_metal::MetalContext::instance().get_cluster().read_core(
                    page.data(), page_size, tt_cxy_pair(device->id(), core_coordinates), address);
            } break;
            default: TT_THROW("Unsupported buffer type to read from device!");
        }

        // Copy page into host buffer
        std::memcpy(host_buffer + host_idx, page.data(), page_size);
        host_idx += page_size;

        bank_index = (bank_index + 1) % num_banks;
    }
}

void read_pages_to_host_helper(
    IDevice* device,
    Buffer& dev_buffer,
    uint8_t* host_buffer,
    const uint32_t& page_size,
    const uint32_t& host_page_id,
    const uint32_t& core_page_id,
    const uint32_t& bank_id) {
    uint64_t host_buffer_start = uint64_t(host_page_id) * page_size;
    if (dev_buffer.is_l1()) {
        auto core_coordinates =
            device->worker_core_from_logical_core(dev_buffer.allocator()->get_logical_core_from_bank_id(bank_id));
        auto bank_offset = device->allocator()->get_bank_offset(dev_buffer.buffer_type(), bank_id);
        auto absolute_address = dev_buffer.address() + bank_offset + core_page_id * dev_buffer.aligned_page_size();
        tt::tt_metal::MetalContext::instance().get_cluster().read_core(
            host_buffer + host_buffer_start, page_size, tt_cxy_pair(device->id(), core_coordinates), absolute_address);
    } else {
        std::vector<uint32_t> page;
        page.resize(page_size / sizeof(uint32_t));
        auto bank_local_address = dev_buffer.address() + core_page_id * dev_buffer.aligned_page_size();
        ReadFromDeviceDRAMChannel(device, bank_id, bank_local_address, page_size, page);
        std::memcpy(host_buffer + host_buffer_start, page.data(), page_size);
    }
}

void ReadFromDeviceSharded(Buffer& buffer, uint8_t* host_buffer) {
    auto device = buffer.device();

    uint32_t page_size = buffer.page_size();

    const auto& buffer_page_mapping = *buffer.get_buffer_page_mapping();
    for (auto mapped_page : buffer_page_mapping) {
        auto core = buffer_page_mapping.all_cores[mapped_page.core_id];
        auto bank_id = device->allocator()->get_bank_ids_from_logical_core(buffer.buffer_type(), core)[0];
        read_pages_to_host_helper(
            device, buffer, host_buffer, page_size, mapped_page.host_page, mapped_page.device_page, bank_id);
    }
}

void ReadFromDevice(Buffer& buffer, uint8_t* host_buffer) {
    ZoneScoped;
    if (buffer.buffer_layout() == TensorMemoryLayout::INTERLEAVED) {
        ReadFromDeviceInterleavedContiguous(buffer, host_buffer);
    } else if (is_sharded(buffer.buffer_layout())) {
        ReadFromDeviceSharded(buffer, host_buffer);
    } else {
        TT_ASSERT(false && "Unsupported buffer layout");
    }
}

void ReadFromBuffer(const std::shared_ptr<Buffer>& buffer, std::vector<uint32_t>& host_buffer) {
    ReadFromBuffer(*buffer, host_buffer);
}

void ReadFromBuffer(Buffer& buffer, uint8_t* host_buffer) {
    IDevice* device = buffer.device();
    switch (buffer.buffer_type()) {
        case BufferType::DRAM:
        case BufferType::TRACE:
        case BufferType::L1:  // fallthrough
        case BufferType::L1_SMALL: {
            if (buffer.is_dram()) {
                tt::tt_metal::MetalContext::instance().get_cluster().dram_barrier(device->id());
            } else {
                tt::tt_metal::MetalContext::instance().get_cluster().l1_barrier(device->id());
            }
            ReadFromDevice(buffer, host_buffer);
        } break;
        case BufferType::SYSTEM_MEMORY: {
            TT_THROW("Reading from host memory is unsupported!");
        } break;
        default: TT_THROW("Unsupported buffer type!");
    }
}

void ReadShard(Buffer& buffer, uint8_t* host_buffer, const uint32_t& core_id) {
    IDevice* device = buffer.device();
    TT_ASSERT(is_sharded(buffer.buffer_layout()));

    const auto& buffer_page_mapping = *buffer.get_buffer_page_mapping();
    auto core = buffer_page_mapping.all_cores[core_id];
    auto core_page_mappings = buffer_page_mapping.core_page_mappings[core_id];
    auto bank_id = device->allocator()->get_bank_ids_from_logical_core(buffer.buffer_type(), core)[0];

    if (core_page_mappings.empty()) {
        return;
    }
    size_t shard_offset = core_page_mappings[0].host_ranges[0].host_page_start;

    for (const auto& core_mapping : core_page_mappings) {
        for (auto host_page_it = core_mapping.begin(); host_page_it != core_mapping.end(); host_page_it++) {
            if (!*host_page_it) {
                continue;
            }
            auto host_page_id = **host_page_it - shard_offset;
            auto core_page_id = core_mapping.device_start_page + host_page_it.device_page_offset();
            read_pages_to_host_helper(
                device, buffer, host_buffer, buffer.page_size(), host_page_id, core_page_id, bank_id);
        }
    }
}

void LaunchProgram(
    IDevice* device, const std::shared_ptr<Program>& program, bool wait_until_cores_done, bool force_slow_dispatch) {
    LaunchProgram(device, *program, wait_until_cores_done, force_slow_dispatch);
}

void LaunchProgram(IDevice* device, Program& program, bool wait_until_cores_done, bool force_slow_dispatch) {
    {  // Profiler scope start
        ZoneScoped;
        /// This function is shared between FD and SD.
        // We call this function when initializing HW Command Queues or when reading Profiler Device to Device
        // sync information from the accelerators.
        // Must be set by the user only when its safe to mix slow dispatch with fast dispatch (advanced feature).
        if (!force_slow_dispatch) {
            detail::DispatchStateCheck(false);
        } else {
            TT_ASSERT(!tt::DevicePool::instance().is_dispatch_firmware_active());
        }

        detail::CompileProgram(device, program);
        if (!program.impl().is_finalized()) {
            program.impl().finalize_offsets(device);
        }

        detail::WriteRuntimeArgsToDevice(device, program, force_slow_dispatch);
        detail::ConfigureDeviceWithProgram(device, program, force_slow_dispatch);

        auto device_id = device->id();

        tt::tt_metal::MetalContext::instance().get_cluster().dram_barrier(device_id);

        // Note: the l1_barrier below is needed to be sure writes to cores that
        // don't get the GO mailbox (eg, storage cores) have all landed
        tt::tt_metal::MetalContext::instance().get_cluster().l1_barrier(device->id());

        std::vector<std::vector<CoreCoord>> logical_cores_used_in_program = program.impl().logical_cores();
        std::unordered_set<CoreCoord> not_done_cores;
        const auto& hal = MetalContext::instance().hal();
        for (uint32_t programmable_core_type_index = 0;
             programmable_core_type_index < logical_cores_used_in_program.size();
             programmable_core_type_index++) {
            CoreType core_type = hal.get_core_type(programmable_core_type_index);
            for (const auto& logical_core : logical_cores_used_in_program[programmable_core_type_index]) {
                launch_msg_t* msg =
                    &program.impl().kernels_on_core(logical_core, programmable_core_type_index)->launch_msg;
                go_msg_t* go_msg = &program.impl().kernels_on_core(logical_core, programmable_core_type_index)->go_msg;
                msg->kernel_config.host_assigned_id = program.get_runtime_id();

                auto physical_core = device->virtual_core_from_logical_core(logical_core, core_type);
                not_done_cores.insert(physical_core);
                if (force_slow_dispatch) {
                    tt::llrt::send_reset_go_signal(device->id(), physical_core);
                }

                tt::llrt::write_launch_msg_to_core(
                    device->id(),
                    physical_core,
                    msg,
                    go_msg,
                    device->get_dev_addr(physical_core, HalL1MemAddrType::LAUNCH));
            }
        }
        if (wait_until_cores_done) {
            // Wait for all cores to be done
            llrt::internal_::wait_until_cores_done(device_id, RUN_MSG_GO, not_done_cores);
        }
    }  // Profiler scope end
    if (wait_until_cores_done) {
        detail::ReadDeviceProfilerResults(device);
    }
}

void WaitProgramDone(IDevice* device, Program& program, bool read_device_profiler_results) {
    auto device_id = device->id();
    std::vector<std::vector<CoreCoord>> logical_cores_used_in_program = program.impl().logical_cores();
    std::unordered_set<CoreCoord> not_done_cores;
    const auto& hal = MetalContext::instance().hal();
    for (uint32_t index = 0; index < hal.get_programmable_core_type_count(); index++) {
        const auto& logical_cores = logical_cores_used_in_program[index];
        CoreType core_type = hal.get_core_type(index);
        for (const auto& logical_core : logical_cores) {
            auto physical_core = device->virtual_core_from_logical_core(logical_core, core_type);
            not_done_cores.insert(physical_core);
        }
    }
    llrt::internal_::wait_until_cores_done(device_id, RUN_MSG_GO, not_done_cores);
    if (read_device_profiler_results) {
        detail::ReadDeviceProfilerResults(device);
    }
}

bool ConfigureDeviceWithProgram(IDevice* device, Program& program, bool force_slow_dispatch) {
    ZoneScoped;
    bool pass = true;
    // This function is shared between FD and SD.
    // We call this function when initializing HW Command Queues or when reading Profiler Device to Device
    // sync information from the accelerators.
    // Must be set by the user only when its safe to mix slow dispatch with fast dispatch (advanced feature).
    if (!force_slow_dispatch) {
        detail::DispatchStateCheck(false);
    }

    auto device_id = device->id();

    program.impl().allocate_circular_buffers(device);
    program.impl().validate_circular_buffer_region(device);

    std::vector<std::vector<CoreCoord>> logical_cores_used_in_program = program.impl().logical_cores();
    const auto& hal = MetalContext::instance().hal();
    for (uint32_t index = 0; index < hal.get_programmable_core_type_count(); index++) {
        const auto& logical_cores = logical_cores_used_in_program[index];
        CoreType core_type = hal.get_core_type(index);
        for (const auto& logical_core : logical_cores) {
            KernelGroup* kernel_group = program.impl().kernels_on_core(logical_core, index);
            CoreCoord physical_core = device->virtual_core_from_logical_core(logical_core, core_type);
            ConfigureKernelGroup(program, index, kernel_group, device, logical_core);
            // TODO: add support for CB for ethernet cores
            if (core_type == CoreType::WORKER) {
                const auto& cbs_on_core = program.impl().circular_buffers_on_core(logical_core);
                if (cbs_on_core.size()) {
                    // CircularBufferConfigVec -- common across all kernels, so written once to the core
                    std::vector<uint32_t> circular_buffer_config_vec(
                        program.impl().get_program_config(index).cb_size / sizeof(uint32_t));

                    uint32_t remote_offset_index =
                        program.impl().get_program_config(index).local_cb_size / sizeof(uint32_t);
                    for (const auto& circular_buffer : cbs_on_core) {
                        for (uint32_t buffer_index : circular_buffer->local_buffer_indices()) {
                            uint32_t base_index = buffer_index * UINT32_WORDS_PER_LOCAL_CIRCULAR_BUFFER_CONFIG;
                            uint32_t addr_in_bytes = circular_buffer->address();
                            uint32_t size_in_bytes = circular_buffer->size();
                            uint32_t num_pages = circular_buffer->num_pages(buffer_index);
                            uint32_t page_size = size_in_bytes / num_pages;
                            circular_buffer_config_vec[base_index] = addr_in_bytes;      // convert to addr in 16B words
                            circular_buffer_config_vec[base_index + 1] = size_in_bytes;  // convert to addr in 16B words
                            circular_buffer_config_vec[base_index + 2] = num_pages;
                            circular_buffer_config_vec[base_index + 3] = page_size;
                        }
                        for (uint32_t buffer_index : circular_buffer->remote_buffer_indices()) {
                            uint32_t base_index =
                                remote_offset_index + (NUM_CIRCULAR_BUFFERS - 1 - buffer_index) *
                                                          UINT32_WORDS_PER_REMOTE_CIRCULAR_BUFFER_CONFIG;
                            uint32_t config_address = circular_buffer->config_address();
                            circular_buffer_config_vec[base_index] = config_address;
                            circular_buffer_config_vec[base_index + 1] = circular_buffer->page_size(buffer_index);
                        }
                    }  // PROF_END("CBS")
                    uint64_t kernel_config_base = hal.get_dev_addr(index, HalL1MemAddrType::KERNEL_CONFIG);
                    uint64_t addr = kernel_config_base + program.impl().get_program_config(index).cb_offset;
                    tt::tt_metal::MetalContext::instance().get_cluster().write_core(
                        device_id, physical_core, circular_buffer_config_vec, addr);
                }
            }
            program.impl().init_semaphores(*device, logical_core, index);
        }
    }

    return pass;
}

void WriteRuntimeArgsToDevice(IDevice* device, Program& program, bool force_slow_dispatch) {
    ZoneScoped;
    auto device_id = device->id();
    // This function is shared between FD and SD.
    // We call this function when initializing HW Command Queues or when reading Profiler Device to Device
    // sync information from the accelerators.
    // Must be set by the user only when its safe to mix slow dispatch with fast dispatch (advanced feature).
    if (!force_slow_dispatch) {
        detail::DispatchStateCheck(false);
    }

    const auto& hal = MetalContext::instance().hal();
    for (uint32_t index = 0; index < hal.get_programmable_core_type_count(); index++) {
        CoreType core_type = hal.get_core_type(index);
        uint32_t processor_classes = hal.get_processor_classes_count(index);
        for (const auto& kg : program.impl().get_kernel_groups(index)) {
            uint32_t kernel_config_base = kg->launch_msg.kernel_config.kernel_config_base[index];
            for (const CoreRange& core_range : kg->core_ranges.ranges()) {
                for (auto x = core_range.start_coord.x; x <= core_range.end_coord.x; x++) {
                    for (auto y = core_range.start_coord.y; y <= core_range.end_coord.y; y++) {
                        CoreCoord logical_core(x, y);
                        auto physical_core = device->virtual_core_from_logical_core(logical_core, core_type);
<<<<<<< HEAD
                        for (auto kernel_id : kg->kernel_ids) {
                            const auto& kernel = detail::GetKernel(program, kernel_id);
                            const auto& rt_args = kernel->runtime_args(logical_core);
                            auto dispatch_class = kernel->dispatch_class();

                            if (rt_args.size() > 0) {
                                auto rt_args_addr = kernel_config_base +
                                                    kg->launch_msg.kernel_config.rta_offset[dispatch_class].rta_offset;
                                log_trace(
                                    tt::LogMetal,
                                    "{} - Writing {} unique rtargs to core {} (physical: {}) addr 0x{:x} => args: "
                                    "{}",
                                    __FUNCTION__,
                                    rt_args.size(),
                                    logical_core.str(),
                                    physical_core.str(),
                                    rt_args_addr,
                                    rt_args);
                                tt::tt_metal::MetalContext::instance().get_cluster().write_core(
                                    device_id, physical_core, rt_args, rt_args_addr);
                            }

                            const auto& common_rt_args = kernel->common_runtime_args();
                            if (common_rt_args.size() > 0) {
                                auto common_rt_args_addr =
                                    kernel_config_base +
                                    kg->launch_msg.kernel_config.rta_offset[dispatch_class].crta_offset;
                                log_trace(
                                    tt::LogMetal,
                                    "{} - Writing {} common rtargs to core {} (physical: {}) addr 0x{:x} => args: "
                                    "{}",
                                    __FUNCTION__,
                                    common_rt_args.size(),
                                    logical_core.str(),
                                    physical_core.str(),
                                    common_rt_args_addr,
                                    common_rt_args);
                                tt::tt_metal::MetalContext::instance().get_cluster().write_core(
                                    device_id, physical_core, common_rt_args, common_rt_args_addr);
=======
                        for (int dispatch_class = 0; dispatch_class < processor_classes; dispatch_class++) {
                            auto& optional_id = kg->kernel_ids[dispatch_class];
                            if (optional_id) {
                                const auto& kernel = program.impl().get_kernel(optional_id.value());
                                const auto& rt_args = kernel->runtime_args(logical_core);

                                if (rt_args.size() > 0) {
                                    auto rt_args_addr =
                                        kernel_config_base +
                                        kg->launch_msg.kernel_config.rta_offset[dispatch_class].rta_offset;
                                    log_trace(
                                        tt::LogMetal,
                                        "{} - Writing {} unique rtargs to core {} (physical: {}) addr 0x{:x} => args: "
                                        "{}",
                                        __FUNCTION__,
                                        rt_args.size(),
                                        logical_core.str(),
                                        physical_core.str(),
                                        rt_args_addr,
                                        rt_args);
                                    tt::tt_metal::MetalContext::instance().get_cluster().write_core(
                                        device_id, physical_core, rt_args, rt_args_addr);
                                }

                                const auto& common_rt_args = kernel->common_runtime_args();
                                if (common_rt_args.size() > 0) {
                                    auto common_rt_args_addr =
                                        kernel_config_base +
                                        kg->launch_msg.kernel_config.rta_offset[dispatch_class].crta_offset;
                                    log_trace(
                                        tt::LogMetal,
                                        "{} - Writing {} common rtargs to core {} (physical: {}) addr 0x{:x} => args: "
                                        "{}",
                                        __FUNCTION__,
                                        common_rt_args.size(),
                                        logical_core.str(),
                                        physical_core.str(),
                                        common_rt_args_addr,
                                        common_rt_args);
                                    tt::tt_metal::MetalContext::instance().get_cluster().write_core(
                                        device_id, physical_core, common_rt_args, common_rt_args_addr);
                                }
>>>>>>> 978efc7c
                            }
                        }
                    }
                }
            }
        }
    }
}

void CompileProgram(IDevice* device, Program& program, bool force_slow_dispatch) {
    ZoneScoped;
    program.impl().compile(device, force_slow_dispatch);
}

}  // namespace detail

size_t GetNumAvailableDevices() {
    return tt::tt_metal::MetalContext::instance().get_cluster().number_of_user_devices();
}

bool IsGalaxyCluster() { return tt::tt_metal::MetalContext::instance().get_cluster().is_galaxy_cluster(); }

size_t GetNumPCIeDevices() { return tt::tt_metal::MetalContext::instance().get_cluster().number_of_pci_devices(); }

chip_id_t GetPCIeDeviceID(chip_id_t device_id) {
    return tt::tt_metal::MetalContext::instance().get_cluster().get_associated_mmio_device(device_id);
}

ClusterType GetClusterType() { return tt::tt_metal::MetalContext::instance().get_cluster().get_cluster_type(); }

std::string SerializeClusterDescriptor() {
    std::filesystem::path path = tt::umd::Cluster::create_cluster_descriptor()->serialize_to_file();
    return path.string();
}

IDevice* CreateDevice(
    chip_id_t device_id,
    const uint8_t num_hw_cqs,
    const size_t l1_small_size,
    const size_t trace_region_size,
    const DispatchCoreConfig& dispatch_core_config,
    const std::vector<uint32_t>& l1_bank_remap,
    const size_t worker_l1_size) {
    ZoneScoped;

    // MMIO devices do not support dispatch on galaxy cluster
    // Suggest the user to use the CreateDevices API
    if (tt::tt_metal::MetalContext::instance().rtoptions().get_fast_dispatch()) {
        TT_FATAL(
            !(tt::tt_metal::MetalContext::instance().get_cluster().is_galaxy_cluster() &&
              tt::tt_metal::MetalContext::instance().get_cluster().get_cluster_desc()->is_chip_mmio_capable(device_id)),
            "Galaxy cluster does not support dispatch on mmio devices. Please use CreateDevices API to open all "
            "devices for dispatch.");
    }

    // This API may not be used to create single remote device or multi chip clusters
    // CreateDevices should be used instead to ensure proper init/teardown
    TT_FATAL(
        tt::tt_metal::MetalContext::instance().get_cluster().get_associated_mmio_device(device_id) == device_id,
        "CreateDevice(device_id={}) may only be used for opening single MMIO capable devices. For multi chip clusters, "
        "must use "
        "CreateDevices().",
        device_id);

    tt::DevicePool::initialize(
        {device_id}, num_hw_cqs, l1_small_size, trace_region_size, dispatch_core_config, l1_bank_remap, worker_l1_size);
    auto dev = tt::DevicePool::instance().get_active_device(device_id);
    return dev;
}

IDevice* CreateDeviceMinimal(
    chip_id_t device_id, const uint8_t num_hw_cqs, const DispatchCoreConfig& dispatch_core_config) {
    ZoneScoped;
    tt::tt_metal::MetalContext::instance().initialize(
        dispatch_core_config, num_hw_cqs, {}, DEFAULT_L1_SMALL_SIZE, true);
    auto dev = new Device(device_id, num_hw_cqs, DEFAULT_L1_SMALL_SIZE, DEFAULT_TRACE_REGION_SIZE, {}, true);
    tt::tt_metal::MetalContext::instance().get_cluster().set_internal_routing_info_for_ethernet_cores(true);
    return dev;
}

bool CloseDevice(IDevice* device) {
    ZoneScoped;
    auto device_id = device->id();

    // This API may not be used to close single remote device or multi chip clusters
    // CloseDevices should be used instead to ensure proper init/teardown
    TT_FATAL(
        tt::tt_metal::MetalContext::instance().get_cluster().get_associated_mmio_device(device_id) == device_id,
        "CloseDevice(device_id={}) may only be used for opening single MMIO capable devices. For multi chip clusters, "
        "must use "
        "CloseDevices().",
        device_id);

    return tt::DevicePool::instance().close_device(device_id);
}

Program CreateProgram() { return Program(); }

KernelHandle CreateDataMovementKernel(
    Program& program,
    const KernelSource& kernel_src,
    const CoreRangeSet& core_range_set,
    const DataMovementConfig& config) {
    const DataMovementConfigStatus& data_movement_config_status =
        CheckDataMovementConfig(HalProgrammableCoreType::TENSIX, program, core_range_set);
    const bool are_both_riscv_in_use =
        data_movement_config_status.riscv0_in_use && data_movement_config_status.riscv1_in_use;
    const bool are_both_noc_in_use = data_movement_config_status.noc0_in_use && data_movement_config_status.noc1_in_use;

    std::string kernel_name;
    if (kernel_src.source_type_ == KernelSource::FILE_PATH) {
        kernel_name = kernel_src.source_;
    } else {
        TT_FATAL(kernel_src.source_type_ == KernelSource::SOURCE_CODE, "Unsupported kernel source type!");
        kernel_name = "kernel";
    }

    TT_FATAL(
        !(are_both_riscv_in_use),
        "DataMovementKernel creation failure: Cannot create data movement kernel for {} across specified "
        "cores because both data movement processors are in use!",
        kernel_name);
    TT_FATAL(
        !(are_both_noc_in_use),
        "DataMovementKernel creation failure: Cannot create data movement kernels for {} across specified "
        "cores because both NOCs are in use!",
        kernel_name);

    std::shared_ptr<Kernel> kernel = std::make_shared<DataMovementKernel>(kernel_src, core_range_set, config);
    auto& control_plane = tt::tt_metal::MetalContext::instance().get_control_plane();
    auto mode = control_plane.get_routing_mode();
    if (mode != ROUTING_MODE_UNDEFINED) {
        kernel->add_defines({{"ROUTING_MODE", std::to_string(static_cast<int>(mode))}});
    }
    return program.impl().add_kernel(kernel, HalProgrammableCoreType::TENSIX);
}

KernelHandle CreateComputeKernel(
    Program& program, const KernelSource& kernel_src, const CoreRangeSet& core_range_set, const ComputeConfig& config) {
    std::shared_ptr<Kernel> kernel = std::make_shared<ComputeKernel>(kernel_src, core_range_set, config);
    return program.impl().add_kernel(kernel, HalProgrammableCoreType::TENSIX);
}

KernelHandle CreateEthernetKernel(
    Program& program,
    const KernelSource& kernel_src,
    const CoreRangeSet& core_range_set,
    const EthernetConfig& config) {
    HalProgrammableCoreType eth_core_type =
        config.eth_mode == Eth::IDLE ? HalProgrammableCoreType::IDLE_ETH : HalProgrammableCoreType::ACTIVE_ETH;
    const DataMovementConfigStatus& data_movement_config_status =
        CheckDataMovementConfig(eth_core_type, program, core_range_set);
    const bool are_both_riscv_in_use =
        data_movement_config_status.riscv0_in_use && data_movement_config_status.riscv1_in_use;
    const bool are_both_noc_in_use = data_movement_config_status.noc0_in_use && data_movement_config_status.noc1_in_use;

    std::shared_ptr<Kernel> kernel = std::make_shared<EthernetKernel>(kernel_src, core_range_set, config);
    auto& control_plane = tt::tt_metal::MetalContext::instance().get_control_plane();
    auto mode = control_plane.get_routing_mode();
    if (mode != ROUTING_MODE_UNDEFINED) {
        kernel->add_defines({{"ROUTING_MODE", std::to_string(static_cast<int>(mode))}});
    }

    TT_FATAL(
        utils::underlying_type<DataMovementProcessor>(config.processor) <
            MetalContext::instance().hal().get_processor_classes_count(eth_core_type),
        "EthernetKernel creation failure: {} kernel cannot target processor {} because Ethernet core only has {} "
        "processors. "
        "Update DataMovementProcessor in the config.",
        kernel->name(),
        enchantum::to_string(config.processor),
        MetalContext::instance().hal().get_processor_classes_count(eth_core_type));
    TT_FATAL(
        !(are_both_riscv_in_use),
        "EthernetKernel creation failure: Cannot create data movement kernel for {} across specified "
        "cores because both data movement processors are in use!",
        kernel->name());
    TT_FATAL(
        !(are_both_noc_in_use),
        "EthernetKernel creation failure: Cannot create data movement kernels for {} across specified "
        "cores because both NOCs are in use!",
        kernel->name());

    return program.impl().add_kernel(kernel, eth_core_type);
}

KernelHandle CreateKernel(
    Program& program,
    const std::string& file_name,
    const std::variant<CoreCoord, CoreRange, CoreRangeSet>& core_spec,
    const std::variant<DataMovementConfig, ComputeConfig, EthernetConfig>& config) {
    LIGHT_METAL_TRACE_FUNCTION_ENTRY();
    CoreRangeSet core_ranges = GetCoreRangeSet(core_spec);
    KernelSource kernel_src(file_name, KernelSource::FILE_PATH);
    KernelHandle kernel = std::visit(
        ttsl::overloaded{
            [&](const DataMovementConfig& cfg) {
                return CreateDataMovementKernel(program, kernel_src, core_ranges, cfg);
            },
            [&](const ComputeConfig& cfg) { return CreateComputeKernel(program, kernel_src, core_ranges, cfg); },
            [&](const EthernetConfig& cfg) { return CreateEthernetKernel(program, kernel_src, core_ranges, cfg); },
        },
        config);

    LIGHT_METAL_TRACE_FUNCTION_CALL(CaptureCreateKernel, kernel, program, file_name, core_spec, config);
    return kernel;
}

KernelHandle CreateKernelFromString(
    Program& program,
    const std::string& kernel_src_code,
    const std::variant<CoreCoord, CoreRange, CoreRangeSet>& core_spec,
    const std::variant<DataMovementConfig, ComputeConfig, EthernetConfig>& config) {
    CoreRangeSet core_ranges = GetCoreRangeSet(core_spec);
    KernelSource kernel_src(kernel_src_code, KernelSource::SOURCE_CODE);
    return std::visit(
        ttsl::overloaded{
            [&](const DataMovementConfig& cfg) {
                return CreateDataMovementKernel(program, kernel_src, core_ranges, cfg);
            },
            [&](const ComputeConfig& cfg) { return CreateComputeKernel(program, kernel_src, core_ranges, cfg); },
            [&](const EthernetConfig& cfg) { return CreateEthernetKernel(program, kernel_src, core_ranges, cfg); },
        },
        config);
}

CBHandle CreateCircularBuffer(
    Program& program,
    const std::variant<CoreCoord, CoreRange, CoreRangeSet>& core_spec,
    const CircularBufferConfig& config) {
    LIGHT_METAL_TRACE_FUNCTION_ENTRY();
    CoreRangeSet core_ranges = GetCoreRangeSet(core_spec);
    auto cb_handle = program.impl().add_circular_buffer(core_ranges, config);
    LIGHT_METAL_TRACE_FUNCTION_CALL(CaptureCreateCircularBuffer, cb_handle, program, core_spec, config);
    return cb_handle;
}

const CircularBufferConfig& GetCircularBufferConfig(Program& program, CBHandle cb_handle) {
    return program.impl().get_circular_buffer(cb_handle)->config();
}

void UpdateCircularBufferTotalSize(Program& program, CBHandle cb_handle, uint32_t total_size) {
    std::shared_ptr<CircularBuffer> circular_buffer = program.impl().get_circular_buffer(cb_handle);
    if (not circular_buffer->globally_allocated()) {
        program.impl().invalidate_circular_buffer_allocation();
    }
    circular_buffer->config().set_total_size(total_size);
}

void UpdateCircularBufferPageSize(Program& program, CBHandle cb_handle, uint8_t buffer_index, uint32_t page_size) {
    program.impl().get_circular_buffer(cb_handle)->config().set_page_size(buffer_index, page_size);
}

void UpdateDynamicCircularBufferAddress(Program& program, CBHandle cb_handle, const Buffer& buffer) {
    auto circular_buffer = program.impl().get_circular_buffer(cb_handle);
    TT_FATAL(!circular_buffer->is_global_circular_buffer(), "CircularBuffer must not be a GlobalCircularBuffer!");
    circular_buffer->config().set_globally_allocated_address(buffer);
    circular_buffer->assign_global_address();
}

void UpdateDynamicCircularBufferAddressAndTotalSize(
    Program& program, CBHandle cb_handle, const Buffer& buffer, uint32_t total_size) {
    auto circular_buffer = program.impl().get_circular_buffer(cb_handle);
    circular_buffer->config().set_globally_allocated_address_and_total_size(buffer, total_size);
    circular_buffer->assign_global_address();
}

uint32_t CreateSemaphore(
    Program& program,
    const std::variant<CoreRange, CoreRangeSet>& core_spec,
    uint32_t initial_value,
    CoreType core_type) {
    CoreRangeSet crs = std::visit(
        ttsl::overloaded{
            [](const CoreRange& c) { return CoreRangeSet(c); },
            [](const CoreRangeSet& c) {
                // Merge ranges to reduce the number of multicasts needed to initialize semaphores.
                return c.merge_ranges();
            },
        },
        core_spec);
    std::optional<uint32_t> semaphore_id;
    TT_FATAL(crs.ranges().size() > 0, "Expecting a non-empty CoreRangeSet!");
    for (const auto& core_range : crs.ranges()) {
        std::optional<uint32_t> semaphore_id_candidate = get_semaphore_id(program, core_range, core_type);
        if (!semaphore_id.has_value()) {
            semaphore_id = semaphore_id_candidate;
        } else {
            semaphore_id = std::max(semaphore_id.value(), semaphore_id_candidate.value());
        }
    }
    TT_FATAL(semaphore_id.has_value(), "Unable to initialize Semaphore!");

    program.impl().add_semaphore(crs, semaphore_id.value(), initial_value, core_type);

    return semaphore_id.value();
}

GlobalSemaphore CreateGlobalSemaphore(
    IDevice* device, const CoreRangeSet& cores, uint32_t initial_value, BufferType buffer_type) {
    return GlobalSemaphore(device, cores, initial_value, buffer_type);
}

GlobalSemaphore CreateGlobalSemaphore(
    IDevice* device, CoreRangeSet&& cores, uint32_t initial_value, BufferType buffer_type) {
    return GlobalSemaphore(device, std::move(cores), initial_value, buffer_type);
}

std::shared_ptr<Buffer> CreateBuffer(const InterleavedBufferConfig& config) {
    return Buffer::create(config.device, config.size, config.page_size, config.buffer_type);
}
std::shared_ptr<Buffer> CreateBuffer(const InterleavedBufferConfig& config, DeviceAddr address) {
    return Buffer::create(config.device, address, config.size, config.page_size, config.buffer_type);
}
std::shared_ptr<Buffer> CreateBuffer(const InterleavedBufferConfig& config, SubDeviceId sub_device_id) {
    return Buffer::create(
        config.device, config.size, config.page_size, config.buffer_type, std::nullopt, std::nullopt, sub_device_id);
}
std::shared_ptr<Buffer> CreateBuffer(const ShardedBufferConfig& config) {
    return Buffer::create(
        config.device,
        config.size,
        config.page_size,
        config.buffer_type,
        BufferShardingArgs(config.shard_parameters, config.buffer_layout));
}
std::shared_ptr<Buffer> CreateBuffer(const ShardedBufferConfig& config, DeviceAddr address) {
    return Buffer::create(
        config.device,
        address,
        config.size,
        config.page_size,
        config.buffer_type,
        BufferShardingArgs(config.shard_parameters, config.buffer_layout));
}
std::shared_ptr<Buffer> CreateBuffer(const ShardedBufferConfig& config, SubDeviceId sub_device_id) {
    return Buffer::create(
        config.device,
        config.size,
        config.page_size,
        config.buffer_type,
        BufferShardingArgs(config.shard_parameters, config.buffer_layout),
        std::nullopt,
        sub_device_id);
}

void DeallocateBuffer(Buffer& buffer) { buffer.deallocate(); }

void AssignGlobalBufferToProgram(const std::shared_ptr<Buffer>& buffer, Program& program) {
    detail::DispatchStateCheck(tt::tt_metal::MetalContext::instance().rtoptions().get_fast_dispatch());
    program.impl().add_buffer(buffer);
}

void SetRuntimeArgs(
    const Program& program,
    KernelHandle kernel_id,
    const std::variant<CoreCoord, CoreRange, CoreRangeSet>& core_spec,
    stl::Span<const uint32_t> runtime_args) {
    LIGHT_METAL_TRACE_FUNCTION_ENTRY();
    LIGHT_METAL_TRACE_FUNCTION_CALL(CaptureSetRuntimeArgsUint32, program, kernel_id, core_spec, runtime_args);
    ZoneScoped;
    std::visit([&](auto&& core_spec) { SetRuntimeArgsImpl(program, kernel_id, core_spec, runtime_args); }, core_spec);
}

void SetRuntimeArgs(
    const Program& program,
    KernelHandle kernel_id,
    const std::variant<CoreCoord, CoreRange, CoreRangeSet>& core_spec,
    std::initializer_list<const uint32_t> runtime_args) {
    LIGHT_METAL_TRACE_FUNCTION_ENTRY();
    LIGHT_METAL_TRACE_FUNCTION_CALL(CaptureSetRuntimeArgsUint32, program, kernel_id, core_spec, runtime_args);
    ZoneScoped;
    std::visit([&](auto&& core_spec) { SetRuntimeArgsImpl(program, kernel_id, core_spec, runtime_args); }, core_spec);
}

void SetRuntimeArgs(
    const Program& program,
    KernelHandle kernel,
    const std::vector<CoreCoord>& core_spec,
    const std::vector<std::vector<uint32_t>>& runtime_args) {
    ZoneScoped;
    LIGHT_METAL_TRACE_FUNCTION_ENTRY();
    LIGHT_METAL_TRACE_FUNCTION_CALL(CaptureSetRuntimeArgsUint32VecPerCore, program, kernel, core_spec, runtime_args);
    TT_FATAL(
        core_spec.size() == runtime_args.size(),
        "Mistmatch between number of cores {} and number of runtime args {} getting updated",
        core_spec.size(),
        runtime_args.size());
    auto k = program.impl().get_kernel(kernel);
    for (size_t i = 0; i < core_spec.size(); i++) {
        k->set_runtime_args(core_spec[i], runtime_args[i]);
    }
}

void SetCommonRuntimeArgs(const Program& program, KernelHandle kernel_id, stl::Span<const uint32_t> runtime_args) {
    ZoneScoped;
    if (runtime_args.size() != 0) {
        program.impl().get_kernel(kernel_id)->set_common_runtime_args(runtime_args);
    }
}

void SetCommonRuntimeArgs(
    const Program& program, KernelHandle kernel_id, std::initializer_list<const uint32_t> runtime_args) {
    ZoneScoped;
    if (runtime_args.size() != 0) {
        program.impl().get_kernel(kernel_id)->set_common_runtime_args(runtime_args);
    }
}

RuntimeArgsData& GetRuntimeArgs(const Program& program, KernelHandle kernel_id, const CoreCoord& logical_core) {
    return program.impl().get_kernel(kernel_id)->runtime_args_data(logical_core);
}

std::vector<std::vector<RuntimeArgsData>>& GetRuntimeArgs(const Program& program, KernelHandle kernel_id) {
    return program.impl().get_kernel(kernel_id)->runtime_args_data();
}

RuntimeArgsData& GetCommonRuntimeArgs(const Program& program, KernelHandle kernel_id) {
    return program.impl().get_kernel(kernel_id)->common_runtime_args_data();
}

// This is nop if compile time define not set.
void LightMetalBeginCapture() {
#if defined(TT_ENABLE_LIGHT_METAL_TRACE) && (TT_ENABLE_LIGHT_METAL_TRACE == 1)
    log_debug(tt::LogMetalTrace, "Begin LightMetalBinary Capture");
    auto& lm_capture_ctx = LightMetalCaptureContext::get();
    lm_capture_ctx.reset();            // Clear previous traces if any, ensure tracing disabled
    lm_capture_ctx.set_tracing(true);  // Enable tracing
#else
    log_warning(tt::LogMetalTrace, "TT_ENABLE_LIGHT_METAL_TRACE!=1, ignoring LightMetalBeginCapture()");
#endif
}

// This is nop if compile time define not set, return empty vector.
LightMetalBinary LightMetalEndCapture() {
#if defined(TT_ENABLE_LIGHT_METAL_TRACE) && (TT_ENABLE_LIGHT_METAL_TRACE == 1)
    log_debug(tt::LogMetalTrace, "End LightMetalBinary Capture");
    auto& lm_capture_ctx = LightMetalCaptureContext::get();
    TT_ASSERT(lm_capture_ctx.is_tracing(), "Light Metal Capture was not enabled.");
    lm_capture_ctx.set_tracing(false);  // Disable tracing
    return lm_capture_ctx.create_light_metal_binary();
#else
    log_warning(tt::LogMetalTrace, "TT_ENABLE_LIGHT_METAL_TRACE!=1, ignoring LightMetalEndCapture()");
    return {};
#endif
}

void Synchronize(IDevice* device, const std::optional<uint8_t> cq_id, tt::stl::Span<const SubDeviceId> sub_device_ids) {
    if (tt::tt_metal::MetalContext::instance().rtoptions().get_fast_dispatch()) {
        if (cq_id.has_value()) {
            Finish(device->command_queue(cq_id.value()), sub_device_ids);
        } else {
            for (uint8_t cq_id = 0; cq_id < device->num_hw_cqs(); ++cq_id) {
                Finish(device->command_queue(cq_id), sub_device_ids);
            }
        }
    }
}

namespace experimental {

GlobalCircularBuffer CreateGlobalCircularBuffer(
    IDevice* device,
    const std::vector<std::pair<CoreCoord, CoreRangeSet>>& sender_receiver_core_mapping,
    uint32_t size,
    BufferType buffer_type) {
    return GlobalCircularBuffer(device, sender_receiver_core_mapping, size, buffer_type);
}

CBHandle CreateCircularBuffer(
    Program& program,
    const std::variant<CoreCoord, CoreRange, CoreRangeSet>& core_spec,
    const CircularBufferConfig& config,
    const GlobalCircularBuffer& global_circular_buffer) {
    CoreRangeSet core_ranges = GetCoreRangeSet(core_spec);
    return program.impl().add_circular_buffer(core_ranges, config, global_circular_buffer);
}

void UpdateDynamicCircularBufferAddress(
    Program& program, CBHandle cb_handle, const GlobalCircularBuffer& global_circular_buffer) {
    auto circular_buffer = program.impl().get_circular_buffer(cb_handle);
    TT_FATAL(circular_buffer->is_global_circular_buffer(), "CircularBuffer must be linked to a GlobalCircularBuffer!");
    circular_buffer->set_global_circular_buffer(global_circular_buffer);
}

}  // namespace experimental

}  // namespace tt_metal

}  // namespace tt<|MERGE_RESOLUTION|>--- conflicted
+++ resolved
@@ -93,14 +93,9 @@
     DataMovementConfigStatus data_movement_config_status{
         .riscv0_in_use = false, .riscv1_in_use = false, .noc0_in_use = false, .noc1_in_use = false};
 
-<<<<<<< HEAD
     auto set_global_and_local_noc_usage = [&](const std::shared_ptr<Kernel>& kernel,
                                               bool& local_noc0_usage,
                                               bool& local_noc1_usage) {
-=======
-    auto set_global_and_local_noc_usage = [&](KernelHandle kernel_id, bool& local_noc0_usage, bool& local_noc1_usage) {
-        const auto kernel = program.impl().get_kernel(kernel_id);
->>>>>>> 978efc7c
         int noc_value;
         switch (programmable_core) {
             case HalProgrammableCoreType::TENSIX:
@@ -133,7 +128,7 @@
                     bool has_dm0 = false;
                     bool has_dm1 = false;
                     for (auto kernel_id : kernel_group->kernel_ids) {
-                        const auto kernel = detail::GetKernel(program, kernel_id);
+                        const auto kernel = program.impl().get_kernel(kernel_id);
                         if (kernel->get_kernel_processor_class() == HalProcessorClassType::DM) {
                             switch (kernel->get_kernel_processor_type(0)) {
                                 case 0:
@@ -173,20 +168,10 @@
     const CoreCoord& logical_core) {
     uint32_t kernel_config_base =
         MetalContext::instance().hal().get_dev_addr(programmable_core_type_index, HalL1MemAddrType::KERNEL_CONFIG);
-<<<<<<< HEAD
     for (auto kernel_id : kernel_group->kernel_ids) {
         // Need the individual offsets of each bin
-        detail::GetKernel(program, kernel_id)
-            ->configure(device, logical_core, kernel_config_base, kernel_group->kernel_text_offsets);
-=======
-    for (auto& optional_id : kernel_group->kernel_ids) {
-        if (optional_id) {
-            // Need the individual offsets of each bin
-            program.impl()
-                .get_kernel(optional_id.value())
-                ->configure(device, logical_core, kernel_config_base, kernel_group->kernel_text_offsets);
-        }
->>>>>>> 978efc7c
+        program.impl().get_kernel(kernel_id)->configure(
+            device, logical_core, kernel_config_base, kernel_group->kernel_text_offsets);
     }
 }
 
@@ -877,9 +862,8 @@
                     for (auto y = core_range.start_coord.y; y <= core_range.end_coord.y; y++) {
                         CoreCoord logical_core(x, y);
                         auto physical_core = device->virtual_core_from_logical_core(logical_core, core_type);
-<<<<<<< HEAD
                         for (auto kernel_id : kg->kernel_ids) {
-                            const auto& kernel = detail::GetKernel(program, kernel_id);
+                            const auto& kernel = program.impl().get_kernel(kernel_id);
                             const auto& rt_args = kernel->runtime_args(logical_core);
                             auto dispatch_class = kernel->dispatch_class();
 
@@ -917,50 +901,6 @@
                                     common_rt_args);
                                 tt::tt_metal::MetalContext::instance().get_cluster().write_core(
                                     device_id, physical_core, common_rt_args, common_rt_args_addr);
-=======
-                        for (int dispatch_class = 0; dispatch_class < processor_classes; dispatch_class++) {
-                            auto& optional_id = kg->kernel_ids[dispatch_class];
-                            if (optional_id) {
-                                const auto& kernel = program.impl().get_kernel(optional_id.value());
-                                const auto& rt_args = kernel->runtime_args(logical_core);
-
-                                if (rt_args.size() > 0) {
-                                    auto rt_args_addr =
-                                        kernel_config_base +
-                                        kg->launch_msg.kernel_config.rta_offset[dispatch_class].rta_offset;
-                                    log_trace(
-                                        tt::LogMetal,
-                                        "{} - Writing {} unique rtargs to core {} (physical: {}) addr 0x{:x} => args: "
-                                        "{}",
-                                        __FUNCTION__,
-                                        rt_args.size(),
-                                        logical_core.str(),
-                                        physical_core.str(),
-                                        rt_args_addr,
-                                        rt_args);
-                                    tt::tt_metal::MetalContext::instance().get_cluster().write_core(
-                                        device_id, physical_core, rt_args, rt_args_addr);
-                                }
-
-                                const auto& common_rt_args = kernel->common_runtime_args();
-                                if (common_rt_args.size() > 0) {
-                                    auto common_rt_args_addr =
-                                        kernel_config_base +
-                                        kg->launch_msg.kernel_config.rta_offset[dispatch_class].crta_offset;
-                                    log_trace(
-                                        tt::LogMetal,
-                                        "{} - Writing {} common rtargs to core {} (physical: {}) addr 0x{:x} => args: "
-                                        "{}",
-                                        __FUNCTION__,
-                                        common_rt_args.size(),
-                                        logical_core.str(),
-                                        physical_core.str(),
-                                        common_rt_args_addr,
-                                        common_rt_args);
-                                    tt::tt_metal::MetalContext::instance().get_cluster().write_core(
-                                        device_id, physical_core, common_rt_args, common_rt_args_addr);
-                                }
->>>>>>> 978efc7c
                             }
                         }
                     }
