--- conflicted
+++ resolved
@@ -570,33 +570,20 @@
 
     size_t host_idx = 0;
     size_t bank_index = 0;
-<<<<<<< HEAD
     std::vector<uint8_t> page(aligned_page_size);
-=======
-    std::vector<uint8_t> page(page_size);
->>>>>>> 1cf705f2
     for (size_t page_index = 0; page_index < num_pages; page_index++) {
         const DeviceAddr address = CalculateAddressDeviceInterleavedContiguous(buffer, bank_index, page_index);
         switch (buffer.buffer_type()) {
             case BufferType::DRAM:
             case BufferType::TRACE: {
-<<<<<<< HEAD
-                ReadFromDeviceDRAMChannel(device, bank_index, address, std::span<uint8_t>(page.data(), page.size()));
-=======
                 ReadFromDeviceDRAMChannel(device, bank_index, address, std::span<uint8_t>(page));
->>>>>>> 1cf705f2
             } break;
             case BufferType::L1:
             case BufferType::L1_SMALL: {
                 auto core_coordinates = device->worker_core_from_logical_core(
                     buffer.allocator()->get_logical_core_from_bank_id(bank_index));
-<<<<<<< HEAD
                 tt::tt_metal::MetalContext::instance().get_cluster().read_core(
                     page.data(), aligned_page_size, tt_cxy_pair(device->id(), core_coordinates), address);
-=======
-                MetalContext::instance().get_cluster().read_core(
-                    page.data(), page_size, tt_cxy_pair(device->id(), core_coordinates), address);
->>>>>>> 1cf705f2
             } break;
             default: TT_THROW("Unsupported buffer type to read from device!");
         }
@@ -624,16 +611,12 @@
         auto core_coordinates =
             device->worker_core_from_logical_core(dev_buffer.allocator()->get_logical_core_from_bank_id(bank_id));
         auto bank_offset = device->allocator()->get_bank_offset(dev_buffer.buffer_type(), bank_id);
-<<<<<<< HEAD
         auto absolute_address = dev_buffer.address() + bank_offset + (core_page_id * aligned_page_size);
-        tt::tt_metal::MetalContext::instance().get_cluster().read_core(
-            page.data(), aligned_page_size, tt_cxy_pair(device->id(), core_coordinates), absolute_address);
-        std::memcpy(host_buffer + host_buffer_start, page.data(), page_size);
-=======
-        auto absolute_address = dev_buffer.address() + bank_offset + (core_page_id * dev_buffer.aligned_page_size());
         MetalContext::instance().get_cluster().read_core(
-            host_buffer + host_buffer_start, page_size, tt_cxy_pair(device->id(), core_coordinates), absolute_address);
->>>>>>> 1cf705f2
+            host_buffer + host_buffer_start,
+            aligned_page_size,
+            tt_cxy_pair(device->id(), core_coordinates),
+            absolute_address);
     } else {
         auto bank_local_address = dev_buffer.address() + (core_page_id * aligned_page_size);
         ReadFromDeviceDRAMChannel(device, bank_id, bank_local_address, std::span<uint8_t>(page.data(), page.size()));
