// SPDX-FileCopyrightText: © 2025 Tenstorrent AI ULC
//
// SPDX-License-Identifier: Apache-2.0

#pragma once

#include "tools/profiler/noc_event_profiler.hpp"
#include "api/tt-metalium/fabric_edm_packet_header.hpp"

namespace kernel_profiler {

void record_fabric_header(const volatile PACKET_HEADER_TYPE* fabric_header_ptr) {
#ifdef PROFILE_NOC_EVENTS

    // determine routing fields type at compile time
    KernelProfilerNocEventMetadata::FabricPacketType routing_fields_type;
    if constexpr (std::is_base_of_v<tt::tt_fabric::LowLatencyMeshRoutingFields, ROUTING_FIELDS_TYPE>) {
        routing_fields_type = KernelProfilerNocEventMetadata::FabricPacketType::LOW_LATENCY_MESH;
    } else if constexpr (std::is_base_of_v<tt::tt_fabric::LowLatencyRoutingFields, ROUTING_FIELDS_TYPE>) {
        routing_fields_type = KernelProfilerNocEventMetadata::FabricPacketType::LOW_LATENCY;
    } else if constexpr (std::is_base_of_v<tt::tt_fabric::RoutingFields, ROUTING_FIELDS_TYPE>) {
        routing_fields_type = KernelProfilerNocEventMetadata::FabricPacketType::REGULAR;
    }

    auto noc_send_type = fabric_header_ptr->get_noc_send_type();
    switch (noc_send_type) {
        case tt::tt_fabric::NocSendType::NOC_UNICAST_WRITE: {
            const volatile auto& unicast_write_cmd = fabric_header_ptr->get_command_fields().unicast_write;
            noc_event_profiler::recordFabricNocEvent(
                KernelProfilerNocEventMetadata::NocEventType::FABRIC_UNICAST_WRITE,
                routing_fields_type,
                unicast_write_cmd.noc_address,
                fabric_header_ptr->routing_fields.value);
            break;
        }
        case tt::tt_fabric::NocSendType::NOC_UNICAST_ATOMIC_INC: {
            const volatile auto& unicast_write_cmd = fabric_header_ptr->get_command_fields().unicast_seminc;
            noc_event_profiler::recordFabricNocEvent(
                KernelProfilerNocEventMetadata::NocEventType::FABRIC_UNICAST_ATOMIC_INC,
                routing_fields_type,
                unicast_write_cmd.noc_address,
                fabric_header_ptr->routing_fields.value);
            break;
        }
        case tt::tt_fabric::NocSendType::NOC_FUSED_UNICAST_ATOMIC_INC: {
            const volatile auto& unicast_write_cmd = fabric_header_ptr->get_command_fields().unicast_seminc_fused;
            noc_event_profiler::recordFabricNocEvent(
                KernelProfilerNocEventMetadata::NocEventType::FABRIC_FUSED_UNICAST_ATOMIC_INC,
                routing_fields_type,
                unicast_write_cmd.noc_address,
                fabric_header_ptr->routing_fields.value);
            break;
        }
        case tt::tt_fabric::NocSendType::NOC_UNICAST_INLINE_WRITE: {
            const volatile auto& unicast_write_cmd = fabric_header_ptr->get_command_fields().unicast_inline_write;
            noc_event_profiler::recordFabricNocEvent(
                KernelProfilerNocEventMetadata::NocEventType::FABRIC_UNICAST_INLINE_WRITE,
                routing_fields_type,
                unicast_write_cmd.noc_address,
                fabric_header_ptr->routing_fields.value);
            break;
        }
<<<<<<< HEAD
        case tt::tt_fabric::NocSendType::NOC_UNICAST_SCATTER_WRITE: {
            const volatile auto& unicast_write_cmd = fabric_header_ptr->get_command_fields().unicast_scatter_write;
            noc_event_profiler::recordFabricNocEvent(
                KernelProfilerNocEventMetadata::NocEventType::FABRIC_UNICAST_SCATTER_WRITE,
                routing_fields_type,
                unicast_write_cmd.noc_address,
                NOC_SCATTER_WRITE_MAX_CHUNKS,
                fabric_header_ptr->routing_fields.value);
            break;
        }
        case tt::tt_fabric::NocSendType::NOC_MULTICAST_WRITE:
=======
        case tt::tt_fabric::NocSendType::NOC_MULTICAST_WRITE: {
            const volatile auto& mcast_write_cmd = fabric_header_ptr->get_command_fields().mcast_write;
            noc_event_profiler::recordFabricNocEventMulticast(
                KernelProfilerNocEventMetadata::NocEventType::FABRIC_MULTICAST_WRITE,
                routing_fields_type,
                mcast_write_cmd.noc_x_start,
                mcast_write_cmd.noc_y_start,
                mcast_write_cmd.mcast_rect_size_x,
                mcast_write_cmd.mcast_rect_size_y,
                fabric_header_ptr->routing_fields.value);
            break;
        }
>>>>>>> b49aaca0
        case tt::tt_fabric::NocSendType::NOC_MULTICAST_ATOMIC_INC: {
            const volatile auto& mcast_write_cmd = fabric_header_ptr->get_command_fields().mcast_seminc;
            noc_event_profiler::recordFabricNocEventMulticast(
                KernelProfilerNocEventMetadata::NocEventType::FABRIC_MULTICAST_ATOMIC_INC,
                routing_fields_type,
                mcast_write_cmd.noc_x_start,
                mcast_write_cmd.noc_y_start,
                mcast_write_cmd.size_x,
                mcast_write_cmd.size_y,
                fabric_header_ptr->routing_fields.value);
            break;
        }
    }
#endif
}
}  // namespace kernel_profiler

#define RECORD_FABRIC_HEADER(_fabric_header_ptr)                   \
    {                                                              \
        kernel_profiler::record_fabric_header(_fabric_header_ptr); \
    }<|MERGE_RESOLUTION|>--- conflicted
+++ resolved
@@ -60,7 +60,6 @@
                 fabric_header_ptr->routing_fields.value);
             break;
         }
-<<<<<<< HEAD
         case tt::tt_fabric::NocSendType::NOC_UNICAST_SCATTER_WRITE: {
             const volatile auto& unicast_write_cmd = fabric_header_ptr->get_command_fields().unicast_scatter_write;
             noc_event_profiler::recordFabricNocEvent(
@@ -71,8 +70,6 @@
                 fabric_header_ptr->routing_fields.value);
             break;
         }
-        case tt::tt_fabric::NocSendType::NOC_MULTICAST_WRITE:
-=======
         case tt::tt_fabric::NocSendType::NOC_MULTICAST_WRITE: {
             const volatile auto& mcast_write_cmd = fabric_header_ptr->get_command_fields().mcast_write;
             noc_event_profiler::recordFabricNocEventMulticast(
@@ -85,7 +82,6 @@
                 fabric_header_ptr->routing_fields.value);
             break;
         }
->>>>>>> b49aaca0
         case tt::tt_fabric::NocSendType::NOC_MULTICAST_ATOMIC_INC: {
             const volatile auto& mcast_write_cmd = fabric_header_ptr->get_command_fields().mcast_seminc;
             noc_event_profiler::recordFabricNocEventMulticast(
