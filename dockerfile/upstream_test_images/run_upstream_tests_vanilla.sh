--- conflicted
+++ resolved
@@ -82,12 +82,8 @@
 
 test_suite_bh_multi_pcie_llama_demo_tests() {
     echo "[upstream-tests] Running BH LLMBox upstream Llama demo model tests"
-<<<<<<< HEAD
-
-    # verify_llama_dir_
-=======
-    verify_llama_dir_
->>>>>>> eadba9b9
+
+    # verify_llama_dir_
 
     if [[ "$hw_topology" == "blackhole_deskbox" ]]; then
         local data_parallel_devices="2"
@@ -107,12 +103,8 @@
 
 test_suite_bh_multi_pcie_llama_stress_tests() {
     echo "[upstream-tests] Running BH LLMBox upstream Llama stress model tests"
-<<<<<<< HEAD
-
-    # verify_llama_dir_
-=======
-    verify_llama_dir_
->>>>>>> eadba9b9
+
+    # verify_llama_dir_
 
     if [[ "$hw_topology" == "blackhole_deskbox" ]]; then
         local data_parallel_devices="2"
