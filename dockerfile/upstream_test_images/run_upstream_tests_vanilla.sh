--- conflicted
+++ resolved
@@ -118,12 +118,7 @@
 }
 
 test_suite_bh_multi_pcie_llama_demo_tests() {
-<<<<<<< HEAD
-    echo "[upstream-tests] Running BH LLMBox upstream Llama demo model tests"
-=======
     echo "[upstream-tests] Running BH multi-pcie upstream Llama demo model tests for topology: $hw_topology"
-    verify_llama_dir_
->>>>>>> 05e78ffd
 
     if [[ "$hw_topology" == "blackhole_deskbox" ]] || [[ "$hw_topology" == "blackhole_p300" ]]; then
         local data_parallel_devices="2"
@@ -142,12 +137,7 @@
 }
 
 test_suite_bh_multi_pcie_llama_stress_tests() {
-<<<<<<< HEAD
-    echo "[upstream-tests] Running BH LLMBox upstream Llama stress model tests"
-=======
     echo "[upstream-tests] Running BH multi-pcie upstream Llama stress model tests for topology: $hw_topology"
-    verify_llama_dir_
->>>>>>> 05e78ffd
 
     if [[ "$hw_topology" == "blackhole_deskbox" ]] || [[ "$hw_topology" == "blackhole_p300" ]]; then
         local data_parallel_devices="2"
