--- conflicted
+++ resolved
@@ -203,10 +203,6 @@
                 )[0][0]
                 & 0xFFFF
             )
-<<<<<<< HEAD
-
-            kernel = self.find_kernel(watcher_kernel_id)
-=======
         except:
             pass
         try:
@@ -221,15 +217,14 @@
         except:
             pass
         try:
-            kernel = self.inspector_data.kernels.get(watcher_kernel_id)
-        except:
-            pass
-        try:
-            previous_kernel = self.inspector_data.kernels.get(watcher_previous_kernel_id)
-        except:
-            pass
-        try:
->>>>>>> 8db2fe75
+            kernel = self.find_kernel(watcher_kernel_id)
+        except:
+            pass
+        try:
+            previous_kernel = self.find_kernel(watcher_previous_kernel_id)
+        except:
+            pass
+        try:
             go_message_index = mem_access(fw_elf, f"mailboxes->go_message_index", loc_mem_reader)[0][0]
             go_data = mem_access(fw_elf, f"mailboxes->go_messages[{go_message_index}]", loc_mem_reader)[0][0]
         except:
