// SPDX-FileCopyrightText: (c) 2024 Tenstorrent AI ULC
//
// SPDX-License-Identifier: Apache-2.0

#include <gtest/gtest.h>

#include <array>
#include <core/ttnn_all_includes.hpp>

#include "autograd/auto_context.hpp"
#include "core/device.hpp"
#include "core/random.hpp"
#include "core/tt_tensor_utils.hpp"
#include "ttnn_fixed/trivial_ttnn_ops.hpp"

class DropoutTest : public ::testing::Test {
protected:
    void SetUp() override {
        ttml::autograd::ctx().open_device();
        ttml::autograd::ctx().set_seed(42);
    }

    void TearDown() override {
        ttml::autograd::ctx().close_device();
    }
};

TEST_F(DropoutTest, TestSeed) {
    uint32_t dropout_seed1 = 42;
    uint32_t dropout_seed2 = 32;
    float scale = 2.0F;
    float prob = 0.5F;
    auto* device = &ttml::autograd::ctx().get_device();

    auto shapes = {std::vector<int>{64, 1, 256, 384}, std::vector<int>{1, 1, 32, 32}};
    for (auto& shape : shapes) {
        fmt::println("Testing shape: {}", shape);
        xt::xarray<float> xtensor_a = xt::empty<float>(shape);
<<<<<<< HEAD
        ttml::core::parallel_generate(
            std::span{xtensor_a.data(), xtensor_a.size()},
            []() { return std::uniform_real_distribution<float>(-0.5f, 0.5f); },
            42);
=======
        auto rng = ttml::autograd::ctx().get_generator();
        uint32_t seed = rng();
        ttml::core::parallel_generate(
            std::span{xtensor_a.data(), xtensor_a.size()},
            []() { return std::uniform_real_distribution<float>(-0.5f, 0.5f); },
            seed);
>>>>>>> 4ff35302

        auto xtensor_a_tensor = ttml::core::from_xtensor(xtensor_a, device);
        auto num_cache_before = device->num_program_cache_entries();
        auto result01 = ttnn::experimental::dropout(xtensor_a_tensor, prob, scale, dropout_seed1);
        auto result02 = ttnn::experimental::dropout(xtensor_a_tensor, prob, scale, dropout_seed2);
        auto result11 = ttnn::experimental::dropout(xtensor_a_tensor, prob, scale, dropout_seed1);
        auto result12 = ttnn::experimental::dropout(xtensor_a_tensor, prob, scale, dropout_seed2);
        auto num_cache_after = device->num_program_cache_entries();

        auto result01_vec = ttml::core::to_xtensor(result01);
        auto result02_vec = ttml::core::to_xtensor(result02);
        auto result11_vec = ttml::core::to_xtensor(result11);
        auto result12_vec = ttml::core::to_xtensor(result12);

        EXPECT_TRUE(xt::allclose(result01_vec, result11_vec, /*rtol=*/1e-4, /*atol=*/1e-3));
        EXPECT_TRUE(xt::allclose(result02_vec, result12_vec, /*rtol=*/1e-4, /*atol=*/1e-3));
        EXPECT_FALSE(xt::allclose(result01_vec, result02_vec, /*rtol=*/1e-4, /*atol=*/1e-3));
        EXPECT_EQ(num_cache_before, num_cache_after - 1);
    }
}

TEST_F(DropoutTest, TestProb) {
    uint32_t dropout_seed = 42;
    float scale = 1.0F;
    float prob = 0.2F;
    auto* device = &ttml::autograd::ctx().get_device();
    xt::xarray<float> xtensor_a = xt::ones<float>({64, 1, 256, 384});
    std::vector<float> ratios;
    ratios.reserve(100);
    auto xtensor_a_tensor = ttml::core::from_xtensor(xtensor_a, device);
    for (int i = 0; i < 100; i++) {
        auto result01 = ttnn::experimental::dropout(xtensor_a_tensor, prob, scale, dropout_seed);
        auto result01_vec = ttml::core::to_xtensor(result01);
        float ratio = xt::sum(result01_vec)() / xt::sum(xtensor_a)();
        ratios.push_back(ratio);
    }
    auto xt_ratios = xt::adapt(ratios);
    auto mean_ratio = xt::mean(xt_ratios)();
    auto std_ratio = xt::stddev(xt_ratios)();
    EXPECT_NEAR(mean_ratio, 1.0F - prob, 0.05);
    EXPECT_NEAR(std_ratio, 0.05, 0.05);
}

namespace {
xt::xarray<float> golden_dropout(
    const xt::xarray<float>& input, float p = 0.5f, bool scale = true, uint64_t seed = 42ULL) {
    // 1) Create a random engine seeded for reproducibility
    std::mt19937_64 rng(seed);

    auto rand_vals = xt::empty<float>(input.shape());
    ttml::core::parallel_generate(
        std::span{rand_vals.data(), rand_vals.size()},
        []() { return std::uniform_real_distribution<float>(0.0f, 1.0f); },
        seed);
    auto mask = xt::cast<float>(rand_vals >= p);

    float scale_factor = (scale && (1.0f - p) > 1e-7f) ? (1.0f / (1.0f - p)) : 1.0f;
    auto output = input * mask * scale_factor;

    return output;
}
}  // namespace

TEST_F(DropoutTest, TestKeepRatioApproximatelyNormal) {
    GTEST_SKIP() << "Currently random number generator using in the WH is not perfect. This Test show that "
                    "distribution is not normal.";
    // -------------------------------------------------------------------
    // 1) Configuration
    // -------------------------------------------------------------------
    uint32_t dropout_seed = 42;
    float dropout_prob = 0.2F;
    float scale = 1.0F;
    int num_runs = 200;

    xt::xarray<float> xtensor_a = xt::ones<float>({1, 1, 64, 64});

    auto* device = &ttml::autograd::ctx().get_device();
    auto input_tensor = ttml::core::from_xtensor(xtensor_a, device);

    xt::xarray<int> keep_count = xt::zeros<int>(xtensor_a.shape());

    for (int i = 0; i < num_runs; ++i) {
        auto dropped_tensor = ttnn::experimental::dropout(input_tensor, dropout_prob, scale, dropout_seed + i);
        auto dropped_x = ttml::core::to_xtensor(dropped_tensor);

        /*
        Commented out golden dropout. It passes the test, but it's not needed.
        It's here for reference to test my test.
        */
        // auto dropped_x = golden_dropout(xtensor_a, dropout_prob, false, dropout_seed + i);

        // 1 where kept, 0 where dropped
        auto mask_kept = xt::not_equal(dropped_x, 0.0F);
        keep_count += xt::cast<int>(mask_kept);
    }

    xt::xarray<float> keep_ratio = xt::cast<float>(keep_count) / float(num_runs);

    // -------------------------------------------------------------------
    // 4) Basic checks (mean and std dev)
    // -------------------------------------------------------------------
    float mean_keep_ratio = xt::mean(keep_ratio)();
    float std_keep_ratio = xt::stddev(keep_ratio)();

    // Check that mean ~ (1 - dropout_prob)
    EXPECT_NEAR(mean_keep_ratio, 1.0F - dropout_prob, 0.05F);

    // Check standard deviation across elements is not too large. var = p(1-p)/N
    float expected_variance = dropout_prob * (1.0F - dropout_prob) / num_runs;
    EXPECT_NEAR(std_keep_ratio, std::sqrt(expected_variance), 0.01F);

    // -------------------------------------------------------------------
    // 5) Approximate normality checks via skewness & kurtosis
    // -------------------------------------------------------------------
    // Flatten keep_ratio so we can compute distribution stats over all elements
    auto flattened = xt::ravel(keep_ratio);

    // The usual formulas:
    //     skewness = E[(X - mu)^3] / sigma^3
    //     kurtosis = E[(X - mu)^4] / sigma^4 (the "Fisher" definition)
    //     excess_kurtosis = kurtosis - 3
    //
    // For a perfect normal distribution:
    //     skewness = 0
    //     excess kurtosis = 0

    double mu = xt::mean(flattened)();
    double var = xt::variance(flattened)();
    double sigma = std::sqrt(var);
    double skew = 0.0;
    double kurt = 0.0;

    // Compute skew & kurtosis in a single pass
    auto size = flattened.size();
    for (size_t i = 0; i < size; ++i) {
        double x = flattened.data()[i];
        double dx = (x - mu);

        skew += std::pow(dx, 3);
        kurt += std::pow(dx, 4);
    }

    // Divide by N, then by sigma^3 or sigma^4
    skew = (skew / size) / std::pow(sigma, 3);

    // "Raw" kurtosis
    kurt = (kurt / size) / (var * var);
    // For a normal distribution, raw kurtosis = 3. Let's shift to "excess" kurtosis:
    double excess_kurt = kurt - 3.0;

    // We'll just check approximate closeness to 0 for both
    // The tolerances below are somewhat arbitrary and might need tuning.
    EXPECT_NEAR(skew, 0.0, 0.2) << "Skewness is too far from 0 for a normal-like distribution.";
    EXPECT_NEAR(excess_kurt, 0.0, 0.5) << "Excess kurtosis is too far from 0 for a normal-like distribution.";
}<|MERGE_RESOLUTION|>--- conflicted
+++ resolved
@@ -36,19 +36,12 @@
     for (auto& shape : shapes) {
         fmt::println("Testing shape: {}", shape);
         xt::xarray<float> xtensor_a = xt::empty<float>(shape);
-<<<<<<< HEAD
-        ttml::core::parallel_generate(
-            std::span{xtensor_a.data(), xtensor_a.size()},
-            []() { return std::uniform_real_distribution<float>(-0.5f, 0.5f); },
-            42);
-=======
         auto rng = ttml::autograd::ctx().get_generator();
         uint32_t seed = rng();
         ttml::core::parallel_generate(
             std::span{xtensor_a.data(), xtensor_a.size()},
             []() { return std::uniform_real_distribution<float>(-0.5f, 0.5f); },
             seed);
->>>>>>> 4ff35302
 
         auto xtensor_a_tensor = ttml::core::from_xtensor(xtensor_a, device);
         auto num_cache_before = device->num_program_cache_entries();
