--- conflicted
+++ resolved
@@ -32,19 +32,12 @@
 TEST_F(ReduceOpTest, TestMeanDim0) {
     auto* device = &ttml::autograd::ctx().get_device();
     xt::xarray<float> xtensor_a = xt::empty<float>({128 * 64});
-<<<<<<< HEAD
-    ttml::core::parallel_generate(
-        std::span{xtensor_a.data(), xtensor_a.size()},
-        []() { return std::uniform_real_distribution<float>(-0.5f, 0.5f); },
-        42);
-=======
     auto rng = ttml::autograd::ctx().get_generator();
     uint32_t seed = rng();
     ttml::core::parallel_generate(
         std::span{xtensor_a.data(), xtensor_a.size()},
         []() { return std::uniform_real_distribution<float>(-0.5f, 0.5f); },
         seed);
->>>>>>> 4ff35302
     xtensor_a.reshape({2, 1, 64, 64});
 
     auto xtensor_a_tensor = ttml::core::from_xtensor(xtensor_a, device);
@@ -66,19 +59,12 @@
 TEST_F(ReduceOpTest, TestSumDim0) {
     auto* device = &ttml::autograd::ctx().get_device();
     xt::xarray<float> xtensor_a = xt::empty<float>({128 * 64});
-<<<<<<< HEAD
-    ttml::core::parallel_generate(
-        std::span{xtensor_a.data(), xtensor_a.size()},
-        []() { return std::uniform_real_distribution<float>(-0.1f, 0.1f); },
-        42);
-=======
     auto rng = ttml::autograd::ctx().get_generator();
     uint32_t seed = rng();
     ttml::core::parallel_generate(
         std::span{xtensor_a.data(), xtensor_a.size()},
         []() { return std::uniform_real_distribution<float>(-0.1f, 0.1f); },
         seed);
->>>>>>> 4ff35302
     xtensor_a.reshape({2, 1, 64, 64});
 
     auto xtensor_a_tensor = ttml::core::from_xtensor(xtensor_a, device);
@@ -100,19 +86,12 @@
 TEST_F(ReduceOpTest, TestMeanDim3) {
     auto* device = &ttml::autograd::ctx().get_device();
     xt::xarray<float> xtensor_a = xt::empty<float>({128 * 64});
-<<<<<<< HEAD
-    ttml::core::parallel_generate(
-        std::span{xtensor_a.data(), xtensor_a.size()},
-        []() { return std::uniform_real_distribution<float>(-0.5f, 0.5f); },
-        42);
-=======
     auto rng = ttml::autograd::ctx().get_generator();
     uint32_t seed = rng();
     ttml::core::parallel_generate(
         std::span{xtensor_a.data(), xtensor_a.size()},
         []() { return std::uniform_real_distribution<float>(-0.5f, 0.5f); },
         seed);
->>>>>>> 4ff35302
     xtensor_a.reshape({2, 1, 64, 64});
 
     auto xtensor_a_tensor = ttml::core::from_xtensor(xtensor_a, device);
@@ -134,19 +113,12 @@
 TEST_F(ReduceOpTest, TestSumDim3) {
     auto* device = &ttml::autograd::ctx().get_device();
     xt::xarray<float> xtensor_a = xt::empty<float>({128 * 64});
-<<<<<<< HEAD
-    ttml::core::parallel_generate(
-        std::span{xtensor_a.data(), xtensor_a.size()},
-        []() { return std::uniform_real_distribution<float>(-0.1f, 0.1f); },
-        42);
-=======
     auto rng = ttml::autograd::ctx().get_generator();
     uint32_t seed = rng();
     ttml::core::parallel_generate(
         std::span{xtensor_a.data(), xtensor_a.size()},
         []() { return std::uniform_real_distribution<float>(-0.1f, 0.1f); },
         seed);
->>>>>>> 4ff35302
     xtensor_a.reshape({2, 1, 64, 64});
 
     auto xtensor_a_tensor = ttml::core::from_xtensor(xtensor_a, device);
@@ -168,19 +140,12 @@
 TEST_F(ReduceOpTest, TestMeanLargeDim3) {
     auto* device = &ttml::autograd::ctx().get_device();
     xt::xarray<float> xtensor_a = xt::empty<float>({1024 * 1024});
-<<<<<<< HEAD
-    ttml::core::parallel_generate(
-        std::span{xtensor_a.data(), xtensor_a.size()},
-        []() { return std::uniform_real_distribution<float>(-0.5f, 0.5f); },
-        42);
-=======
     auto rng = ttml::autograd::ctx().get_generator();
     uint32_t seed = rng();
     ttml::core::parallel_generate(
         std::span{xtensor_a.data(), xtensor_a.size()},
         []() { return std::uniform_real_distribution<float>(-0.5f, 0.5f); },
         seed);
->>>>>>> 4ff35302
     xtensor_a.reshape({2, 1, 512, 1024});
 
     auto xtensor_a_tensor = ttml::core::from_xtensor(xtensor_a, device);
