--- conflicted
+++ resolved
@@ -65,19 +65,12 @@
     auto mesh_shape = device->shape();
 
     xt::xarray<float> test_data = xt::empty<float>({in_features});
-<<<<<<< HEAD
-    ttml::core::parallel_generate(
-        std::span{test_data.data(), test_data.size()},
-        []() { return std::uniform_real_distribution<float>(0.0f, 1.0f); },
-        42);
-=======
-    auto rng = ttml::autograd::ctx().get_generator();
-    uint32_t seed = rng();
-    ttml::core::parallel_generate(
-        std::span{test_data.data(), test_data.size()},
-        []() { return std::uniform_real_distribution<float>(0.0f, 1.0f); },
-        seed);
->>>>>>> 4ff35302
+    auto rng = ttml::autograd::ctx().get_generator();
+    uint32_t seed = rng();
+    ttml::core::parallel_generate(
+        std::span{test_data.data(), test_data.size()},
+        []() { return std::uniform_real_distribution<float>(0.0f, 1.0f); },
+        seed);
     test_data.reshape({1U, 1U, 1U, in_features});
     auto mapper = ttnn::distributed::replicate_tensor_to_mesh_mapper(*device);
     auto tt_tensor =
@@ -121,19 +114,12 @@
     auto mesh_shape = device->shape();
 
     xt::xarray<float> test_data = xt::empty<float>({in_features});
-<<<<<<< HEAD
-    ttml::core::parallel_generate(
-        std::span{test_data.data(), test_data.size()},
-        []() { return std::uniform_real_distribution<float>(0.0f, 1.0f); },
-        42);
-=======
-    auto rng = ttml::autograd::ctx().get_generator();
-    uint32_t seed = rng();
-    ttml::core::parallel_generate(
-        std::span{test_data.data(), test_data.size()},
-        []() { return std::uniform_real_distribution<float>(0.0f, 1.0f); },
-        seed);
->>>>>>> 4ff35302
+    auto rng = ttml::autograd::ctx().get_generator();
+    uint32_t seed = rng();
+    ttml::core::parallel_generate(
+        std::span{test_data.data(), test_data.size()},
+        []() { return std::uniform_real_distribution<float>(0.0f, 1.0f); },
+        seed);
     test_data.reshape({1U, 1U, 1U, in_features});
     auto mapper = ttnn::distributed::replicate_tensor_to_mesh_mapper(*device);
     auto tt_tensor =
@@ -173,19 +159,12 @@
     auto mesh_shape = device->shape();
 
     xt::xarray<float> test_data = xt::empty<float>({in_features});
-<<<<<<< HEAD
-    ttml::core::parallel_generate(
-        std::span{test_data.data(), test_data.size()},
-        []() { return std::uniform_real_distribution<float>(0.0f, 1.0f); },
-        42);
-=======
-    auto rng = ttml::autograd::ctx().get_generator();
-    uint32_t seed = rng();
-    ttml::core::parallel_generate(
-        std::span{test_data.data(), test_data.size()},
-        []() { return std::uniform_real_distribution<float>(0.0f, 1.0f); },
-        seed);
->>>>>>> 4ff35302
+    auto rng = ttml::autograd::ctx().get_generator();
+    uint32_t seed = rng();
+    ttml::core::parallel_generate(
+        std::span{test_data.data(), test_data.size()},
+        []() { return std::uniform_real_distribution<float>(0.0f, 1.0f); },
+        seed);
     test_data.reshape({1U, 1U, 1U, in_features});
     auto mapper = ttnn::distributed::shard_tensor_to_mesh_mapper(*device, 3);
     auto tt_tensor =
@@ -225,19 +204,12 @@
     auto mesh_shape = device->shape();
 
     xt::xarray<float> test_data = xt::empty<float>({in_features});
-<<<<<<< HEAD
-    ttml::core::parallel_generate(
-        std::span{test_data.data(), test_data.size()},
-        []() { return std::uniform_real_distribution<float>(0.0f, 1.0f); },
-        42);
-=======
-    auto rng = ttml::autograd::ctx().get_generator();
-    uint32_t seed = rng();
-    ttml::core::parallel_generate(
-        std::span{test_data.data(), test_data.size()},
-        []() { return std::uniform_real_distribution<float>(0.0f, 1.0f); },
-        seed);
->>>>>>> 4ff35302
+    auto rng = ttml::autograd::ctx().get_generator();
+    uint32_t seed = rng();
+    ttml::core::parallel_generate(
+        std::span{test_data.data(), test_data.size()},
+        []() { return std::uniform_real_distribution<float>(0.0f, 1.0f); },
+        seed);
     test_data.reshape({1U, 1U, 1U, in_features});
     auto mapper = ttnn::distributed::shard_tensor_to_mesh_mapper(*device, 3);
     auto tt_tensor =
@@ -274,19 +246,12 @@
     auto mesh_shape = device->shape();
 
     xt::xarray<float> test_data = xt::empty<float>({in_features});
-<<<<<<< HEAD
-    ttml::core::parallel_generate(
-        std::span{test_data.data(), test_data.size()},
-        []() { return std::uniform_real_distribution<float>(0.0f, 1.0f); },
-        42);
-=======
-    auto rng = ttml::autograd::ctx().get_generator();
-    uint32_t seed = rng();
-    ttml::core::parallel_generate(
-        std::span{test_data.data(), test_data.size()},
-        []() { return std::uniform_real_distribution<float>(0.0f, 1.0f); },
-        seed);
->>>>>>> 4ff35302
+    auto rng = ttml::autograd::ctx().get_generator();
+    uint32_t seed = rng();
+    ttml::core::parallel_generate(
+        std::span{test_data.data(), test_data.size()},
+        []() { return std::uniform_real_distribution<float>(0.0f, 1.0f); },
+        seed);
     test_data.reshape({1U, 1U, 1U, in_features});
     auto mapper = ttnn::distributed::replicate_tensor_to_mesh_mapper(*device);
     auto tt_tensor =
@@ -328,19 +293,12 @@
     auto mesh_shape = device->shape();
 
     xt::xarray<float> test_data = xt::empty<float>({in_features});
-<<<<<<< HEAD
-    ttml::core::parallel_generate(
-        std::span{test_data.data(), test_data.size()},
-        []() { return std::uniform_real_distribution<float>(0.0f, 1.0f); },
-        42);
-=======
-    auto rng = ttml::autograd::ctx().get_generator();
-    uint32_t seed = rng();
-    ttml::core::parallel_generate(
-        std::span{test_data.data(), test_data.size()},
-        []() { return std::uniform_real_distribution<float>(0.0f, 1.0f); },
-        seed);
->>>>>>> 4ff35302
+    auto rng = ttml::autograd::ctx().get_generator();
+    uint32_t seed = rng();
+    ttml::core::parallel_generate(
+        std::span{test_data.data(), test_data.size()},
+        []() { return std::uniform_real_distribution<float>(0.0f, 1.0f); },
+        seed);
     test_data.reshape({1U, 1U, 1U, in_features});
     auto mapper = ttnn::distributed::replicate_tensor_to_mesh_mapper(*device);
     auto tt_tensor =
@@ -378,19 +336,12 @@
     auto mesh_shape = device->shape();
 
     xt::xarray<float> test_data = xt::empty<float>({in_features});
-<<<<<<< HEAD
-    ttml::core::parallel_generate(
-        std::span{test_data.data(), test_data.size()},
-        []() { return std::uniform_real_distribution<float>(0.0f, 1.0f); },
-        42);
-=======
-    auto rng = ttml::autograd::ctx().get_generator();
-    uint32_t seed = rng();
-    ttml::core::parallel_generate(
-        std::span{test_data.data(), test_data.size()},
-        []() { return std::uniform_real_distribution<float>(0.0f, 1.0f); },
-        seed);
->>>>>>> 4ff35302
+    auto rng = ttml::autograd::ctx().get_generator();
+    uint32_t seed = rng();
+    ttml::core::parallel_generate(
+        std::span{test_data.data(), test_data.size()},
+        []() { return std::uniform_real_distribution<float>(0.0f, 1.0f); },
+        seed);
     test_data.reshape({1U, 1U, 1U, in_features});
     auto mapper = ttnn::distributed::replicate_tensor_to_mesh_mapper(*device);
     auto tt_tensor =
@@ -440,19 +391,12 @@
     auto mesh_shape = device->shape();
 
     xt::xarray<float> test_data = xt::empty<float>({in_features});
-<<<<<<< HEAD
-    ttml::core::parallel_generate(
-        std::span{test_data.data(), test_data.size()},
-        []() { return std::uniform_real_distribution<float>(0.0f, 1.0f); },
-        42);
-=======
-    auto rng = ttml::autograd::ctx().get_generator();
-    uint32_t seed = rng();
-    ttml::core::parallel_generate(
-        std::span{test_data.data(), test_data.size()},
-        []() { return std::uniform_real_distribution<float>(0.0f, 1.0f); },
-        seed);
->>>>>>> 4ff35302
+    auto rng = ttml::autograd::ctx().get_generator();
+    uint32_t seed = rng();
+    ttml::core::parallel_generate(
+        std::span{test_data.data(), test_data.size()},
+        []() { return std::uniform_real_distribution<float>(0.0f, 1.0f); },
+        seed);
     test_data.reshape({1U, 1U, 1U, in_features});
     auto mapper = ttnn::distributed::replicate_tensor_to_mesh_mapper(*device);
     auto tt_tensor =
@@ -502,19 +446,12 @@
     auto mesh_shape = device->shape();
 
     xt::xarray<float> test_data = xt::empty<float>({in_features * batch_size * sequence_length});
-<<<<<<< HEAD
+    auto rng = ttml::autograd::ctx().get_generator();
+    uint32_t seed = rng();
     ttml::core::parallel_generate(
         std::span{test_data.data(), test_data.size()},
         []() { return std::uniform_real_distribution<float>(-1.0f, 1.0f); },
-        42);
-=======
-    auto rng = ttml::autograd::ctx().get_generator();
-    uint32_t seed = rng();
-    ttml::core::parallel_generate(
-        std::span{test_data.data(), test_data.size()},
-        []() { return std::uniform_real_distribution<float>(-1.0f, 1.0f); },
-        seed);
->>>>>>> 4ff35302
+        seed);
     test_data.reshape({batch_size, 1U, sequence_length, in_features});
     auto mapper = ttnn::distributed::replicate_tensor_to_mesh_mapper(*device);
     auto tt_tensor =
@@ -584,19 +521,12 @@
     auto mesh_shape = device->shape();
 
     xt::xarray<float> test_data = xt::empty<float>({in_features * batch_size * sequence_length});
-<<<<<<< HEAD
+    auto rng = ttml::autograd::ctx().get_generator();
+    uint32_t seed = rng();
     ttml::core::parallel_generate(
         std::span{test_data.data(), test_data.size()},
         []() { return std::uniform_real_distribution<float>(-1.0f, 1.0f); },
-        42);
-=======
-    auto rng = ttml::autograd::ctx().get_generator();
-    uint32_t seed = rng();
-    ttml::core::parallel_generate(
-        std::span{test_data.data(), test_data.size()},
-        []() { return std::uniform_real_distribution<float>(-1.0f, 1.0f); },
-        seed);
->>>>>>> 4ff35302
+        seed);
     test_data.reshape({batch_size, 1U, sequence_length, in_features});
     auto mapper = ttnn::distributed::replicate_tensor_to_mesh_mapper(*device);
     auto tt_tensor =
@@ -665,19 +595,12 @@
     auto mesh_shape = device->shape();
 
     xt::xarray<float> test_data = xt::empty<float>({in_features * batch_size * sequence_length});
-<<<<<<< HEAD
+    auto rng = ttml::autograd::ctx().get_generator();
+    uint32_t seed = rng();
     ttml::core::parallel_generate(
         std::span{test_data.data(), test_data.size()},
         []() { return std::uniform_real_distribution<float>(-1.0f, 1.0f); },
-        42);
-=======
-    auto rng = ttml::autograd::ctx().get_generator();
-    uint32_t seed = rng();
-    ttml::core::parallel_generate(
-        std::span{test_data.data(), test_data.size()},
-        []() { return std::uniform_real_distribution<float>(-1.0f, 1.0f); },
-        seed);
->>>>>>> 4ff35302
+        seed);
     test_data.reshape({batch_size, 1U, sequence_length, in_features});
     auto mapper = ttnn::distributed::replicate_tensor_to_mesh_mapper(*device);
     auto tt_tensor =
