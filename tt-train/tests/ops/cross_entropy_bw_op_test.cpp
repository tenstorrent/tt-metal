// SPDX-FileCopyrightText: © 2025 Tenstorrent AI ULC
//
// SPDX-License-Identifier: Apache-2.0

#include <gtest/gtest.h>
#include <sys/types.h>

#include <cassert>
#include <core/ttnn_all_includes.hpp>
#include <cstddef>
#include <cstdint>
#include <ttnn/operations/reduction/generic/generic_reductions.hpp>
#include <ttnn/tensor/shape/shape.hpp>
#include <umd/device/cluster.hpp>
#include <umd/device/types/cluster_descriptor_types.hpp>

#include "autograd/auto_context.hpp"
#include "core/random.hpp"
#include "core/tt_tensor_utils.hpp"
#include "metal/operations.hpp"
#include "ops/losses.hpp"
#include "ops/unary_ops.hpp"
#include "ttnn/tensor/to_string.hpp"
#include "ttnn_fixed/trivial_ttnn_ops.hpp"

class CrossEntropyBackwardTest : public ::testing::Test {
protected:
    void SetUp() override {
        ttml::autograd::ctx().open_device();
        ttml::autograd::ctx().set_seed(42);
    }

    void TearDown() override {
        ttml::autograd::ctx().close_device();
    }
};

xt::xarray<float> calculate_cross_entropy_backward(
    const xt::xarray<float>& input, const xt::xarray<uint32_t>& target, const float scaler = 1.0F) {
    const uint32_t N = target.shape(0);
    const uint32_t H = target.shape(1);

    const auto input_shape = input.shape();
    xt::xarray<float> target_inputs = xt::zeros<float>(input_shape);

    for (size_t n = 0; n < N; ++n) {
        for (size_t h = 0; h < H; ++h) {
            size_t class_index = target(n, h);
            target_inputs(n, 0, h, class_index) = 1.0F;
        }
    }

    xt::xarray<float> scaler_tensor(input_shape);
    scaler_tensor.fill(scaler);

    xt::xarray<float> max_input = xt::amax(input, -1, xt::keep_dims);
    xt::xarray<float> shifted_input = input - max_input;
    xt::xarray<float> exp_shifted_input = xt::exp(shifted_input);
    xt::xarray<float> exp_sum = xt::sum(exp_shifted_input, -1, xt::keep_dims);
    xt::xarray<float> result = exp_shifted_input / exp_sum - target_inputs;
    return result * scaler_tensor;
}

TEST_F(CrossEntropyBackwardTest, CrossEntropyBackward_Small_Backward) {
    using namespace ttml;

    const uint32_t N = 1U, H = 1U;

    xt::xarray<float> input_tensor = {{{{1.F, 2.F, 3.F, 4.F, 1.F, 2.F, 3.F, 4.F}}}};
    auto input = core::from_xtensor(input_tensor, &autograd::ctx().get_device());
    std::cout << "Input Logits:\n";
<<<<<<< HEAD
    std::cout << ttnn::to_string(input) << std::endl;
=======
    std::cout << ttnn::to_string(input) << "\n";
>>>>>>> 53202663

    xt::xarray<uint32_t> target_tensor = xt::zeros<uint32_t>({N, H});
    target_tensor(0, 0) = 1U;
    auto target = core::from_xtensor<uint32_t, ttnn::DataType::UINT32>(
        target_tensor, &autograd::ctx().get_device(), ttnn::Layout::ROW_MAJOR);
    std::cout << "Input Target Indexes:\n";
<<<<<<< HEAD
    std::cout << ttnn::to_string(target) << std::endl;
=======
    std::cout << ttnn::to_string(target) << "\n";
>>>>>>> 53202663

    xt::xarray<float> grad_tensor = xt::ones<float>({1U, 1U, 1U, 1U});
    auto grad = core::from_xtensor(grad_tensor, &autograd::ctx().get_device());

    float scaler = 1.0F / (static_cast<float>(N) * static_cast<float>(H));

    auto result = ttml::metal::cross_entropy_bw(input, target, grad, scaler);
    std::cout << "CrossEntropyBackward_Test:\nResult:\n";
<<<<<<< HEAD
    std::cout << ttnn::to_string(result) << std::endl;
=======
    std::cout << ttnn::to_string(result) << "\n";
>>>>>>> 53202663

    auto expected_result = calculate_cross_entropy_backward(input_tensor, target_tensor, scaler);
    auto expected_result_print = core::from_xtensor(expected_result, &autograd::ctx().get_device());
    std::cout << "Expected Result:\n";
<<<<<<< HEAD
    std::cout << ttnn::to_string(expected_result_print) << std::endl;
=======
    std::cout << ttnn::to_string(expected_result_print) << "\n";
>>>>>>> 53202663

    // Check if the result is close to the expected result
    auto result_xtensor = core::to_xtensor(result);
    assert((result_xtensor.shape() == expected_result.shape()));
    EXPECT_TRUE(xt::allclose(result_xtensor, expected_result, 3e-2F, 1e-2F));
}

TEST_F(CrossEntropyBackwardTest, CrossEntropyBackward_Batch) {
    using namespace ttml;

    const uint32_t N = 1U, C = 1U, H = 91U, W = 187U;
    const auto shape = ttnn::SmallVector<uint32_t>{N, C, H, W};

    std::random_device rd;
    std::mt19937 gen(42);
    xt::xarray<float> input_tensor = xt::empty<float>({N, C, H, W});
    auto& rng = ttml::autograd::ctx().get_generator();
    uint32_t seed = rng();
    ttml::core::parallel_generate(
        std::span{input_tensor.data(), input_tensor.size()},
        []() { return std::uniform_real_distribution<float>(-10.0F, 10.0F); },
        seed);
    xt::xarray<uint32_t> target_tensor = xt::zeros<uint32_t>({N, H});
    xt::xarray<float> grad_tensor = xt::ones<float>({1U, 1U, 1U, 1U});

    std::uniform_int_distribution<uint32_t> class_dist(0, W - 1);
    for (uint32_t n = 0; n < N; ++n) {
        for (uint32_t h = 0; h < H; ++h) {
            uint32_t true_class = class_dist(gen);
            target_tensor(n, h) = true_class;
        }
    }

    auto input = core::from_xtensor(input_tensor, &autograd::ctx().get_device());
    std::cout << "Input Logits:\n";
<<<<<<< HEAD
    std::cout << ttnn::to_string(input) << std::endl;
=======
    std::cout << ttnn::to_string(input) << "\n";
>>>>>>> 53202663

    auto target = core::from_xtensor<uint32_t, ttnn::DataType::UINT32>(
        target_tensor, &autograd::ctx().get_device(), ttnn::Layout::ROW_MAJOR);
    std::cout << "Input Target Indexes:\n";
<<<<<<< HEAD
    std::cout << ttnn::to_string(target) << std::endl;
=======
    std::cout << ttnn::to_string(target) << "\n";
>>>>>>> 53202663

    auto grad = core::from_xtensor(grad_tensor, &autograd::ctx().get_device());

    float scaler = 1.0F / (static_cast<float>(N) * static_cast<float>(H));
    std::cout << "Scaler_in_tests: " << scaler << std::endl;

    auto result = ttml::metal::cross_entropy_bw(input, target, grad, scaler);
    std::cout << "CrossEntropyBackward_Test:\nResult:\n";
<<<<<<< HEAD
    std::cout << ttnn::to_string(result) << std::endl;
=======
    std::cout << ttnn::to_string(result) << "\n";
>>>>>>> 53202663

    auto expected_result = calculate_cross_entropy_backward(input_tensor, target_tensor, scaler);
    auto expected_result_print = core::from_xtensor(expected_result, &autograd::ctx().get_device());
    std::cout << "Expected Result:\n";
<<<<<<< HEAD
    std::cout << ttnn::to_string(expected_result_print) << std::endl;
=======
    std::cout << ttnn::to_string(expected_result_print) << "\n";
>>>>>>> 53202663

    // Check if the result is close to the expected result
    auto result_xtensor = core::to_xtensor(result);
    assert((result_xtensor.shape() == expected_result.shape()));
    EXPECT_TRUE(xt::allclose(result_xtensor, expected_result, 3e-2F, 1e-2F));
}

TEST_F(CrossEntropyBackwardTest, CrossEntropyBackward_Large_Batch) {
    using namespace ttml;

    const uint32_t N = 64U, C = 1U, H = 1024, W = 1024U;
    const auto shape = ttnn::SmallVector<uint32_t>{N, C, H, W};

    std::random_device rd;
    std::mt19937 gen(42);
    xt::xarray<float> input_tensor = xt::empty<float>({N, C, H, W});
    auto& rng = ttml::autograd::ctx().get_generator();
    uint32_t seed = rng();
    ttml::core::parallel_generate(
        std::span{input_tensor.data(), input_tensor.size()},
        []() { return std::uniform_real_distribution<float>(-10.0F, 10.0F); },
        seed);
    xt::xarray<uint32_t> target_tensor = xt::zeros<uint32_t>({N, H});
    xt::xarray<float> grad_tensor = xt::ones<float>({1U, 1U, 1U, 1U});

    std::uniform_int_distribution<uint32_t> class_dist(0, W - 1);
    for (uint32_t n = 0; n < N; ++n) {
        for (uint32_t h = 0; h < H; ++h) {
            uint32_t true_class = class_dist(gen);
            target_tensor(n, h) = true_class;
        }
    }

    auto input = core::from_xtensor(input_tensor, &autograd::ctx().get_device());
    std::cout << "Input Logits:\n";
<<<<<<< HEAD
    std::cout << ttnn::to_string(input) << std::endl;
=======
    std::cout << ttnn::to_string(input) << "\n";
>>>>>>> 53202663

    auto target = core::from_xtensor<uint32_t, ttnn::DataType::UINT32>(
        target_tensor, &autograd::ctx().get_device(), ttnn::Layout::ROW_MAJOR);
    std::cout << "Input Target Indexes:\n";
<<<<<<< HEAD
    std::cout << ttnn::to_string(target) << std::endl;
=======
    std::cout << ttnn::to_string(target) << "\n";
>>>>>>> 53202663

    auto grad = core::from_xtensor(grad_tensor, &autograd::ctx().get_device());

    float scaler = 1.0F / (static_cast<float>(N) * static_cast<float>(H));

    auto result = ttml::metal::cross_entropy_bw(input, target, grad, scaler);
    std::cout << "CrossEntropyBackward_Test:\nResult:\n";
<<<<<<< HEAD
    std::cout << ttnn::to_string(result) << std::endl;
=======
    std::cout << ttnn::to_string(result) << "\n";
>>>>>>> 53202663

    auto expected_result = calculate_cross_entropy_backward(input_tensor, target_tensor, scaler);
    auto expected_result_print = core::from_xtensor(expected_result, &autograd::ctx().get_device());
    std::cout << "Expected Result:\n";
<<<<<<< HEAD
    std::cout << ttnn::to_string(expected_result_print) << std::endl;
=======
    std::cout << ttnn::to_string(expected_result_print) << "\n";
>>>>>>> 53202663

    // Check if the result is close to the expected result
    auto result_xtensor = core::to_xtensor(result);
    assert((result_xtensor.shape() == expected_result.shape()));
    EXPECT_TRUE(xt::allclose(result_xtensor, expected_result, 3e-2F, 1e-2F));
}

TEST_F(CrossEntropyBackwardTest, CrossEntropyBackward_Large_Backward) {
    using namespace ttml;

    const uint32_t N = 1U, C = 1U, H = 32U, W = 128007U;
    const auto shape = ttnn::SmallVector<uint32_t>{N, C, H, W};

    std::random_device rd;
    std::mt19937 gen(42);
    xt::xarray<float> input_tensor = xt::empty<float>({N, C, H, W});
    auto& rng = ttml::autograd::ctx().get_generator();
    uint32_t seed = rng();
    ttml::core::parallel_generate(
        std::span{input_tensor.data(), input_tensor.size()},
        []() { return std::uniform_real_distribution<float>(-10.0F, 10.0F); },
        seed);
    xt::xarray<uint32_t> target_tensor = xt::zeros<uint32_t>({N, H});
    xt::xarray<float> grad_tensor = xt::ones<float>({1U, 1U, 1U, 1U});

    std::uniform_int_distribution<uint32_t> class_dist(0, W - 1);
    for (uint32_t n = 0; n < N; ++n) {
        for (uint32_t h = 0; h < H; ++h) {
            uint32_t true_class = class_dist(gen);
            target_tensor(n, h) = true_class;
        }
    }

    auto input = core::from_xtensor(input_tensor, &autograd::ctx().get_device());
    std::cout << "Input Logits:\n";
<<<<<<< HEAD
    std::cout << ttnn::to_string(input) << std::endl;
=======
    std::cout << ttnn::to_string(input) << "\n";
>>>>>>> 53202663

    auto target = core::from_xtensor<uint32_t, ttnn::DataType::UINT32>(
        target_tensor, &autograd::ctx().get_device(), ttnn::Layout::ROW_MAJOR);
    std::cout << "Input Target Indexes:\n";
<<<<<<< HEAD
    std::cout << ttnn::to_string(target) << std::endl;
=======
    std::cout << ttnn::to_string(target) << "\n";
>>>>>>> 53202663

    auto grad = core::from_xtensor(grad_tensor, &autograd::ctx().get_device());

    float scaler = 1.0F / (static_cast<float>(N) * static_cast<float>(H));

    auto result = ttml::metal::cross_entropy_bw(input, target, grad, scaler);
    std::cout << "CrossEntropyBackward_Test:\nResult:\n";
<<<<<<< HEAD
    std::cout << ttnn::to_string(result) << std::endl;
=======
    std::cout << ttnn::to_string(result) << "\n";
>>>>>>> 53202663

    auto expected_result = calculate_cross_entropy_backward(input_tensor, target_tensor, scaler);
    auto expected_result_print = core::from_xtensor(expected_result, &autograd::ctx().get_device());
    std::cout << "Expected Result:\n";
<<<<<<< HEAD
    std::cout << ttnn::to_string(expected_result_print) << std::endl;
=======
    std::cout << ttnn::to_string(expected_result_print) << "\n";
>>>>>>> 53202663

    // Check if the result is close to the expected result
    auto result_xtensor = core::to_xtensor(result);
    assert((result_xtensor.shape() == expected_result.shape()));
    EXPECT_TRUE(xt::allclose(result_xtensor, expected_result, 3e-2F, 1e-2F));
}

TEST_F(CrossEntropyBackwardTest, NIGHTLY_CrossEntropyBackward_Huge_Backward) {
    auto board = tt::umd::Cluster::create_cluster_descriptor()->get_board_type(0);
    if (board == tt::BoardType::P100 || board == tt::BoardType::P150) {
        GTEST_SKIP() << "Skipping on P100/P150 boards";
    }
    using namespace ttml;

    const uint32_t N = 64U, C = 1U, H = 64, W = 128000U;
    const auto shape = ttnn::SmallVector<uint32_t>{N, C, H, W};

    std::random_device rd;
    std::mt19937 gen(42);
    xt::xarray<float> input_tensor = xt::empty<float>({N, C, H, W});
    auto& rng = ttml::autograd::ctx().get_generator();
    uint32_t seed = rng();
    ttml::core::parallel_generate(
        std::span{input_tensor.data(), input_tensor.size()},
        []() { return std::uniform_real_distribution<float>(-10.0F, 10.0F); },
        seed);
    xt::xarray<uint32_t> target_tensor = xt::zeros<uint32_t>({N, H});
    xt::xarray<float> grad_tensor = xt::ones<float>({1U, 1U, 1U, 1U});

    std::uniform_int_distribution<uint32_t> class_dist(0, W - 1);
    for (uint32_t n = 0; n < N; ++n) {
        for (uint32_t h = 0; h < H; ++h) {
            uint32_t true_class = class_dist(gen);
            target_tensor(n, h) = true_class;
        }
    }

    auto input = core::from_xtensor(input_tensor, &autograd::ctx().get_device());
    std::cout << "Input Logits:\n";
<<<<<<< HEAD
    std::cout << ttnn::to_string(input) << std::endl;
=======
    std::cout << ttnn::to_string(input) << "\n";
>>>>>>> 53202663

    auto target = core::from_xtensor<uint32_t, ttnn::DataType::UINT32>(
        target_tensor, &autograd::ctx().get_device(), ttnn::Layout::ROW_MAJOR);
    std::cout << "Input Target Indexes:\n";
<<<<<<< HEAD
    std::cout << ttnn::to_string(target) << std::endl;
=======
    std::cout << ttnn::to_string(target) << "\n";
>>>>>>> 53202663

    auto grad = core::from_xtensor(grad_tensor, &autograd::ctx().get_device());

    float scaler = 1.0F / (static_cast<float>(N) * static_cast<float>(H));

    auto result = ttml::metal::cross_entropy_bw(input, target, grad, scaler);
    std::cout << "CrossEntropyBackward_Test:\nResult:\n";
<<<<<<< HEAD
    std::cout << ttnn::to_string(result) << std::endl;
=======
    std::cout << ttnn::to_string(result) << "\n";
>>>>>>> 53202663

    auto expected_result = calculate_cross_entropy_backward(input_tensor, target_tensor, scaler);
    auto expected_result_print = core::from_xtensor(expected_result, &autograd::ctx().get_device());
    std::cout << "Expected Result:\n";
<<<<<<< HEAD
    std::cout << ttnn::to_string(expected_result_print) << std::endl;
=======
    std::cout << ttnn::to_string(expected_result_print) << "\n";
>>>>>>> 53202663

    // Check if the result is close to the expected result
    auto result_xtensor = core::to_xtensor(result);
    assert((result_xtensor.shape() == expected_result.shape()));
    EXPECT_TRUE(xt::allclose(result_xtensor, expected_result, 3e-2F, 1e-2F));
}

TEST_F(CrossEntropyBackwardTest, CrossEntropyForwardBackward_ReduceMeanVsNone) {
    using namespace ttml;

    const uint32_t N = 5U, C = 1U, H = 91U, W = 187U;
    const auto shape = ttnn::SmallVector<uint32_t>{N, C, H, W};

    std::random_device rd;
    std::mt19937 gen(42);
    xt::xarray<float> input_tensor = xt::empty<float>({N, C, H, W});
    auto& rng = ttml::autograd::ctx().get_generator();
    uint32_t seed = rng();
    ttml::core::parallel_generate(
        std::span{input_tensor.data(), input_tensor.size()},
        []() { return std::uniform_real_distribution<float>(-10.0F, 10.0F); },
        seed);
    xt::xarray<uint32_t> target_tensor = xt::zeros<uint32_t>({N, H});

    std::uniform_int_distribution<uint32_t> class_dist(0, W - 1);
    for (uint32_t n = 0; n < N; ++n) {
        for (uint32_t h = 0; h < H; ++h) {
            uint32_t true_class = class_dist(gen);
            target_tensor(n, h) = true_class;
        }
    }

    auto input = ttml::autograd::create_tensor(core::from_xtensor(input_tensor, &autograd::ctx().get_device()));
    auto target = ttml::autograd::create_tensor(core::from_xtensor<uint32_t, ttnn::DataType::UINT32>(
        target_tensor, &autograd::ctx().get_device(), ttnn::Layout::ROW_MAJOR));

    auto result_none = ttml::ops::cross_entropy_loss(input, target, ttml::ops::ReduceType::NONE);
    auto result_none_with_mean_after = ttml::ops::mean(result_none);
    auto result_mean = ttml::ops::cross_entropy_loss(input, target, ttml::ops::ReduceType::MEAN);

    result_mean->backward();
    result_none_with_mean_after->backward();

    auto result_mean_grad = core::to_xtensor(result_mean->get_grad());
    auto result_none_with_mean_after_grad = core::to_xtensor(result_none_with_mean_after->get_grad());

    auto result_none_after_mean_xtensor = core::to_xtensor(result_none_with_mean_after->get_value());
    auto result_mean_xtensor = core::to_xtensor(result_mean->get_value());

    assert((result_none_after_mean_xtensor.shape() == result_mean_xtensor.shape()));
    EXPECT_TRUE(xt::allclose(result_none_after_mean_xtensor, result_mean_xtensor, 3e-2F, 1e-2F));
    assert((result_none_with_mean_after_grad.shape() == result_mean_grad.shape()));
    EXPECT_TRUE(xt::allclose(result_none_with_mean_after_grad, result_mean_grad, 3e-2F, 1e-2F));
}<|MERGE_RESOLUTION|>--- conflicted
+++ resolved
@@ -69,44 +69,28 @@
     xt::xarray<float> input_tensor = {{{{1.F, 2.F, 3.F, 4.F, 1.F, 2.F, 3.F, 4.F}}}};
     auto input = core::from_xtensor(input_tensor, &autograd::ctx().get_device());
     std::cout << "Input Logits:\n";
-<<<<<<< HEAD
-    std::cout << ttnn::to_string(input) << std::endl;
-=======
-    std::cout << ttnn::to_string(input) << "\n";
->>>>>>> 53202663
+    std::cout << ttnn::to_string(input) << "\n";
 
     xt::xarray<uint32_t> target_tensor = xt::zeros<uint32_t>({N, H});
     target_tensor(0, 0) = 1U;
     auto target = core::from_xtensor<uint32_t, ttnn::DataType::UINT32>(
         target_tensor, &autograd::ctx().get_device(), ttnn::Layout::ROW_MAJOR);
     std::cout << "Input Target Indexes:\n";
-<<<<<<< HEAD
-    std::cout << ttnn::to_string(target) << std::endl;
-=======
-    std::cout << ttnn::to_string(target) << "\n";
->>>>>>> 53202663
-
-    xt::xarray<float> grad_tensor = xt::ones<float>({1U, 1U, 1U, 1U});
-    auto grad = core::from_xtensor(grad_tensor, &autograd::ctx().get_device());
-
-    float scaler = 1.0F / (static_cast<float>(N) * static_cast<float>(H));
-
-    auto result = ttml::metal::cross_entropy_bw(input, target, grad, scaler);
-    std::cout << "CrossEntropyBackward_Test:\nResult:\n";
-<<<<<<< HEAD
-    std::cout << ttnn::to_string(result) << std::endl;
-=======
-    std::cout << ttnn::to_string(result) << "\n";
->>>>>>> 53202663
-
-    auto expected_result = calculate_cross_entropy_backward(input_tensor, target_tensor, scaler);
-    auto expected_result_print = core::from_xtensor(expected_result, &autograd::ctx().get_device());
-    std::cout << "Expected Result:\n";
-<<<<<<< HEAD
-    std::cout << ttnn::to_string(expected_result_print) << std::endl;
-=======
-    std::cout << ttnn::to_string(expected_result_print) << "\n";
->>>>>>> 53202663
+    std::cout << ttnn::to_string(target) << "\n";
+
+    xt::xarray<float> grad_tensor = xt::ones<float>({1U, 1U, 1U, 1U});
+    auto grad = core::from_xtensor(grad_tensor, &autograd::ctx().get_device());
+
+    float scaler = 1.0F / (static_cast<float>(N) * static_cast<float>(H));
+
+    auto result = ttml::metal::cross_entropy_bw(input, target, grad, scaler);
+    std::cout << "CrossEntropyBackward_Test:\nResult:\n";
+    std::cout << ttnn::to_string(result) << "\n";
+
+    auto expected_result = calculate_cross_entropy_backward(input_tensor, target_tensor, scaler);
+    auto expected_result_print = core::from_xtensor(expected_result, &autograd::ctx().get_device());
+    std::cout << "Expected Result:\n";
+    std::cout << ttnn::to_string(expected_result_print) << "\n";
 
     // Check if the result is close to the expected result
     auto result_xtensor = core::to_xtensor(result);
@@ -142,20 +126,12 @@
 
     auto input = core::from_xtensor(input_tensor, &autograd::ctx().get_device());
     std::cout << "Input Logits:\n";
-<<<<<<< HEAD
-    std::cout << ttnn::to_string(input) << std::endl;
-=======
-    std::cout << ttnn::to_string(input) << "\n";
->>>>>>> 53202663
-
-    auto target = core::from_xtensor<uint32_t, ttnn::DataType::UINT32>(
-        target_tensor, &autograd::ctx().get_device(), ttnn::Layout::ROW_MAJOR);
-    std::cout << "Input Target Indexes:\n";
-<<<<<<< HEAD
-    std::cout << ttnn::to_string(target) << std::endl;
-=======
-    std::cout << ttnn::to_string(target) << "\n";
->>>>>>> 53202663
+    std::cout << ttnn::to_string(input) << "\n";
+
+    auto target = core::from_xtensor<uint32_t, ttnn::DataType::UINT32>(
+        target_tensor, &autograd::ctx().get_device(), ttnn::Layout::ROW_MAJOR);
+    std::cout << "Input Target Indexes:\n";
+    std::cout << ttnn::to_string(target) << "\n";
 
     auto grad = core::from_xtensor(grad_tensor, &autograd::ctx().get_device());
 
@@ -164,20 +140,12 @@
 
     auto result = ttml::metal::cross_entropy_bw(input, target, grad, scaler);
     std::cout << "CrossEntropyBackward_Test:\nResult:\n";
-<<<<<<< HEAD
-    std::cout << ttnn::to_string(result) << std::endl;
-=======
-    std::cout << ttnn::to_string(result) << "\n";
->>>>>>> 53202663
-
-    auto expected_result = calculate_cross_entropy_backward(input_tensor, target_tensor, scaler);
-    auto expected_result_print = core::from_xtensor(expected_result, &autograd::ctx().get_device());
-    std::cout << "Expected Result:\n";
-<<<<<<< HEAD
-    std::cout << ttnn::to_string(expected_result_print) << std::endl;
-=======
-    std::cout << ttnn::to_string(expected_result_print) << "\n";
->>>>>>> 53202663
+    std::cout << ttnn::to_string(result) << "\n";
+
+    auto expected_result = calculate_cross_entropy_backward(input_tensor, target_tensor, scaler);
+    auto expected_result_print = core::from_xtensor(expected_result, &autograd::ctx().get_device());
+    std::cout << "Expected Result:\n";
+    std::cout << ttnn::to_string(expected_result_print) << "\n";
 
     // Check if the result is close to the expected result
     auto result_xtensor = core::to_xtensor(result);
@@ -213,41 +181,25 @@
 
     auto input = core::from_xtensor(input_tensor, &autograd::ctx().get_device());
     std::cout << "Input Logits:\n";
-<<<<<<< HEAD
-    std::cout << ttnn::to_string(input) << std::endl;
-=======
-    std::cout << ttnn::to_string(input) << "\n";
->>>>>>> 53202663
-
-    auto target = core::from_xtensor<uint32_t, ttnn::DataType::UINT32>(
-        target_tensor, &autograd::ctx().get_device(), ttnn::Layout::ROW_MAJOR);
-    std::cout << "Input Target Indexes:\n";
-<<<<<<< HEAD
-    std::cout << ttnn::to_string(target) << std::endl;
-=======
-    std::cout << ttnn::to_string(target) << "\n";
->>>>>>> 53202663
-
-    auto grad = core::from_xtensor(grad_tensor, &autograd::ctx().get_device());
-
-    float scaler = 1.0F / (static_cast<float>(N) * static_cast<float>(H));
-
-    auto result = ttml::metal::cross_entropy_bw(input, target, grad, scaler);
-    std::cout << "CrossEntropyBackward_Test:\nResult:\n";
-<<<<<<< HEAD
-    std::cout << ttnn::to_string(result) << std::endl;
-=======
-    std::cout << ttnn::to_string(result) << "\n";
->>>>>>> 53202663
-
-    auto expected_result = calculate_cross_entropy_backward(input_tensor, target_tensor, scaler);
-    auto expected_result_print = core::from_xtensor(expected_result, &autograd::ctx().get_device());
-    std::cout << "Expected Result:\n";
-<<<<<<< HEAD
-    std::cout << ttnn::to_string(expected_result_print) << std::endl;
-=======
-    std::cout << ttnn::to_string(expected_result_print) << "\n";
->>>>>>> 53202663
+    std::cout << ttnn::to_string(input) << "\n";
+
+    auto target = core::from_xtensor<uint32_t, ttnn::DataType::UINT32>(
+        target_tensor, &autograd::ctx().get_device(), ttnn::Layout::ROW_MAJOR);
+    std::cout << "Input Target Indexes:\n";
+    std::cout << ttnn::to_string(target) << "\n";
+
+    auto grad = core::from_xtensor(grad_tensor, &autograd::ctx().get_device());
+
+    float scaler = 1.0F / (static_cast<float>(N) * static_cast<float>(H));
+
+    auto result = ttml::metal::cross_entropy_bw(input, target, grad, scaler);
+    std::cout << "CrossEntropyBackward_Test:\nResult:\n";
+    std::cout << ttnn::to_string(result) << "\n";
+
+    auto expected_result = calculate_cross_entropy_backward(input_tensor, target_tensor, scaler);
+    auto expected_result_print = core::from_xtensor(expected_result, &autograd::ctx().get_device());
+    std::cout << "Expected Result:\n";
+    std::cout << ttnn::to_string(expected_result_print) << "\n";
 
     // Check if the result is close to the expected result
     auto result_xtensor = core::to_xtensor(result);
@@ -283,41 +235,25 @@
 
     auto input = core::from_xtensor(input_tensor, &autograd::ctx().get_device());
     std::cout << "Input Logits:\n";
-<<<<<<< HEAD
-    std::cout << ttnn::to_string(input) << std::endl;
-=======
-    std::cout << ttnn::to_string(input) << "\n";
->>>>>>> 53202663
-
-    auto target = core::from_xtensor<uint32_t, ttnn::DataType::UINT32>(
-        target_tensor, &autograd::ctx().get_device(), ttnn::Layout::ROW_MAJOR);
-    std::cout << "Input Target Indexes:\n";
-<<<<<<< HEAD
-    std::cout << ttnn::to_string(target) << std::endl;
-=======
-    std::cout << ttnn::to_string(target) << "\n";
->>>>>>> 53202663
-
-    auto grad = core::from_xtensor(grad_tensor, &autograd::ctx().get_device());
-
-    float scaler = 1.0F / (static_cast<float>(N) * static_cast<float>(H));
-
-    auto result = ttml::metal::cross_entropy_bw(input, target, grad, scaler);
-    std::cout << "CrossEntropyBackward_Test:\nResult:\n";
-<<<<<<< HEAD
-    std::cout << ttnn::to_string(result) << std::endl;
-=======
-    std::cout << ttnn::to_string(result) << "\n";
->>>>>>> 53202663
-
-    auto expected_result = calculate_cross_entropy_backward(input_tensor, target_tensor, scaler);
-    auto expected_result_print = core::from_xtensor(expected_result, &autograd::ctx().get_device());
-    std::cout << "Expected Result:\n";
-<<<<<<< HEAD
-    std::cout << ttnn::to_string(expected_result_print) << std::endl;
-=======
-    std::cout << ttnn::to_string(expected_result_print) << "\n";
->>>>>>> 53202663
+    std::cout << ttnn::to_string(input) << "\n";
+
+    auto target = core::from_xtensor<uint32_t, ttnn::DataType::UINT32>(
+        target_tensor, &autograd::ctx().get_device(), ttnn::Layout::ROW_MAJOR);
+    std::cout << "Input Target Indexes:\n";
+    std::cout << ttnn::to_string(target) << "\n";
+
+    auto grad = core::from_xtensor(grad_tensor, &autograd::ctx().get_device());
+
+    float scaler = 1.0F / (static_cast<float>(N) * static_cast<float>(H));
+
+    auto result = ttml::metal::cross_entropy_bw(input, target, grad, scaler);
+    std::cout << "CrossEntropyBackward_Test:\nResult:\n";
+    std::cout << ttnn::to_string(result) << "\n";
+
+    auto expected_result = calculate_cross_entropy_backward(input_tensor, target_tensor, scaler);
+    auto expected_result_print = core::from_xtensor(expected_result, &autograd::ctx().get_device());
+    std::cout << "Expected Result:\n";
+    std::cout << ttnn::to_string(expected_result_print) << "\n";
 
     // Check if the result is close to the expected result
     auto result_xtensor = core::to_xtensor(result);
@@ -357,41 +293,25 @@
 
     auto input = core::from_xtensor(input_tensor, &autograd::ctx().get_device());
     std::cout << "Input Logits:\n";
-<<<<<<< HEAD
-    std::cout << ttnn::to_string(input) << std::endl;
-=======
-    std::cout << ttnn::to_string(input) << "\n";
->>>>>>> 53202663
-
-    auto target = core::from_xtensor<uint32_t, ttnn::DataType::UINT32>(
-        target_tensor, &autograd::ctx().get_device(), ttnn::Layout::ROW_MAJOR);
-    std::cout << "Input Target Indexes:\n";
-<<<<<<< HEAD
-    std::cout << ttnn::to_string(target) << std::endl;
-=======
-    std::cout << ttnn::to_string(target) << "\n";
->>>>>>> 53202663
-
-    auto grad = core::from_xtensor(grad_tensor, &autograd::ctx().get_device());
-
-    float scaler = 1.0F / (static_cast<float>(N) * static_cast<float>(H));
-
-    auto result = ttml::metal::cross_entropy_bw(input, target, grad, scaler);
-    std::cout << "CrossEntropyBackward_Test:\nResult:\n";
-<<<<<<< HEAD
-    std::cout << ttnn::to_string(result) << std::endl;
-=======
-    std::cout << ttnn::to_string(result) << "\n";
->>>>>>> 53202663
-
-    auto expected_result = calculate_cross_entropy_backward(input_tensor, target_tensor, scaler);
-    auto expected_result_print = core::from_xtensor(expected_result, &autograd::ctx().get_device());
-    std::cout << "Expected Result:\n";
-<<<<<<< HEAD
-    std::cout << ttnn::to_string(expected_result_print) << std::endl;
-=======
-    std::cout << ttnn::to_string(expected_result_print) << "\n";
->>>>>>> 53202663
+    std::cout << ttnn::to_string(input) << "\n";
+
+    auto target = core::from_xtensor<uint32_t, ttnn::DataType::UINT32>(
+        target_tensor, &autograd::ctx().get_device(), ttnn::Layout::ROW_MAJOR);
+    std::cout << "Input Target Indexes:\n";
+    std::cout << ttnn::to_string(target) << "\n";
+
+    auto grad = core::from_xtensor(grad_tensor, &autograd::ctx().get_device());
+
+    float scaler = 1.0F / (static_cast<float>(N) * static_cast<float>(H));
+
+    auto result = ttml::metal::cross_entropy_bw(input, target, grad, scaler);
+    std::cout << "CrossEntropyBackward_Test:\nResult:\n";
+    std::cout << ttnn::to_string(result) << "\n";
+
+    auto expected_result = calculate_cross_entropy_backward(input_tensor, target_tensor, scaler);
+    auto expected_result_print = core::from_xtensor(expected_result, &autograd::ctx().get_device());
+    std::cout << "Expected Result:\n";
+    std::cout << ttnn::to_string(expected_result_print) << "\n";
 
     // Check if the result is close to the expected result
     auto result_xtensor = core::to_xtensor(result);
