// SPDX-FileCopyrightText: (c) 2024 Tenstorrent AI ULC
//
// SPDX-License-Identifier: Apache-2.0

#include "ops/distributed/comm_ops.hpp"

#include <gtest/gtest.h>
#include <umd/device/cluster.h>

#include <core/ttnn_all_includes.hpp>
#include <core/xtensor_utils.hpp>

#include "autograd/auto_context.hpp"
#include "core/random.hpp"
#include "core/tt_tensor_utils.hpp"

namespace {

auto check_board_is_n300() {
    return tt::umd::Cluster::create_cluster_descriptor()->get_board_type(0) == BoardType::N300;
}

}  // namespace

class N300CommOpsTest : public ::testing::Test {
protected:
    void SetUp() override {
        if (!check_board_is_n300()) {
            GTEST_SKIP() << "Skipping N300 specific tests";
        }
        ttml::autograd::ctx().open_device(tt::tt_metal::distributed::MeshShape(1, 2));
        ttml::autograd::ctx().set_seed(42);
    }

    void TearDown() override {
        ttml::autograd::ctx().close_device();
    }
};

TEST_F(N300CommOpsTest, TestAllReduceNotFullyTiled) {
    auto* device = &ttml::autograd::ctx().get_device();
    auto mesh_shape = device->shape();

    size_t size = 64UL;
    std::vector<float> test_data_vec(size);
    std::iota(test_data_vec.begin(), test_data_vec.end(), 0.0F);
    xt::xarray<float> test_data = xt::adapt(test_data_vec);
    xt::xarray<float> xtensor = test_data.reshape({1U, 1U, 1U, size});
    auto mapper = ttnn::distributed::shard_tensor_to_mesh_mapper(*device, 3);
    auto tt_tensor =
        ttml::core::from_xtensor<float, ttnn::DataType::BFLOAT16>(xtensor, device, ttnn::Layout::TILE, mapper.get());
    auto tensor = ttml::autograd::create_tensor(tt_tensor);
    auto all_reduce_tensor = ttml::ops::distributed::all_reduce(tensor);

    auto all_reduce_xtensor =
        ttml::core::to_xtensor<float>(all_reduce_tensor->get_value(), ttml::core::IdentityComposer{});

    xt::xarray<float> all_reduce_expected =
        xt::view(xtensor, xt::all(), xt::all(), xt::all(), xt::range(0, size / 2)) +
        xt::view(xtensor, xt::all(), xt::all(), xt::all(), xt::range(size / 2, size));

    EXPECT_TRUE(xt::allclose(all_reduce_expected, all_reduce_xtensor[0], /* rtol */ 1e-3, /* atol */ 1e-3));
    EXPECT_TRUE(xt::allclose(all_reduce_expected, all_reduce_xtensor[1], /* rtol */ 1e-3, /* atol */ 1e-3));

    xt::xarray<float> grad_data = xt::empty<float>(all_reduce_expected.shape());
<<<<<<< HEAD
    ttml::core::parallel_generate(
        std::span{grad_data.data(), grad_data.size()},
        []() { return std::uniform_real_distribution<float>(0.F, 1.F); },
        42);
=======
    auto rng = ttml::autograd::ctx().get_generator();
    uint32_t seed = rng();
    ttml::core::parallel_generate(
        std::span{grad_data.data(), grad_data.size()},
        []() { return std::uniform_real_distribution<float>(0.F, 1.F); },
        seed);
>>>>>>> 4ff35302
    mapper = ttnn::distributed::replicate_tensor_to_mesh_mapper(*device);
    auto tt_grad_tensor =
        ttml::core::from_xtensor<float, ttnn::DataType::BFLOAT16>(grad_data, device, ttnn::Layout::TILE, mapper.get());
    all_reduce_tensor->set_grad(tt_grad_tensor);
    all_reduce_tensor->backward();

    auto result_tensor_grad = tensor->get_grad();
    EXPECT_TRUE(ttml::core::is_tensor_initialized(result_tensor_grad));

    auto grad_xtensor = ttml::core::to_xtensor<float>(tensor->get_grad(), ttml::core::IdentityComposer{});
    EXPECT_EQ(grad_xtensor[0].shape(), grad_xtensor[1].shape());
    EXPECT_TRUE(xt::allclose(
        grad_data,
        grad_xtensor[0],
        /* rtol */ 1e-3,
        /* atol */ 1e-2));
    EXPECT_TRUE(xt::allclose(
        grad_data,
        grad_xtensor[1],
        /* rtol */ 1e-3,
        /* atol */ 1e-2));
}

TEST_F(N300CommOpsTest, TestAllReduceNanoGPT) {
    auto* device = &ttml::autograd::ctx().get_device();
    auto mesh_shape = device->shape();

    size_t batch_multiplier = rand() % 8 + 1;
    size_t size_multiplier = rand() % 6 + 1;
    size_t height_multiplier = rand() % 8 + 1;

    size_t batch = 64;
    size_t size = 384;
    size_t height = 256;
    std::vector<float> test_data_vec(batch * size * height);
<<<<<<< HEAD
    ttml::core::parallel_generate(
        std::span{test_data_vec.data(), test_data_vec.size()},
        []() { return std::uniform_real_distribution<float>{-1.F, 1.F}; },
        42);
=======
    auto rng = ttml::autograd::ctx().get_generator();
    uint32_t seed = rng();
    ttml::core::parallel_generate(
        std::span{test_data_vec.data(), test_data_vec.size()},
        []() { return std::uniform_real_distribution<float>{-1.F, 1.F}; },
        seed);
>>>>>>> 4ff35302
    xt::xarray<float> test_data = xt::adapt(test_data_vec);
    xt::xarray<float> xtensor = test_data.reshape({batch, 1U, height, size});
    auto mapper = ttnn::distributed::shard_tensor_to_mesh_mapper(*device, 3);
    auto tt_tensor =
        ttml::core::from_xtensor<float, ttnn::DataType::BFLOAT16>(xtensor, device, ttnn::Layout::TILE, mapper.get());
    auto tensor = ttml::autograd::create_tensor(tt_tensor);
    auto all_reduce_tensor = ttml::ops::distributed::all_reduce(tensor);

    auto all_reduce_xtensor =
        ttml::core::to_xtensor<float>(all_reduce_tensor->get_value(), ttml::core::IdentityComposer{});

    xt::xarray<float> all_reduce_expected =
        xt::view(xtensor, xt::all(), xt::all(), xt::all(), xt::range(0, size / 2)) +
        xt::view(xtensor, xt::all(), xt::all(), xt::all(), xt::range(size / 2, size));

    EXPECT_TRUE(xt::allclose(all_reduce_expected, all_reduce_xtensor[0], /* rtol */ 1e-3, /* atol */ 2e-2));
    EXPECT_TRUE(xt::allclose(all_reduce_expected, all_reduce_xtensor[1], /* rtol */ 1e-3, /* atol */ 2e-2));

    xt::xarray<float> grad_data = xt::empty<float>(all_reduce_expected.shape());
<<<<<<< HEAD
    ttml::core::parallel_generate(
        std::span{grad_data.data(), grad_data.size()},
        []() { return std::uniform_real_distribution<float>(0.F, 1.F); },
        42);
=======
    uint32_t seed2 = rng();
    ttml::core::parallel_generate(
        std::span{grad_data.data(), grad_data.size()},
        []() { return std::uniform_real_distribution<float>(0.F, 1.F); },
        seed2);
>>>>>>> 4ff35302
    mapper = ttnn::distributed::replicate_tensor_to_mesh_mapper(*device);
    auto tt_grad_tensor =
        ttml::core::from_xtensor<float, ttnn::DataType::BFLOAT16>(grad_data, device, ttnn::Layout::TILE, mapper.get());
    all_reduce_tensor->set_grad(tt_grad_tensor);
    all_reduce_tensor->backward();

    auto result_tensor_grad = tensor->get_grad();
    EXPECT_TRUE(ttml::core::is_tensor_initialized(result_tensor_grad));

    auto grad_xtensor = ttml::core::to_xtensor<float>(tensor->get_grad(), ttml::core::IdentityComposer{});
    EXPECT_EQ(grad_xtensor[0].shape(), grad_xtensor[1].shape());
    EXPECT_TRUE(xt::allclose(
        grad_data,
        grad_xtensor[0],
        /* rtol */ 1e-3,
        /* atol */ 2e-2));
    EXPECT_TRUE(xt::allclose(
        grad_data,
        grad_xtensor[1],
        /* rtol */ 1e-3,
        /* atol */ 2e-2));
}

TEST_F(N300CommOpsTest, TestAllReduceFullyTiled) {
    auto* device = &ttml::autograd::ctx().get_device();
    auto mesh_shape = device->shape();

    size_t size = 64UL;
    size_t height = 32UL;
    std::vector<float> test_data_vec(size * height);
<<<<<<< HEAD
    ttml::core::parallel_generate(
        std::span{test_data_vec.data(), test_data_vec.size()},
        []() { return std::uniform_real_distribution<float>(0.F, 0.001F); },
        42);
=======
    auto rng = ttml::autograd::ctx().get_generator();
    uint32_t seed = rng();
    ttml::core::parallel_generate(
        std::span{test_data_vec.data(), test_data_vec.size()},
        []() { return std::uniform_real_distribution<float>(0.F, 0.001F); },
        seed);
>>>>>>> 4ff35302
    xt::xarray<float> test_data = xt::adapt(test_data_vec);
    xt::xarray<float> xtensor = test_data.reshape({1U, 1U, height, size});
    auto mapper = ttnn::distributed::shard_tensor_to_mesh_mapper(*device, 3);
    auto tt_tensor =
        ttml::core::from_xtensor<float, ttnn::DataType::BFLOAT16>(xtensor, device, ttnn::Layout::TILE, mapper.get());
    auto tensor = ttml::autograd::create_tensor(tt_tensor);
    auto all_reduce_tensor = ttml::ops::distributed::all_reduce(tensor);

    auto all_reduce_xtensor =
        ttml::core::to_xtensor<float>(all_reduce_tensor->get_value(), ttml::core::IdentityComposer{});

    xt::xarray<float> all_reduce_expected =
        xt::view(xtensor, xt::all(), xt::all(), xt::all(), xt::range(0, size / 2)) +
        xt::view(xtensor, xt::all(), xt::all(), xt::all(), xt::range(size / 2, size));

    EXPECT_TRUE(xt::allclose(all_reduce_expected, all_reduce_xtensor[0], /* rtol */ 1e-3, /* atol */ 1e-2));
    EXPECT_TRUE(xt::allclose(all_reduce_expected, all_reduce_xtensor[1], /* rtol */ 1e-3, /* atol */ 1e-2));

    xt::xarray<float> grad_data = xt::empty<float>(all_reduce_expected.shape());
<<<<<<< HEAD
    ttml::core::parallel_generate(
        std::span{grad_data.data(), grad_data.size()},
        []() { return std::uniform_real_distribution<float>(0.F, 1.F); },
        42);
=======
    seed = rng();
    ttml::core::parallel_generate(
        std::span{grad_data.data(), grad_data.size()},
        []() { return std::uniform_real_distribution<float>(0.F, 1.F); },
        seed);
>>>>>>> 4ff35302
    mapper = ttnn::distributed::replicate_tensor_to_mesh_mapper(*device);
    auto tt_grad_tensor =
        ttml::core::from_xtensor<float, ttnn::DataType::BFLOAT16>(grad_data, device, ttnn::Layout::TILE, mapper.get());
    all_reduce_tensor->set_grad(tt_grad_tensor);
    all_reduce_tensor->backward();

    auto result_tensor_grad = tensor->get_grad();
    EXPECT_TRUE(ttml::core::is_tensor_initialized(result_tensor_grad));

    auto grad_xtensor = ttml::core::to_xtensor<float>(tensor->get_grad(), ttml::core::IdentityComposer{});
    EXPECT_EQ(grad_xtensor[0].shape(), grad_xtensor[1].shape());
    EXPECT_TRUE(xt::allclose(
        grad_data,
        grad_xtensor[0],
        /* rtol */ 1e-3,
        /* atol */ 1e-2));
    EXPECT_TRUE(xt::allclose(
        grad_data,
        grad_xtensor[1],
        /* rtol */ 1e-3,
        /* atol */ 1e-2));
}

TEST_F(N300CommOpsTest, TestAllGatherNotFullyTiled) {
    auto* device = &ttml::autograd::ctx().get_device();
    auto mesh_shape = device->shape();

    size_t size = 64UL;
    std::vector<float> test_data_vec(size);
    std::iota(test_data_vec.begin(), test_data_vec.end(), 0.0F);
    xt::xarray<float> test_data = xt::adapt(test_data_vec);
    xt::xarray<float> xtensor = test_data.reshape({1U, 1U, 1U, size});
    auto mapper = ttnn::distributed::shard_tensor_to_mesh_mapper(*device, 3);
    auto tt_tensor =
        ttml::core::from_xtensor<float, ttnn::DataType::BFLOAT16>(xtensor, device, ttnn::Layout::TILE, mapper.get());
    auto tensor = ttml::autograd::create_tensor(tt_tensor);
    auto gathered_tensor = ttml::ops::distributed::all_gather(tensor, 3);

    auto gathered_xtensor = ttml::core::to_xtensor<float>(gathered_tensor->get_value(), ttml::core::IdentityComposer{});
    EXPECT_TRUE(xt::allclose(xtensor, gathered_xtensor[0], /* rtol */ 1e-3, /* atol */ 1e-2));
    EXPECT_TRUE(xt::allclose(xtensor, gathered_xtensor[1], /* rtol */ 1e-3, /* atol */ 1e-2));

    xt::xarray<float> grad_data = xt::empty<float>(xtensor.shape());
<<<<<<< HEAD
    ttml::core::parallel_generate(
        std::span{grad_data.data(), grad_data.size()},
        []() { return std::uniform_real_distribution<float>(0.F, 1.F); },
        42);
=======
    auto rng = ttml::autograd::ctx().get_generator();
    uint32_t seed = rng();
    ttml::core::parallel_generate(
        std::span{grad_data.data(), grad_data.size()},
        []() { return std::uniform_real_distribution<float>(0.F, 1.F); },
        seed);
>>>>>>> 4ff35302
    mapper = ttnn::distributed::replicate_tensor_to_mesh_mapper(*device);
    auto tt_grad_tensor =
        ttml::core::from_xtensor<float, ttnn::DataType::BFLOAT16>(grad_data, device, ttnn::Layout::TILE, mapper.get());
    gathered_tensor->set_grad(tt_grad_tensor);
    gathered_tensor->backward();

    auto result_tensor_grad = tensor->get_grad();
    EXPECT_TRUE(ttml::core::is_tensor_initialized(result_tensor_grad));

    auto grad_xtensor = ttml::core::to_xtensor<float>(tensor->get_grad(), ttml::core::IdentityComposer{});
    EXPECT_EQ(grad_xtensor[0].shape(), grad_xtensor[1].shape());
    EXPECT_TRUE(xt::allclose(
        xt::view(grad_data, xt::all(), xt::all(), xt::all(), xt::range(0, size / 2)),
        grad_xtensor[0],
        /* rtol */ 1e-3,
        /* atol */ 1e-2));
    EXPECT_TRUE(xt::allclose(
        xt::view(grad_data, xt::all(), xt::all(), xt::all(), xt::range(size / 2, size)),
        grad_xtensor[1],
        /* rtol */ 1e-3,
        /* atol */ 1e-2));
}

TEST_F(N300CommOpsTest, TestAllGatherFullyTiled) {
    auto* device = &ttml::autograd::ctx().get_device();
    auto mesh_shape = device->shape();

    size_t batch = 64;
    size_t size = 64UL;
    size_t height = 256UL;
    std::vector<float> test_data_vec(batch * size * height);
<<<<<<< HEAD
    ttml::core::parallel_generate(
        std::span{test_data_vec.data(), test_data_vec.size()},
        []() { return std::uniform_real_distribution<float>{-1.F, 1.F}; },
        42);
=======
    auto rng = ttml::autograd::ctx().get_generator();
    uint32_t seed = rng();
    ttml::core::parallel_generate(
        std::span{test_data_vec.data(), test_data_vec.size()},
        []() { return std::uniform_real_distribution<float>{-1.F, 1.F}; },
        seed);
>>>>>>> 4ff35302
    xt::xarray<float> test_data = xt::adapt(test_data_vec);
    xt::xarray<float> xtensor = test_data.reshape({batch, 1U, height, size});
    auto mapper = ttnn::distributed::shard_tensor_to_mesh_mapper(*device, 3);
    auto tt_tensor =
        ttml::core::from_xtensor<float, ttnn::DataType::BFLOAT16>(xtensor, device, ttnn::Layout::TILE, mapper.get());
    auto tensor = ttml::autograd::create_tensor(tt_tensor);
    auto gathered_tensor = ttml::ops::distributed::all_gather(tensor, 3);

    auto gathered_xtensor = ttml::core::to_xtensor<float>(gathered_tensor->get_value(), ttml::core::IdentityComposer{});
    EXPECT_TRUE(xt::allclose(xtensor, gathered_xtensor[0], /* rtol */ 1e-3, /* atol */ 1e-2));
    EXPECT_TRUE(xt::allclose(xtensor, gathered_xtensor[1], /* rtol */ 1e-3, /* atol */ 1e-2));

    xt::xarray<float> grad_data = xt::empty<float>(xtensor.shape());
<<<<<<< HEAD
    ttml::core::parallel_generate(
        std::span{grad_data.data(), grad_data.size()},
        []() { return std::uniform_real_distribution<float>(0.F, 1.F); },
        42);
=======
    seed = rng();
    ttml::core::parallel_generate(
        std::span{grad_data.data(), grad_data.size()},
        []() { return std::uniform_real_distribution<float>(0.F, 1.F); },
        seed);
>>>>>>> 4ff35302
    mapper = ttnn::distributed::replicate_tensor_to_mesh_mapper(*device);
    auto tt_grad_tensor =
        ttml::core::from_xtensor<float, ttnn::DataType::BFLOAT16>(grad_data, device, ttnn::Layout::TILE, mapper.get());
    gathered_tensor->set_grad(tt_grad_tensor);
    gathered_tensor->backward();

    auto result_tensor_grad = tensor->get_grad();
    EXPECT_TRUE(ttml::core::is_tensor_initialized(result_tensor_grad));

    auto grad_xtensor = ttml::core::to_xtensor<float>(tensor->get_grad(), ttml::core::IdentityComposer{});
    EXPECT_EQ(grad_xtensor[0].shape(), grad_xtensor[1].shape());
    EXPECT_TRUE(xt::allclose(
        xt::view(grad_data, xt::all(), xt::all(), xt::all(), xt::range(0, size / 2)),
        grad_xtensor[0],
        /* rtol */ 1e-3,
        /* atol */ 1e-2));
    EXPECT_TRUE(xt::allclose(
        xt::view(grad_data, xt::all(), xt::all(), xt::all(), xt::range(size / 2, size)),
        grad_xtensor[1],
        /* rtol */ 1e-3,
        /* atol */ 1e-2));
}

TEST_F(N300CommOpsTest, TestScatterNotFullyTiled) {
    auto* device = &ttml::autograd::ctx().get_device();
    auto mesh_shape = device->shape();

    size_t size = 64UL;
    std::vector<float> test_data_vec(size);
    std::iota(test_data_vec.begin(), test_data_vec.end(), 0.0F);
    xt::xarray<float> test_data = xt::adapt(test_data_vec);
    xt::xarray<float> xtensor = test_data.reshape({1U, 1U, 1U, size});
    auto mapper = ttnn::distributed::replicate_tensor_to_mesh_mapper(*device);
    auto tt_tensor =
        ttml::core::from_xtensor<float, ttnn::DataType::BFLOAT16>(xtensor, device, ttnn::Layout::TILE, mapper.get());
    auto tensor = ttml::autograd::create_tensor(tt_tensor);
    auto scattered_tensor = ttml::ops::distributed::scatter(tensor, 3);

    // check forward
    auto xtensors_back = ttml::core::to_xtensor<float>(scattered_tensor->get_value(), ttml::core::IdentityComposer{});
    EXPECT_TRUE(
        xt::allclose(xt::view(xtensor, xt::all(), xt::all(), xt::all(), xt::range(0, size / 2)), xtensors_back[0]));
    EXPECT_TRUE(
        xt::allclose(xt::view(xtensor, xt::all(), xt::all(), xt::all(), xt::range(size / 2, size)), xtensors_back[1]));

    // check backward
    xt::xarray<float> grad_data = xt::empty<float>(xtensor.shape());
<<<<<<< HEAD
    ttml::core::parallel_generate(
        std::span{grad_data.data(), grad_data.size()},
        []() { return std::uniform_real_distribution<float>(0.F, 1.F); },
        42);
=======
    auto rng = ttml::autograd::ctx().get_generator();
    uint32_t seed = rng();
    ttml::core::parallel_generate(
        std::span{grad_data.data(), grad_data.size()},
        []() { return std::uniform_real_distribution<float>(0.F, 1.F); },
        seed);
>>>>>>> 4ff35302
    mapper = ttnn::distributed::shard_tensor_to_mesh_mapper(*device, 3);
    auto tt_grad_tensor =
        ttml::core::from_xtensor<float, ttnn::DataType::BFLOAT16>(grad_data, device, ttnn::Layout::TILE, mapper.get());
    scattered_tensor->set_grad(tt_grad_tensor);
    scattered_tensor->backward();

    auto result_tensor_grad = tensor->get_grad();
    EXPECT_TRUE(ttml::core::is_tensor_initialized(result_tensor_grad));

    auto grad_xtensor = ttml::core::to_xtensor<float>(tensor->get_grad(), ttml::core::IdentityComposer{});
    EXPECT_TRUE(grad_data.shape() == grad_xtensor[0].shape());
    EXPECT_TRUE(grad_data.shape() == grad_xtensor[1].shape());

    EXPECT_EQ(grad_xtensor[0], grad_xtensor[1]);
    EXPECT_TRUE(xt::allclose(grad_data, grad_xtensor[0], /* rtol */ 1e-3, /* atol */ 1e-2));
    EXPECT_TRUE(xt::allclose(grad_data, grad_xtensor[1], /* rtol */ 1e-3, /* atol */ 1e-2));
}

TEST_F(N300CommOpsTest, TestScatterFullyTiled) {
    auto* device = &ttml::autograd::ctx().get_device();
    auto mesh_shape = device->shape();

    size_t batch = 64;
    size_t size = 128UL;
    size_t height = 256UL;
    std::vector<float> test_data_vec(batch * size * height);
<<<<<<< HEAD
    ttml::core::parallel_generate(
        std::span{test_data_vec.data(), test_data_vec.size()},
        []() { return std::uniform_real_distribution<float>{-1.F, 1.F}; },
        42);
=======
    auto rng = ttml::autograd::ctx().get_generator();
    uint32_t seed = rng();
    ttml::core::parallel_generate(
        std::span{test_data_vec.data(), test_data_vec.size()},
        []() { return std::uniform_real_distribution<float>{-1.F, 1.F}; },
        seed);
>>>>>>> 4ff35302
    xt::xarray<float> test_data = xt::adapt(test_data_vec);
    xt::xarray<float> xtensor = test_data.reshape({batch, 1U, height, size});

    auto mapper = ttnn::distributed::replicate_tensor_to_mesh_mapper(*device);
    auto tt_tensor =
        ttml::core::from_xtensor<float, ttnn::DataType::BFLOAT16>(xtensor, device, ttnn::Layout::TILE, mapper.get());

    auto xtensor_after_replication = ttml::core::to_xtensor<float>(tt_tensor, ttml::core::IdentityComposer{});
    EXPECT_TRUE(xt::allclose(xtensor, xtensor_after_replication[0], /* rtol */ 1e-3, /* atol */ 1e-2));
    EXPECT_TRUE(xt::allclose(xtensor, xtensor_after_replication[1], /* rtol */ 1e-3, /* atol */ 1e-2));

    auto tensor = ttml::autograd::create_tensor(tt_tensor);
    auto scattered_tensor = ttml::ops::distributed::scatter(tensor, 3);

    // check forward
    auto xtensors_back = ttml::core::to_xtensor<float>(scattered_tensor->get_value(), ttml::core::IdentityComposer{});
    EXPECT_TRUE(xt::allclose(
        xt::view(xtensor, xt::all(), xt::all(), xt::all(), xt::range(0, size / 2)),
        xtensors_back[0],
        /* rtol */ 1e-3,
        /* atol */ 1e-2));
    EXPECT_TRUE(xt::allclose(
        xt::view(xtensor, xt::all(), xt::all(), xt::all(), xt::range(size / 2, size)),
        xtensors_back[1],
        /* rtol */ 1e-3,
        /* atol */ 1e-2));

    // check backward
    xt::xarray<float> grad_data = xt::empty<float>(xtensor.shape());
<<<<<<< HEAD
    ttml::core::parallel_generate(
        std::span{grad_data.data(), grad_data.size()},
        []() { return std::uniform_real_distribution<float>(-1.F, 1.F); },
        42);
=======
    seed = rng();
    ttml::core::parallel_generate(
        std::span{grad_data.data(), grad_data.size()},
        []() { return std::uniform_real_distribution<float>(-1.F, 1.F); },
        seed);
>>>>>>> 4ff35302
    mapper = ttnn::distributed::shard_tensor_to_mesh_mapper(*device, 3);
    auto tt_grad_tensor = ttml::core::from_xtensor(grad_data, device, ttnn::Layout::TILE, mapper.get());
    scattered_tensor->set_grad(tt_grad_tensor);
    scattered_tensor->backward();

    auto result_tensor_grad = tensor->get_grad();
    EXPECT_TRUE(ttml::core::is_tensor_initialized(result_tensor_grad));

    auto grad_xtensor = ttml::core::to_xtensor<float>(tensor->get_grad(), ttml::core::IdentityComposer{});
    EXPECT_TRUE(grad_data.shape() == grad_xtensor[0].shape());
    EXPECT_TRUE(grad_data.shape() == grad_xtensor[1].shape());

    EXPECT_EQ(grad_xtensor[0], grad_xtensor[1]);
    EXPECT_TRUE(xt::allclose(grad_data, grad_xtensor[0], /* rtol */ 1e-3, /* atol */ 1e-2));
    EXPECT_TRUE(xt::allclose(grad_data, grad_xtensor[1], /* rtol */ 1e-3, /* atol */ 1e-2));
}<|MERGE_RESOLUTION|>--- conflicted
+++ resolved
@@ -63,19 +63,12 @@
     EXPECT_TRUE(xt::allclose(all_reduce_expected, all_reduce_xtensor[1], /* rtol */ 1e-3, /* atol */ 1e-3));
 
     xt::xarray<float> grad_data = xt::empty<float>(all_reduce_expected.shape());
-<<<<<<< HEAD
-    ttml::core::parallel_generate(
-        std::span{grad_data.data(), grad_data.size()},
-        []() { return std::uniform_real_distribution<float>(0.F, 1.F); },
-        42);
-=======
-    auto rng = ttml::autograd::ctx().get_generator();
-    uint32_t seed = rng();
-    ttml::core::parallel_generate(
-        std::span{grad_data.data(), grad_data.size()},
-        []() { return std::uniform_real_distribution<float>(0.F, 1.F); },
-        seed);
->>>>>>> 4ff35302
+    auto rng = ttml::autograd::ctx().get_generator();
+    uint32_t seed = rng();
+    ttml::core::parallel_generate(
+        std::span{grad_data.data(), grad_data.size()},
+        []() { return std::uniform_real_distribution<float>(0.F, 1.F); },
+        seed);
     mapper = ttnn::distributed::replicate_tensor_to_mesh_mapper(*device);
     auto tt_grad_tensor =
         ttml::core::from_xtensor<float, ttnn::DataType::BFLOAT16>(grad_data, device, ttnn::Layout::TILE, mapper.get());
@@ -111,19 +104,12 @@
     size_t size = 384;
     size_t height = 256;
     std::vector<float> test_data_vec(batch * size * height);
-<<<<<<< HEAD
+    auto rng = ttml::autograd::ctx().get_generator();
+    uint32_t seed = rng();
     ttml::core::parallel_generate(
         std::span{test_data_vec.data(), test_data_vec.size()},
         []() { return std::uniform_real_distribution<float>{-1.F, 1.F}; },
-        42);
-=======
-    auto rng = ttml::autograd::ctx().get_generator();
-    uint32_t seed = rng();
-    ttml::core::parallel_generate(
-        std::span{test_data_vec.data(), test_data_vec.size()},
-        []() { return std::uniform_real_distribution<float>{-1.F, 1.F}; },
-        seed);
->>>>>>> 4ff35302
+        seed);
     xt::xarray<float> test_data = xt::adapt(test_data_vec);
     xt::xarray<float> xtensor = test_data.reshape({batch, 1U, height, size});
     auto mapper = ttnn::distributed::shard_tensor_to_mesh_mapper(*device, 3);
@@ -143,18 +129,11 @@
     EXPECT_TRUE(xt::allclose(all_reduce_expected, all_reduce_xtensor[1], /* rtol */ 1e-3, /* atol */ 2e-2));
 
     xt::xarray<float> grad_data = xt::empty<float>(all_reduce_expected.shape());
-<<<<<<< HEAD
-    ttml::core::parallel_generate(
-        std::span{grad_data.data(), grad_data.size()},
-        []() { return std::uniform_real_distribution<float>(0.F, 1.F); },
-        42);
-=======
     uint32_t seed2 = rng();
     ttml::core::parallel_generate(
         std::span{grad_data.data(), grad_data.size()},
         []() { return std::uniform_real_distribution<float>(0.F, 1.F); },
         seed2);
->>>>>>> 4ff35302
     mapper = ttnn::distributed::replicate_tensor_to_mesh_mapper(*device);
     auto tt_grad_tensor =
         ttml::core::from_xtensor<float, ttnn::DataType::BFLOAT16>(grad_data, device, ttnn::Layout::TILE, mapper.get());
@@ -185,19 +164,12 @@
     size_t size = 64UL;
     size_t height = 32UL;
     std::vector<float> test_data_vec(size * height);
-<<<<<<< HEAD
+    auto rng = ttml::autograd::ctx().get_generator();
+    uint32_t seed = rng();
     ttml::core::parallel_generate(
         std::span{test_data_vec.data(), test_data_vec.size()},
         []() { return std::uniform_real_distribution<float>(0.F, 0.001F); },
-        42);
-=======
-    auto rng = ttml::autograd::ctx().get_generator();
-    uint32_t seed = rng();
-    ttml::core::parallel_generate(
-        std::span{test_data_vec.data(), test_data_vec.size()},
-        []() { return std::uniform_real_distribution<float>(0.F, 0.001F); },
-        seed);
->>>>>>> 4ff35302
+        seed);
     xt::xarray<float> test_data = xt::adapt(test_data_vec);
     xt::xarray<float> xtensor = test_data.reshape({1U, 1U, height, size});
     auto mapper = ttnn::distributed::shard_tensor_to_mesh_mapper(*device, 3);
@@ -217,18 +189,11 @@
     EXPECT_TRUE(xt::allclose(all_reduce_expected, all_reduce_xtensor[1], /* rtol */ 1e-3, /* atol */ 1e-2));
 
     xt::xarray<float> grad_data = xt::empty<float>(all_reduce_expected.shape());
-<<<<<<< HEAD
-    ttml::core::parallel_generate(
-        std::span{grad_data.data(), grad_data.size()},
-        []() { return std::uniform_real_distribution<float>(0.F, 1.F); },
-        42);
-=======
     seed = rng();
     ttml::core::parallel_generate(
         std::span{grad_data.data(), grad_data.size()},
         []() { return std::uniform_real_distribution<float>(0.F, 1.F); },
         seed);
->>>>>>> 4ff35302
     mapper = ttnn::distributed::replicate_tensor_to_mesh_mapper(*device);
     auto tt_grad_tensor =
         ttml::core::from_xtensor<float, ttnn::DataType::BFLOAT16>(grad_data, device, ttnn::Layout::TILE, mapper.get());
@@ -272,19 +237,12 @@
     EXPECT_TRUE(xt::allclose(xtensor, gathered_xtensor[1], /* rtol */ 1e-3, /* atol */ 1e-2));
 
     xt::xarray<float> grad_data = xt::empty<float>(xtensor.shape());
-<<<<<<< HEAD
-    ttml::core::parallel_generate(
-        std::span{grad_data.data(), grad_data.size()},
-        []() { return std::uniform_real_distribution<float>(0.F, 1.F); },
-        42);
-=======
-    auto rng = ttml::autograd::ctx().get_generator();
-    uint32_t seed = rng();
-    ttml::core::parallel_generate(
-        std::span{grad_data.data(), grad_data.size()},
-        []() { return std::uniform_real_distribution<float>(0.F, 1.F); },
-        seed);
->>>>>>> 4ff35302
+    auto rng = ttml::autograd::ctx().get_generator();
+    uint32_t seed = rng();
+    ttml::core::parallel_generate(
+        std::span{grad_data.data(), grad_data.size()},
+        []() { return std::uniform_real_distribution<float>(0.F, 1.F); },
+        seed);
     mapper = ttnn::distributed::replicate_tensor_to_mesh_mapper(*device);
     auto tt_grad_tensor =
         ttml::core::from_xtensor<float, ttnn::DataType::BFLOAT16>(grad_data, device, ttnn::Layout::TILE, mapper.get());
@@ -316,19 +274,12 @@
     size_t size = 64UL;
     size_t height = 256UL;
     std::vector<float> test_data_vec(batch * size * height);
-<<<<<<< HEAD
+    auto rng = ttml::autograd::ctx().get_generator();
+    uint32_t seed = rng();
     ttml::core::parallel_generate(
         std::span{test_data_vec.data(), test_data_vec.size()},
         []() { return std::uniform_real_distribution<float>{-1.F, 1.F}; },
-        42);
-=======
-    auto rng = ttml::autograd::ctx().get_generator();
-    uint32_t seed = rng();
-    ttml::core::parallel_generate(
-        std::span{test_data_vec.data(), test_data_vec.size()},
-        []() { return std::uniform_real_distribution<float>{-1.F, 1.F}; },
-        seed);
->>>>>>> 4ff35302
+        seed);
     xt::xarray<float> test_data = xt::adapt(test_data_vec);
     xt::xarray<float> xtensor = test_data.reshape({batch, 1U, height, size});
     auto mapper = ttnn::distributed::shard_tensor_to_mesh_mapper(*device, 3);
@@ -342,18 +293,11 @@
     EXPECT_TRUE(xt::allclose(xtensor, gathered_xtensor[1], /* rtol */ 1e-3, /* atol */ 1e-2));
 
     xt::xarray<float> grad_data = xt::empty<float>(xtensor.shape());
-<<<<<<< HEAD
-    ttml::core::parallel_generate(
-        std::span{grad_data.data(), grad_data.size()},
-        []() { return std::uniform_real_distribution<float>(0.F, 1.F); },
-        42);
-=======
     seed = rng();
     ttml::core::parallel_generate(
         std::span{grad_data.data(), grad_data.size()},
         []() { return std::uniform_real_distribution<float>(0.F, 1.F); },
         seed);
->>>>>>> 4ff35302
     mapper = ttnn::distributed::replicate_tensor_to_mesh_mapper(*device);
     auto tt_grad_tensor =
         ttml::core::from_xtensor<float, ttnn::DataType::BFLOAT16>(grad_data, device, ttnn::Layout::TILE, mapper.get());
@@ -401,19 +345,12 @@
 
     // check backward
     xt::xarray<float> grad_data = xt::empty<float>(xtensor.shape());
-<<<<<<< HEAD
-    ttml::core::parallel_generate(
-        std::span{grad_data.data(), grad_data.size()},
-        []() { return std::uniform_real_distribution<float>(0.F, 1.F); },
-        42);
-=======
-    auto rng = ttml::autograd::ctx().get_generator();
-    uint32_t seed = rng();
-    ttml::core::parallel_generate(
-        std::span{grad_data.data(), grad_data.size()},
-        []() { return std::uniform_real_distribution<float>(0.F, 1.F); },
-        seed);
->>>>>>> 4ff35302
+    auto rng = ttml::autograd::ctx().get_generator();
+    uint32_t seed = rng();
+    ttml::core::parallel_generate(
+        std::span{grad_data.data(), grad_data.size()},
+        []() { return std::uniform_real_distribution<float>(0.F, 1.F); },
+        seed);
     mapper = ttnn::distributed::shard_tensor_to_mesh_mapper(*device, 3);
     auto tt_grad_tensor =
         ttml::core::from_xtensor<float, ttnn::DataType::BFLOAT16>(grad_data, device, ttnn::Layout::TILE, mapper.get());
@@ -440,19 +377,12 @@
     size_t size = 128UL;
     size_t height = 256UL;
     std::vector<float> test_data_vec(batch * size * height);
-<<<<<<< HEAD
+    auto rng = ttml::autograd::ctx().get_generator();
+    uint32_t seed = rng();
     ttml::core::parallel_generate(
         std::span{test_data_vec.data(), test_data_vec.size()},
         []() { return std::uniform_real_distribution<float>{-1.F, 1.F}; },
-        42);
-=======
-    auto rng = ttml::autograd::ctx().get_generator();
-    uint32_t seed = rng();
-    ttml::core::parallel_generate(
-        std::span{test_data_vec.data(), test_data_vec.size()},
-        []() { return std::uniform_real_distribution<float>{-1.F, 1.F}; },
-        seed);
->>>>>>> 4ff35302
+        seed);
     xt::xarray<float> test_data = xt::adapt(test_data_vec);
     xt::xarray<float> xtensor = test_data.reshape({batch, 1U, height, size});
 
@@ -482,18 +412,11 @@
 
     // check backward
     xt::xarray<float> grad_data = xt::empty<float>(xtensor.shape());
-<<<<<<< HEAD
+    seed = rng();
     ttml::core::parallel_generate(
         std::span{grad_data.data(), grad_data.size()},
         []() { return std::uniform_real_distribution<float>(-1.F, 1.F); },
-        42);
-=======
-    seed = rng();
-    ttml::core::parallel_generate(
-        std::span{grad_data.data(), grad_data.size()},
-        []() { return std::uniform_real_distribution<float>(-1.F, 1.F); },
-        seed);
->>>>>>> 4ff35302
+        seed);
     mapper = ttnn::distributed::shard_tensor_to_mesh_mapper(*device, 3);
     auto tt_grad_tensor = ttml::core::from_xtensor(grad_data, device, ttnn::Layout::TILE, mapper.get());
     scattered_tensor->set_grad(tt_grad_tensor);
