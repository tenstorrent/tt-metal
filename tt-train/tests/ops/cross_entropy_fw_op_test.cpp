
// SPDX-FileCopyrightText: © 2025 Tenstorrent AI ULC
//
// SPDX-License-Identifier: Apache-2.0

#include <gtest/gtest.h>
#include <sys/types.h>

#include <cassert>
#include <core/ttnn_all_includes.hpp>
#include <cstddef>
#include <cstdint>
#include <ttnn/operations/reduction/generic/generic_reductions.hpp>
#include <umd/device/cluster.hpp>
#include <umd/device/types/cluster_descriptor_types.hpp>

#include "autograd/auto_context.hpp"
#include "core/random.hpp"
#include "core/tt_tensor_utils.hpp"
#include "metal/operations.hpp"
#include "ttnn/tensor/to_string.hpp"

class CrossEntropyForwardTest : public ::testing::Test {
protected:
    void SetUp() override {
        ttml::autograd::ctx().open_device();
        ttml::autograd::ctx().set_seed(42);
    }

    void TearDown() override {
        ttml::autograd::ctx().close_device();
    }
};

xt::xarray<float> calculate_cross_entropy_loss(const xt::xarray<float>& input, const xt::xarray<uint32_t>& target) {
    const uint32_t N = target.shape(0);
    const uint32_t C = 1U;
    const uint32_t H = target.shape(1);
    const uint32_t W = 1U;
    xt::xarray<float> target_inputs = xt::zeros<float>({N, C, H, W});

    for (size_t n = 0; n < N; ++n) {
        for (size_t h = 0; h < H; ++h) {
            size_t class_index = target(n, h);
            target_inputs(n, 0, h, 0) = input(n, 0, h, class_index);
        }
    }

    xt::xarray<float> max_input = xt::amax(input, -1, xt::keep_dims);
    xt::xarray<float> shifted_input = input - max_input;
    xt::xarray<float> log_exp_sum_test = xt::log(xt::sum(xt::exp(shifted_input), -1, xt::keep_dims));
    xt::xarray<float> result = -target_inputs + max_input + log_exp_sum_test;
    return result;
}

TEST_F(CrossEntropyForwardTest, CrossEntropyForward_Small_Forward) {
    using namespace ttml;

    const uint32_t N = 1, H = 1;

    xt::xarray<float> input_tensor = {{{{1.F, 2.F, 3.F, 4.F, 1.F, 2.F, 3.F, 4.F}}}};
    auto input = core::from_xtensor(input_tensor, &autograd::ctx().get_device());
    std::cout << "Input Logits:\n";
<<<<<<< HEAD
    std::cout << ttnn::to_string(input) << std::endl;
=======
    std::cout << ttnn::to_string(input) << "\n";
>>>>>>> 53202663

    xt::xarray<uint32_t> target_tensor = xt::zeros<uint32_t>({N, H});
    target_tensor(0, 0) = 1U;
    auto target = core::from_xtensor<uint32_t, ttnn::DataType::UINT32>(
        target_tensor, &autograd::ctx().get_device(), ttnn::Layout::ROW_MAJOR);
    std::cout << "Input Target Indexes:\n";
<<<<<<< HEAD
    std::cout << ttnn::to_string(target) << std::endl;

    auto result = ttml::metal::cross_entropy_fw(input, target);
    std::cout << "CrossEntropyForward_Test:\nResult:\n";
    std::cout << ttnn::to_string(result) << std::endl;
=======
    std::cout << ttnn::to_string(target) << "\n";

    auto result = ttml::metal::cross_entropy_fw(input, target);
    std::cout << "CrossEntropyForward_Test:\nResult:\n";
    std::cout << ttnn::to_string(result) << "\n";
>>>>>>> 53202663

    auto expected_result = calculate_cross_entropy_loss(input_tensor, target_tensor);
    auto expected_result_print = core::from_xtensor(expected_result, &autograd::ctx().get_device());
    std::cout << "Expected Result:\n";
<<<<<<< HEAD
    std::cout << ttnn::to_string(expected_result_print) << std::endl;
=======
    std::cout << ttnn::to_string(expected_result_print) << "\n";
>>>>>>> 53202663

    // Check if the result is close to the expected result
    auto result_xtensor = core::to_xtensor(result);
    assert((result_xtensor.shape() == expected_result.shape()));
    EXPECT_TRUE(xt::allclose(result_xtensor, expected_result, 3e-2F, 1e-2F));
}

TEST_F(CrossEntropyForwardTest, CrossEntropyForward_Negetive_Values) {
    using namespace ttml;

    const uint32_t N = 1, H = 2;

    xt::xarray<float> input_tensor = {{{{-100.F, -101.F, -102.F, -103.F}, {-5.01F, -5.02F, -0.3F, -7.F}}}};
    auto input = core::from_xtensor(input_tensor, &autograd::ctx().get_device());
    std::cout << "Input Logits:\n";
<<<<<<< HEAD
    std::cout << ttnn::to_string(input) << std::endl;
=======
    std::cout << ttnn::to_string(input) << "\n";
>>>>>>> 53202663

    xt::xarray<uint32_t> target_tensor = xt::zeros<uint32_t>({N, H});
    target_tensor(0, 0) = 0;
    target_tensor(0, 1) = 2U;
    auto target = core::from_xtensor<uint32_t, ttnn::DataType::UINT32>(
        target_tensor, &autograd::ctx().get_device(), ttnn::Layout::ROW_MAJOR);
    std::cout << "Input Target Indexes:\n";
<<<<<<< HEAD
    std::cout << ttnn::to_string(target) << std::endl;

    auto result = ttml::metal::cross_entropy_fw(input, target);
    std::cout << "CrossEntropyForward_Test:\nResult:\n";
    std::cout << ttnn::to_string(result) << std::endl;
=======
    std::cout << ttnn::to_string(target) << "\n";

    auto result = ttml::metal::cross_entropy_fw(input, target);
    std::cout << "CrossEntropyForward_Test:\nResult:\n";
    std::cout << ttnn::to_string(result) << "\n";
>>>>>>> 53202663

    auto expected_result = calculate_cross_entropy_loss(input_tensor, target_tensor);
    auto expected_result_print = core::from_xtensor(expected_result, &autograd::ctx().get_device());
    std::cout << "Expected Result:\n";
<<<<<<< HEAD
    std::cout << ttnn::to_string(expected_result_print) << std::endl;
=======
    std::cout << ttnn::to_string(expected_result_print) << "\n";
>>>>>>> 53202663

    // Check if the result is close to the expected result
    auto result_xtensor = core::to_xtensor(result);
    assert((result_xtensor.shape() == expected_result.shape()));
    EXPECT_TRUE(xt::allclose(result_xtensor, expected_result, 3e-2F, 1e-2F));
}

TEST_F(CrossEntropyForwardTest, CrossEntropyForward_Batch) {
    using namespace ttml;

    const uint32_t N = 2U, C = 1U, H = 91U, W = 157U;
    const auto shape = ttnn::SmallVector<uint32_t>{N, C, H, W};

    std::mt19937 gen(42);
    xt::xarray<float> input_tensor = xt::empty<float>({N, C, H, W});
    auto& rng = ttml::autograd::ctx().get_generator();
    uint32_t seed = rng();
    ttml::core::parallel_generate(
        std::span{input_tensor.data(), input_tensor.size()},
        []() { return std::uniform_real_distribution<float>(-10.0F, 10.0F); },
        seed);
    xt::xarray<uint32_t> target_tensor = xt::zeros<uint32_t>({N, H});

    std::uniform_int_distribution<uint32_t> class_dist(0, W - 1);
    for (uint32_t n = 0; n < N; ++n) {
        for (uint32_t h = 0; h < H; ++h) {
            uint32_t true_class = class_dist(gen);
            target_tensor(n, h) = true_class;
        }
    }

    auto input = core::from_xtensor(input_tensor, &autograd::ctx().get_device());
    std::cout << "Input Logits:\n";
<<<<<<< HEAD
    std::cout << ttnn::to_string(input) << std::endl;
=======
    std::cout << ttnn::to_string(input) << "\n";
>>>>>>> 53202663

    auto target = core::from_xtensor<uint32_t, ttnn::DataType::UINT32>(
        target_tensor, &autograd::ctx().get_device(), ttnn::Layout::ROW_MAJOR);
    std::cout << "Input Target Indexes:\n";
<<<<<<< HEAD
    std::cout << ttnn::to_string(target) << std::endl;

    auto result = ttml::metal::cross_entropy_fw(input, target);
    std::cout << "CrossEntropyForward_Test:\nResult:\n";
    std::cout << ttnn::to_string(result) << std::endl;
=======
    std::cout << ttnn::to_string(target) << "\n";

    auto result = ttml::metal::cross_entropy_fw(input, target);
    std::cout << "CrossEntropyForward_Test:\nResult:\n";
    std::cout << ttnn::to_string(result) << "\n";
>>>>>>> 53202663

    auto expected_result = calculate_cross_entropy_loss(input_tensor, target_tensor);

    auto expected_result_print = core::from_xtensor(expected_result, &autograd::ctx().get_device());
    std::cout << "Expected Result:\n";
<<<<<<< HEAD
    std::cout << ttnn::to_string(expected_result_print) << std::endl;
=======
    std::cout << ttnn::to_string(expected_result_print) << "\n";
>>>>>>> 53202663

    // Check if the result is close to the expected result
    auto result_xtensor = core::to_xtensor(result);
    assert((result_xtensor.shape() == expected_result.shape()));
    EXPECT_TRUE(xt::allclose(result_xtensor, expected_result, 3e-2F, 1e-2F));
}

TEST_F(CrossEntropyForwardTest, CrossEntropyForward_Large_Batch) {
    using namespace ttml;

    const uint32_t N = 64U, C = 1U, H = 1017U, W = 1018U;
    const auto shape = ttnn::SmallVector<uint32_t>{N, C, H, W};

    std::mt19937 gen(42);
    xt::xarray<float> input_tensor = xt::empty<float>({N, C, H, W});
    auto& rng = ttml::autograd::ctx().get_generator();
    uint32_t seed = rng();
    ttml::core::parallel_generate(
        std::span{input_tensor.data(), input_tensor.size()},
        []() { return std::uniform_real_distribution<float>(-10.0F, 10.0F); },
        seed);
    xt::xarray<uint32_t> target_tensor = xt::zeros<uint32_t>({N, H});

    std::uniform_int_distribution<uint32_t> class_dist(0, W - 1);
    for (uint32_t n = 0; n < N; ++n) {
        for (uint32_t h = 0; h < H; ++h) {
            uint32_t true_class = class_dist(gen);
            target_tensor(n, h) = true_class;
        }
    }

    auto input = core::from_xtensor(input_tensor, &autograd::ctx().get_device());
    std::cout << "Input Logits:\n";
<<<<<<< HEAD
    std::cout << ttnn::to_string(input) << std::endl;
=======
    std::cout << ttnn::to_string(input) << "\n";
>>>>>>> 53202663

    auto target = core::from_xtensor<uint32_t, ttnn::DataType::UINT32>(
        target_tensor, &autograd::ctx().get_device(), ttnn::Layout::ROW_MAJOR);
    std::cout << "Input Target Indexes:\n";
<<<<<<< HEAD
    std::cout << ttnn::to_string(target) << std::endl;

    auto result = ttml::metal::cross_entropy_fw(input, target);
    std::cout << "CrossEntropyForward_Test:\nResult:\n";
    std::cout << ttnn::to_string(result) << std::endl;
=======
    std::cout << ttnn::to_string(target) << "\n";

    auto result = ttml::metal::cross_entropy_fw(input, target);
    std::cout << "CrossEntropyForward_Test:\nResult:\n";
    std::cout << ttnn::to_string(result) << "\n";
>>>>>>> 53202663

    auto expected_result = calculate_cross_entropy_loss(input_tensor, target_tensor);
    auto expected_result_print = core::from_xtensor(expected_result, &autograd::ctx().get_device());
    std::cout << "Expected Result:\n";
<<<<<<< HEAD
    std::cout << ttnn::to_string(expected_result_print) << std::endl;
=======
    std::cout << ttnn::to_string(expected_result_print) << "\n";
>>>>>>> 53202663

    // Check if the result is close to the expected result
    auto result_xtensor = core::to_xtensor(result);
    assert((result_xtensor.shape() == expected_result.shape()));
    EXPECT_TRUE(xt::allclose(result_xtensor, expected_result, 3e-2F, 1e-2F));
}

TEST_F(CrossEntropyForwardTest, CrossEntropyForward_Large_Forward) {
    using namespace ttml;

    const uint32_t N = 1U, C = 1U, H = 1U, W = 65536U;
    const auto shape = ttnn::SmallVector<size_t>{N, C, H, W};

    std::mt19937 gen(42);
    xt::xarray<float> input_tensor = xt::empty<float>({N, C, H, W});
    auto& rng = ttml::autograd::ctx().get_generator();
    uint32_t seed = rng();
    ttml::core::parallel_generate(
        std::span{input_tensor.data(), input_tensor.size()},
        []() { return std::uniform_real_distribution<float>(-10.0F, 10.0F); },
        seed);
    xt::xarray<uint32_t> target_tensor = xt::zeros<uint32_t>({N, H});

    std::uniform_int_distribution<uint32_t> class_dist(0, W - 1);
    for (uint32_t n = 0; n < N; ++n) {
        for (uint32_t h = 0; h < H; ++h) {
            uint32_t true_class = class_dist(gen);
            target_tensor(n, h) = true_class;
        }
    }

    auto input = core::from_xtensor(input_tensor, &autograd::ctx().get_device());
    std::cout << "Input Logits:\n";
<<<<<<< HEAD
    std::cout << ttnn::to_string(input) << std::endl;
=======
    std::cout << ttnn::to_string(input) << "\n";
>>>>>>> 53202663

    auto target = core::from_xtensor<uint32_t, ttnn::DataType::UINT32>(
        target_tensor, &autograd::ctx().get_device(), ttnn::Layout::ROW_MAJOR);
    std::cout << "Input Target Indexes:\n";
<<<<<<< HEAD
    std::cout << ttnn::to_string(target) << std::endl;

    auto result = ttml::metal::cross_entropy_fw(input, target);
    std::cout << "CrossEntropyForward_Test:\nResult:\n";
    std::cout << ttnn::to_string(result) << std::endl;
=======
    std::cout << ttnn::to_string(target) << "\n";

    auto result = ttml::metal::cross_entropy_fw(input, target);
    std::cout << "CrossEntropyForward_Test:\nResult:\n";
    std::cout << ttnn::to_string(result) << "\n";
>>>>>>> 53202663

    auto expected_result = calculate_cross_entropy_loss(input_tensor, target_tensor);
    auto expected_result_print = core::from_xtensor(expected_result, &autograd::ctx().get_device());
    std::cout << "Expected Result:\n";
<<<<<<< HEAD
    std::cout << ttnn::to_string(expected_result_print) << std::endl;
=======
    std::cout << ttnn::to_string(expected_result_print) << "\n";
>>>>>>> 53202663

    // Check if the result is close to the expected result
    auto result_xtensor = core::to_xtensor(result);
    assert((result_xtensor.shape() == expected_result.shape()));
    EXPECT_TRUE(xt::allclose(result_xtensor, expected_result, 3e-2F, 1e-2F));
}

TEST_F(CrossEntropyForwardTest, NIGHTLY_CrossEntropyForward_Huge_Forward) {
    auto board = tt::umd::Cluster::create_cluster_descriptor()->get_board_type(0);
    if (board == tt::BoardType::P100 || board == tt::BoardType::P150) {
        GTEST_SKIP() << "Skipping on P100/P150 boards";
    }
    using namespace ttml;

    const uint32_t N = 64U, C = 1U, H = 32U, W = 128000U;
    const auto shape = ttnn::SmallVector<size_t>{N, C, H, W};

    std::mt19937 gen(42);
    xt::xarray<float> input_tensor = xt::empty<float>({N, C, H, W});
    auto& rng = ttml::autograd::ctx().get_generator();
    uint32_t seed = rng();
    ttml::core::parallel_generate(
        std::span{input_tensor.data(), input_tensor.size()},
        []() { return std::uniform_real_distribution<float>(-10.0F, 10.0F); },
        seed);
    xt::xarray<uint32_t> target_tensor = xt::zeros<uint32_t>({N, H});

    std::uniform_int_distribution<uint32_t> class_dist(0, W - 1);
    for (uint32_t n = 0; n < N; ++n) {
        for (uint32_t h = 0; h < H; ++h) {
            uint32_t true_class = class_dist(gen);
            target_tensor(n, h) = true_class;
        }
    }

    auto input = core::from_xtensor(input_tensor, &autograd::ctx().get_device());
    std::cout << "Input Logits:\n";
<<<<<<< HEAD
    std::cout << ttnn::to_string(input) << std::endl;
=======
    std::cout << ttnn::to_string(input) << "\n";
>>>>>>> 53202663

    auto target = core::from_xtensor<uint32_t, ttnn::DataType::UINT32>(
        target_tensor, &autograd::ctx().get_device(), ttnn::Layout::ROW_MAJOR);
    std::cout << "Input Target Indexes:\n";
<<<<<<< HEAD
    std::cout << ttnn::to_string(target) << std::endl;

    auto result = ttml::metal::cross_entropy_fw(input, target);
    std::cout << "CrossEntropyForward_Test:\nResult:\n";
    std::cout << ttnn::to_string(result) << std::endl;
=======
    std::cout << ttnn::to_string(target) << "\n";

    auto result = ttml::metal::cross_entropy_fw(input, target);
    std::cout << "CrossEntropyForward_Test:\nResult:\n";
    std::cout << ttnn::to_string(result) << "\n";
>>>>>>> 53202663

    auto expected_result = calculate_cross_entropy_loss(input_tensor, target_tensor);
    auto expected_result_print = core::from_xtensor(expected_result, &autograd::ctx().get_device());
    std::cout << "Expected Result:\n";
<<<<<<< HEAD
    std::cout << ttnn::to_string(expected_result_print) << std::endl;
=======
    std::cout << ttnn::to_string(expected_result_print) << "\n";
>>>>>>> 53202663

    // Check if the result is close to the expected result
    auto result_xtensor = core::to_xtensor(result);
    assert((result_xtensor.shape() == expected_result.shape()));
    EXPECT_TRUE(xt::allclose(result_xtensor, expected_result, 3e-2F, 1e-2F));
}<|MERGE_RESOLUTION|>--- conflicted
+++ resolved
@@ -61,39 +61,23 @@
     xt::xarray<float> input_tensor = {{{{1.F, 2.F, 3.F, 4.F, 1.F, 2.F, 3.F, 4.F}}}};
     auto input = core::from_xtensor(input_tensor, &autograd::ctx().get_device());
     std::cout << "Input Logits:\n";
-<<<<<<< HEAD
-    std::cout << ttnn::to_string(input) << std::endl;
-=======
-    std::cout << ttnn::to_string(input) << "\n";
->>>>>>> 53202663
+    std::cout << ttnn::to_string(input) << "\n";
 
     xt::xarray<uint32_t> target_tensor = xt::zeros<uint32_t>({N, H});
     target_tensor(0, 0) = 1U;
     auto target = core::from_xtensor<uint32_t, ttnn::DataType::UINT32>(
         target_tensor, &autograd::ctx().get_device(), ttnn::Layout::ROW_MAJOR);
     std::cout << "Input Target Indexes:\n";
-<<<<<<< HEAD
-    std::cout << ttnn::to_string(target) << std::endl;
-
-    auto result = ttml::metal::cross_entropy_fw(input, target);
-    std::cout << "CrossEntropyForward_Test:\nResult:\n";
-    std::cout << ttnn::to_string(result) << std::endl;
-=======
-    std::cout << ttnn::to_string(target) << "\n";
-
-    auto result = ttml::metal::cross_entropy_fw(input, target);
-    std::cout << "CrossEntropyForward_Test:\nResult:\n";
-    std::cout << ttnn::to_string(result) << "\n";
->>>>>>> 53202663
-
-    auto expected_result = calculate_cross_entropy_loss(input_tensor, target_tensor);
-    auto expected_result_print = core::from_xtensor(expected_result, &autograd::ctx().get_device());
-    std::cout << "Expected Result:\n";
-<<<<<<< HEAD
-    std::cout << ttnn::to_string(expected_result_print) << std::endl;
-=======
-    std::cout << ttnn::to_string(expected_result_print) << "\n";
->>>>>>> 53202663
+    std::cout << ttnn::to_string(target) << "\n";
+
+    auto result = ttml::metal::cross_entropy_fw(input, target);
+    std::cout << "CrossEntropyForward_Test:\nResult:\n";
+    std::cout << ttnn::to_string(result) << "\n";
+
+    auto expected_result = calculate_cross_entropy_loss(input_tensor, target_tensor);
+    auto expected_result_print = core::from_xtensor(expected_result, &autograd::ctx().get_device());
+    std::cout << "Expected Result:\n";
+    std::cout << ttnn::to_string(expected_result_print) << "\n";
 
     // Check if the result is close to the expected result
     auto result_xtensor = core::to_xtensor(result);
@@ -109,11 +93,7 @@
     xt::xarray<float> input_tensor = {{{{-100.F, -101.F, -102.F, -103.F}, {-5.01F, -5.02F, -0.3F, -7.F}}}};
     auto input = core::from_xtensor(input_tensor, &autograd::ctx().get_device());
     std::cout << "Input Logits:\n";
-<<<<<<< HEAD
-    std::cout << ttnn::to_string(input) << std::endl;
-=======
-    std::cout << ttnn::to_string(input) << "\n";
->>>>>>> 53202663
+    std::cout << ttnn::to_string(input) << "\n";
 
     xt::xarray<uint32_t> target_tensor = xt::zeros<uint32_t>({N, H});
     target_tensor(0, 0) = 0;
@@ -121,28 +101,16 @@
     auto target = core::from_xtensor<uint32_t, ttnn::DataType::UINT32>(
         target_tensor, &autograd::ctx().get_device(), ttnn::Layout::ROW_MAJOR);
     std::cout << "Input Target Indexes:\n";
-<<<<<<< HEAD
-    std::cout << ttnn::to_string(target) << std::endl;
-
-    auto result = ttml::metal::cross_entropy_fw(input, target);
-    std::cout << "CrossEntropyForward_Test:\nResult:\n";
-    std::cout << ttnn::to_string(result) << std::endl;
-=======
-    std::cout << ttnn::to_string(target) << "\n";
-
-    auto result = ttml::metal::cross_entropy_fw(input, target);
-    std::cout << "CrossEntropyForward_Test:\nResult:\n";
-    std::cout << ttnn::to_string(result) << "\n";
->>>>>>> 53202663
-
-    auto expected_result = calculate_cross_entropy_loss(input_tensor, target_tensor);
-    auto expected_result_print = core::from_xtensor(expected_result, &autograd::ctx().get_device());
-    std::cout << "Expected Result:\n";
-<<<<<<< HEAD
-    std::cout << ttnn::to_string(expected_result_print) << std::endl;
-=======
-    std::cout << ttnn::to_string(expected_result_print) << "\n";
->>>>>>> 53202663
+    std::cout << ttnn::to_string(target) << "\n";
+
+    auto result = ttml::metal::cross_entropy_fw(input, target);
+    std::cout << "CrossEntropyForward_Test:\nResult:\n";
+    std::cout << ttnn::to_string(result) << "\n";
+
+    auto expected_result = calculate_cross_entropy_loss(input_tensor, target_tensor);
+    auto expected_result_print = core::from_xtensor(expected_result, &autograd::ctx().get_device());
+    std::cout << "Expected Result:\n";
+    std::cout << ttnn::to_string(expected_result_print) << "\n";
 
     // Check if the result is close to the expected result
     auto result_xtensor = core::to_xtensor(result);
@@ -176,38 +144,22 @@
 
     auto input = core::from_xtensor(input_tensor, &autograd::ctx().get_device());
     std::cout << "Input Logits:\n";
-<<<<<<< HEAD
-    std::cout << ttnn::to_string(input) << std::endl;
-=======
-    std::cout << ttnn::to_string(input) << "\n";
->>>>>>> 53202663
-
-    auto target = core::from_xtensor<uint32_t, ttnn::DataType::UINT32>(
-        target_tensor, &autograd::ctx().get_device(), ttnn::Layout::ROW_MAJOR);
-    std::cout << "Input Target Indexes:\n";
-<<<<<<< HEAD
-    std::cout << ttnn::to_string(target) << std::endl;
-
-    auto result = ttml::metal::cross_entropy_fw(input, target);
-    std::cout << "CrossEntropyForward_Test:\nResult:\n";
-    std::cout << ttnn::to_string(result) << std::endl;
-=======
-    std::cout << ttnn::to_string(target) << "\n";
-
-    auto result = ttml::metal::cross_entropy_fw(input, target);
-    std::cout << "CrossEntropyForward_Test:\nResult:\n";
-    std::cout << ttnn::to_string(result) << "\n";
->>>>>>> 53202663
-
-    auto expected_result = calculate_cross_entropy_loss(input_tensor, target_tensor);
-
-    auto expected_result_print = core::from_xtensor(expected_result, &autograd::ctx().get_device());
-    std::cout << "Expected Result:\n";
-<<<<<<< HEAD
-    std::cout << ttnn::to_string(expected_result_print) << std::endl;
-=======
-    std::cout << ttnn::to_string(expected_result_print) << "\n";
->>>>>>> 53202663
+    std::cout << ttnn::to_string(input) << "\n";
+
+    auto target = core::from_xtensor<uint32_t, ttnn::DataType::UINT32>(
+        target_tensor, &autograd::ctx().get_device(), ttnn::Layout::ROW_MAJOR);
+    std::cout << "Input Target Indexes:\n";
+    std::cout << ttnn::to_string(target) << "\n";
+
+    auto result = ttml::metal::cross_entropy_fw(input, target);
+    std::cout << "CrossEntropyForward_Test:\nResult:\n";
+    std::cout << ttnn::to_string(result) << "\n";
+
+    auto expected_result = calculate_cross_entropy_loss(input_tensor, target_tensor);
+
+    auto expected_result_print = core::from_xtensor(expected_result, &autograd::ctx().get_device());
+    std::cout << "Expected Result:\n";
+    std::cout << ttnn::to_string(expected_result_print) << "\n";
 
     // Check if the result is close to the expected result
     auto result_xtensor = core::to_xtensor(result);
@@ -241,37 +193,21 @@
 
     auto input = core::from_xtensor(input_tensor, &autograd::ctx().get_device());
     std::cout << "Input Logits:\n";
-<<<<<<< HEAD
-    std::cout << ttnn::to_string(input) << std::endl;
-=======
-    std::cout << ttnn::to_string(input) << "\n";
->>>>>>> 53202663
-
-    auto target = core::from_xtensor<uint32_t, ttnn::DataType::UINT32>(
-        target_tensor, &autograd::ctx().get_device(), ttnn::Layout::ROW_MAJOR);
-    std::cout << "Input Target Indexes:\n";
-<<<<<<< HEAD
-    std::cout << ttnn::to_string(target) << std::endl;
-
-    auto result = ttml::metal::cross_entropy_fw(input, target);
-    std::cout << "CrossEntropyForward_Test:\nResult:\n";
-    std::cout << ttnn::to_string(result) << std::endl;
-=======
-    std::cout << ttnn::to_string(target) << "\n";
-
-    auto result = ttml::metal::cross_entropy_fw(input, target);
-    std::cout << "CrossEntropyForward_Test:\nResult:\n";
-    std::cout << ttnn::to_string(result) << "\n";
->>>>>>> 53202663
-
-    auto expected_result = calculate_cross_entropy_loss(input_tensor, target_tensor);
-    auto expected_result_print = core::from_xtensor(expected_result, &autograd::ctx().get_device());
-    std::cout << "Expected Result:\n";
-<<<<<<< HEAD
-    std::cout << ttnn::to_string(expected_result_print) << std::endl;
-=======
-    std::cout << ttnn::to_string(expected_result_print) << "\n";
->>>>>>> 53202663
+    std::cout << ttnn::to_string(input) << "\n";
+
+    auto target = core::from_xtensor<uint32_t, ttnn::DataType::UINT32>(
+        target_tensor, &autograd::ctx().get_device(), ttnn::Layout::ROW_MAJOR);
+    std::cout << "Input Target Indexes:\n";
+    std::cout << ttnn::to_string(target) << "\n";
+
+    auto result = ttml::metal::cross_entropy_fw(input, target);
+    std::cout << "CrossEntropyForward_Test:\nResult:\n";
+    std::cout << ttnn::to_string(result) << "\n";
+
+    auto expected_result = calculate_cross_entropy_loss(input_tensor, target_tensor);
+    auto expected_result_print = core::from_xtensor(expected_result, &autograd::ctx().get_device());
+    std::cout << "Expected Result:\n";
+    std::cout << ttnn::to_string(expected_result_print) << "\n";
 
     // Check if the result is close to the expected result
     auto result_xtensor = core::to_xtensor(result);
@@ -305,37 +241,21 @@
 
     auto input = core::from_xtensor(input_tensor, &autograd::ctx().get_device());
     std::cout << "Input Logits:\n";
-<<<<<<< HEAD
-    std::cout << ttnn::to_string(input) << std::endl;
-=======
-    std::cout << ttnn::to_string(input) << "\n";
->>>>>>> 53202663
-
-    auto target = core::from_xtensor<uint32_t, ttnn::DataType::UINT32>(
-        target_tensor, &autograd::ctx().get_device(), ttnn::Layout::ROW_MAJOR);
-    std::cout << "Input Target Indexes:\n";
-<<<<<<< HEAD
-    std::cout << ttnn::to_string(target) << std::endl;
-
-    auto result = ttml::metal::cross_entropy_fw(input, target);
-    std::cout << "CrossEntropyForward_Test:\nResult:\n";
-    std::cout << ttnn::to_string(result) << std::endl;
-=======
-    std::cout << ttnn::to_string(target) << "\n";
-
-    auto result = ttml::metal::cross_entropy_fw(input, target);
-    std::cout << "CrossEntropyForward_Test:\nResult:\n";
-    std::cout << ttnn::to_string(result) << "\n";
->>>>>>> 53202663
-
-    auto expected_result = calculate_cross_entropy_loss(input_tensor, target_tensor);
-    auto expected_result_print = core::from_xtensor(expected_result, &autograd::ctx().get_device());
-    std::cout << "Expected Result:\n";
-<<<<<<< HEAD
-    std::cout << ttnn::to_string(expected_result_print) << std::endl;
-=======
-    std::cout << ttnn::to_string(expected_result_print) << "\n";
->>>>>>> 53202663
+    std::cout << ttnn::to_string(input) << "\n";
+
+    auto target = core::from_xtensor<uint32_t, ttnn::DataType::UINT32>(
+        target_tensor, &autograd::ctx().get_device(), ttnn::Layout::ROW_MAJOR);
+    std::cout << "Input Target Indexes:\n";
+    std::cout << ttnn::to_string(target) << "\n";
+
+    auto result = ttml::metal::cross_entropy_fw(input, target);
+    std::cout << "CrossEntropyForward_Test:\nResult:\n";
+    std::cout << ttnn::to_string(result) << "\n";
+
+    auto expected_result = calculate_cross_entropy_loss(input_tensor, target_tensor);
+    auto expected_result_print = core::from_xtensor(expected_result, &autograd::ctx().get_device());
+    std::cout << "Expected Result:\n";
+    std::cout << ttnn::to_string(expected_result_print) << "\n";
 
     // Check if the result is close to the expected result
     auto result_xtensor = core::to_xtensor(result);
@@ -373,37 +293,21 @@
 
     auto input = core::from_xtensor(input_tensor, &autograd::ctx().get_device());
     std::cout << "Input Logits:\n";
-<<<<<<< HEAD
-    std::cout << ttnn::to_string(input) << std::endl;
-=======
-    std::cout << ttnn::to_string(input) << "\n";
->>>>>>> 53202663
-
-    auto target = core::from_xtensor<uint32_t, ttnn::DataType::UINT32>(
-        target_tensor, &autograd::ctx().get_device(), ttnn::Layout::ROW_MAJOR);
-    std::cout << "Input Target Indexes:\n";
-<<<<<<< HEAD
-    std::cout << ttnn::to_string(target) << std::endl;
-
-    auto result = ttml::metal::cross_entropy_fw(input, target);
-    std::cout << "CrossEntropyForward_Test:\nResult:\n";
-    std::cout << ttnn::to_string(result) << std::endl;
-=======
-    std::cout << ttnn::to_string(target) << "\n";
-
-    auto result = ttml::metal::cross_entropy_fw(input, target);
-    std::cout << "CrossEntropyForward_Test:\nResult:\n";
-    std::cout << ttnn::to_string(result) << "\n";
->>>>>>> 53202663
-
-    auto expected_result = calculate_cross_entropy_loss(input_tensor, target_tensor);
-    auto expected_result_print = core::from_xtensor(expected_result, &autograd::ctx().get_device());
-    std::cout << "Expected Result:\n";
-<<<<<<< HEAD
-    std::cout << ttnn::to_string(expected_result_print) << std::endl;
-=======
-    std::cout << ttnn::to_string(expected_result_print) << "\n";
->>>>>>> 53202663
+    std::cout << ttnn::to_string(input) << "\n";
+
+    auto target = core::from_xtensor<uint32_t, ttnn::DataType::UINT32>(
+        target_tensor, &autograd::ctx().get_device(), ttnn::Layout::ROW_MAJOR);
+    std::cout << "Input Target Indexes:\n";
+    std::cout << ttnn::to_string(target) << "\n";
+
+    auto result = ttml::metal::cross_entropy_fw(input, target);
+    std::cout << "CrossEntropyForward_Test:\nResult:\n";
+    std::cout << ttnn::to_string(result) << "\n";
+
+    auto expected_result = calculate_cross_entropy_loss(input_tensor, target_tensor);
+    auto expected_result_print = core::from_xtensor(expected_result, &autograd::ctx().get_device());
+    std::cout << "Expected Result:\n";
+    std::cout << ttnn::to_string(expected_result_print) << "\n";
 
     // Check if the result is close to the expected result
     auto result_xtensor = core::to_xtensor(result);
