--- conflicted
+++ resolved
@@ -36,19 +36,12 @@
     const uint32_t N = 2U, C = 1U, H = 91U, W = 187U;
 
     xt::xarray<float> input_tensor = xt::empty<float>({N, C, H, W});
-<<<<<<< HEAD
-    ttml::core::parallel_generate(
-        std::span{input_tensor.data(), input_tensor.size()},
-        []() { return std::uniform_real_distribution<float>(-10.0F, 10.0F); },
-        42);
-=======
     auto rng = ttml::autograd::ctx().get_generator();
     uint32_t seed = rng();
     ttml::core::parallel_generate(
         std::span{input_tensor.data(), input_tensor.size()},
         []() { return std::uniform_real_distribution<float>(-10.0F, 10.0F); },
         seed);
->>>>>>> 4ff35302
 
     auto input = core::from_xtensor(input_tensor, &autograd::ctx().get_device(), ttnn::Layout::ROW_MAJOR);
     std::cout << "Input Logits:\n";
@@ -57,37 +50,4 @@
     auto result = ttml::metal::profiler_no_op(input, "identifier");
     std::cout << "Profiler_no_op_test:\nResult:\n";
     result.print();
-<<<<<<< HEAD
-
-    // Check if the result is close to the expected result
-    auto result_xtensor = core::to_xtensor(result);
-    assert((result_xtensor.shape() == input_tensor.shape()));
-    EXPECT_TRUE(xt::allclose(result_xtensor, input_tensor, 1e-2F, 1e-2F));
-}
-
-TEST_F(ProfilerNoOpTest, ProfilerNoOpTest_Huge_Batch) {
-    using namespace ttml;
-
-    const uint32_t N = 64U, C = 1U, H = 32U, W = 128000U;
-
-    xt::xarray<float> input_tensor = xt::empty<float>({N, C, H, W});
-    ttml::core::parallel_generate(
-        std::span{input_tensor.data(), input_tensor.size()},
-        []() { return std::uniform_real_distribution<float>(-10.0F, 10.0F); },
-        42);
-
-    auto input = core::from_xtensor(input_tensor, &autograd::ctx().get_device());
-    std::cout << "Input Logits:\n";
-    input.print();
-
-    auto result = ttml::metal::profiler_no_op(input, "identifier");
-    std::cout << "Profiler_no_op_test:\nResult:\n";
-    result.print();
-
-    // Check if the result is close to the expected result
-    auto result_xtensor = core::to_xtensor(result);
-    assert((result_xtensor.shape() == input_tensor.shape()));
-    EXPECT_TRUE(xt::allclose(result_xtensor, input_tensor, 1e-2F, 1e-2F));
-=======
->>>>>>> 4ff35302
 }