--- conflicted
+++ resolved
@@ -118,19 +118,12 @@
     auto mesh_shape = device->shape();
 
     xt::xarray<float> xtensor_data = xt::empty<float>({32 * 32});
-<<<<<<< HEAD
-    ttml::core::parallel_generate(
-        std::span{xtensor_data.data(), xtensor_data.size()},
-        []() { return std::uniform_real_distribution<float>(-0.05, 0.05); },
-        42);
-=======
     auto rng = ttml::autograd::ctx().get_generator();
     uint32_t seed = rng();
     ttml::core::parallel_generate(
         std::span{xtensor_data.data(), xtensor_data.size()},
         []() { return std::uniform_real_distribution<float>(-0.05, 0.05); },
         seed);
->>>>>>> 4ff35302
     xt::xarray<float> xtensor = xtensor_data.reshape({1, 1, 32, 32});
 
     const auto mapper = ttnn::distributed::replicate_tensor_to_mesh_mapper(*device);
@@ -154,19 +147,12 @@
     auto mesh_shape = device->shape();
 
     xt::xarray<float> xtensor_data = xt::empty<float>({32});
-<<<<<<< HEAD
-    ttml::core::parallel_generate(
-        std::span{xtensor_data.data(), xtensor_data.size()},
-        []() { return std::uniform_real_distribution<float>(-1.F, 1.F); },
-        42);
-=======
     auto rng = ttml::autograd::ctx().get_generator();
     uint32_t seed = rng();
     ttml::core::parallel_generate(
         std::span{xtensor_data.data(), xtensor_data.size()},
         []() { return std::uniform_real_distribution<float>(-1.F, 1.F); },
         seed);
->>>>>>> 4ff35302
     xt::xarray<float> xtensor = xtensor_data.reshape({1, 1, 4, 8});
 
     const auto mapper = ttnn::distributed::replicate_tensor_to_mesh_mapper(*device);
@@ -206,19 +192,6 @@
     auto mesh_shape = device->shape();
 
     xt::xarray<float> xtensor_a_data = xt::empty<float>({128 * 64});
-<<<<<<< HEAD
-    ttml::core::parallel_generate(
-        std::span{xtensor_a_data.data(), xtensor_a_data.size()},
-        []() { return std::uniform_real_distribution<float>(-0.005, 0.005); },
-        42);
-    xt::xarray<float> xtensor_a = xtensor_a_data.reshape({1, 1, 128, 64});
-
-    xt::xarray<float> xtensor_b_data = xt::empty<float>({256 * 64});
-    ttml::core::parallel_generate(
-        std::span{xtensor_b_data.data(), xtensor_b_data.size()},
-        []() { return std::uniform_real_distribution<float>(-0.005, 0.005); },
-        42);
-=======
     auto rng = ttml::autograd::ctx().get_generator();
     uint32_t seed = rng();
     ttml::core::parallel_generate(
@@ -233,7 +206,6 @@
         std::span{xtensor_b_data.data(), xtensor_b_data.size()},
         []() { return std::uniform_real_distribution<float>(-0.005, 0.005); },
         seed2);
->>>>>>> 4ff35302
     xt::xarray<float> xtensor_b = xtensor_b_data.reshape({1, 1, 64, 256});
 
     const auto mapper = ttnn::distributed::shard_tensor_to_mesh_mapper(*device, 3);
