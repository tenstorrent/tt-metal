--- conflicted
+++ resolved
@@ -54,13 +54,10 @@
     ops/softmax_test.cpp
     ops/silu_op_test.cpp
     ops/sdpa_fw_op_test.cpp
-<<<<<<< HEAD
     ops/sdpa_bw_op_test.cpp
-=======
     ops/layernorm_bw_fused_op_test.cpp
     ops/layernorm_fw_fused_op_test.cpp
     ops/swiglu_op_test.cpp
->>>>>>> 5fa7854d
 )
 
 add_executable(ttml_tests ${SOURCES})
