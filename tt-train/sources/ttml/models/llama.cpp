--- conflicted
+++ resolved
@@ -6,96 +6,45 @@
 
 #include "autograd/tensor.hpp"
 #include "core/tt_tensor_utils.hpp"
-<<<<<<< HEAD
-#include "core/xtensor_utils.hpp"
-=======
->>>>>>> 45110759
 #include "modules/embedding_module.hpp"
 #include "modules/llama_block.hpp"
 #include "modules/rms_norm_module.hpp"
 #include "ops/rope_op.hpp"
 #include "ops/unary_ops.hpp"
 #include "serialization/safetensors.hpp"
-<<<<<<< HEAD
-#include "serialization/serializable.hpp"
-#include <set>
-#include <random>
-#include <algorithm>
-#include <numeric>
-#include <cmath>
-
-namespace {
-
-static std::vector<float> transpose_2d_flat(const std::vector<float> &flat, int64_t rows, int64_t cols) {
-    assert(rows * cols == static_cast<int64_t>(flat.size()));
-    std::vector<int> shape_vec = {static_cast<int>(rows), static_cast<int>(cols)};
-    auto src = xt::adapt(flat, shape_vec);
-    xt::xarray<float> t = xt::transpose(src);
-    auto view = ttml::core::xtensor_to_span(t);
-    return std::vector<float>(view.begin(), view.end());
-}
-
-static std::vector<float> pad_and_resize_flat(
-    const std::vector<float> &flat, int64_t rows, int64_t cols, int64_t target_rows, int64_t target_cols) {
-=======
 
 namespace {
 
 static std::vector<float> pad_and_resize_flat(
     const std::vector<float>& flat, int64_t rows, int64_t cols, int64_t target_rows, int64_t target_cols) {
->>>>>>> 45110759
     // If dimensions match, return as is
     if (rows == target_rows && cols == target_cols) {
         return flat;
     }
-<<<<<<< HEAD
-    
+
     // Create output tensor with target dimensions
     std::vector<float> out(static_cast<size_t>(target_rows * target_cols), 0.0f);
-    
+
     // Copy data from source to target, handling both row and column differences
     int64_t copy_rows = std::min(rows, target_rows);
     int64_t copy_cols = std::min(cols, target_cols);
-    
-=======
-
-    // Create output tensor with target dimensions
-    std::vector<float> out(static_cast<size_t>(target_rows * target_cols), 0.0f);
-
-    // Copy data from source to target, handling both row and column differences
-    int64_t copy_rows = std::min(rows, target_rows);
-    int64_t copy_cols = std::min(cols, target_cols);
-
->>>>>>> 45110759
+
     for (int64_t r = 0; r < copy_rows; ++r) {
         for (int64_t c = 0; c < copy_cols; ++c) {
             out[r * target_cols + c] = flat[r * cols + c];
         }
     }
-<<<<<<< HEAD
-    
-    // Initialize random number generator once if we need to fill additional space
-    bool need_random_fill = (target_rows > rows) || (target_cols > cols);
-    std::mt19937 gen;
-    std::normal_distribution<float> dist(0.0f, 0.02f); // Small random values
-    
-=======
 
     // Initialize random number generator once if we need to fill additional space
     bool need_random_fill = (target_rows > rows) || (target_cols > cols);
     std::mt19937 gen;
     std::normal_distribution<float> dist(0.0f, 0.02f);  // Small random values
 
->>>>>>> 45110759
     if (need_random_fill) {
         std::random_device rd;
         gen.seed(rd());
     }
-<<<<<<< HEAD
-    
-=======
-
->>>>>>> 45110759
+
     // For additional rows (if target_rows > rows), use small random initialization
     // instead of zeros to avoid dead neurons
     if (target_rows > rows) {
@@ -105,11 +54,7 @@
             }
         }
     }
-<<<<<<< HEAD
-    
-=======
-
->>>>>>> 45110759
+
     // For additional columns (if target_cols > cols), use small random initialization
     if (target_cols > cols) {
         for (int64_t r = 0; r < copy_rows; ++r) {
@@ -118,52 +63,6 @@
             }
         }
     }
-<<<<<<< HEAD
-    
-    return out;
-}
-
-static void validate_weight_distribution(const std::vector<float>& weights, const std::string& weight_name) {
-    if (weights.empty()) {
-        fmt::print("[WARNING] Weight {} is empty\n", weight_name);
-        return;
-    }
-    
-    // Calculate basic statistics
-    float min_val = *std::min_element(weights.begin(), weights.end());
-    float max_val = *std::max_element(weights.begin(), weights.end());
-    float sum = std::accumulate(weights.begin(), weights.end(), 0.0f);
-    float mean = sum / weights.size();
-    
-    // Calculate standard deviation
-    float sq_sum = std::inner_product(weights.begin(), weights.end(), weights.begin(), 0.0f);
-    float variance = sq_sum / weights.size() - mean * mean;
-    float std_dev = std::sqrt(variance);
-    
-    // Count zeros and extreme values
-    int zero_count = std::count(weights.begin(), weights.end(), 0.0f);
-    int extreme_count = std::count_if(weights.begin(), weights.end(), 
-        [](float val) { return std::abs(val) > 10.0f; });
-    
-    fmt::print("[WEIGHT_VALIDATION] {}: min={:.6f}, max={:.6f}, mean={:.6f}, std={:.6f}, zeros={}/{}, extreme_vals={}\n",
-               weight_name, min_val, max_val, mean, std_dev, zero_count, weights.size(), extreme_count);
-    
-    // Check for potential issues
-    if (zero_count > weights.size() * 0.5) {
-        fmt::print("[WARNING] Weight {} has >50% zeros, this may cause issues\n", weight_name);
-    }
-    if (extreme_count > 0) {
-        fmt::print("[WARNING] Weight {} has {} extreme values (>10.0), this may cause issues\n", 
-                   weight_name, extreme_count);
-    }
-    if (std::abs(mean) > 1.0f) {
-        fmt::print("[WARNING] Weight {} has large mean ({:.6f}), this may cause issues\n", 
-                   weight_name, mean);
-    }
-}
-}  // namespace
-
-=======
 
     return out;
 }
@@ -198,7 +97,6 @@
 }
 
 }  // namespace
->>>>>>> 45110759
 
 namespace ttml::models::llama {
 
@@ -386,11 +284,7 @@
 }
 
 void Llama::load_from_safetensors(const std::filesystem::path& model_path) {
-<<<<<<< HEAD
-    for (const auto &entry : std::filesystem::directory_iterator(model_path)) {
-=======
     for (const auto& entry : std::filesystem::directory_iterator(model_path)) {
->>>>>>> 45110759
         if (entry.path().extension() == ".safetensors") {
             auto path = entry.path();
             fmt::print("Loading model from: {}\n", path.string());
@@ -400,312 +294,6 @@
     }
 }
 
-<<<<<<< HEAD
-void load_model_from_safetensors(const std::filesystem::path &path, serialization::NamedParameters &parameters, const LlamaConfig& config) {
-    // Track which parameters have been used
-    std::set<std::string> used_parameters;
-    
-    // Store k_proj and v_proj weights for combining into kv_linear (thread-safe local variables)
-    std::map<int, std::vector<float>> k_weights, v_weights;
-    std::map<int, std::array<int64_t, 2>> k_shapes, v_shapes;
-    
-    auto get_parameter = [&parameters, &used_parameters](const std::string &name) -> ttml::autograd::TensorPtr {
-        auto it = parameters.find(name);
-        if (it == parameters.end()) {
-            throw std::runtime_error(fmt::format("Parameter {} not found in the model", name));
-        }
-        used_parameters.insert(name);
-        return it->second;
-    };
-    
-    // Helper function to combine k and v weights when both are available
-    auto try_combine_kv_weights = [&](int layer_idx) {
-        if (k_weights.find(layer_idx) != k_weights.end() && 
-            v_weights.find(layer_idx) != v_weights.end()) {
-            
-            auto block_name = fmt::format("llama/llama_block_{}/attention/kv_linear/weight", layer_idx);
-            auto out_tensor1 = get_parameter(block_name);
-            auto target_shape = out_tensor1->get_value().logical_shape();
-            auto target_rows = target_shape[-2];
-            auto target_cols = target_shape[-1];
-            
-            // Get k and v weights and shapes
-            auto& k_weight = k_weights[layer_idx];
-            auto& v_weight = v_weights[layer_idx];
-            auto k_shape = k_shapes[layer_idx];
-            auto v_shape = v_shapes[layer_idx];
-            
-            // Validate that k and v have the same input dimension (columns)
-            if (k_shape[1] != v_shape[1]) {
-                throw std::runtime_error(fmt::format(
-                    "Layer {}: k_proj and v_proj input dimensions must match. k_shape[1]={}, v_shape[1]={}",
-                    layer_idx, k_shape[1], v_shape[1]));
-            }
-            
-            // Concatenate along the output dimension (rows): [k_weights; v_weights]
-            std::vector<float> combined_weight;
-            combined_weight.reserve(k_weight.size() + v_weight.size());
-            combined_weight.insert(combined_weight.end(), k_weight.begin(), k_weight.end());
-            combined_weight.insert(combined_weight.end(), v_weight.begin(), v_weight.end());
-            
-            // Resize to match target shape
-            auto combined_rows = k_shape[0] + v_shape[0];
-            auto combined_cols = k_shape[1];
-            auto resized_weight = pad_and_resize_flat(
-                combined_weight, combined_rows, combined_cols, target_rows, target_cols);
-            
-            out_tensor1->set_value(core::from_vector(
-                resized_weight, target_shape, out_tensor1->get_value().device()));
-            
-            // Clean up stored weights
-            k_weights.erase(layer_idx);
-            v_weights.erase(layer_idx);
-            k_shapes.erase(layer_idx);
-            v_shapes.erase(layer_idx);
-            
-            fmt::print("Successfully combined k_proj and v_proj weights for layer {}\n", layer_idx);
-        }
-    };
-    serialization::SafetensorSerialization::TensorCallback loading_callback =
-        [&parameters, &get_parameter, &config, &k_weights, &v_weights, &k_shapes, &v_shapes, &try_combine_kv_weights](
-            const serialization::SafetensorSerialization::TensorInfo &info, std::span<const std::byte> bytes) {
-            fmt::print("Loading tensor: {}, shape:{}, format: {}\n", info.name, info.shape, info.dtype);
-            std::vector<float> float_vec;
-            if (info.dtype == "BF16") {
-                // Convert BF16 bytes to float
-                if (bytes.size_bytes() % 2 != 0) {
-                    throw std::runtime_error("BF16 data size must be even");
-                }
-                const std::size_t n = bytes.size_bytes() / 2;
-                float_vec.reserve(n);
-                const uint16_t* bf16_data = reinterpret_cast<const uint16_t*>(bytes.data());
-                for (std::size_t i = 0; i < n; ++i) {
-                    // Convert BF16 to float by shifting to upper 16 bits
-                    uint32_t tmp = static_cast<uint32_t>(bf16_data[i]) << 16;
-                    float value;
-                    std::memcpy(&value, &tmp, sizeof(value));
-                    float_vec.push_back(value);
-                }
-            } else if (info.dtype == "F32") {
-                float_vec = serialization::SafetensorSerialization::bytes_to_floats_copy(bytes);
-            } else {
-                throw std::runtime_error(fmt::format("Unsupported dtype: {}", info.dtype));
-            }
-            
-            // Token embedding weights
-            if (info.name == "embed_tokens.weight" || info.name == "model.embed_tokens.weight" ||
-                info.name == "transformer.wte.weight" || info.name == "wte.weight" ||
-                info.name == "model.wte.weight" || info.name == "embeddings.word_embeddings.weight") {
-                
-                fmt::print("Loading embedding weight from: {}\n", info.name);
-                
-                // Validate original weights
-                validate_weight_distribution(float_vec, fmt::format("original_{}", info.name));
-                
-                // Load to embedding layer
-                auto out_tensor1 = get_parameter("llama/tok_emb/weight");
-                auto resized_emb = pad_and_resize_flat(
-                    float_vec, 
-                    info.shape[0], 
-                    info.shape[1], 
-                    out_tensor1->get_value().logical_shape()[-2],
-                    out_tensor1->get_value().logical_shape()[-1]);
-                
-                // Validate resized weights
-                validate_weight_distribution(resized_emb, "resized_embedding_weight");
-                
-                out_tensor1->set_value(core::from_vector(
-                    resized_emb, out_tensor1->get_value().logical_shape(), out_tensor1->get_value().device()));
-                
-                // For weight-tied models, also load to output layer (transposed)
-                if (config.weight_tying == WeightTyingType::Disabled) {
-                    fmt::print("Loading same weight to output layer (weight tying disabled)\n");
-                    auto out_tensor2 = get_parameter("llama/fc/weight");
-                    auto transposed_emb = transpose_2d_flat(float_vec, info.shape[0], info.shape[1]);
-                    auto resized_weight2 = pad_and_resize_flat(
-                        transposed_emb, 
-                        info.shape[1], 
-                        info.shape[0], 
-                        out_tensor2->get_value().logical_shape()[-2],
-                        out_tensor2->get_value().logical_shape()[-1]);
-                    out_tensor2->set_value(core::from_vector(
-                        resized_weight2, out_tensor2->get_value().logical_shape(), out_tensor2->get_value().device()));
-                }
-            }
-            
-            // Final layer norm
-            if (info.name == "norm.weight" || info.name == "model.norm.weight") {
-                auto out_tensor1 = get_parameter("llama/ln_fc/gamma");
-                // Handle potential shape mismatch for LayerNorm weights
-                auto target_shape = out_tensor1->get_value().logical_shape();
-                auto target_size = target_shape[-1];  // Last dimension size
-                if (float_vec.size() != target_size) {
-                    // Resize the vector to match target size
-                    std::vector<float> resized_vec(target_size, 0.0f);
-                    size_t copy_size = std::min(float_vec.size(), static_cast<size_t>(target_size));
-                    std::copy(float_vec.begin(), float_vec.begin() + copy_size, resized_vec.begin());
-                    out_tensor1->set_value(core::from_vector(
-                        resized_vec, target_shape, out_tensor1->get_value().device()));
-                } else {
-                    out_tensor1->set_value(core::from_vector(
-                        float_vec, target_shape, out_tensor1->get_value().device()));
-                }
-            }
-
-            // ---- Per-block mappings for Llama ----
-            // Llama uses different parameter naming conventions
-            for (int i = 0; i < static_cast<int>(config.num_blocks); ++i) {  // Use actual number of blocks from config
-                const std::string layer_pfx = "model.layers." + std::to_string(i);
-                const std::string layers_pfx = "layers." + std::to_string(i);
-                
-                // Attention norm (input_layernorm)
-                if (info.name == layer_pfx + ".input_layernorm.weight" || info.name == layers_pfx + ".input_layernorm.weight") {
-                    auto block_name = fmt::format("llama/llama_block_{}/attention_norm/gamma", i);
-                    auto out_tensor1 = get_parameter(block_name);
-                    // Handle potential shape mismatch for LayerNorm weights
-                    auto target_shape = out_tensor1->get_value().logical_shape();
-                    auto target_size = target_shape[-1];  // Last dimension size
-                    if (float_vec.size() != target_size) {
-                        // Resize the vector to match target size
-                        std::vector<float> resized_vec(target_size, 0.0f);
-                        size_t copy_size = std::min(float_vec.size(), static_cast<size_t>(target_size));
-                        std::copy(float_vec.begin(), float_vec.begin() + copy_size, resized_vec.begin());
-                        out_tensor1->set_value(core::from_vector(
-                            resized_vec, target_shape, out_tensor1->get_value().device()));
-                    } else {
-                        out_tensor1->set_value(core::from_vector(
-                            float_vec, target_shape, out_tensor1->get_value().device()));
-                    }
-                }
-                
-                // MLP norm (post_attention_layernorm)
-                if (info.name == layer_pfx + ".post_attention_layernorm.weight" || info.name == layers_pfx + ".post_attention_layernorm.weight") {
-                    auto block_name = fmt::format("llama/llama_block_{}/mlp_norm/gamma", i);
-                    auto out_tensor1 = get_parameter(block_name);
-                    // Handle potential shape mismatch for LayerNorm weights
-                    auto target_shape = out_tensor1->get_value().logical_shape();
-                    auto target_size = target_shape[-1];  // Last dimension size
-                    if (float_vec.size() != target_size) {
-                        // Resize the vector to match target size
-                        std::vector<float> resized_vec(target_size, 0.0f);
-                        size_t copy_size = std::min(float_vec.size(), static_cast<size_t>(target_size));
-                        std::copy(float_vec.begin(), float_vec.begin() + copy_size, resized_vec.begin());
-                        out_tensor1->set_value(core::from_vector(
-                            resized_vec, target_shape, out_tensor1->get_value().device()));
-                    } else {
-                        out_tensor1->set_value(core::from_vector(
-                            float_vec, target_shape, out_tensor1->get_value().device()));
-                    }
-                }
-                
-                // Attention weights
-                if (info.name == layer_pfx + ".self_attn.q_proj.weight" || info.name == layers_pfx + ".self_attn.q_proj.weight") {
-                    auto block_name = fmt::format("llama/llama_block_{}/attention/q_linear/weight", i);
-                    auto transposed = transpose_2d_flat(float_vec, info.shape[0], info.shape[1]);
-                    auto out_tensor1 = get_parameter(block_name);
-                    // Handle potential shape mismatch for attention weights
-                    auto target_shape = out_tensor1->get_value().logical_shape();
-                    auto target_rows = target_shape[-2];
-                    auto target_cols = target_shape[-1];
-                    auto resized_weight = pad_and_resize_flat(
-                        transposed, info.shape[1], info.shape[0], target_rows, target_cols);
-                    out_tensor1->set_value(core::from_vector(
-                        resized_weight, target_shape, out_tensor1->get_value().device()));
-                }
-                // For GroupedQueryAttention, k_proj and v_proj are combined into kv_linear
-                // Store weights and try to combine when both are available
-                if (info.name == layer_pfx + ".self_attn.k_proj.weight" || info.name == layers_pfx + ".self_attn.k_proj.weight") {
-                    k_weights[i] = transpose_2d_flat(float_vec, info.shape[0], info.shape[1]);
-                    k_shapes[i] = {info.shape[1], info.shape[0]}; // transposed shape
-                    try_combine_kv_weights(i); // Try to combine if v_proj is already loaded
-                }
-                if (info.name == layer_pfx + ".self_attn.v_proj.weight" || info.name == layers_pfx + ".self_attn.v_proj.weight") {
-                    v_weights[i] = transpose_2d_flat(float_vec, info.shape[0], info.shape[1]);
-                    v_shapes[i] = {info.shape[1], info.shape[0]}; // transposed shape
-                    try_combine_kv_weights(i); // Try to combine if k_proj is already loaded
-                }
-                if (info.name == layer_pfx + ".self_attn.o_proj.weight" || info.name == layers_pfx + ".self_attn.o_proj.weight") {
-                    auto block_name = fmt::format("llama/llama_block_{}/attention/out_linear/weight", i);
-                    auto transposed = transpose_2d_flat(float_vec, info.shape[0], info.shape[1]);
-                    auto out_tensor1 = get_parameter(block_name);
-                    // Handle potential shape mismatch for attention weights
-                    auto target_shape = out_tensor1->get_value().logical_shape();
-                    auto target_rows = target_shape[-2];
-                    auto target_cols = target_shape[-1];
-                    auto resized_weight = pad_and_resize_flat(
-                        transposed, info.shape[1], info.shape[0], target_rows, target_cols);
-                    out_tensor1->set_value(core::from_vector(
-                        resized_weight, target_shape, out_tensor1->get_value().device()));
-                }
-                
-                // MLP weights (gate_proj, up_proj, down_proj)
-                if (info.name == layer_pfx + ".mlp.gate_proj.weight" || info.name == layers_pfx + ".mlp.gate_proj.weight") {
-                    auto block_name = fmt::format("llama/llama_block_{}/mlp/w1/weight", i);
-                    auto transposed = transpose_2d_flat(float_vec, info.shape[0], info.shape[1]);
-                    auto out_tensor1 = get_parameter(block_name);
-                    // Handle potential shape mismatch for MLP weights
-                    auto target_shape = out_tensor1->get_value().logical_shape();
-                    auto target_rows = target_shape[-2];
-                    auto target_cols = target_shape[-1];
-                    auto resized_weight = pad_and_resize_flat(
-                        transposed, info.shape[1], info.shape[0], target_rows, target_cols);
-                    out_tensor1->set_value(core::from_vector(
-                        resized_weight, target_shape, out_tensor1->get_value().device()));
-                }
-                if (info.name == layer_pfx + ".mlp.up_proj.weight" || info.name == layers_pfx + ".mlp.up_proj.weight") {
-                    auto block_name = fmt::format("llama/llama_block_{}/mlp/w3/weight", i);
-                    auto transposed = transpose_2d_flat(float_vec, info.shape[0], info.shape[1]);
-                    auto out_tensor1 = get_parameter(block_name);
-                    // Handle potential shape mismatch for MLP weights
-                    auto target_shape = out_tensor1->get_value().logical_shape();
-                    auto target_rows = target_shape[-2];
-                    auto target_cols = target_shape[-1];
-                    auto resized_weight = pad_and_resize_flat(
-                        transposed, info.shape[1], info.shape[0], target_rows, target_cols);
-                    out_tensor1->set_value(core::from_vector(
-                        resized_weight, target_shape, out_tensor1->get_value().device()));
-                }
-                if (info.name == layer_pfx + ".mlp.down_proj.weight" || info.name == layers_pfx + ".mlp.down_proj.weight") {
-                    auto block_name = fmt::format("llama/llama_block_{}/mlp/w2/weight", i);
-                    auto transposed = transpose_2d_flat(float_vec, info.shape[0], info.shape[1]);
-                    auto out_tensor1 = get_parameter(block_name);
-                    // Handle potential shape mismatch for MLP weights
-                    auto target_shape = out_tensor1->get_value().logical_shape();
-                    auto target_rows = target_shape[-2];
-                    auto target_cols = target_shape[-1];
-                    auto resized_weight = pad_and_resize_flat(
-                        transposed, info.shape[1], info.shape[0], target_rows, target_cols);
-                    out_tensor1->set_value(core::from_vector(
-                        resized_weight, target_shape, out_tensor1->get_value().device()));
-                }
-            }
-            return true;
-        };
-    serialization::SafetensorSerialization::visit_safetensors_file(path, loading_callback);
-    
-    // Check if all parameters were used
-    std::vector<std::string> unused_parameters;
-    for (const auto &[param_name, param_tensor] : parameters) {
-        if (used_parameters.find(param_name) == used_parameters.end()) {
-            unused_parameters.push_back(param_name);
-        }
-    }
-    
-    if (!unused_parameters.empty()) {
-        fmt::print("Warning: The following parameters were not used during loading:\n");
-        for (const auto &param_name : unused_parameters) {
-            fmt::print("  - {}\n", param_name);
-        }
-        fmt::print("Total unused parameters: {}\n", unused_parameters.size());
-        
-        // Optionally throw an error if strict checking is desired
-        // Uncomment the following line to make unused parameters an error:
-        // throw std::runtime_error(fmt::format("Found {} unused parameters in the model", unused_parameters.size()));
-    } else {
-        fmt::print("All {} parameters were successfully loaded and used.\n", parameters.size());
-    }
-
-=======
 void load_model_from_safetensors(
     const std::filesystem::path& path, serialization::NamedParameters& parameters, const LlamaConfig& config) {
     // Keep your working setting
@@ -1037,6 +625,5 @@
         for (const auto& param_name : ignored_parameters) fmt::print("  - {}\n", param_name);
         fmt::print("Total ignored parameters: {}\n", ignored_parameters.size());
     }
->>>>>>> 45110759
 }
 }  // namespace ttml::models::llama