--- conflicted
+++ resolved
@@ -405,16 +405,6 @@
 
 if(ENABLE_LIBCXX)
     target_link_libraries(
-<<<<<<< HEAD
-        PUBLIC
-            ${LIBC++}
-            ${LIBC++ABI}
-    )
-    target_compile_options(PUBLIC -stdlib=libc++)
-
-    target_link_libraries(
-=======
->>>>>>> e21fb572
         PUBLIC
             ${LIBC++}
             ${LIBC++ABI}
