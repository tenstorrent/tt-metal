# SPDX-FileCopyrightText: © 2025 Tenstorrent AI ULC

# SPDX-License-Identifier: Apache-2.0

"""Configuration classes for transformer training."""
import os
import yaml
<<<<<<< HEAD


def get_config(path: str):
    """Load configuration from YAML file.

    Args:
        path: Path to config file relative to configs directory

    Returns:
        Dictionary containing configuration
    """
    path = (
        f'{os.environ["TT_METAL_HOME"]}/tt-train/configs/{path}'
        if not os.path.exists(path)
        else path
    )
    with open(path, "r") as f:
        config = yaml.safe_load(f)
    return config
=======
from typing import Union
from ttml.common.utils import get_tt_metal_home
>>>>>>> 466c4363


class DeviceConfig:
    """Configuration for device mesh and distributed training."""

    def __init__(self, yaml_config: Union[dict, str]):
        """Initialize device configuration from YAML config.

        Args:
            yaml_config: Dictionary containing configuration
        """
        device_config = {}
        if isinstance(yaml_config, str):
            device_config = load_config(yaml_config)
        elif isinstance(yaml_config, dict):
            device_config = yaml_config.get("device_config", {})

        self.mesh_shape = device_config.get("mesh_shape", [1, 1])
        self.device_ids = device_config.get("device_ids", [])
        self.enable_tp = device_config.get("enable_tp", False)
        self.enable_ddp = device_config.get("enable_ddp", False)

        # Based on current configs, DDP and TP cannot be both enabled
        assert not (
            self.enable_ddp and self.enable_tp
        ), "DDP and TP cannot be both enabled."

        # we currently support only [1, N] mesh shapes
        assert (
            self.mesh_shape[0] == 1
        ), f"Only [1, N] mesh shapes are supported, got {self.mesh_shape}"

    def total_devices(self) -> int:
        """Get total number of devices in mesh.

        Returns:
            Total device count
        """
        return self.mesh_shape[0] * self.mesh_shape[1]


class TrainingConfig:
    """Configuration for training hyperparameters."""

    def __init__(self, yaml_config: Union[dict, str]):
        """Initialize training configuration from YAML config.

        Args:
            yaml_config: Dictionary containing configuration
        """

        tc = {}
        if isinstance(yaml_config, str):
            tc = load_config(yaml_config)
        elif isinstance(yaml_config, dict):
            tc = yaml_config.get("training_config", {})

        self.seed = int(tc.get("seed", 42))
        self.batch_size = int(tc.get("batch_size", 64))
        self.validation_batch_size = int(
            tc.get("validation_batch_size", max(self.batch_size // 2, 1))
        )
        self.steps = int(tc.get("max_steps", 1000))
        self.epochs = int(tc.get("num_epochs", 1))
        self.eval_every = int(tc.get("eval_every", 200))
        self.save_every = int(tc.get("model_save_interval", 500))
        self.gradient_accumulation_steps = int(tc.get("gradient_accumulation_steps", 1))
<<<<<<< HEAD
        self.checkpoint_dir = tc.get("checkpoint_dir", "checkpoints")
=======
        self.model_config = tc.get("model_config", None)
        tokenizer_type = tc.get("tokenizer_type", "bpe")
>>>>>>> 466c4363

        if tokenizer_type == "bpe":
            self.use_bpe = True
        elif tokenizer_type == "char":
            self.use_bpe = False
        else:
            raise ValueError(f"Unknown tokenizer_type: {tokenizer_type}")

        self.lr = float(tc.get("learning_rate", 3e-4))
        self.beta1 = float(tc.get("beta1", 0.9))
        self.beta2 = float(tc.get("beta2", 0.999))
        self.eps = float(tc.get("eps", 1e-8))
        self.weight_decay = float(tc.get("weight_decay", 0.01))

    def update_config(self, yaml_config: dict):
        """Update training configuration from another YAML config.

        Args:
            yaml_config: Dictionary containing configuration
        """
        tc = yaml_config.get("training_config", {})
        self.batch_size = int(tc.get("batch_size", self.batch_size))
        self.steps = int(tc.get("max_steps", self.steps))
        self.epochs = int(tc.get("num_epochs", self.epochs))
        self.eval_every = int(tc.get("eval_every", self.eval_every))
        self.save_every = int(tc.get("model_save_interval", self.save_every))
        self.gradient_accumulation_steps = int(
            tc.get("gradient_accumulation_steps", self.gradient_accumulation_steps)
        )
        self.checkpoint_dir = tc.get("checkpoint_dir", self.checkpoint_dir)

        if "transformer_config" in tc:
            self.transformer_config.update_config(tc.get("transformer_config", {}))
            self.seq_len = int(self.transformer_config.max_sequence_length)


class TransformerConfig:
    """Configuration for transformer model hyperparameters."""

    def __init__(self, yaml_config: Union[dict, str]):
        """Initialize transformer configuration from YAML config.

        Args:
            yaml_config: Dictionary containing configuration
        """

        tc = {}
        if isinstance(yaml_config, str):
            tc = load_config(yaml_config)
        elif isinstance(yaml_config, dict):
            tc = yaml_config.get("transformer_config", {})

        # Base parameters
        self.runner_type = tc.get("runner_type", "default")
        self.num_heads = int(tc.get("num_heads", 6))
        self.embedding_dim = int(tc.get("embedding_dim", 384))
        self.dropout_prob = float(tc.get("dropout_prob", 0.2))
        self.num_blocks = int(tc.get("num_blocks", 6))
        self.vocab_size = int(tc.get("vocab_size", 96))
        self.weight_tying = tc.get("weight_tying", None)
        self.max_sequence_length = int(tc.get("max_sequence_length", 128))

        # Llama-specific
        self.intermediate_dim = tc.get("intermediate_dim", None)
        self.theta = tc.get("theta", None)
        self.num_groups = tc.get("num_groups", 3)

        # RoPE
        self.rope = tc.get("rope_scaling", None)
        if self.rope:
            self.scaling_factor = self.rope.get("scaling_factor", None)
            self.high_freq_factor = self.rope.get("high_freq_factor", None)
            self.low_freq_factor = self.rope.get("low_freq_factor", None)
            self.original_context_length = self.rope.get(
                "original_context_length", None
            )
<<<<<<< HEAD

    def update_config(self, yaml_config: dict):
        """Update transformer configuration from another YAML config.

        Args:
            yaml_config: Dictionary containing configuration
        """
        if "transformer_config" not in yaml_config:
            return

        tc = yaml_config.get("transformer_config", {})
        self.runner_type = tc.get("runner_type", self.runner_type)
        self.num_heads = int(tc.get("num_heads", self.num_heads))
        self.embedding_dim = int(tc.get("embedding_dim", self.embedding_dim))
        self.dropout_prob = float(tc.get("dropout_prob", self.dropout_prob))
        self.num_blocks = int(tc.get("num_blocks", self.num_blocks))
        self.vocab_size = int(tc.get("vocab_size", self.vocab_size))
        self.weight_tying = tc.get("weight_tying", self.weight_tying)
        self.max_sequence_length = int(
            tc.get("max_sequence_length", self.max_sequence_length)
        )

        self.intermediate_dim = tc.get("intermediate_dim", self.intermediate_dim)
        self.theta = tc.get("theta", self.theta)
        self.num_groups = tc.get("num_groups", self.num_groups)

        if "rope_scaling" in tc:
            self.rope = tc.get("rope_scaling", self.rope)
            if self.rope:
                self.scaling_factor = self.rope.get(
                    "scaling_factor", self.scaling_factor
                )
                self.high_freq_factor = self.rope.get(
                    "high_freq_factor", self.high_freq_factor
                )
                self.low_freq_factor = self.rope.get(
                    "low_freq_factor", self.low_freq_factor
                )
                self.original_context_length = self.rope.get(
                    "original_context_length", self.original_context_length
                )


class SchedulerConfig:
    """Configuration for learning rate scheduler."""

    def __init__(self, yaml_config: dict):
        """Initialize scheduler configuration from YAML config.

        Args:
            yaml_config: Dictionary containing configuration
        """
        sc = yaml_config.get("scheduler_config", {})
        tc = yaml_config.get("training_config", {})
        self.max_lr = float(sc.get("max_lr", 0.001))
        self.min_lr = float(sc.get("min_lr", 0.0))
        self.warmup_steps = int(sc.get("warmup_steps", 100))
        self.hold_steps = int(sc.get("hold_steps", 0))
        self.total_steps = int(tc.get("total_steps", 1000))

        # optional momentum warmup (beta1 ramp)
        self.beta1_start = float(sc.get("beta1_start", 0.85))
        self.beta1_end = float(sc.get("beta1_end", 0.95))
        self.beta1_warmup_steps = int(sc.get("beta1_warmup_steps", 0))

    def update_config(self, yaml_config: dict):
        """Update scheduler configuration from another YAML config.

        Args:
            yaml_config: Dictionary containing configuration
        """
        sc = yaml_config.get("scheduler_config", {})
        self.max_lr = float(sc.get("max_lr", self.max_lr))
        self.min_lr = float(sc.get("min_lr", self.min_lr))
        self.warmup_steps = int(sc.get("warmup_steps", self.warmup_steps))
        self.hold_steps = int(sc.get("hold_steps", self.hold_steps))

        # optional momentum warmup (beta1 ramp)
        self.beta1_start = float(sc.get("beta1_start", self.beta1_start))
        self.beta1_end = float(sc.get("beta1_end", self.beta1_end))
        self.beta1_warmup_steps = int(
            sc.get("beta1_warmup_steps", self.beta1_warmup_steps)
        )
=======
>>>>>>> 466c4363


class PipelineParallelHostConfig:
    """Host-side representation of pipeline-parallel configuration.

    Parsed from YAML under multihost_config.pipeline_parallel_config.
    """

    def __init__(self, cfg: dict):
        self.num_blocks = int(cfg.get("num_blocks", 0))
        self.blocks_per_rank = {
            int(k): int(v) for k, v in dict(cfg.get("blocks_per_rank", {})).items()
        }


class MultiHostConfig:
    """Configuration for multihost (multi-process) execution.

    Captures transport and optional pipeline-parallel settings.
    """

    def __init__(self, yaml_config: Union[dict, str]):
        mh = {}
        if isinstance(yaml_config, str):
            mh = load_config(yaml_config).get("multihost_config", {})
        elif isinstance(yaml_config, dict):
            mh = yaml_config.get("multihost_config", {})

        self.enabled = bool(mh.get("enabled", False))
        self.num_workers = int(mh.get("num_workers", 1))
        # Keep as lowercase string to avoid importing native enums here
        self.socket_type = str(mh.get("socket_type", "mpi")).strip().lower()

        pp_cfg = mh.get("pipeline_parallel_config")
        self.pipeline_parallel_config = (
            PipelineParallelHostConfig(pp_cfg) if isinstance(pp_cfg, dict) else None
<<<<<<< HEAD
        )
=======
        )


def load_config(path: str, configs_root: str = None) -> dict:
    """Load configuration from YAML file.

    Args:
        path: Path to config file relative to configs directory

    Returns:
        Dictionary containing configuration
    """

    if configs_root is None:
        configs_root = f"{get_tt_metal_home()}/tt-train/configs/"

    # if the path is relative, make it absolute
    if not (os.path.isabs(path)):
        path = os.path.join(configs_root, path)

    with open(path, "r") as f:
        config = yaml.safe_load(f)
    return config


def get_training_config(
    training_config_src: str,
    configs_root: str = f"{get_tt_metal_home()}/tt-train/configs/training_configs",
) -> TrainingConfig:
    """Load training configuration given its filename."""

    training_config = load_config(training_config_src, configs_root)
    training_config = TrainingConfig(training_config)

    return training_config


def get_device_config(
    device_config_src: str,
    configs_root: str = f"{get_tt_metal_home()}/tt-train/configs/training_configs/",
) -> DeviceConfig:
    """Load device configuration given its filename."""

    device_config = load_config(device_config_src, configs_root)
    device_config = DeviceConfig(device_config)

    return device_config


def get_model_config(
    model_config_src: str,
    configs_root: str = f"{get_tt_metal_home()}/tt-train/",
) -> TransformerConfig:
    """Load model configuration given its filename."""

    model_config = load_config(model_config_src, configs_root)
    model_config = TransformerConfig(model_config)

    return model_config


def get_multihost_config(
    multihost_config_src: str,
    configs_root: str = f"{get_tt_metal_home()}/tt-train/configs/multihost_configs/",
) -> MultiHostConfig:
    """Load multihost configuration given its filename."""

    multihost_config = load_config(multihost_config_src, configs_root)
    multihost_config = MultiHostConfig(multihost_config)

    return multihost_config
>>>>>>> 466c4363
<|MERGE_RESOLUTION|>--- conflicted
+++ resolved
@@ -5,30 +5,8 @@
 """Configuration classes for transformer training."""
 import os
 import yaml
-<<<<<<< HEAD
-
-
-def get_config(path: str):
-    """Load configuration from YAML file.
-
-    Args:
-        path: Path to config file relative to configs directory
-
-    Returns:
-        Dictionary containing configuration
-    """
-    path = (
-        f'{os.environ["TT_METAL_HOME"]}/tt-train/configs/{path}'
-        if not os.path.exists(path)
-        else path
-    )
-    with open(path, "r") as f:
-        config = yaml.safe_load(f)
-    return config
-=======
 from typing import Union
 from ttml.common.utils import get_tt_metal_home
->>>>>>> 466c4363
 
 
 class DeviceConfig:
@@ -96,12 +74,8 @@
         self.eval_every = int(tc.get("eval_every", 200))
         self.save_every = int(tc.get("model_save_interval", 500))
         self.gradient_accumulation_steps = int(tc.get("gradient_accumulation_steps", 1))
-<<<<<<< HEAD
-        self.checkpoint_dir = tc.get("checkpoint_dir", "checkpoints")
-=======
         self.model_config = tc.get("model_config", None)
         tokenizer_type = tc.get("tokenizer_type", "bpe")
->>>>>>> 466c4363
 
         if tokenizer_type == "bpe":
             self.use_bpe = True
@@ -115,6 +89,10 @@
         self.beta2 = float(tc.get("beta2", 0.999))
         self.eps = float(tc.get("eps", 1e-8))
         self.weight_decay = float(tc.get("weight_decay", 0.01))
+        self.checkpoint_dir = tc.get("checkpoint_dir", "checkpoints")
+
+        self.transformer_config = TransformerConfig(tc.get("transformer_config", {}))
+        self.seq_len = int(self.transformer_config.max_sequence_length)
 
     def update_config(self, yaml_config: dict):
         """Update training configuration from another YAML config.
@@ -176,9 +154,10 @@
             self.high_freq_factor = self.rope.get("high_freq_factor", None)
             self.low_freq_factor = self.rope.get("low_freq_factor", None)
             self.original_context_length = self.rope.get(
+                
                 "original_context_length", None
+            
             )
-<<<<<<< HEAD
 
     def update_config(self, yaml_config: dict):
         """Update transformer configuration from another YAML config.
@@ -262,8 +241,6 @@
         self.beta1_warmup_steps = int(
             sc.get("beta1_warmup_steps", self.beta1_warmup_steps)
         )
-=======
->>>>>>> 466c4363
 
 
 class PipelineParallelHostConfig:
@@ -300,9 +277,6 @@
         pp_cfg = mh.get("pipeline_parallel_config")
         self.pipeline_parallel_config = (
             PipelineParallelHostConfig(pp_cfg) if isinstance(pp_cfg, dict) else None
-<<<<<<< HEAD
-        )
-=======
         )
 
 
@@ -373,5 +347,4 @@
     multihost_config = load_config(multihost_config_src, configs_root)
     multihost_config = MultiHostConfig(multihost_config)
 
-    return multihost_config
->>>>>>> 466c4363
+    return multihost_config