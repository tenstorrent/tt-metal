# SPDX-FileCopyrightText: © 2025 Tenstorrent AI ULC

# SPDX-License-Identifier: Apache-2.0

"""Configuration classes for transformer training."""
import os
import yaml


def get_config(path: str):
    """Load configuration from YAML file.

    Args:
        path: Path to config file relative to configs directory

    Returns:
        Dictionary containing configuration
    """
    path = f'{os.environ["TT_METAL_HOME"]}/tt-train/configs/{path}' if not os.path.exists(path) else path
    with open(path, "r") as f:
        config = yaml.safe_load(f)
    return config


class DeviceConfig:
    """Configuration for device mesh and distributed training."""

    def __init__(self, yaml_config: dict):
        """Initialize device configuration from YAML config.

        Args:
            yaml_config: Dictionary containing configuration
        """
        device_config = yaml_config.get("device_config", {})
        self.mesh_shape = device_config.get("mesh_shape", [1, 1])
        self.device_ids = device_config.get("device_ids", [])
        self.enable_tp = device_config.get("enable_tp", False)
        self.enable_ddp = device_config.get("enable_ddp", False)

        # we currently support only [1, N] mesh shapes
        assert self.mesh_shape[0] == 1, f"Only [1, N] mesh shapes are supported, got {self.mesh_shape}"

    def total_devices(self) -> int:
        """Get total number of devices in mesh.

        Returns:
            Total device count
        """
        return self.mesh_shape[0] * self.mesh_shape[1]


class TrainingConfig:
    """Configuration for training hyperparameters."""

    def __init__(self, yaml_config: dict):
        """Initialize training configuration from YAML config.

        Args:
            yaml_config: Dictionary containing configuration
        """
        tc = yaml_config.get("training_config", {})
        self.batch_size = int(tc.get("batch_size", 64))
        self.steps = int(tc.get("max_steps", 1000))
        self.epochs = int(tc.get("num_epochs", 1))
        self.eval_every = int(tc.get("eval_every", 200))
        self.save_every = int(tc.get("model_save_interval", 500))
        self.gradient_accumulation_steps = int(tc.get("gradient_accumulation_steps", 1))
        self.checkpoint_dir = tc.get("checkpoint_dir", "checkpoints")

        self.transformer_config = TransformerConfig(tc.get("transformer_config", {}))
        self.seq_len = int(self.transformer_config.max_sequence_length)

    def update_config(self, yaml_config: dict):
        """Update training configuration from another YAML config.

        Args:
            yaml_config: Dictionary containing configuration
        """
        tc = yaml_config.get("training_config", {})
        self.batch_size = int(tc.get("batch_size", self.batch_size))
        self.steps = int(tc.get("max_steps", self.steps))
        self.epochs = int(tc.get("num_epochs", self.epochs))
        self.eval_every = int(tc.get("eval_every", self.eval_every))
        self.save_every = int(tc.get("model_save_interval", self.save_every))
        self.gradient_accumulation_steps = int(tc.get("gradient_accumulation_steps", self.gradient_accumulation_steps))
        self.checkpoint_dir = tc.get("checkpoint_dir", self.checkpoint_dir)

        if "transformer_config" in tc:
            self.transformer_config.update_config(tc.get("transformer_config", {}))
            self.seq_len = int(self.transformer_config.max_sequence_length)


class TransformerConfig:
    """Configuration for transformer model hyperparameters."""

    def __init__(self, yaml_config: dict):
        """Initialize transformer configuration from YAML config.

        Args:
            yaml_config: Dictionary containing configuration
        """

        # Base parameters
        self.runner_type = yaml_config.get("runner_type", "default")
        self.num_heads = int(yaml_config.get("num_heads", 6))
        self.embedding_dim = int(yaml_config.get("embedding_dim", 384))
        self.dropout_prob = float(yaml_config.get("dropout_prob", 0.2))
        self.num_blocks = int(yaml_config.get("num_blocks", 6))
        self.vocab_size = int(yaml_config.get("vocab_size", 96))
        self.weight_tying = yaml_config.get("weight_tying", None)
        self.max_sequence_length = int(yaml_config.get("max_sequence_length", 128))

        # Llama-specific
        self.intermediate_dim = yaml_config.get("intermediate_dim", None)
        self.theta = yaml_config.get("theta", None)
        self.num_groups = yaml_config.get("num_groups", 3)

        # RoPE
        self.rope = yaml_config.get("rope_scaling", None)
        if self.rope:
            self.scaling_factor = self.rope.get("scaling_factor", None)
            self.high_freq_factor = self.rope.get("high_freq_factor", None)
            self.low_freq_factor = self.rope.get("low_freq_factor", None)
            self.original_context_length = self.rope.get("original_context_length", None)

<<<<<<< HEAD
    def update_config(self, yaml_config: dict):
        """Update transformer configuration from another YAML config.

        Args:
            yaml_config: Dictionary containing configuration
        """
        if "transformer_config" not in yaml_config:
            return

        tc = yaml_config.get("transformer_config", {})
        self.runner_type = tc.get("runner_type", self.runner_type)
        self.num_heads = int(tc.get("num_heads", self.num_heads))
        self.embedding_dim = int(tc.get("embedding_dim", self.embedding_dim))
        self.dropout_prob = float(tc.get("dropout_prob", self.dropout_prob))
        self.num_blocks = int(tc.get("num_blocks", self.num_blocks))
        self.vocab_size = int(tc.get("vocab_size", self.vocab_size))
        self.weight_tying = tc.get("weight_tying", self.weight_tying)
        self.max_sequence_length = int(tc.get("max_sequence_length", self.max_sequence_length))

        self.intermediate_dim = tc.get("intermediate_dim", self.intermediate_dim)
        self.theta = tc.get("theta", self.theta)
        self.num_groups = tc.get("num_groups", self.num_groups)

        if "rope_scaling" in tc:
            self.rope = tc.get("rope_scaling", self.rope)
            if self.rope:
                self.scaling_factor = self.rope.get("scaling_factor", self.scaling_factor)
                self.high_freq_factor = self.rope.get("high_freq_factor", self.high_freq_factor)
                self.low_freq_factor = self.rope.get("low_freq_factor", self.low_freq_factor)
                self.original_context_length = self.rope.get("original_context_length", self.original_context_length)


class SchedulerConfig:
    """Configuration for learning rate scheduler."""

    def __init__(self, yaml_config: dict):
        """Initialize scheduler configuration from YAML config.

        Args:
            yaml_config: Dictionary containing configuration
        """
        sc = yaml_config.get("scheduler_config", {})
        self.max_lr = float(sc.get("max_lr", 0.001))
        self.min_lr = float(sc.get("min_lr", 0.0))
        self.warmup_steps = int(sc.get("warmup_steps", 100))
        self.hold_steps = int(sc.get("hold_steps", 0))

    def update_config(self, yaml_config: dict):
        """Update scheduler configuration from another YAML config.

        Args:
            yaml_config: Dictionary containing configuration
        """
        sc = yaml_config.get("scheduler_config", {})
        self.max_lr = float(sc.get("max_lr", self.max_lr))
        self.min_lr = float(sc.get("min_lr", self.min_lr))
        self.warmup_steps = int(sc.get("warmup_steps", self.warmup_steps))
        self.hold_steps = int(sc.get("hold_steps", self.hold_steps))
=======

class PipelineParallelHostConfig:
    """Host-side representation of pipeline-parallel configuration.

    Parsed from YAML under multihost_config.pipeline_parallel_config.
    """

    def __init__(self, cfg: dict):
        self.num_blocks = int(cfg.get("num_blocks", 0))
        self.blocks_per_rank = {int(k): int(v) for k, v in dict(cfg.get("blocks_per_rank", {})).items()}


class MultiHostConfig:
    """Configuration for multihost (multi-process) execution.

    Captures transport and optional pipeline-parallel settings.
    """

    def __init__(self, yaml_config: dict):
        mh = yaml_config.get("multihost_config", {})
        self.enabled = bool(mh.get("enabled", False))
        self.num_workers = int(mh.get("num_workers", 1))
        # Keep as lowercase string to avoid importing native enums here
        self.socket_type = str(mh.get("socket_type", "mpi")).strip().lower()

        pp_cfg = mh.get("pipeline_parallel_config")
        self.pipeline_parallel_config = PipelineParallelHostConfig(pp_cfg) if isinstance(pp_cfg, dict) else None
>>>>>>> 2fc0b554
<|MERGE_RESOLUTION|>--- conflicted
+++ resolved
@@ -123,38 +123,6 @@
             self.low_freq_factor = self.rope.get("low_freq_factor", None)
             self.original_context_length = self.rope.get("original_context_length", None)
 
-<<<<<<< HEAD
-    def update_config(self, yaml_config: dict):
-        """Update transformer configuration from another YAML config.
-
-        Args:
-            yaml_config: Dictionary containing configuration
-        """
-        if "transformer_config" not in yaml_config:
-            return
-
-        tc = yaml_config.get("transformer_config", {})
-        self.runner_type = tc.get("runner_type", self.runner_type)
-        self.num_heads = int(tc.get("num_heads", self.num_heads))
-        self.embedding_dim = int(tc.get("embedding_dim", self.embedding_dim))
-        self.dropout_prob = float(tc.get("dropout_prob", self.dropout_prob))
-        self.num_blocks = int(tc.get("num_blocks", self.num_blocks))
-        self.vocab_size = int(tc.get("vocab_size", self.vocab_size))
-        self.weight_tying = tc.get("weight_tying", self.weight_tying)
-        self.max_sequence_length = int(tc.get("max_sequence_length", self.max_sequence_length))
-
-        self.intermediate_dim = tc.get("intermediate_dim", self.intermediate_dim)
-        self.theta = tc.get("theta", self.theta)
-        self.num_groups = tc.get("num_groups", self.num_groups)
-
-        if "rope_scaling" in tc:
-            self.rope = tc.get("rope_scaling", self.rope)
-            if self.rope:
-                self.scaling_factor = self.rope.get("scaling_factor", self.scaling_factor)
-                self.high_freq_factor = self.rope.get("high_freq_factor", self.high_freq_factor)
-                self.low_freq_factor = self.rope.get("low_freq_factor", self.low_freq_factor)
-                self.original_context_length = self.rope.get("original_context_length", self.original_context_length)
-
 
 class SchedulerConfig:
     """Configuration for learning rate scheduler."""
@@ -171,18 +139,6 @@
         self.warmup_steps = int(sc.get("warmup_steps", 100))
         self.hold_steps = int(sc.get("hold_steps", 0))
 
-    def update_config(self, yaml_config: dict):
-        """Update scheduler configuration from another YAML config.
-
-        Args:
-            yaml_config: Dictionary containing configuration
-        """
-        sc = yaml_config.get("scheduler_config", {})
-        self.max_lr = float(sc.get("max_lr", self.max_lr))
-        self.min_lr = float(sc.get("min_lr", self.min_lr))
-        self.warmup_steps = int(sc.get("warmup_steps", self.warmup_steps))
-        self.hold_steps = int(sc.get("hold_steps", self.hold_steps))
-=======
 
 class PipelineParallelHostConfig:
     """Host-side representation of pipeline-parallel configuration.
@@ -210,4 +166,3 @@
 
         pp_cfg = mh.get("pipeline_parallel_config")
         self.pipeline_parallel_config = PipelineParallelHostConfig(pp_cfg) if isinstance(pp_cfg, dict) else None
->>>>>>> 2fc0b554
