--- conflicted
+++ resolved
@@ -36,10 +36,7 @@
             FileNotFoundError,
             json.JSONDecodeError,
         ):
-<<<<<<< HEAD
-=======
             # These exceptions indicate a non editable instance, catch them and return False.
->>>>>>> af80e17f
             pass
 
         return False
@@ -82,11 +79,7 @@
             )
 
         # Load required libraries
-<<<<<<< HEAD
-        required_libs = ["libtt_metal.so", "_ttnncpp.so", "_ttnn.so"]
-=======
         required_libs = ["libtt_metal.so", "_ttnncpp.so"]
->>>>>>> af80e17f
 
         for filename in required_libs:
             lib_path = lib_dir / filename
