// SPDX-FileCopyrightText: (c) 2025 Tenstorrent AI ULC
//
// SPDX-License-Identifier: Apache-2.0

#include "nanobind/nb_autograd.hpp"

#include <nanobind/nanobind.h>
#include <nanobind/stl/optional.h>
#include <nanobind/stl/shared_ptr.h>
#include <nanobind/stl/string.h>
#include <nanobind/stl/unique_ptr.h>
#include <nanobind/stl/vector.h>

#include <core/ttnn_all_includes.hpp>
#include <ttnn/tensor/layout/layout.hpp>
#include <ttnn/tensor/types.hpp>

#include "autograd/auto_context.hpp"
#include "autograd/autocast_tensor.hpp"
#include "autograd/graph.hpp"
#include "autograd/tensor.hpp"
#include "nanobind/nb_export_enum.hpp"
#include "nanobind/nb_util.hpp"
#include "ops/binary_ops.hpp"

namespace ttml::nanobind::autograd {
using namespace ttml::autograd;

void py_module_types(nb::module_& m) {
    ttml::nanobind::util::export_enum<ttnn::DataType>(m);
    ttml::nanobind::util::export_enum<GradMode>(m);
    ttml::nanobind::util::export_enum<PreferredPrecision>(m);

    nb::class_<AutoContext>(m, "AutoContext");
    nb::class_<AutocastTensor>(m, "AutocastTensor");
    nb::class_<Graph>(m, "Graph");
    nb::class_<GraphNode>(m, "GraphNode");
    nb::class_<Tensor>(m, "Tensor");
}

void py_module(nb::module_& m) {
    {
        auto py_graph_node = static_cast<nb::class_<GraphNode>>(m.attr("GraphNode"));
        py_graph_node.def(nb::init<>());
        py_graph_node.def_rw("grad_function", &GraphNode::grad_function, "Get/set gradient function");
    }

    {
        auto py_graph = static_cast<nb::class_<Graph>>(m.attr("Graph"));
        py_graph.def(nb::init<>());
        py_graph.def("get_edges", &Graph::get_edges, "Get graph edges");
        py_graph.def("get_graph_nodes", &Graph::get_graph_nodes, "Get graph nodes");
        py_graph.def("add_node", &Graph::add_node, "Add graph node");
    }

    {
        auto py_tensor = static_cast<nb::class_<Tensor>>(m.attr("Tensor"));
        py_tensor.def(nb::init<>());
        py_tensor.def(nb::init<const Tensor&>());
        py_tensor.def(nb::init<Tensor&&>());
        py_tensor.def(nb::init<const tt::tt_metal::Tensor&, bool>());
<<<<<<< HEAD
        py_tensor.def("set_value", &Tensor::set_value, nb::arg("value"));
        py_tensor.def("set_grad", &Tensor::set_grad, nb::arg("grad"));
        py_tensor.def(
            "set_grad_from_tensor",
            [](Tensor& self, const TensorPtr& grad_tensor) { self.set_grad(grad_tensor->get_value()); },
            nb::arg("grad_tensor"));
        py_tensor.def("set_node", &Tensor::set_node, nb::arg("node"));
        py_tensor.def("clean_node", &Tensor::clean_node);
        py_tensor.def("add_grad", &Tensor::add_grad, nb::arg("grad"));
        py_tensor.def("set_requires_grad", &Tensor::set_requires_grad, nb::arg("requires_grad"));
        py_tensor.def("get_value", &Tensor::get_value, nb::arg("precision") = PreferredPrecision::HALF);
        py_tensor.def("get_grad", nb::overload_cast<>(&Tensor::get_grad, nb::const_));
        py_tensor.def("get_grad_rw", nb::overload_cast<>(&Tensor::get_grad));
        py_tensor.def("get_requires_grad", &Tensor::get_requires_grad);
        py_tensor.def("get_node", &Tensor::get_node);
        py_tensor.def("get_shape", &Tensor::get_shape);
        py_tensor.def("get_rank", &Tensor::get_rank);
        py_tensor.def("backward", &Tensor::backward, nb::arg("retain_graph"));
        py_tensor.def("is_grad_initialized", &Tensor::is_grad_initialized);
=======
        py_tensor.def("set_value", &Tensor::set_value, nb::arg("value"), "Set underlying tensor");
        py_tensor.def("set_grad", &Tensor::set_grad, nb::arg("grad"), "Set gradient");
        py_tensor.def("set_node", &Tensor::set_node, nb::arg("node"), "Set node");
        py_tensor.def("clean_node", &Tensor::clean_node, "Clean(unset) node");
        py_tensor.def("add_grad", &Tensor::add_grad, nb::arg("grad"), "Add to gradient");
        py_tensor.def(
            "set_requires_grad", &Tensor::set_requires_grad, nb::arg("requires_grad"), "Set gradient requirement flag");
        py_tensor.def(
            "get_value",
            &Tensor::get_value,
            nb::arg("precision") = PreferredPrecision::HALF,
            "Get underlying tensor value");
        py_tensor.def("get_grad", nb::overload_cast<>(&Tensor::get_grad, nb::const_), "Get gradient");
        py_tensor.def("get_grad_rw", nb::overload_cast<>(&Tensor::get_grad), "Get/set gradient");
        py_tensor.def("get_requires_grad", &Tensor::get_requires_grad, "Get gradient requirement flag");
        py_tensor.def("get_node", &Tensor::get_node, "Get node");
        py_tensor.def("get_shape", &Tensor::get_shape, "Get shape");
        py_tensor.def("get_rank", &Tensor::get_rank, "Get rank");
        py_tensor.def(
            "backward", &Tensor::backward, nb::arg("retain_graph"), "Call gradient function on graph nodes in reverse");

        py_tensor.def("is_grad_initialized", &Tensor::is_grad_initialized, "Check if gradient is initialized");
>>>>>>> 55fd115b
        py_tensor.def_static(
            "from_numpy",
            [](nb::ndarray<> numpy_tensor,
               tt::tt_metal::Layout layout,
               std::optional<tt::tt_metal::DataType> new_type,
               ttnn::distributed::TensorToMesh* mapper) {
                return create_tensor(ttml::nanobind::util::make_metal_tensor(numpy_tensor, layout, new_type, mapper));
            },
            nb::arg("numpy_tensor"),
            nb::arg("layout") = tt::tt_metal::Layout::TILE,
            nb::arg("new_type") = std::nullopt,
            nb::arg("mapper") = nullptr,
            "Construct a Tensor from a numpy tensor");
        py_tensor.def(
            "to_numpy",
            [](const Tensor& tensor,
               std::optional<tt::tt_metal::DataType> new_type,
               ttnn::distributed::MeshToTensor* composer) {
                return ttml::nanobind::util::make_numpy_tensor(
                    tensor.get_value(PreferredPrecision::FULL), new_type, composer);
            },
            nb::arg("new_type") = std::nullopt,
            nb::arg("composer") = nullptr,
            "Construct a numpy tensor from a Tensor");
        py_tensor.def(
            "to_string",
            [](const Tensor& tensor) { return tensor.get_value(PreferredPrecision::FULL).write_to_string(); },
            "Return string representation of the Tensor");
        py_tensor.def(
            "shape",
            [](const Tensor& tensor) {
                const tt::tt_metal::Shape& shape = tensor.get_shape();
                nb::list ret;
                for (auto it = shape.cbegin(); it != shape.cend(); ++it) {
                    ret.append(*it);
                }
                return ret;
            },
            "Get Tensor shape as list");
        py_tensor.def(
            "dtype",
            [](const Tensor& tensor) { return tensor.get_value(PreferredPrecision::FULL).dtype(); },
            "Get Tensor data type");
        py_tensor.def(
            "__add__",
            [](const TensorPtr& self, const AutocastTensor& other) { return ttml::ops::operator+(self, other); },
            nb::arg("other"),
            nb::is_operator());
        py_tensor.def(
            "__add__",
            [](const TensorPtr& self, const TensorPtr& other) { return ttml::ops::operator+(self, other); },
            nb::arg("other"),
            nb::is_operator());
        py_tensor.def(
            "__mul__",
            [](const TensorPtr& self, const TensorPtr& other) { return ttml::ops::operator*(self, other); },
            nb::arg("other"),
            nb::is_operator());
        py_tensor.def(
            "__mul__",
            [](const TensorPtr& self, float other) { return ttml::ops::operator*(self, other); },
            nb::arg("other"),
            nb::is_operator());
        py_tensor.def(
            "__sub__",
            [](const TensorPtr& self, const TensorPtr& other) { return ttml::ops::operator-(self, other); },
            nb::arg("other"),
            nb::is_operator());
        py_tensor.def(
            "__div__",
            [](const TensorPtr& self, const TensorPtr& other) { return ttml::ops::operator/(self, other); },
            nb::arg("other"),
            nb::is_operator());
    }

    {
        auto py_autocast_tensor = static_cast<nb::class_<AutocastTensor>>(m.attr("AutocastTensor"));
        py_autocast_tensor.def(nb::init<>());
        // py_autocast_tensor.def(nb::init<tt::tt_metal::Tensor&>());
        py_autocast_tensor.def(nb::init<const AutocastTensor&>());
        py_autocast_tensor.def(nb::init<AutocastTensor&&>());
        py_autocast_tensor.def("set_tensor", &AutocastTensor::set_tensor, nb::arg("tensor"), "Set underlying Tensor");
        py_autocast_tensor.def("get_tensor", &AutocastTensor::get_tensor, "Get underlying Tensor");
    }

    {
        auto py_auto_context = static_cast<nb::class_<AutoContext>>(m.attr("AutoContext"));
        py_auto_context.def_static(
            "get_instance", &AutoContext::get_instance, nb::rv_policy::reference, "Get singleton AutoContext instance");
        py_auto_context.def("set_seed", &AutoContext::set_seed, nb::arg("seed"), "Set seed");
        py_auto_context.def("get_seed", &AutoContext::get_seed, "Get seed");
        py_auto_context.def(
            "add_backward_node",
            &AutoContext::add_backward_node,
            nb::arg("grad_function"),
            nb::arg("links"),
            "Add backward graph node");
        py_auto_context.def("reset_graph", &AutoContext::reset_graph, "Reset graph");
        py_auto_context.def("set_gradient_mode", &AutoContext::set_gradient_mode, nb::arg("mode"), "Set gradient mode");
        py_auto_context.def(
            "open_device",
            [](AutoContext& self, nb::object mesh_shape_obj, nb::object device_ids_obj) {
                tt::tt_metal::distributed::MeshShape mesh_shape(1, 1);

                if (!mesh_shape_obj.is_none()) {
                    if (nb::isinstance<nb::list>(mesh_shape_obj) || nb::isinstance<nb::tuple>(mesh_shape_obj)) {
                        const auto dims = nb::cast<std::vector<int>>(mesh_shape_obj);
                        if (dims.size() != 2) {
                            throw std::runtime_error("mesh_shape must be a list/tuple of 2 integers: [rows, cols]");
                        }
                        mesh_shape = tt::tt_metal::distributed::MeshShape(dims[0], dims[1]);
                    } else {
                        mesh_shape = nb::cast<tt::tt_metal::distributed::MeshShape>(mesh_shape_obj);
                    }
                }

                std::vector<int> device_ids;
                if (!device_ids_obj.is_none()) {
                    device_ids = nb::cast<std::vector<int>>(device_ids_obj);
                }

                self.open_device(mesh_shape, device_ids);
            },
            nb::arg("mesh_shape") = nb::none(),
            nb::arg("device_ids") = nb::none(),
            "Open a mesh device");
        py_auto_context.def("close_device", &AutoContext::close_device, "Close mesh device");
        py_auto_context.def("get_device", &AutoContext::get_device, nb::rv_policy::reference, "Get mesh device");
        // TODO: argv's char** not supported
        py_auto_context.def(
            "initialize_distributed_context",
            [](AutoContext& auto_context, nb::args args) {
                const auto argc = args.size();
<<<<<<< HEAD
=======
                std::vector<std::string> argv_strings;
                std::vector<const char*> argv;
                argv_strings.reserve(argc);
                argv.reserve(argc + 1);
>>>>>>> 55fd115b

                std::vector<std::string> storage;
                storage.reserve(argc);
                for (const auto& arg : args) {
<<<<<<< HEAD
                    storage.emplace_back(nb::str(arg).c_str());
                }

                std::vector<char*> argv;
                argv.reserve(argc);
                for (auto& s : storage) {
                    argv.push_back(s.data());
=======
                    argv_strings.push_back(nb::cast<std::string>(arg));
                    argv.push_back(argv_strings.back().c_str());
>>>>>>> 55fd115b
                }
                argv.push_back(nullptr);

                auto_context.initialize_distributed_context(static_cast<int>(argc), argv.data());
            },
<<<<<<< HEAD
            nb::arg("args"));
        py_auto_context.def(
            "get_distributed_context",
            [](AutoContext& self) -> tt::tt_metal::distributed::multihost::DistributedContext* {
                return self.get_distributed_context().get();
            },
            nb::rv_policy::reference);
        py_auto_context.def("get_profiler", &AutoContext::get_profiler);
        py_auto_context.def("close_profiler", &AutoContext::close_profiler);
        py_auto_context.def("get_ccl_resources", &AutoContext::get_ccl_resources);

        // Socket manager controls
        py_auto_context.def(
            "initialize_socket_manager", &AutoContext::initialize_socket_manager, nb::arg("socket_type"));
        py_auto_context.def("get_socket_manager", &AutoContext::get_socket_manager, nb::rv_policy::reference);
=======
            nb::arg("args"),
            "Initialize distributed context");
        py_auto_context.def(
            "get_distributed_context", &AutoContext::get_distributed_context, "Get distributed context");
        py_auto_context.def("get_profiler", &AutoContext::get_profiler, "Get profiler");
        py_auto_context.def("close_profiler", &AutoContext::close_profiler, "Close profiler");
        py_auto_context.def("get_ccl_resources", &AutoContext::get_ccl_resources, "Get CCL resources");
>>>>>>> 55fd115b
    }
}

}  // namespace ttml::nanobind::autograd<|MERGE_RESOLUTION|>--- conflicted
+++ resolved
@@ -59,29 +59,13 @@
         py_tensor.def(nb::init<const Tensor&>());
         py_tensor.def(nb::init<Tensor&&>());
         py_tensor.def(nb::init<const tt::tt_metal::Tensor&, bool>());
-<<<<<<< HEAD
-        py_tensor.def("set_value", &Tensor::set_value, nb::arg("value"));
-        py_tensor.def("set_grad", &Tensor::set_grad, nb::arg("grad"));
+        py_tensor.def("set_value", &Tensor::set_value, nb::arg("value"), "Set underlying tensor");
+        py_tensor.def("set_grad", &Tensor::set_grad, nb::arg("grad"), "Set gradient");
         py_tensor.def(
             "set_grad_from_tensor",
             [](Tensor& self, const TensorPtr& grad_tensor) { self.set_grad(grad_tensor->get_value()); },
-            nb::arg("grad_tensor"));
-        py_tensor.def("set_node", &Tensor::set_node, nb::arg("node"));
-        py_tensor.def("clean_node", &Tensor::clean_node);
-        py_tensor.def("add_grad", &Tensor::add_grad, nb::arg("grad"));
-        py_tensor.def("set_requires_grad", &Tensor::set_requires_grad, nb::arg("requires_grad"));
-        py_tensor.def("get_value", &Tensor::get_value, nb::arg("precision") = PreferredPrecision::HALF);
-        py_tensor.def("get_grad", nb::overload_cast<>(&Tensor::get_grad, nb::const_));
-        py_tensor.def("get_grad_rw", nb::overload_cast<>(&Tensor::get_grad));
-        py_tensor.def("get_requires_grad", &Tensor::get_requires_grad);
-        py_tensor.def("get_node", &Tensor::get_node);
-        py_tensor.def("get_shape", &Tensor::get_shape);
-        py_tensor.def("get_rank", &Tensor::get_rank);
-        py_tensor.def("backward", &Tensor::backward, nb::arg("retain_graph"));
-        py_tensor.def("is_grad_initialized", &Tensor::is_grad_initialized);
-=======
-        py_tensor.def("set_value", &Tensor::set_value, nb::arg("value"), "Set underlying tensor");
-        py_tensor.def("set_grad", &Tensor::set_grad, nb::arg("grad"), "Set gradient");
+            nb::arg("grad_tensor"),
+            "Set gradient from tensor");
         py_tensor.def("set_node", &Tensor::set_node, nb::arg("node"), "Set node");
         py_tensor.def("clean_node", &Tensor::clean_node, "Clean(unset) node");
         py_tensor.def("add_grad", &Tensor::add_grad, nb::arg("grad"), "Add to gradient");
@@ -102,7 +86,6 @@
             "backward", &Tensor::backward, nb::arg("retain_graph"), "Call gradient function on graph nodes in reverse");
 
         py_tensor.def("is_grad_initialized", &Tensor::is_grad_initialized, "Check if gradient is initialized");
->>>>>>> 55fd115b
         py_tensor.def_static(
             "from_numpy",
             [](nb::ndarray<> numpy_tensor,
@@ -236,18 +219,10 @@
             "initialize_distributed_context",
             [](AutoContext& auto_context, nb::args args) {
                 const auto argc = args.size();
-<<<<<<< HEAD
-=======
-                std::vector<std::string> argv_strings;
-                std::vector<const char*> argv;
-                argv_strings.reserve(argc);
-                argv.reserve(argc + 1);
->>>>>>> 55fd115b
 
                 std::vector<std::string> storage;
                 storage.reserve(argc);
                 for (const auto& arg : args) {
-<<<<<<< HEAD
                     storage.emplace_back(nb::str(arg).c_str());
                 }
 
@@ -255,40 +230,32 @@
                 argv.reserve(argc);
                 for (auto& s : storage) {
                     argv.push_back(s.data());
-=======
-                    argv_strings.push_back(nb::cast<std::string>(arg));
-                    argv.push_back(argv_strings.back().c_str());
->>>>>>> 55fd115b
                 }
                 argv.push_back(nullptr);
 
                 auto_context.initialize_distributed_context(static_cast<int>(argc), argv.data());
             },
-<<<<<<< HEAD
-            nb::arg("args"));
+            nb::arg("args"),
+            "Initialize distributed context");
         py_auto_context.def(
             "get_distributed_context",
             [](AutoContext& self) -> tt::tt_metal::distributed::multihost::DistributedContext* {
                 return self.get_distributed_context().get();
             },
-            nb::rv_policy::reference);
-        py_auto_context.def("get_profiler", &AutoContext::get_profiler);
-        py_auto_context.def("close_profiler", &AutoContext::close_profiler);
-        py_auto_context.def("get_ccl_resources", &AutoContext::get_ccl_resources);
-
-        // Socket manager controls
-        py_auto_context.def(
-            "initialize_socket_manager", &AutoContext::initialize_socket_manager, nb::arg("socket_type"));
-        py_auto_context.def("get_socket_manager", &AutoContext::get_socket_manager, nb::rv_policy::reference);
-=======
-            nb::arg("args"),
-            "Initialize distributed context");
-        py_auto_context.def(
-            "get_distributed_context", &AutoContext::get_distributed_context, "Get distributed context");
+            nb::rv_policy::reference,
+            "Get distributed context");
         py_auto_context.def("get_profiler", &AutoContext::get_profiler, "Get profiler");
         py_auto_context.def("close_profiler", &AutoContext::close_profiler, "Close profiler");
         py_auto_context.def("get_ccl_resources", &AutoContext::get_ccl_resources, "Get CCL resources");
->>>>>>> 55fd115b
+
+        // Socket manager controls
+        py_auto_context.def(
+            "initialize_socket_manager",
+            &AutoContext::initialize_socket_manager,
+            nb::arg("socket_type"),
+            "Initialize socket manager");
+        py_auto_context.def(
+            "get_socket_manager", &AutoContext::get_socket_manager, nb::rv_policy::reference, "Get socket manager");
     }
 }
 
