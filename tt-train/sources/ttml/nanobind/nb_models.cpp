// SPDX-FileCopyrightText: (c) 2025 Tenstorrent AI ULC
//
// SPDX-License-Identifier: Apache-2.0

#include <nanobind/nanobind.h>
#include <nanobind/stl/filesystem.h>
#include <nanobind/stl/function.h>
#include <nanobind/stl/shared_ptr.h>
#include <nanobind/stl/string.h>
#include <nanobind/stl/unordered_map.h>
#include <nanobind/stl/vector.h>

#include "models/base_transformer.hpp"
#include "models/distributed/gpt2.hpp"
#include "models/distributed/llama.hpp"
#include "models/distributed/pipeline_parallel_llama.hpp"
#include "models/gpt2.hpp"
#include "models/linear_regression.hpp"
#include "models/llama.hpp"
#include "models/mlp.hpp"
#include "modules/module_base.hpp"
#include "modules/multi_layer_perceptron.hpp"
#include "nb_export_enum.hpp"
#include "nb_fwd.hpp"
#include "nb_modules.hpp"

namespace ttml::nanobind::models {
using namespace ttml::models;

void py_module_types(nb::module_& m, nb::module_& m_modules) {
    ttml::nanobind::modules::py_module_types(m_modules);

    ttml::nanobind::util::export_enum<models::common::transformer::RunnerType>(m);
    ttml::nanobind::util::export_enum<models::common::transformer::WeightTyingType>(m);

    nb::class_<models::BaseTransformer, ttml::modules::ModuleBase>(m, "BaseTransformer");

    {
        auto py_gpt2_module = m.def_submodule("gpt2");
        ttml::nanobind::util::export_enum<models::gpt2::PositionalEmbeddingType>(py_gpt2_module);
        nb::class_<models::gpt2::TransformerConfig::Experimental>(py_gpt2_module, "GPT2TransformerConfigExperimental");
        nb::class_<models::gpt2::TransformerConfig>(py_gpt2_module, "GPT2TransformerConfig");
        nb::class_<models::gpt2::Transformer, models::BaseTransformer>(py_gpt2_module, "GPT2Transformer");
    }

    m.def_submodule("linear_regression");

    // Distributed models: register classes so return types can be wrapped
    m.def_submodule("distributed");
    {
        auto m_distributed = static_cast<nb::module_>(m.attr("distributed"));
        auto m_distributed_gpt2 = m_distributed.def_submodule("gpt2");
        nb::class_<ttml::models::distributed::gpt2::DistributedTransformer, models::BaseTransformer>(
            m_distributed_gpt2, "DistributedGPT2Transformer");

        auto m_distributed_llama = m_distributed.def_submodule("llama");
        nb::class_<ttml::models::distributed::llama::DistributedLlama, models::BaseTransformer>(
            m_distributed_llama, "DistributedLlama");

        auto m_distributed_pp = m_distributed.def_submodule("pipeline_parallel");
        auto m_distributed_pp_llama = m_distributed_pp.def_submodule("llama");
        nb::class_<ttml::models::distributed::pipeline_parallel_llama::PipelineParallelLlama, models::BaseTransformer>(
            m_distributed_pp_llama, "PipelineParallelLlama");
        nb::class_<ttml::models::distributed::pipeline_parallel_llama::PipelineParallelConfig>(
            m_distributed_pp_llama, "PipelineParallelConfig");
    }

    {
        auto py_llama_module = m.def_submodule("llama");
        nb::class_<models::llama::LlamaConfig>(py_llama_module, "LlamaConfig");
        nb::class_<models::llama::Llama, models::BaseTransformer>(py_llama_module, "Llama");
        py_llama_module.def("create_llama_model", [](const models::llama::LlamaConfig& config) {
            return models::llama::create(config);
        });
    }

    {
        auto py_mlp_module = m.def_submodule("mlp");
        nb::class_<ttml::modules::MultiLayerPerceptronParameters>(py_mlp_module, "MultiLayerPerceptronParameters");
        nb::class_<ttml::modules::MultiLayerPerceptron, ttml::modules::ModuleBase>(
            py_mlp_module, "MultiLayerPerceptron");
    }
}

void py_module(nb::module_& m, nb::module_& m_modules) {
    ttml::nanobind::modules::py_module(m_modules);

    {
        auto py_base_transformer =
            static_cast<nb::class_<models::BaseTransformer, ttml::modules::ModuleBase>>(m.attr("BaseTransformer"));
        py_base_transformer.def("load_from_safetensors", &models::BaseTransformer::load_from_safetensors);
    }

    {
        auto py_gpt2_module = static_cast<nb::module_>(m.attr("gpt2"));
        py_gpt2_module.def(
            "create_gpt2_model",
            [](const models::gpt2::TransformerConfig& config) { return models::gpt2::create(config); },
            "Create GPT2 model");

        auto py_gpt2_transformer_config_experimental =
            static_cast<nb::class_<models::gpt2::TransformerConfig::Experimental>>(
                py_gpt2_module.attr("GPT2TransformerConfigExperimental"));
        py_gpt2_transformer_config_experimental.def(nb::init<>());
        py_gpt2_transformer_config_experimental.def_rw(
            "use_composite_layernorm",
            &models::gpt2::TransformerConfig::Experimental::use_composite_layernorm,
            "Use composite layernorm");

        auto py_gpt2_transformer_config =
            static_cast<nb::class_<models::gpt2::TransformerConfig>>(py_gpt2_module.attr("GPT2TransformerConfig"));
        py_gpt2_transformer_config.def(nb::init<>());
        py_gpt2_transformer_config.def_rw("num_heads", &models::gpt2::TransformerConfig::num_heads, "Number of heads");
        py_gpt2_transformer_config.def_rw(
            "embedding_dim", &models::gpt2::TransformerConfig::embedding_dim, "Embedding dimensions");
        py_gpt2_transformer_config.def_rw(
            "dropout_prob", &models::gpt2::TransformerConfig::dropout_prob, "Dropout probability");
        py_gpt2_transformer_config.def_rw(
            "num_blocks", &models::gpt2::TransformerConfig::num_blocks, "Number of blocks");
        py_gpt2_transformer_config.def_rw(
            "vocab_size", &models::gpt2::TransformerConfig::vocab_size, "Vocabulary size");
        py_gpt2_transformer_config.def_rw(
            "max_sequence_length", &models::gpt2::TransformerConfig::max_sequence_length, "Max sequence length");
        py_gpt2_transformer_config.def_rw("runner_type", &models::gpt2::TransformerConfig::runner_type, "Runner type");
        py_gpt2_transformer_config.def_rw(
            "weight_tying", &models::gpt2::TransformerConfig::weight_tying, "Weight tying");
        py_gpt2_transformer_config.def_rw(
            "positional_embedding_type",
            &models::gpt2::TransformerConfig::positional_embedding_type,
            "Positional embedding type");
        py_gpt2_transformer_config.def_rw(
            "experimental", &models::gpt2::TransformerConfig::experimental, "Experimental config options");

        auto py_gpt2 = static_cast<nb::class_<models::gpt2::Transformer, models::BaseTransformer>>(
            py_gpt2_module.attr("GPT2Transformer"));
        py_gpt2.def(nb::init<const models::gpt2::TransformerConfig&>());
    }

    {
        auto py_linear_regression_module = static_cast<nb::module_>(m.attr("linear_regression"));
        py_linear_regression_module.def(
            "create_linear_regression_model", &models::linear_regression::create, "Create linear regression model");
    }

    {
        // Distributed creators
        auto py_distributed = static_cast<nb::module_>(m.attr("distributed"));
        auto py_distributed_gpt2 = py_distributed.def_submodule("gpt2");
        py_distributed_gpt2.def(
            "create_gpt2_model",
            [](const models::gpt2::TransformerConfig& config) {
                return ttml::models::distributed::gpt2::create(config);
            },
            "Create GPT2 model");

        auto py_distributed_llama = py_distributed.def_submodule("llama");
<<<<<<< HEAD
        py_distributed_llama.def("create_llama_model", [](const models::llama::LlamaConfig& config) {
            return ttml::models::distributed::llama::create(config);
        });

        auto py_distributed_pp = py_distributed.def_submodule("pipeline_parallel");
        auto py_distributed_pp_llama = py_distributed_pp.def_submodule("llama");
        py_distributed_pp_llama.def(
            "create_llama_model",
            [](const models::llama::LlamaConfig& config,
               const ttml::models::distributed::pipeline_parallel_llama::PipelineParallelConfig& pp_config,
               bool is_tensor_parallel) {
                return ttml::models::distributed::pipeline_parallel_llama::create(
                    config, pp_config, is_tensor_parallel);
            },
            nb::arg("config"),
            nb::arg("pipeline_parallel_config"),
            nb::arg("is_tensor_parallel") = false);
        auto py_distributed_pp_llama_cfg =
            static_cast<nb::class_<ttml::models::distributed::pipeline_parallel_llama::PipelineParallelConfig>>(
                py_distributed_pp_llama.attr("PipelineParallelConfig"));
        py_distributed_pp_llama_cfg.def(nb::init<>());
        py_distributed_pp_llama_cfg.def_rw(
            "num_blocks", &ttml::models::distributed::pipeline_parallel_llama::PipelineParallelConfig::num_blocks);
        py_distributed_pp_llama_cfg.def_rw(
            "blocks_per_rank",
            &ttml::models::distributed::pipeline_parallel_llama::PipelineParallelConfig::blocks_per_rank);
=======
        py_distributed_llama.def(
            "create_llama_model",
            [](const models::llama::LlamaConfig& config) { return ttml::models::distributed::llama::create(config); },
            "Create Llama model");
>>>>>>> 55fd115b
    }

    {
        auto py_llama_module = static_cast<nb::module_>(m.attr("llama"));

        auto py_llama_config = static_cast<nb::class_<models::llama::LlamaConfig>>(py_llama_module.attr("LlamaConfig"));
        py_llama_config.def(nb::init<>());
        py_llama_config.def_rw("num_heads", &models::llama::LlamaConfig::num_heads, "Number of heads");
        py_llama_config.def_rw("num_groups", &models::llama::LlamaConfig::num_groups, "Number of groups");
        py_llama_config.def_rw("embedding_dim", &models::llama::LlamaConfig::embedding_dim, "Embedding dimensions");
        py_llama_config.def_rw(
            "intermediate_dim", &models::llama::LlamaConfig::intermediate_dim, "Intermediate dimensions");
        py_llama_config.def_rw("dropout_prob", &models::llama::LlamaConfig::dropout_prob, "Dropout probability");
        py_llama_config.def_rw("theta", &models::llama::LlamaConfig::theta, "Theta");
        py_llama_config.def_rw("num_blocks", &models::llama::LlamaConfig::num_blocks, "Number of blocks");
        py_llama_config.def_rw("vocab_size", &models::llama::LlamaConfig::vocab_size, "Vocabulary size");
        py_llama_config.def_rw(
            "max_sequence_length", &models::llama::LlamaConfig::max_sequence_length, "Max sequence length");
        py_llama_config.def_rw("runner_type", &models::llama::LlamaConfig::runner_type, "Runner type");
        py_llama_config.def_rw("weight_tying", &models::llama::LlamaConfig::weight_tying, "Weight tying");
        py_llama_config.def_rw("scaling_factor", &models::llama::LlamaConfig::scaling_factor, "Scaling factor");
        py_llama_config.def_rw(
            "high_freq_factor", &models::llama::LlamaConfig::high_freq_factor, "High frequency factor");
        py_llama_config.def_rw("low_freq_factor", &models::llama::LlamaConfig::low_freq_factor, "Low frequency factor");
        py_llama_config.def_rw(
            "original_context_length", &models::llama::LlamaConfig::original_context_length, "Original context length");

        auto py_llama = static_cast<nb::class_<models::llama::Llama>>(py_llama_module.attr("Llama"));
        py_llama.def(nb::init<models::llama::LlamaConfig>());
    }

    {
        auto py_mlp_module = static_cast<nb::module_>(m.attr("mlp"));
        py_mlp_module.def("create_mlp_model", [](const ttml::modules::MultiLayerPerceptronParameters& config) {
            return models::mlp::create(config);
        });

        auto py_mlp_params = static_cast<nb::class_<ttml::modules::MultiLayerPerceptronParameters>>(
            py_mlp_module.attr("MultiLayerPerceptronParameters"));
        py_mlp_params.def(nb::init<>());
        py_mlp_params.def_static(
            "create",
            [](uint32_t input_features, const std::vector<uint32_t>& hidden_features, uint32_t output_features) {
                return ttml::modules::MultiLayerPerceptronParameters{
                    .input_features = input_features,
                    .hidden_features = hidden_features,
                    .output_features = output_features};
            },
            nb::arg("input_features"),
            nb::arg("hidden_features"),
            nb::arg("output_features"),
            "Create multilayer perceptron parameters");
        py_mlp_params.def_rw("input_features", &ttml::modules::MultiLayerPerceptronParameters::input_features);
        py_mlp_params.def_rw("hidden_features", &ttml::modules::MultiLayerPerceptronParameters::hidden_features);
        py_mlp_params.def_rw("output_features", &ttml::modules::MultiLayerPerceptronParameters::output_features);

        auto py_mlp = static_cast<nb::class_<ttml::modules::MultiLayerPerceptron, ttml::modules::ModuleBase>>(
            py_mlp_module.attr("MultiLayerPerceptron"));
        py_mlp.def(nb::init<const ttml::modules::MultiLayerPerceptronParameters&>());
    }
}

}  // namespace ttml::nanobind::models<|MERGE_RESOLUTION|>--- conflicted
+++ resolved
@@ -154,10 +154,10 @@
             "Create GPT2 model");
 
         auto py_distributed_llama = py_distributed.def_submodule("llama");
-<<<<<<< HEAD
-        py_distributed_llama.def("create_llama_model", [](const models::llama::LlamaConfig& config) {
-            return ttml::models::distributed::llama::create(config);
-        });
+        py_distributed_llama.def(
+            "create_llama_model",
+            [](const models::llama::LlamaConfig& config) { return ttml::models::distributed::llama::create(config); },
+            "Create Llama model");
 
         auto py_distributed_pp = py_distributed.def_submodule("pipeline_parallel");
         auto py_distributed_pp_llama = py_distributed_pp.def_submodule("llama");
@@ -171,22 +171,20 @@
             },
             nb::arg("config"),
             nb::arg("pipeline_parallel_config"),
-            nb::arg("is_tensor_parallel") = false);
+            nb::arg("is_tensor_parallel") = false,
+            "Create Pipeline Parallel Llama model");
         auto py_distributed_pp_llama_cfg =
             static_cast<nb::class_<ttml::models::distributed::pipeline_parallel_llama::PipelineParallelConfig>>(
                 py_distributed_pp_llama.attr("PipelineParallelConfig"));
         py_distributed_pp_llama_cfg.def(nb::init<>());
         py_distributed_pp_llama_cfg.def_rw(
-            "num_blocks", &ttml::models::distributed::pipeline_parallel_llama::PipelineParallelConfig::num_blocks);
+            "num_blocks",
+            &ttml::models::distributed::pipeline_parallel_llama::PipelineParallelConfig::num_blocks,
+            "Number of blocks");
         py_distributed_pp_llama_cfg.def_rw(
             "blocks_per_rank",
-            &ttml::models::distributed::pipeline_parallel_llama::PipelineParallelConfig::blocks_per_rank);
-=======
-        py_distributed_llama.def(
-            "create_llama_model",
-            [](const models::llama::LlamaConfig& config) { return ttml::models::distributed::llama::create(config); },
-            "Create Llama model");
->>>>>>> 55fd115b
+            &ttml::models::distributed::pipeline_parallel_llama::PipelineParallelConfig::blocks_per_rank,
+            "Blocks per rank");
     }
 
     {
