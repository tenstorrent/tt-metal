// SPDX-FileCopyrightText: © 2025 Tenstorrent Inc.
//
// SPDX-License-Identifier: Apache-2.0

#include "cross_entropy_bw_program_factory.hpp"

#include <bit>
#include <cstdint>
#include <tt-metalium/buffer.hpp>

#include "cross_entropy_bw_device_operation_types.hpp"
#include "metal/ops/common/program_utils.hpp"

namespace {

constexpr auto kReaderKernelPath =
    "tt-train/sources/ttml/metal/ops/cross_entropy_bw/device/kernels/dataflow/"
    "reader_cross_entropy_bw_interleaved_start_id.cpp";

constexpr auto kWriterKernelPath =
    "tt-train/sources/ttml/metal/ops/cross_entropy_bw/device/kernels/dataflow/"
    "writer_cross_entropy_bw_interleaved_start_id.cpp";

constexpr auto kComputeKernelPath =
    "tt-train/sources/ttml/metal/ops/cross_entropy_bw/device/kernels/compute/cross_entropy_bw_kernel.cpp";

// reader runtime args
constexpr uint32_t kInputBufferIdx = 0;
constexpr uint32_t kTargetBufferIdx = 1U;
// writer runtime args
constexpr uint32_t kOutputBufferIdx = 0;

constexpr auto kInputCbIndex = tt::CBIndex::c_0;
constexpr auto kTargetCbIndex = tt::CBIndex::c_1;
constexpr auto kMaskCbIndex = tt::CBIndex::c_2;
constexpr auto kMaxMaskCbIndex = tt::CBIndex::c_3;
constexpr auto KReductionScalerCbIndex = tt::CBIndex::c_4;  // used to reduction
constexpr auto kMaxValueBeforeReductionCbIndex = tt::CBIndex::c_5;
constexpr auto kMaxValueAfterReductionCbIndex = tt::CBIndex::c_6;
constexpr auto kExpSumBeforeReductionCbIndex = tt::CBIndex::c_7;
constexpr auto KExpSumAfterReductionCbIndex = tt::CBIndex::c_8;
constexpr auto kMatMulCbIndex = tt::CBIndex::c_9;
constexpr auto kOutputCbIndex = tt::CBIndex::c_10;

constexpr uint32_t kNumTargetIndexesTiles = 2U;
constexpr uint32_t kNumMaskTiles = 1U;
constexpr uint32_t kMaxValueBeforeReductionTiles = 2U;
constexpr uint32_t kNumMaxValueAfterReductionTiles = 2U;
constexpr uint32_t kNumExpSumBeforeReductionTiles = 2U;
constexpr uint32_t kNumExpSumAfterReductionTiles = 2U;
constexpr uint32_t kNumScalerTiles = 1U;  // used it to reduction

constexpr uint32_t kPageElementsNumber = 32U;

const std::string kMaskWDefineKey = "DO_MASK_W";
const std::string kEverythingFitsInL1DefineKey = "EVERYTHING_FITS_IN_L1";

}  // namespace

namespace ttml::metal::ops::cross_entropy_bw::device {

/**
 *   Helper struct to hold references to all kernels we create,
 *        used during runtime argument setup.
 */
struct CrossEntropyBackwardKernels {
    tt::tt_metal::KernelHandle reader;
    tt::tt_metal::KernelHandle writer;
    tt::tt_metal::KernelHandle compute_group_1;
    tt::tt_metal::KernelHandle compute_group_2;
};

/**
 * Set up the runtime arguments for the 4 relevant kernels (reader, writer, compute G1, compute G2)
 *        for each core in the grid.
 */
void assign_per_core_runtime_args(
    tt::tt_metal::Program& program,
    const CrossEntropyBackwardKernels& kernels,
    const tt::tt_metal::Buffer* input_buffer,
    const tt::tt_metal::Buffer* target_buffer,
    const tt::tt_metal::Buffer* output_buffer,
    uint32_t num_cores,
    uint32_t num_cores_y,
    uint32_t num_rows_per_core_group_1,
    uint32_t num_rows_per_core_group_2,
    const tt::tt_metal::CoreRangeSet& core_group_1,
    const tt::tt_metal::CoreRangeSet& core_group_2) {
    for (uint32_t i = 0, num_rows_written = 0; i < num_cores; i++) {
        CoreCoord core = {i / num_cores_y, i % num_cores_y};

        // Determine how many rows this core will process
        uint32_t num_rows_per_core = 0;
        if (core_group_1.contains(core)) {
            num_rows_per_core = num_rows_per_core_group_1;
        } else if (core_group_2.contains(core)) {
            num_rows_per_core = num_rows_per_core_group_2;
        } else {
            TT_FATAL(false, "Core not in specified core ranges");
        }

        // Reader kernel: (input_addr, target_addr, number_of_rows, offset_in_rows)
        SetRuntimeArgs(
            program,
            kernels.reader,
            core,
            {input_buffer->address(), target_buffer->address(), num_rows_per_core, num_rows_written});

        // Writer kernel: (dst_addr, number_of_rows, offset_in_rows)
        SetRuntimeArgs(program, kernels.writer, core, {output_buffer->address(), num_rows_per_core, num_rows_written});

        num_rows_written += num_rows_per_core;
    }
}

CrossEntropyBackwardProgramFactory::cached_program_t CrossEntropyBackwardProgramFactory::create(
    const operation_attributes_t& operation_attributes,
    const tensor_args_t& tensor_args,
    tensor_return_value_t& output) {
    // -------------------------------------------------------------------------
    // 1) Setup device, data formats, tile sizes, and compute split
    // -------------------------------------------------------------------------
    const auto& input = tensor_args.input;
    const auto& target = tensor_args.target;

    auto* device = input.device();

    tt::tt_metal::Program program{};

    tt::DataFormat input_data_format = datatype_to_dataformat_converter(input.dtype());
    TT_FATAL(input_data_format == tt::DataFormat::Float16_b, "Input data format must be Float16_b");

    uint32_t bfloat16_single_tile_size_bytes = tt::tt_metal::detail::TileSize(tt::DataFormat::Float16_b);
    uint32_t float32_single_tile_size_bytes = tt::tt_metal::detail::TileSize(tt::DataFormat::Float32);

    auto padded_tensor_shape = input.padded_shape();
    auto padded_tensor_volume = input.physical_volume();

    TT_FATAL(
        padded_tensor_volume % tt::constants::TILE_HW == 0, "Padded input tensor volume must be divisible by TILE_HW");
    TT_FATAL(padded_tensor_shape.rank() == 4U, "Input tensor must be 4D");

    uint32_t Wt = padded_tensor_shape[-1] / tt::constants::TILE_WIDTH;  // <- number of tiles in inner dimension
    uint32_t Ht = padded_tensor_shape[-2] / tt::constants::TILE_HEIGHT;
    uint32_t NC = padded_tensor_shape[0] * padded_tensor_shape[1];
    uint32_t total_rows_to_process = NC * Ht;

    // get size of target indexes inner dimension
    uint32_t target_indexes_inner_dim_size = target.logical_shape()[-1] * target.element_size();
    // read target indexes by pages(32 indexes in page)
    uint32_t uint32_read_page_size = tt::datum_size(tt::DataFormat::UInt32) * kPageElementsNumber;

    // get number of free cores
    auto compute_with_storage_grid_size = device->compute_with_storage_grid_size();
    uint32_t num_cores_y = compute_with_storage_grid_size.y;

    // get the number of inner dimension
    uint32_t num_inner = input.logical_shape()[-1];  // (N, 1, C, H)

    // mask_w - this mask used to avoid calculation of extra data
    uint32_t mask_w = num_inner % tt::constants::TILE_WIDTH;  // width index of first trash value in tile

    uint32_t scaler_bits = std::bit_cast<uint32_t>(operation_attributes.scaler);

    // compile arguments
    uint32_t block_size = get_block_size(Wt, 3U);  // we need one extra register during calculation

    auto [num_cores, all_cores, core_group_1, core_group_2, num_rows_per_core_group_1, num_rows_per_core_group_2] =
        tt::tt_metal::split_work_to_cores(compute_with_storage_grid_size, total_rows_to_process);

    // -------------------------------------------------------------------------
    // 2) Create and configure circular buffers
    // -------------------------------------------------------------------------

    const uint32_t twice_block_size = 2U * block_size;

    const uint32_t available_L1_in_bytes =
        device->l1_size_per_core() - device->allocator()->get_base_allocator_addr(tt::tt_metal::HalMemType::L1);

    const uint64_t masks_memory = 2U * kNumMaskTiles * bfloat16_single_tile_size_bytes;
    const uint64_t scalers_memory = (2U * kNumScalerTiles) * bfloat16_single_tile_size_bytes;  // scaler and matmul
    const uint64_t output_memory = twice_block_size * bfloat16_single_tile_size_bytes;
    const uint64_t max_value_memory =
        (kNumMaxValueAfterReductionTiles + kMaxValueBeforeReductionTiles) * bfloat16_single_tile_size_bytes;
    const uint64_t exp_sum_memory =
        (kNumExpSumBeforeReductionTiles + kNumExpSumAfterReductionTiles) * float32_single_tile_size_bytes;
    const uint64_t input_memory =
        /* input */ (Wt * bfloat16_single_tile_size_bytes) +
        /* target */ (uint32_read_page_size * kNumTargetIndexesTiles);

    // Total L1 memory required
    const uint64_t required_L1_in_bytes =
        input_memory + masks_memory + scalers_memory + max_value_memory + exp_sum_memory + output_memory;
    // Is everything fits in L1
    const bool everything_fits_in_l1 = required_L1_in_bytes <= available_L1_in_bytes;

    const uint32_t num_input_tiles = (everything_fits_in_l1) ? Wt : twice_block_size;
    const uint32_t num_output_tiles = twice_block_size;

    auto data_format = input_data_format;  // tt::DataFormat::Float16_b
    auto precise_data_format = tt::DataFormat::Float32;
    auto target_indexes_data_format = tt::DataFormat::UInt32;

<<<<<<< HEAD
    create_circular_buffer(
        program, all_cores, kInputCbIndex, data_format, bfloat16_single_tile_size_bytes, num_input_tiles);

    create_circular_buffer(
        program, all_cores, kTargetCbIndex, target_indexes_data_format, uint32_read_page_size, kNumTargetIndexesTiles);

    create_circular_buffer(
        program, all_cores, kMaskCbIndex, data_format, bfloat16_single_tile_size_bytes, kNumMaskTiles);

    create_circular_buffer(
        program, all_cores, kMaxMaskCbIndex, data_format, bfloat16_single_tile_size_bytes, kNumMaskTiles);

    create_circular_buffer(
        program, all_cores, KReductionScalerCbIndex, data_format, bfloat16_single_tile_size_bytes, kNumScalerTiles);

    create_circular_buffer(
=======
    [[maybe_unused]] auto cb_input = create_circular_buffer(
        program, all_cores, kInputCbIndex, data_format, bfloat16_single_tile_size_bytes, num_input_tiles);

    [[maybe_unused]] auto cb_target = create_circular_buffer(
        program, all_cores, kTargetCbIndex, target_indexes_data_format, uint32_read_page_size, kNumTargetIndexesTiles);

    [[maybe_unused]] auto cb_mask = create_circular_buffer(
        program, all_cores, kMaskCbIndex, data_format, bfloat16_single_tile_size_bytes, kNumMaskTiles);

    [[maybe_unused]] auto cb_max_mask = create_circular_buffer(
        program, all_cores, kMaxMaskCbIndex, data_format, bfloat16_single_tile_size_bytes, kNumMaskTiles);

    [[maybe_unused]] auto cb_reduction_scaler = create_circular_buffer(
        program, all_cores, KReductionScalerCbIndex, data_format, bfloat16_single_tile_size_bytes, kNumScalerTiles);

    [[maybe_unused]] auto cb_max_value_before_reduction = create_circular_buffer(
>>>>>>> f23d8a80
        program,
        all_cores,
        kMaxValueBeforeReductionCbIndex,
        data_format,
        bfloat16_single_tile_size_bytes,
        kMaxValueBeforeReductionTiles);

<<<<<<< HEAD
    create_circular_buffer(
=======
    [[maybe_unused]] auto cb_max_value_after_reduction = create_circular_buffer(
>>>>>>> f23d8a80
        program,
        all_cores,
        kMaxValueAfterReductionCbIndex,
        data_format,
        bfloat16_single_tile_size_bytes,
        kNumMaxValueAfterReductionTiles);

<<<<<<< HEAD
    create_circular_buffer(
=======
    [[maybe_unused]] auto cb_exp_sum_before_reduction = create_circular_buffer(
>>>>>>> f23d8a80
        program,
        all_cores,
        kExpSumBeforeReductionCbIndex,
        precise_data_format,
        float32_single_tile_size_bytes,
        kNumExpSumBeforeReductionTiles);

<<<<<<< HEAD
    create_circular_buffer(
=======
    [[maybe_unused]] auto cb_exp_sum_after_refuction = create_circular_buffer(
>>>>>>> f23d8a80
        program,
        all_cores,
        KExpSumAfterReductionCbIndex,
        precise_data_format,
        float32_single_tile_size_bytes,
        kNumExpSumAfterReductionTiles);

<<<<<<< HEAD
    create_circular_buffer(
        program, all_cores, kMatMulCbIndex, data_format, bfloat16_single_tile_size_bytes, kNumScalerTiles);

    create_circular_buffer(
=======
    [[maybe_unused]] auto cb_mat_mul_reduce = create_circular_buffer(
        program, all_cores, kMatMulCbIndex, data_format, bfloat16_single_tile_size_bytes, kNumScalerTiles);

    [[maybe_unused]] auto cb_output = create_circular_buffer(
>>>>>>> f23d8a80
        program, all_cores, kOutputCbIndex, data_format, bfloat16_single_tile_size_bytes, num_output_tiles);

    // -------------------------------------------------------------------------
    // 3) Create reader/writer kernels
    // -------------------------------------------------------------------------

    auto* input_buffer = input.buffer();
    TT_FATAL(
        input_buffer->buffer_type() == ttnn::BufferType::DRAM,
        "Input buffer must be in DRAM. Input buffer of type {}",
        enchantum::to_string(input_buffer->buffer_type()));

    auto* target_buffer = target.buffer();
    TT_FATAL(
        target_buffer->buffer_type() == ttnn::BufferType::DRAM,
        "Target buffer must be in DRAM. Target buffer of type {}",
        enchantum::to_string(target_buffer->buffer_type()));

    auto* output_buffer = output.buffer();
    TT_FATAL(
        output_buffer->buffer_type() == ttnn::BufferType::DRAM,
        "Output buffer must be in DRAM. Output buffer of type {}",
        enchantum::to_string(output_buffer->buffer_type()));

    // configure defines
    std::map<std::string, std::string> defines;
    // define whether I need mask or not
    if (mask_w != 0) {
        defines[kMaskWDefineKey] = "1";
    }

    // define whether everything fits in L1 or not
    if (everything_fits_in_l1) {
        defines[kEverythingFitsInL1DefineKey] = "1";
    }

    // setup defines for reduce
    // Compute kernel does not compile without these defines
    // LLK reduction uses define values as default template parameters
    defines["REDUCE_OP"] = "PoolType::SUM";
    defines["REDUCE_DIM"] = "ReduceDim::REDUCE_ROW";

    CrossEntropyBackwardKernels kernels;
    kernels.reader = create_reader_kernel(
        program,
        all_cores,
        /* reader_compile_args */
        {block_size, Wt, mask_w, target_indexes_inner_dim_size, Ht, uint32_read_page_size},
        defines,
        kReaderKernelPath);

    kernels.writer = create_writer_kernel(
        program, all_cores, /* writer_compile_args */ {block_size, Wt, scaler_bits}, defines, kWriterKernelPath);

    // -------------------------------------------------------------------------
    // 4) Create compute kernels for cross_entropy_bw
    // -------------------------------------------------------------------------

    // Group 1 compile-time arguments
    std::vector<uint32_t> compute_group_1_args = {
        num_rows_per_core_group_1,  // per_core_block_cnt
        block_size,                 // per_core_block_size
        Wt,                         // num_inner / TILE_W
        scaler_bits};

    kernels.compute_group_1 = create_compute_kernel(
        program, core_group_1, compute_group_1_args, defines, kComputeKernelPath, /*fp32_dest_acc_en=*/true);

    // Group 2 (if present) compile-time arguments
    std::vector<uint32_t> compute_group_2_args = {
        num_rows_per_core_group_2,  // per_core_block_cnt
        block_size,                 // per_core_block_size
        Wt,                         // num_inner / TILE_W
        scaler_bits};

    kernels.compute_group_2 = create_compute_kernel(
        program, core_group_2, compute_group_2_args, defines, kComputeKernelPath, /*fp32_dest_acc_en=*/true);

    // -------------------------------------------------------------------------
    // 5) Assign runtime args for each core
    // -------------------------------------------------------------------------

    assign_per_core_runtime_args(
        program,
        kernels,
        input_buffer,
        target_buffer,
        output_buffer,
        num_cores,
        num_cores_y,
        num_rows_per_core_group_1,
        num_rows_per_core_group_2,
        core_group_1,
        core_group_2);

    // -------------------------------------------------------------------------
    // 6) Return the fully configured program & relevant shared variables
    // -------------------------------------------------------------------------

    return cached_program_t{
        std::move(program),
        {/* cross_entropy_bw_reader_kernel_id  = */ kernels.reader,
         /* cross_entropy_bw_writer_kernel_id  = */ kernels.writer,
         /* cross_entropy_bw_kernel_group_1_id = */ kernels.compute_group_1,
         /* cross_entropy_bw_kernel_group_2_id = */ kernels.compute_group_2,
         /* core_group_1              = */ core_group_1,
         /* core_group_2              = */ core_group_2,
         /* num_cores                 = */ num_cores,
         /* num_cores_y               = */ num_cores_y}};
}

void CrossEntropyBackwardProgramFactory::override_runtime_arguments(
    cached_program_t& cached_program,
    const operation_attributes_t& operation_attributes,
    const tensor_args_t& tensor_args,
    tensor_return_value_t& tensor_return_value) {
    auto& program = cached_program.program;
    auto& shared_variables = cached_program.shared_variables;
    auto& cross_entropy_bw_reader_kernel_id = shared_variables.reader_kernel_id;
    auto& cross_entropy_bw_writer_kernel_id = shared_variables.writer_kernel_id;
    auto& cross_entropy_bw_kernel_group_1_id = shared_variables.compute_kernel_group_1_id;
    auto& cross_entropy_bw_kernel_group_2_id = shared_variables.compute_kernel_group_2_id;
    auto& core_group_2 = shared_variables.core_group_2;

    uint32_t num_cores = shared_variables.num_cores;
    uint32_t num_cores_y = shared_variables.num_cores_y;

    auto* input_buffer = tensor_args.input.buffer();
    auto* target_buffer = tensor_args.target.buffer();
    auto* output_buffer = tensor_return_value.buffer();

    // Only address arguments need updating here; tile counts remain the same as in create().
    auto& reader_runtime_args = GetRuntimeArgs(program, cross_entropy_bw_reader_kernel_id);
    auto& writer_runtime_args = GetRuntimeArgs(program, cross_entropy_bw_writer_kernel_id);
    auto& group_1_runtime_args = GetRuntimeArgs(program, cross_entropy_bw_kernel_group_1_id);
    // we need to initialize it with something, but if group 2 is  empty it will be used in the loop
    [[maybe_unused]] auto& group_2_runtime_args = core_group_2.ranges().empty()
                                                      ? group_1_runtime_args
                                                      : GetRuntimeArgs(program, cross_entropy_bw_kernel_group_2_id);

    for (uint32_t i = 0; i < num_cores; i++) {
        CoreCoord core = {i / num_cores_y, i % num_cores_y};

        // Update input buffers for the reader kernel
        {
            auto& runtime_args = reader_runtime_args[core.x][core.y];
            runtime_args[kInputBufferIdx] = input_buffer->address();
            runtime_args[kTargetBufferIdx] = target_buffer->address();
        }

        // Update output buffers for the writer kernel
        {
            auto& runtime_args = writer_runtime_args[core.x][core.y];
            runtime_args[kOutputBufferIdx] = output_buffer->address();
        }
    }
}

}  // namespace ttml::metal::ops::cross_entropy_bw::device<|MERGE_RESOLUTION|>--- conflicted
+++ resolved
@@ -201,24 +201,6 @@
     auto precise_data_format = tt::DataFormat::Float32;
     auto target_indexes_data_format = tt::DataFormat::UInt32;
 
-<<<<<<< HEAD
-    create_circular_buffer(
-        program, all_cores, kInputCbIndex, data_format, bfloat16_single_tile_size_bytes, num_input_tiles);
-
-    create_circular_buffer(
-        program, all_cores, kTargetCbIndex, target_indexes_data_format, uint32_read_page_size, kNumTargetIndexesTiles);
-
-    create_circular_buffer(
-        program, all_cores, kMaskCbIndex, data_format, bfloat16_single_tile_size_bytes, kNumMaskTiles);
-
-    create_circular_buffer(
-        program, all_cores, kMaxMaskCbIndex, data_format, bfloat16_single_tile_size_bytes, kNumMaskTiles);
-
-    create_circular_buffer(
-        program, all_cores, KReductionScalerCbIndex, data_format, bfloat16_single_tile_size_bytes, kNumScalerTiles);
-
-    create_circular_buffer(
-=======
     [[maybe_unused]] auto cb_input = create_circular_buffer(
         program, all_cores, kInputCbIndex, data_format, bfloat16_single_tile_size_bytes, num_input_tiles);
 
@@ -235,7 +217,6 @@
         program, all_cores, KReductionScalerCbIndex, data_format, bfloat16_single_tile_size_bytes, kNumScalerTiles);
 
     [[maybe_unused]] auto cb_max_value_before_reduction = create_circular_buffer(
->>>>>>> f23d8a80
         program,
         all_cores,
         kMaxValueBeforeReductionCbIndex,
@@ -243,11 +224,7 @@
         bfloat16_single_tile_size_bytes,
         kMaxValueBeforeReductionTiles);
 
-<<<<<<< HEAD
-    create_circular_buffer(
-=======
     [[maybe_unused]] auto cb_max_value_after_reduction = create_circular_buffer(
->>>>>>> f23d8a80
         program,
         all_cores,
         kMaxValueAfterReductionCbIndex,
@@ -255,11 +232,7 @@
         bfloat16_single_tile_size_bytes,
         kNumMaxValueAfterReductionTiles);
 
-<<<<<<< HEAD
-    create_circular_buffer(
-=======
     [[maybe_unused]] auto cb_exp_sum_before_reduction = create_circular_buffer(
->>>>>>> f23d8a80
         program,
         all_cores,
         kExpSumBeforeReductionCbIndex,
@@ -267,11 +240,7 @@
         float32_single_tile_size_bytes,
         kNumExpSumBeforeReductionTiles);
 
-<<<<<<< HEAD
-    create_circular_buffer(
-=======
     [[maybe_unused]] auto cb_exp_sum_after_refuction = create_circular_buffer(
->>>>>>> f23d8a80
         program,
         all_cores,
         KExpSumAfterReductionCbIndex,
@@ -279,17 +248,10 @@
         float32_single_tile_size_bytes,
         kNumExpSumAfterReductionTiles);
 
-<<<<<<< HEAD
-    create_circular_buffer(
-        program, all_cores, kMatMulCbIndex, data_format, bfloat16_single_tile_size_bytes, kNumScalerTiles);
-
-    create_circular_buffer(
-=======
     [[maybe_unused]] auto cb_mat_mul_reduce = create_circular_buffer(
         program, all_cores, kMatMulCbIndex, data_format, bfloat16_single_tile_size_bytes, kNumScalerTiles);
 
     [[maybe_unused]] auto cb_output = create_circular_buffer(
->>>>>>> f23d8a80
         program, all_cores, kOutputCbIndex, data_format, bfloat16_single_tile_size_bytes, num_output_tiles);
 
     // -------------------------------------------------------------------------
