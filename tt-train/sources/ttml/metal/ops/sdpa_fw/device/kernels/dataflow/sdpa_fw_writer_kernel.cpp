// SPDX-FileCopyrightText: © 2025 Tenstorrent AI ULC
//
// SPDX-License-Identifier: Apache-2.0

#include <compile_time_args.h>
#include <debug/dprint.h>

#include <cstdint>

#include "dataflow_api.h"
#include "tt-train/sources/ttml/metal/common/dataflow_utils.hpp"

void kernel_main() {
    uint32_t runtime_args_counter = 0;
    uint32_t output_addr = get_arg_val<uint32_t>(runtime_args_counter++);
    uint32_t intermediates_addr = get_arg_val<uint32_t>(runtime_args_counter++);
    uint32_t num_rows_to_process = get_arg_val<uint32_t>(runtime_args_counter++);
    uint32_t start_row = get_arg_val<uint32_t>(runtime_args_counter++);

    constexpr uint32_t cb_intermediates = tt::CBIndex::c_4;
    constexpr uint32_t cb_output = tt::CBIndex::c_15;

    constexpr uint32_t qWt = get_compile_time_arg_val(0);  // number of tiles in inner dimension
    constexpr uint32_t Ht = get_compile_time_arg_val(1);   // number of tiles in sequence dimension
    constexpr uint32_t block_size = get_compile_time_arg_val(2);
    constexpr uint32_t q_heads = get_compile_time_arg_val(3);          // num of heads in query
    constexpr uint32_t heads_per_group = get_compile_time_arg_val(4);  // num of heads per group

    const uint32_t tile_bytes = get_tile_size(cb_output);
    const DataFormat data_format = get_dataformat(cb_output);

    constexpr auto output_args = TensorAccessorArgs<5>();
    const auto output_addr_generator = TensorAccessor(output_args, output_addr, tile_bytes);

#ifdef RETURN_INTERMEDIATES
    constexpr auto intermediates_args = TensorAccessorArgs<output_args.next_compile_time_args_offset()>();
    const auto intermediates_addr_generator = TensorAccessor(intermediates_args, intermediates_addr, tile_bytes);
#endif

    constexpr uint32_t onetile = 1U;

    const uint32_t tiles_per_head = qWt;
    constexpr uint32_t kIntermediateTilesPerRow = 2U;
    // const uint32_t outWt = tiles_per_head * q_heads;  // fused width in tiles: (qNH * d) / TILE_W

    uint32_t end_row = start_row + num_rows_to_process;
    for (uint32_t r = start_row; r < end_row; r++) {
        // convert global row index to output tensor coordinates
        uint32_t s_tile_idx = r % Ht;  // position in sequence (tile idx)
        uint32_t q_head_idx = (r / Ht) % q_heads;
        uint32_t batch_idx = r / (Ht * q_heads);

        // -------- Output: (B, H, S, D), heads NOT fused --------
        // Linear index for [B, H, S, D]: ((b * q_heads + h) * Ht + s_tile) * tiles_per_head + col
        uint32_t out_start_idx = ((batch_idx * q_heads + q_head_idx) * Ht + s_tile_idx) * tiles_per_head;

        // -------- OLD: Output: (B, 1, S, qNH*qEmbd), heads fused in last dim --------
        // Row base for (batch_idx, s_tile): ((b * 1 + 0) * Ht + s_tile_idx) * outWt
        // uint32_t out_row_base_tiles = ((batch_idx * Ht) + s_tile_idx) * outWt;
        // Slice for this head in fused width
        // uint32_t head_offset_tiles = q_head_idx * tiles_per_head;
        // First tile index where we place this head's row
        // uint32_t out_start_idx = out_row_base_tiles + head_offset_tiles;

        write_tiles_by_row(cb_output, output_addr_generator, out_start_idx, tiles_per_head, tile_bytes, tiles_per_head);

#ifdef RETURN_INTERMEDIATES
<<<<<<< HEAD
        // -------- Intermediates: (B, qNH, S, 64) = 2 tiles wide --------
        // Tile 0: max_val at col 0, rest padded
        // Tile 1: recip_sum_exp at col 32 (col 0 of second tile), rest padded
        // Linear index for [B, qNH, S, 64]: ((b * q_heads + h) * Ht + s_tile) * 2 + tile_offset
        uint32_t intermediate_base_idx =
            ((batch_idx * q_heads + q_head_idx) * Ht + s_tile_idx) * kIntermediateTilesPerRow;

        cb_wait_front(cb_intermediates, kIntermediateTilesPerRow);
        uint32_t l1_intermediates_read_addr = get_read_ptr(cb_intermediates);

        // Write tile 0 (max_val)
        noc_async_write_tile(intermediate_base_idx, intermediates_addr_generator, l1_intermediates_read_addr);
        l1_intermediates_read_addr += tile_bytes;

        // Write tile 1 (recip_sum_exp)
        noc_async_write_tile(intermediate_base_idx + 1, intermediates_addr_generator, l1_intermediates_read_addr);

        noc_async_write_barrier();
        cb_pop_front(cb_intermediates, kIntermediateTilesPerRow);

        // OLD: Single tile (recip_sum_exp only)
        // uint32_t intermediate_idx = ((batch_idx * q_heads + q_head_idx) * Ht) + s_tile_idx;
        // cb_wait_front(cb_intermediates, onetile);
        // uint32_t l1_intermediates_read_addr = get_read_ptr(cb_intermediates);
        // noc_async_write_tile(intermediate_idx, intermediates_addr_generator, l1_intermediates_read_addr);
        // noc_async_write_barrier();
        // cb_pop_front(cb_intermediates, onetile);
=======
        // -------- Intermediates: (B, qNH, S, 1U) --------
        // One tile per (b, h, s). Reduced value already packed in column 0, rest padded.
        // Linear index for [B, qNH, S, 1]: ((b * q_heads + h) * Ht + s_tile)
        uint32_t intermediate_idx = ((batch_idx * q_heads + q_head_idx) * Ht) + s_tile_idx;

        write_tiles_by_row(
            cb_intermediates, intermediates_addr_generator, intermediate_idx, onetile, tile_bytes, onetile);
>>>>>>> 5fa7854d
#endif
    }
}<|MERGE_RESOLUTION|>--- conflicted
+++ resolved
@@ -65,7 +65,6 @@
         write_tiles_by_row(cb_output, output_addr_generator, out_start_idx, tiles_per_head, tile_bytes, tiles_per_head);
 
 #ifdef RETURN_INTERMEDIATES
-<<<<<<< HEAD
         // -------- Intermediates: (B, qNH, S, 64) = 2 tiles wide --------
         // Tile 0: max_val at col 0, rest padded
         // Tile 1: recip_sum_exp at col 32 (col 0 of second tile), rest padded
@@ -93,15 +92,7 @@
         // noc_async_write_tile(intermediate_idx, intermediates_addr_generator, l1_intermediates_read_addr);
         // noc_async_write_barrier();
         // cb_pop_front(cb_intermediates, onetile);
-=======
-        // -------- Intermediates: (B, qNH, S, 1U) --------
-        // One tile per (b, h, s). Reduced value already packed in column 0, rest padded.
-        // Linear index for [B, qNH, S, 1]: ((b * q_heads + h) * Ht + s_tile)
-        uint32_t intermediate_idx = ((batch_idx * q_heads + q_head_idx) * Ht) + s_tile_idx;
 
-        write_tiles_by_row(
-            cb_intermediates, intermediates_addr_generator, intermediate_idx, onetile, tile_bytes, onetile);
->>>>>>> 5fa7854d
 #endif
     }
 }