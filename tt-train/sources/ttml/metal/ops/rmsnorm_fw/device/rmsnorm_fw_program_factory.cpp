--- conflicted
+++ resolved
@@ -194,23 +194,6 @@
     auto data_format = input_data_format;
     auto precise_data_format = tt::DataFormat::Float32;
 
-<<<<<<< HEAD
-    create_circular_buffer(
-        program, all_cores, kInputCbIndex, data_format, bfloat16_single_tile_size_bytes, num_input_tiles);
-
-    create_circular_buffer(
-        program, all_cores, kMaskCbIndex, data_format, bfloat16_single_tile_size_bytes, kNumMaskTiles);
-
-    create_circular_buffer(
-        program, all_cores, kScalerCbIndex, data_format, bfloat16_single_tile_size_bytes, kNumScalerTiles);
-
-    create_circular_buffer(program, all_cores, kEpsCbIndex, data_format, bfloat16_single_tile_size_bytes, kNumEpsTiles);
-
-    create_circular_buffer(
-        program, all_cores, kGammaCbIndex, data_format, bfloat16_single_tile_size_bytes, num_gamma_tiles);
-
-    create_circular_buffer(
-=======
     [[maybe_unused]] auto cb_input = create_circular_buffer(
         program, all_cores, kInputCbIndex, data_format, bfloat16_single_tile_size_bytes, num_input_tiles);
 
@@ -227,7 +210,6 @@
         program, all_cores, kGammaCbIndex, data_format, bfloat16_single_tile_size_bytes, num_gamma_tiles);
 
     [[maybe_unused]] auto cb_rms_before_reduction_intermediate = create_circular_buffer(
->>>>>>> f23d8a80
         program,
         all_cores,
         kRmsBeforeReductionCbIndex,
@@ -235,11 +217,7 @@
         float32_single_tile_size_bytes,
         kNumRmsBeforeReductionTiles);
 
-<<<<<<< HEAD
-    create_circular_buffer(
-=======
     [[maybe_unused]] auto cb_rms_after_reduction_intermediate = create_circular_buffer(
->>>>>>> f23d8a80
         program,
         all_cores,
         kRmsAfterReductionCbIndex,
@@ -247,11 +225,7 @@
         float32_single_tile_size_bytes,
         kNumRmsAfterReductionTiles);
 
-<<<<<<< HEAD
-    create_circular_buffer(
-=======
     [[maybe_unused]] auto cb_inverse_rms_after_reduction_intermediate = create_circular_buffer(
->>>>>>> f23d8a80
         program,
         all_cores,
         kInverseRmsAfterReductionCbIndex,
@@ -259,15 +233,6 @@
         float32_single_tile_size_bytes,
         kNumInverseRmsAfterReductionTiles);
 
-<<<<<<< HEAD
-    create_circular_buffer(
-        program, all_cores, kOutputCbIndex, data_format, bfloat16_single_tile_size_bytes, twice_block_size);
-
-    create_circular_buffer(
-        program, all_cores, kRmsOutputCbIndex, data_format, bfloat16_single_tile_size_bytes, kNumRmsOutputTiles);
-
-    create_circular_buffer(
-=======
     [[maybe_unused]] auto cb_output = create_circular_buffer(
         program, all_cores, kOutputCbIndex, data_format, bfloat16_single_tile_size_bytes, twice_block_size);
 
@@ -275,7 +240,6 @@
         program, all_cores, kRmsOutputCbIndex, data_format, bfloat16_single_tile_size_bytes, kNumRmsOutputTiles);
 
     [[maybe_unused]] auto cb_output_intermediate = create_circular_buffer(
->>>>>>> f23d8a80
         program, all_cores, kOutputIntermediateCbIndex, data_format, bfloat16_single_tile_size_bytes, twice_block_size);
 
     // -------------------------------------------------------------------------
