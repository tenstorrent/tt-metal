--- conflicted
+++ resolved
@@ -208,30 +208,6 @@
     auto data_format = input_data_format;  // tt::DataFormat::Float16_b
     auto target_indexes_data_format = tt::DataFormat::UInt32;
 
-<<<<<<< HEAD
-    create_circular_buffer(
-        program, all_cores, kInputCbIndex, data_format, bfloat16_single_tile_size_bytes, num_input_tiles);
-
-    create_circular_buffer(
-        program, all_cores, kTargetCbIndex, target_indexes_data_format, uint32_read_page_size, kNumTargetIndexesTiles);
-
-    create_circular_buffer(
-        program, all_cores, kMaskCbIndex, data_format, bfloat16_single_tile_size_bytes, kNumMaskTiles);
-
-    create_circular_buffer(
-        program, all_cores, kMaxMaskCbIndex, data_format, bfloat16_single_tile_size_bytes, kNumMaskTiles);
-
-    create_circular_buffer(
-        program, all_cores, kScalerCbIndex, data_format, bfloat16_single_tile_size_bytes, kNumScalerTiles);
-
-    create_circular_buffer(
-        program, all_cores, kInputTileCbIndex, data_format, bfloat16_single_tile_size_bytes, kNumInputTilesByIndx);
-
-    create_circular_buffer(
-        program, all_cores, kTargetLogitsCbIndex, data_format, bfloat16_single_tile_size_bytes, kNumTargetLogitsTiles);
-
-    create_circular_buffer(
-=======
     [[maybe_unused]] auto cb_input = create_circular_buffer(
         program, all_cores, kInputCbIndex, data_format, bfloat16_single_tile_size_bytes, num_input_tiles);
 
@@ -254,7 +230,6 @@
         program, all_cores, kTargetLogitsCbIndex, data_format, bfloat16_single_tile_size_bytes, kNumTargetLogitsTiles);
 
     [[maybe_unused]] auto cb_max_value_before_reduction = create_circular_buffer(
->>>>>>> f23d8a80
         program,
         all_cores,
         kMaxValueBeforeReductionCbIndex,
@@ -262,11 +237,7 @@
         bfloat16_single_tile_size_bytes,
         kMaxValueBeforeReductionTiles);
 
-<<<<<<< HEAD
-    create_circular_buffer(
-=======
     [[maybe_unused]] auto cb_max_value_after_reduction = create_circular_buffer(
->>>>>>> f23d8a80
         program,
         all_cores,
         kMaxValueAfterReductionCbIndex,
@@ -274,11 +245,7 @@
         bfloat16_single_tile_size_bytes,
         kNumMaxValueAfterReductionTiles);
 
-<<<<<<< HEAD
-    create_circular_buffer(
-=======
     [[maybe_unused]] auto cb_exp_sum_before_reduction = create_circular_buffer(
->>>>>>> f23d8a80
         program,
         all_cores,
         kExpSumBeforeReductionCbIndex,
@@ -286,11 +253,7 @@
         bfloat16_single_tile_size_bytes,
         kNumExpSumBeforeReductionTiles);
 
-<<<<<<< HEAD
-    create_circular_buffer(
-=======
     [[maybe_unused]] auto cb_exp_sum_after_refuction = create_circular_buffer(
->>>>>>> f23d8a80
         program,
         all_cores,
         KExpSumAfterReductionCbIndex,
@@ -298,11 +261,7 @@
         bfloat16_single_tile_size_bytes,
         kNumExpSumAfterReductionTiles);
 
-<<<<<<< HEAD
-    create_circular_buffer(
-=======
     [[maybe_unused]] auto cb_output = create_circular_buffer(
->>>>>>> f23d8a80
         program,
         all_cores,
         kOutputCbIndex,
