// SPDX-FileCopyrightText: © 2025 Tenstorrent Inc.
//
// SPDX-License-Identifier: Apache-2.0

#include "rmsnorm_bw_program_factory.hpp"

#include <cstdint>

#include "metal/ops/common/program_utils.hpp"

#include <enchantum/enchantum.hpp>

namespace {

constexpr auto kWriterKernelPath =
    "tt-train/sources/ttml/metal/ops/rmsnorm_bw/device/kernels/dataflow/writer_rmsnorm_bw_interleaved_start_id.cpp";

constexpr auto kReaderKernelPath =
    "tt-train/sources/ttml/metal/ops/rmsnorm_bw/device/kernels/dataflow/reader_rmsnorm_bw_interleaved_start_id.cpp";

constexpr auto kComputeKernelPath =
    "tt-train/sources/ttml/metal/ops/rmsnorm_bw/device/kernels/compute/rmsnorm_bw_kernel.cpp";

// Buffer indices
constexpr uint32_t kInputBufferIdx = 0;
constexpr uint32_t kGammaBufferIdx = 1U;
constexpr uint32_t kRmsBufferIdx = 2U;
constexpr uint32_t kDLdoutBufferIdx = 3U;

// Writer buffer indices
constexpr uint32_t kDaBufferIdx = 0;
constexpr uint32_t kDgammaComponentsBufferIdx = 1U;

// CBs with input data
constexpr auto kInputCbIndex = tt::CBIndex::c_0;
constexpr auto kMaskWCbIndex = tt::CBIndex::c_1;
constexpr auto kScalerCbIndex = tt::CBIndex::c_2;
constexpr auto kGammaCbIndex = tt::CBIndex::c_3;
constexpr auto kRmsACbIndex = tt::CBIndex::c_4;
constexpr auto kDLoutCbIndex = tt::CBIndex::c_5;
constexpr auto kMatMulReduceCbIndex = tt::CBIndex::c_6;
// CBs with output data
constexpr auto kDLdaCbIndex = tt::CBIndex::c_7;
constexpr auto kDLdgammaComponentsCbIndex = tt::CBIndex::c_8;
// CBs with intermediate computations
constexpr auto kRecipRmsACbIndex = tt::CBIndex::c_9;
constexpr auto kScaleCbIndex = tt::CBIndex::c_10;
constexpr auto kScaleBcastedCbIndex = tt::CBIndex::c_11;

// Some of the below constants are set to 2U because we might need to push a new value before popping the old one.
constexpr uint32_t kNumMaskTiles = 1U;
constexpr uint32_t kNumScalerTiles = 1U;
constexpr uint32_t kNumRmsATiles = 2U;
constexpr uint32_t kNumMatMulReduceTiles = 1U;
constexpr uint32_t kNumRecipRmsATiles = 1U;
constexpr uint32_t kNumScaleTiles = 2U;
constexpr uint32_t kNumScaleBcastedTiles = 1U;

const std::string kMaskWDefineKey = "DO_MASK_W";
const std::string kEverythingFitsInL1DefineKey = "EVERYTHING_FITS_IN_L1";

}  // namespace

namespace ttml::metal::ops::rmsnorm_bw::device {

struct RMSNormBackwardKernels {
    tt::tt_metal::KernelHandle reader;
    tt::tt_metal::KernelHandle writer;
    tt::tt_metal::KernelHandle compute_group_1;
    tt::tt_metal::KernelHandle compute_group_2;
};

void assign_per_core_runtime_args(
    tt::tt_metal::Program& program,
    const RMSNormBackwardKernels& kernels,
    const tt::tt_metal::Buffer* input_buffer,
    const tt::tt_metal::Buffer* gamma_buffer,
    const tt::tt_metal::Buffer* rms_buffer,
    const tt::tt_metal::Buffer* dLdout_buffer,
    const tt::tt_metal::Buffer* da_buffer,
    const tt::tt_metal::Buffer* dgamma_buffer,
    uint32_t num_cores,
    uint32_t num_cores_y,
    uint32_t num_rows_per_core_group_1,
    uint32_t num_rows_per_core_group_2,
    const tt::tt_metal::CoreRangeSet& core_group_1,
    const tt::tt_metal::CoreRangeSet& core_group_2) {
    for (uint32_t i = 0, num_rows_written = 0; i < num_cores; i++) {
        CoreCoord core = {i / num_cores_y, i % num_cores_y};

        // Determine how many rows this core will process
        uint32_t num_rows_per_core = 0;
        if (core_group_1.contains(core)) {
            num_rows_per_core = num_rows_per_core_group_1;
        } else if (core_group_2.contains(core)) {
            num_rows_per_core = num_rows_per_core_group_2;
        } else {
            TT_FATAL(false, "Core not in specified core ranges");
        }

        // Reader kernel: (input_addr, gamma_addr, rms_addr, dLdout_addr, num_rows, offset)
        SetRuntimeArgs(
            program,
            kernels.reader,
            core,
            {input_buffer->address(),
             gamma_buffer->address(),
             rms_buffer->address(),
             dLdout_buffer->address(),
             num_rows_per_core,
             num_rows_written});

        // Writer kernel: (da_addr, dgamma_addr, num_rows, offset)
        SetRuntimeArgs(
            program,
            kernels.writer,
            core,
            {da_buffer->address(), dgamma_buffer->address(), num_rows_per_core, num_rows_written});

        num_rows_written += num_rows_per_core;
    }
}

bool fits_in_l1_check(
    const uint32_t Wt,
    const uint32_t block_size,
    const uint32_t bfloat16_single_tile_size_bytes,
    const uint32_t float32_single_tile_size_bytes,
    ttnn::IDevice* device) {
    const uint32_t twice_block_size = 2U * block_size;

    // Move the memory check to a separate function. And just return boolean whether it fits in L1 or not.
    const uint32_t available_L1_in_bytes =
        device->l1_size_per_core() - device->allocator()->get_base_allocator_addr(tt::tt_metal::HalMemType::L1);

    // Memory of input tensors
    const uint64_t input_memory = Wt * bfloat16_single_tile_size_bytes;
    const uint64_t mask_memory = kNumMaskTiles * bfloat16_single_tile_size_bytes;
    const uint64_t scaler_memory = kNumScalerTiles * bfloat16_single_tile_size_bytes;
    const uint64_t gamma_memory = Wt * bfloat16_single_tile_size_bytes;
    const uint64_t rms_a_memory = kNumRmsATiles * bfloat16_single_tile_size_bytes;
    const uint64_t dL_dout_memory = Wt * bfloat16_single_tile_size_bytes;
    const uint64_t matmul_reduce_memory = kNumMatMulReduceTiles * bfloat16_single_tile_size_bytes;
    // Memory for output tensors
    const uint64_t dL_da_memory = twice_block_size * bfloat16_single_tile_size_bytes;
    const uint64_t dL_dgamma_components_memory = Wt * bfloat16_single_tile_size_bytes;
    // Memory for intermediate computations
    const uint64_t recip_rms_a_bcasted_memory = kNumRecipRmsATiles * bfloat16_single_tile_size_bytes;
    const uint64_t scale_memory = kNumScaleTiles * float32_single_tile_size_bytes;
    const uint64_t scale_bcasted_memory = kNumScaleBcastedTiles * float32_single_tile_size_bytes;

    // Total L1 memory required
    const uint64_t required_L1_in_bytes = input_memory + mask_memory + scaler_memory + gamma_memory + rms_a_memory +
                                          dL_dout_memory + matmul_reduce_memory + dL_da_memory +
                                          dL_dgamma_components_memory + recip_rms_a_bcasted_memory + scale_memory +
                                          scale_bcasted_memory;

    return required_L1_in_bytes <= available_L1_in_bytes;
}

RMSNormBackwardProgramFactory::cached_program_t RMSNormBackwardProgramFactory::create(
    const operation_attributes_t& args, const tensor_args_t& tensor_args, tensor_return_value_t& output) {
    // -------------------------------------------------------------------------
    // 1) Setup device, data formats, tile sizes, and compute split
    // -------------------------------------------------------------------------
    const auto& input = tensor_args.input;
    const auto& gamma = tensor_args.gamma;
    const auto& rms = tensor_args.rms;
    const auto& dLdout = tensor_args.dL_dout;

    auto* device = input.device();
    tt::tt_metal::Program program{};

    tt::DataFormat input_data_format = datatype_to_dataformat_converter(input.dtype());

    uint32_t bfloat16_single_tile_size_bytes = tt::tt_metal::detail::TileSize(tt::DataFormat::Float16_b);
    uint32_t float32_single_tile_size_bytes = tt::tt_metal::detail::TileSize(tt::DataFormat::Float32);

    auto padded_tensor_shape = input.padded_shape();
    auto padded_tensor_volume = input.physical_volume();
    TT_FATAL(
        padded_tensor_volume % tt::constants::TILE_HW == 0, "Padded input tensor volume must be divisible by TILE_HW");
    TT_FATAL(padded_tensor_shape.rank() == 4U, "Input tensor must be 4D");
    uint32_t Wt = padded_tensor_shape[-1] / tt::constants::TILE_WIDTH;
    uint32_t Ht = padded_tensor_shape[-2] / tt::constants::TILE_HEIGHT;
    uint32_t NC = padded_tensor_shape[0] * padded_tensor_shape[1];
    uint32_t total_rows_to_process = NC * Ht;

    // Get the number of inner dimension
    uint32_t num_inner = input.logical_shape()[-1];

    // This parameter is used to determine if we need to mask tiles, i.e. if the operation applied over inner dimension
    // might produce incorrect results due to some random data in the end of the last tile.
    uint32_t mask_w = num_inner % tt::constants::TILE_WIDTH;

    // Get number of free cores
    auto compute_with_storage_grid_size = device->compute_with_storage_grid_size();
    uint32_t num_cores_y = compute_with_storage_grid_size.y;

    // Compile arguments
    uint32_t block_size = get_block_size(Wt, 2U);  // We need two extra registers during calculation

    auto [num_cores, all_cores, core_group_1, core_group_2, num_rows_per_core_group_1, num_rows_per_core_group_2] =
        tt::tt_metal::split_work_to_cores(compute_with_storage_grid_size, total_rows_to_process);

    uint32_t packed_scaler = pack_two_bfloat16_to_uint32(static_cast<float>(1.F / num_inner));

    // -------------------------------------------------------------------------
    // 2) Create and configure circular buffers
    // -------------------------------------------------------------------------
    const uint32_t twice_block_size = 2U * block_size;

    const bool everything_fits_in_l1 =
        fits_in_l1_check(Wt, block_size, bfloat16_single_tile_size_bytes, float32_single_tile_size_bytes, device);

    const uint32_t num_input_tiles =
        (everything_fits_in_l1) ? Wt : twice_block_size;  // If everything fits in L1, read Wt tiles, else read 2x block

    auto data_format = input_data_format;  // tt::DataFormat::Float16_b
    auto precise_data_format = tt::DataFormat::Float32;

<<<<<<< HEAD
    create_circular_buffer(
        program, all_cores, kInputCbIndex, data_format, bfloat16_single_tile_size_bytes, num_input_tiles);
    create_circular_buffer(
        program, all_cores, kMaskWCbIndex, data_format, bfloat16_single_tile_size_bytes, kNumMaskTiles);
    create_circular_buffer(
        program, all_cores, kScalerCbIndex, data_format, bfloat16_single_tile_size_bytes, kNumScalerTiles);
    create_circular_buffer(
        program, all_cores, kGammaCbIndex, data_format, bfloat16_single_tile_size_bytes, num_input_tiles);
    create_circular_buffer(
        program, all_cores, kRmsACbIndex, data_format, bfloat16_single_tile_size_bytes, kNumRmsATiles);
    create_circular_buffer(
        program, all_cores, kDLoutCbIndex, data_format, bfloat16_single_tile_size_bytes, num_input_tiles);
    create_circular_buffer(
        program, all_cores, kMatMulReduceCbIndex, data_format, bfloat16_single_tile_size_bytes, kNumMatMulReduceTiles);
    create_circular_buffer(
        program, all_cores, kDLdaCbIndex, data_format, bfloat16_single_tile_size_bytes, num_input_tiles);
    create_circular_buffer(
        program, all_cores, kDLdgammaComponentsCbIndex, data_format, bfloat16_single_tile_size_bytes, num_input_tiles);
    create_circular_buffer(
        program, all_cores, kRecipRmsACbIndex, data_format, bfloat16_single_tile_size_bytes, kNumRecipRmsATiles);
    create_circular_buffer(
        program, all_cores, kScaleCbIndex, precise_data_format, float32_single_tile_size_bytes, kNumScaleTiles);
    create_circular_buffer(
=======
    [[maybe_unused]] auto cb_input = create_circular_buffer(
        program, all_cores, kInputCbIndex, data_format, bfloat16_single_tile_size_bytes, num_input_tiles);
    [[maybe_unused]] auto cb_mask_w = create_circular_buffer(
        program, all_cores, kMaskWCbIndex, data_format, bfloat16_single_tile_size_bytes, kNumMaskTiles);
    [[maybe_unused]] auto cb_scaler = create_circular_buffer(
        program, all_cores, kScalerCbIndex, data_format, bfloat16_single_tile_size_bytes, kNumScalerTiles);
    [[maybe_unused]] auto cb_gamma = create_circular_buffer(
        program, all_cores, kGammaCbIndex, data_format, bfloat16_single_tile_size_bytes, num_input_tiles);
    [[maybe_unused]] auto cb_rms_a = create_circular_buffer(
        program, all_cores, kRmsACbIndex, data_format, bfloat16_single_tile_size_bytes, kNumRmsATiles);
    [[maybe_unused]] auto cb_dLdout = create_circular_buffer(
        program, all_cores, kDLoutCbIndex, data_format, bfloat16_single_tile_size_bytes, num_input_tiles);
    [[maybe_unused]] auto cb_mat_mul_reduce = create_circular_buffer(
        program, all_cores, kMatMulReduceCbIndex, data_format, bfloat16_single_tile_size_bytes, kNumMatMulReduceTiles);
    [[maybe_unused]] auto cb_dL_da = create_circular_buffer(
        program, all_cores, kDLdaCbIndex, data_format, bfloat16_single_tile_size_bytes, num_input_tiles);
    [[maybe_unused]] auto cb_dL_dgamma_components = create_circular_buffer(
        program, all_cores, kDLdgammaComponentsCbIndex, data_format, bfloat16_single_tile_size_bytes, num_input_tiles);
    [[maybe_unused]] auto cb_recip_rms_a_bcasted = create_circular_buffer(
        program, all_cores, kRecipRmsACbIndex, data_format, bfloat16_single_tile_size_bytes, kNumRecipRmsATiles);
    [[maybe_unused]] auto cb_scale = create_circular_buffer(
        program, all_cores, kScaleCbIndex, precise_data_format, float32_single_tile_size_bytes, kNumScaleTiles);
    [[maybe_unused]] auto cb_scale_bcasted = create_circular_buffer(
>>>>>>> f23d8a80
        program,
        all_cores,
        kScaleBcastedCbIndex,
        precise_data_format,
        float32_single_tile_size_bytes,
        kNumScaleBcastedTiles);

    // -------------------------------------------------------------------------
    // 3) Create reader/writer kernels
    // -------------------------------------------------------------------------
    auto* input_buffer = input.buffer();
    TT_FATAL(
        input_buffer->buffer_type() == tt::tt_metal::BufferType::DRAM,
        "Input buffer must be in DRAM. Input buffer of type {}",
        enchantum::to_string(input_buffer->buffer_type()));

    auto* gamma_buffer = gamma.buffer();
    TT_FATAL(
        gamma_buffer->buffer_type() == tt::tt_metal::BufferType::DRAM,
        "Gamma buffer must be in DRAM. Gamma buffer of type {}",
        enchantum::to_string(gamma_buffer->buffer_type()));

    auto* rms_buffer = rms.buffer();
    TT_FATAL(
        rms_buffer->buffer_type() == tt::tt_metal::BufferType::DRAM,
        "RMS buffer must be in DRAM. RMS buffer of type {}",
        enchantum::to_string(rms_buffer->buffer_type()));

    auto* dLdout_buffer = dLdout.buffer();
    TT_FATAL(
        dLdout_buffer->buffer_type() == tt::tt_metal::BufferType::DRAM,
        "dL_dout buffer must be in DRAM. dL_dout buffer of type {}",
        enchantum::to_string(dLdout_buffer->buffer_type()));

    auto* dL_da_buffer = output[0].buffer();
    TT_FATAL(
        dL_da_buffer->buffer_type() == tt::tt_metal::BufferType::DRAM,
        "dL_da buffer must be in DRAM. dL_da buffer of type {}",
        enchantum::to_string(dL_da_buffer->buffer_type()));

    auto* dL_dgamma_components_buffer = output[1].buffer();
    TT_FATAL(
        dL_dgamma_components_buffer->buffer_type() == tt::tt_metal::BufferType::DRAM,
        "dL_dgamma buffer must be in DRAM. dL_dgamma buffer of type {}",
        enchantum::to_string(dL_dgamma_components_buffer->buffer_type()));

    std::map<std::string, std::string> defines;
    if (mask_w != 0) {
        defines[kMaskWDefineKey] = "1";
    }
    if (everything_fits_in_l1) {
        defines[kEverythingFitsInL1DefineKey] = "1";
    }

    RMSNormBackwardKernels kernels;
    kernels.reader =
        create_reader_kernel(program, all_cores, {packed_scaler, block_size, mask_w, Wt}, defines, kReaderKernelPath);

    kernels.writer = create_writer_kernel(
        program,
        all_cores,
        {
            block_size,
            Wt,
        },
        defines,
        kWriterKernelPath);

    // -------------------------------------------------------------------------
    // 4) Create compute kernels for cross_entropy_bw
    // -------------------------------------------------------------------------

    // Group 1 compile-time arguments
    std::vector<uint32_t> compute_group_1_args = {
        num_rows_per_core_group_1,  // per_core_block_cnt
        block_size,                 // per_core_block_size
        mask_w,                     // mask_w
        Wt                          // num_inner / TILE_W
    };

    kernels.compute_group_1 = create_compute_kernel(
        program, core_group_1, compute_group_1_args, defines, kComputeKernelPath, /*fp32_dest_acc_en=*/true);

    // Group 2 (if present) compile-time arguments
    if (!core_group_2.ranges().empty()) {
        std::vector<uint32_t> compute_group_2_args = {
            num_rows_per_core_group_2,  // per_core_block_cnt
            block_size,                 // per_core_block_size
            mask_w,                     // mask_w
            Wt                          // num_inner / TILE_W
        };

        kernels.compute_group_2 = create_compute_kernel(
            program, core_group_2, compute_group_2_args, defines, kComputeKernelPath, /*fp32_dest_acc_en=*/true);
    }
    // -------------------------------------------------------------------------
    // 5) Assign runtime args for each core
    // -------------------------------------------------------------------------
    assign_per_core_runtime_args(
        program,
        kernels,
        input_buffer,
        gamma_buffer,
        rms_buffer,
        dLdout_buffer,
        dL_da_buffer,
        dL_dgamma_components_buffer,
        num_cores,
        num_cores_y,
        num_rows_per_core_group_1,
        num_rows_per_core_group_2,
        core_group_1,
        core_group_2);

    // -------------------------------------------------------------------------
    // 6) Return the fully configured program & relevant shared variables
    // -------------------------------------------------------------------------
    return cached_program_t{
        std::move(program),
        {/* rmsnorm_fw_reader_kernel_id  = */ kernels.reader,
         /* rmsnorm_fw_writer_kernel_id  = */ kernels.writer,
         /* rmsnorm_fw_kernel_group_1_id = */ kernels.compute_group_1,
         /* rmsnorm_fw_kernel_group_2_id = */ kernels.compute_group_2,
         /* core_group_1              = */ core_group_1,
         /* core_group_2              = */ core_group_2,
         /* num_cores                 = */ num_cores,
         /* num_cores_y               = */ num_cores_y}};
}

void RMSNormBackwardProgramFactory::override_runtime_arguments(
    cached_program_t& cached_program,
    const operation_attributes_t& operation_attributes,
    const tensor_args_t& tensor_args,
    tensor_return_value_t& output) {
    auto& program = cached_program.program;
    auto& shared_variables = cached_program.shared_variables;
    auto& rmsnorm_bw_reader_kernel_id = shared_variables.rmsnorm_bw_reader_kernel_id;
    auto& rmsnorm_bw_writer_kernel_id = shared_variables.rmsnorm_bw_writer_kernel_id;

    uint32_t num_cores = shared_variables.num_cores;
    uint32_t num_cores_y = shared_variables.num_cores_y;

    auto* input_buffer = tensor_args.input.buffer();
    auto* gamma_buffer = tensor_args.gamma.buffer();
    auto* rms_buffer = tensor_args.rms.buffer();
    auto* dLdout_buffer = tensor_args.dL_dout.buffer();

    auto* da_buffer = output[0].buffer();
    auto* dgamma_buffer = output[1].buffer();

    // Only address arguments need updating here; tile counts remain the same as in create().
    auto& reader_runtime_args = GetRuntimeArgs(program, rmsnorm_bw_reader_kernel_id);
    auto& writer_runtime_args = GetRuntimeArgs(program, rmsnorm_bw_writer_kernel_id);

    for (uint32_t i = 0; i < num_cores; i++) {
        CoreCoord core = {i / num_cores_y, i % num_cores_y};

        // Update input buffers for the reader kernel
        {
            auto& runtime_args = reader_runtime_args[core.x][core.y];
            runtime_args[kInputBufferIdx] = input_buffer->address();
            runtime_args[kGammaBufferIdx] = gamma_buffer->address();
            runtime_args[kRmsBufferIdx] = rms_buffer->address();
            runtime_args[kDLdoutBufferIdx] = dLdout_buffer->address();
        }

        // Update output buffers for the writer kernel
        {
            auto& runtime_args = writer_runtime_args[core.x][core.y];
            runtime_args[kDaBufferIdx] = da_buffer->address();
            runtime_args[kDgammaComponentsBufferIdx] = dgamma_buffer->address();
        }
    }
}

}  // namespace ttml::metal::ops::rmsnorm_bw::device<|MERGE_RESOLUTION|>--- conflicted
+++ resolved
@@ -219,31 +219,6 @@
     auto data_format = input_data_format;  // tt::DataFormat::Float16_b
     auto precise_data_format = tt::DataFormat::Float32;
 
-<<<<<<< HEAD
-    create_circular_buffer(
-        program, all_cores, kInputCbIndex, data_format, bfloat16_single_tile_size_bytes, num_input_tiles);
-    create_circular_buffer(
-        program, all_cores, kMaskWCbIndex, data_format, bfloat16_single_tile_size_bytes, kNumMaskTiles);
-    create_circular_buffer(
-        program, all_cores, kScalerCbIndex, data_format, bfloat16_single_tile_size_bytes, kNumScalerTiles);
-    create_circular_buffer(
-        program, all_cores, kGammaCbIndex, data_format, bfloat16_single_tile_size_bytes, num_input_tiles);
-    create_circular_buffer(
-        program, all_cores, kRmsACbIndex, data_format, bfloat16_single_tile_size_bytes, kNumRmsATiles);
-    create_circular_buffer(
-        program, all_cores, kDLoutCbIndex, data_format, bfloat16_single_tile_size_bytes, num_input_tiles);
-    create_circular_buffer(
-        program, all_cores, kMatMulReduceCbIndex, data_format, bfloat16_single_tile_size_bytes, kNumMatMulReduceTiles);
-    create_circular_buffer(
-        program, all_cores, kDLdaCbIndex, data_format, bfloat16_single_tile_size_bytes, num_input_tiles);
-    create_circular_buffer(
-        program, all_cores, kDLdgammaComponentsCbIndex, data_format, bfloat16_single_tile_size_bytes, num_input_tiles);
-    create_circular_buffer(
-        program, all_cores, kRecipRmsACbIndex, data_format, bfloat16_single_tile_size_bytes, kNumRecipRmsATiles);
-    create_circular_buffer(
-        program, all_cores, kScaleCbIndex, precise_data_format, float32_single_tile_size_bytes, kNumScaleTiles);
-    create_circular_buffer(
-=======
     [[maybe_unused]] auto cb_input = create_circular_buffer(
         program, all_cores, kInputCbIndex, data_format, bfloat16_single_tile_size_bytes, num_input_tiles);
     [[maybe_unused]] auto cb_mask_w = create_circular_buffer(
@@ -267,7 +242,6 @@
     [[maybe_unused]] auto cb_scale = create_circular_buffer(
         program, all_cores, kScaleCbIndex, precise_data_format, float32_single_tile_size_bytes, kNumScaleTiles);
     [[maybe_unused]] auto cb_scale_bcasted = create_circular_buffer(
->>>>>>> f23d8a80
         program,
         all_cores,
         kScaleBcastedCbIndex,
