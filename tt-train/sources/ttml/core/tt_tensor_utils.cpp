--- conflicted
+++ resolved
@@ -90,26 +90,6 @@
     return {std::move(storage), shape, data_type, layout};
 }
 
-<<<<<<< HEAD
-template <typename T>
-std::vector<tt::tt_metal::borrowed_buffer::Buffer<T>> get_as(const ttnn::Tensor& tensor) {
-    return std::visit(
-        [](auto&& storage) -> std::vector<tt::tt_metal::borrowed_buffer::Buffer<T>> {
-            using StorageType = std::decay_t<decltype(storage)>;
-            if constexpr (std::is_same_v<StorageType, tt::tt_metal::OwnedStorage>) {
-                return {tt::tt_metal::host_buffer::get_as<T>(storage.buffer)};
-            } else if constexpr (std::is_same_v<StorageType, tt::tt_metal::MultiDeviceHostStorage>) {
-                std::vector<tt::tt_metal::borrowed_buffer::Buffer<T>> res;
-                res.reserve(storage.buffers.size());
-                for (const auto& buffer : storage.buffers) {
-                    res.push_back(tt::tt_metal::host_buffer::get_as<T>(buffer));
-                }
-                return res;
-            } else if constexpr (std::is_same_v<StorageType, tt::tt_metal::BorrowedStorage>) {
-                return {tt::tt_metal::host_buffer::get_as<T>(storage.buffer)};
-            } else {
-                throw std::runtime_error("Tensor must have OwnedStorage or BorrowedStorage");
-=======
 std::vector<tt::tt_metal::HostBuffer> get_as(const ttnn::Tensor& tensor) {
     return std::visit(
         [](auto&& storage) -> std::vector<tt::tt_metal::HostBuffer> {
@@ -120,7 +100,6 @@
                 return storage.buffers;
             } else {
                 throw std::runtime_error("Tensor must be on host");
->>>>>>> 96fec25d
             }
         },
         tensor.get_storage());
@@ -374,51 +353,6 @@
 std::vector<std::span<std::byte>> get_bytes_from_cpu_tensor(ttnn::Tensor& tensor) {
     std::vector<std::span<std::byte>> res;
     auto cpu_tensor = tensor;
-<<<<<<< HEAD
-    switch (cpu_tensor.get_dtype()) {
-        case ttnn::DataType::BFLOAT16: {
-            auto buffers = get_as<bfloat16>(cpu_tensor);
-            res.reserve(buffers.size());
-            for (auto& buffer : buffers) {
-                auto span = std::as_writable_bytes(std::span{buffer});
-                res.push_back(span);
-            }
-            return res;
-        }
-        case ttnn::DataType::FLOAT32: {
-            auto buffers = get_as<float>(cpu_tensor);
-            res.reserve(buffers.size());
-            for (auto& buffer : buffers) {
-                auto span = std::as_writable_bytes(std::span{buffer});
-                res.push_back(span);
-            }
-            return res;
-        }
-        case ttnn::DataType::UINT32: {
-            auto buffers = get_as<uint32_t>(cpu_tensor);
-            res.reserve(buffers.size());
-            for (auto& buffer : buffers) {
-                auto span = std::as_writable_bytes(std::span{buffer});
-                res.push_back(span);
-            }
-            return res;
-        }
-        case ttnn::DataType::INT32: {
-            auto buffers = get_as<uint32_t>(cpu_tensor);
-            res.reserve(buffers.size());
-            for (auto& buffer : buffers) {
-                auto span = std::as_writable_bytes(std::span{buffer});
-                res.push_back(span);
-            }
-            return res;
-        }
-        default: {
-            throw std::runtime_error(fmt::format(
-                "Unsupported data type {0} for conversion to bytes", magic_enum::enum_name(cpu_tensor.get_dtype())));
-        }
-    }
-    return {};
-=======
     auto buffers = get_as(cpu_tensor);
 
     res.reserve(buffers.size());
@@ -428,6 +362,5 @@
         res.push_back(span);
     }
     return res;
->>>>>>> 96fec25d
 }
 }  // namespace ttml::core