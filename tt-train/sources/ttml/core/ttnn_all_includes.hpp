// SPDX-FileCopyrightText: (c) 2024 Tenstorrent AI ULC
//
// SPDX-License-Identifier: Apache-2.0

#pragma once

#pragma GCC diagnostic push
#pragma GCC diagnostic ignored "-Wundefined-inline"
#pragma GCC diagnostic ignored "-Wdeprecated-volatile"
#pragma GCC diagnostic ignored "-Wdeprecated-this-capture"

#include <cpp/ttnn/operations/core/core.hpp>                                                               // NOLINT
#include <cpp/ttnn/operations/moreh/moreh_softmax/moreh_softmax.hpp>                                       // NOLINT
#include <cpp/ttnn/operations/moreh/moreh_softmax_backward/moreh_softmax_backward.hpp>                     // NOLINT
#include <hostdevcommon/common_values.hpp>                                                                 // NOLINT
#include <tt-metalium/base_types.hpp>                                                                      // NOLINT
#include <tt-metalium/bfloat16.hpp>                                                                        // NOLINT
#include <tt-metalium/device.hpp>                                                                          // NOLINT
#include <tt-metalium/distributed_context.hpp>                                                             // NOLINT
#include <tt-metalium/fabric.hpp>                                                                          // NOLINT
#include <tt-metalium/host_api.hpp>                                                                        // NOLINT
#include <tt-metalium/math.hpp>                                                                            // NOLINT
#include <tt-metalium/mesh_device_view.hpp>                                                                // NOLINT
#include <tt-metalium/tt_metal_profiler.hpp>                                                               // NOLINT
#include <tt_stl/indestructible.hpp>                                                                       // NOLINT
#include <ttnn/core.hpp>                                                                                   // NOLINT
#include <ttnn/device.hpp>                                                                                 // NOLINT
#include <ttnn/distributed/api.hpp>                                                                        // NOLINT
#include <ttnn/distributed/create_socket.hpp>                                                              // NOLINT
#include <ttnn/distributed/distributed_tensor.hpp>                                                         // NOLINT
#include <ttnn/distributed/isocket.hpp>                                                                    // NOLINT
#include <ttnn/distributed/types.hpp>                                                                      // NOLINT
#include <ttnn/operations/copy/typecast/typecast.hpp>                                                      // NOLINT
#include <ttnn/operations/core/compute_kernel/compute_kernel_config.hpp>                                   // NOLINT
#include <ttnn/operations/core/to_dtype/to_dtype_op.hpp>                                                   // NOLINT
#include <ttnn/operations/creation.hpp>                                                                    // NOLINT
#include <ttnn/operations/data_movement/concat/concat.hpp>                                                 // NOLINT
#include <ttnn/operations/data_movement/copy/copy.hpp>                                                     // NOLINT
#include <ttnn/operations/data_movement/pad/pad.hpp>                                                       // NOLINT
#include <ttnn/operations/data_movement/permute/permute.hpp>                                               // NOLINT
#include <ttnn/operations/data_movement/repeat/repeat.hpp>                                                 // NOLINT
#include <ttnn/operations/data_movement/slice/slice.hpp>                                                   // NOLINT
#include <ttnn/operations/data_movement/tilize_with_val_padding/tilize_with_val_padding.hpp>               // NOLINT
#include <ttnn/operations/data_movement/transpose/transpose.hpp>                                           // NOLINT
#include <ttnn/operations/data_movement/untilize/untilize.hpp>                                             // NOLINT
#include <ttnn/operations/eltwise/binary/binary.hpp>                                                       // NOLINT
#include <ttnn/operations/eltwise/binary_backward/binary_backward.hpp>                                     // NOLINT
#include <ttnn/operations/eltwise/quantization/quantization.hpp>                                           // NOLINT
#include <ttnn/operations/eltwise/unary/unary.hpp>                                                         // NOLINT
#include <ttnn/operations/eltwise/unary/unary_composite.hpp>                                               // NOLINT
#include <ttnn/operations/eltwise/unary_backward/unary_backward.hpp>                                       // NOLINT
#include <ttnn/operations/embedding/embedding.hpp>                                                         // NOLINT
#include <ttnn/operations/embedding_backward/embedding_backward.hpp>                                       // NOLINT
#include <ttnn/operations/experimental/ccl/all_gather_async/all_gather_async.hpp>                          // NOLINT
#include <ttnn/operations/experimental/ccl/reduce_scatter_minimal_async/reduce_scatter_minimal_async.hpp>  // NOLINT
#include <ttnn/operations/experimental/dropout/dropout.hpp>                                                // NOLINT
#include <ttnn/operations/experimental/transformer/nlp_concat_heads/nlp_concat_heads.hpp>                  // NOLINT
#include <ttnn/operations/experimental/transformer/nlp_create_qkv_heads/nlp_create_qkv_heads.hpp>          // NOLINT
#include <ttnn/operations/experimental/transformer/rotary_embedding_llama/rotary_embedding_llama.hpp>      // NOLINT
#include <ttnn/operations/experimental/unary_backward/gelu_backward/gelu_backward.hpp>                     // NOLINT
#include <ttnn/operations/full_like/full_like.hpp>                                                         // NOLINT
#include <ttnn/operations/matmul/matmul.hpp>                                                               // NOLINT
#include <ttnn/operations/moreh/moreh_adamw/moreh_adamw.hpp>                                               // NOLINT
#include <ttnn/operations/moreh/moreh_clip_grad_norm/moreh_clip_grad_norm.hpp>                             // NOLINT
#include <ttnn/operations/moreh/moreh_layer_norm/moreh_layer_norm.hpp>                                     // NOLINT
#include <ttnn/operations/moreh/moreh_layer_norm_backward/moreh_layer_norm_backward.hpp>                   // NOLINT
#include <ttnn/operations/moreh/moreh_linear_backward/moreh_linear_backward.hpp>                           // NOLINT
#include <ttnn/operations/moreh/moreh_matmul/moreh_matmul.hpp>                                             // NOLINT
#include <ttnn/operations/moreh/moreh_mean/moreh_mean.hpp>                                                 // NOLINT
#include <ttnn/operations/moreh/moreh_mean_backward/moreh_mean_backward.hpp>                               // NOLINT
#include <ttnn/operations/moreh/moreh_nll_loss/moreh_nll_loss.hpp>                                         // NOLINT
#include <ttnn/operations/moreh/moreh_nll_loss_backward/moreh_nll_loss_backward.hpp>                       // NOLINT
#include <ttnn/operations/moreh/moreh_sum/moreh_sum.hpp>                                                   // NOLINT
#include <ttnn/operations/normalization/softmax/softmax.hpp>                                               // NOLINT
#include <ttnn/operations/reduction/argmax/argmax.hpp>                                                     // NOLINT
#include <ttnn/operations/reduction/generic/generic_reductions.hpp>                                        // NOLINT
<<<<<<< HEAD
#include <ttnn/operations/reduction/sampling/sampling.hpp>                                                 // NOLINT
#include <ttnn/operations/reduction/topk/topk.hpp>                                                         // NOLINT
#include <ttnn/tensor/enum_types.hpp>                                                                      // NOLINT
=======
>>>>>>> fdbf388e
#include <ttnn/tensor/host_buffer/functions.hpp>                                                           // NOLINT
#include <ttnn/tensor/layout/layout.hpp>                                                                   // NOLINT
#include <ttnn/tensor/memory_config/memory_config.hpp>                                                     // NOLINT
#include <ttnn/tensor/tensor.hpp>                                                                          // NOLINT
#include <ttnn/tensor/types.hpp>                                                                           // NOLINT
#include <ttnn/tensor/xtensor/conversion_utils.hpp>                                                        // NOLINT
#include <ttnn/tensor/xtensor/xtensor_all_includes.hpp>                                                    // NOLINT
#include <ttnn/types.hpp>                                                                                  // NOLINT
#pragma GCC diagnostic pop<|MERGE_RESOLUTION|>--- conflicted
+++ resolved
@@ -74,12 +74,9 @@
 #include <ttnn/operations/normalization/softmax/softmax.hpp>                                               // NOLINT
 #include <ttnn/operations/reduction/argmax/argmax.hpp>                                                     // NOLINT
 #include <ttnn/operations/reduction/generic/generic_reductions.hpp>                                        // NOLINT
-<<<<<<< HEAD
 #include <ttnn/operations/reduction/sampling/sampling.hpp>                                                 // NOLINT
 #include <ttnn/operations/reduction/topk/topk.hpp>                                                         // NOLINT
 #include <ttnn/tensor/enum_types.hpp>                                                                      // NOLINT
-=======
->>>>>>> fdbf388e
 #include <ttnn/tensor/host_buffer/functions.hpp>                                                           // NOLINT
 #include <ttnn/tensor/layout/layout.hpp>                                                                   // NOLINT
 #include <ttnn/tensor/memory_config/memory_config.hpp>                                                     // NOLINT
