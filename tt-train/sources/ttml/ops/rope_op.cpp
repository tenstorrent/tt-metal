// SPDX-FileCopyrightText: (c) 2025 Tenstorrent AI ULC
//
// SPDX-License-Identifier: Apache-2.0

#include "ops/rope_op.hpp"

#include <numbers>

#include "autograd/auto_context.hpp"
#include "autograd/graph.hpp"
#include "autograd/graph_utils.hpp"
#include "autograd/tensor.hpp"
#include "core/compute_kernel_config.hpp"
#include "core/tt_tensor_utils.hpp"

namespace ttml::ops {

void validate_rope_input_and_params(const autograd::TensorPtr& input, const RotaryEmbeddingParams& params) {
    if (input->get_rank() != 4U) {
        throw std::runtime_error(
            fmt::format("RoPE only supports rank-4 input tensors, but got rank {}.", input->get_rank()));
    }
    auto input_shape = input->get_shape();

    auto input_seq_len = input_shape[-2];
    auto input_head_dim = input_shape[-1];

    if (input_head_dim != params.head_dim) {
        throw std::runtime_error(fmt::format(
            "RoPE input tensor's head dimension ({}) must match the head dimension in the params ({})",
            input_head_dim,
            params.head_dim));
    }

    if (input_seq_len != params.sequence_length) {
        throw std::runtime_error(fmt::format(
            "RoPE input tensor's sequence length ({}) must match the sequence length in the params ({})",
            input_seq_len,
            params.sequence_length));
    }

    auto trans_mat_shape = params.trans_mat.logical_shape();
    auto trig_param_shapes = std::array{
        params.cos_cache.logical_shape(),
        params.sin_cache.logical_shape(),
        params.neg_cos_cache.logical_shape(),
        params.neg_sin_cache.logical_shape()};

    auto expected_trig_shape = ttnn::Shape{1U, 1U, input_seq_len, input_head_dim};
    if (!std::ranges::all_of(
            trig_param_shapes, [&expected_trig_shape](auto shape) { return shape == expected_trig_shape; })) {
        throw std::runtime_error(fmt::format(
            "All trigonometric rotary embedding parameters must have shape [1, 1, {}, {}], but got shapes: "
            "cos_cache: {}, sin_cache: {}, neg_cos_cache: {}, neg_sin_cache: {}",
            input_seq_len,
            input_head_dim,
            params.cos_cache.logical_shape(),
            params.sin_cache.logical_shape(),
            params.neg_cos_cache.logical_shape(),
            params.neg_sin_cache.logical_shape()));
    }

    auto expected_trans_mat_shape = ttnn::Shape{1U, 1U, ttnn::TILE_SIZE, ttnn::TILE_SIZE};
    if (trans_mat_shape != expected_trans_mat_shape) {
        throw std::runtime_error(fmt::format(
            "RoPE trans_mat must be of shape {}, but has shape {}", expected_trans_mat_shape, trans_mat_shape));
    }
}

template <typename E>
E apply_rope_scaling(const E& freqs, const RopeScalingParams& scaling_params) {
    // Typical values for low_freq_factor and high_freq_factor are 1 and 4, respectively.
    assert(scaling_params.low_freq_factor != scaling_params.high_freq_factor);
    assert(scaling_params.low_freq_factor < scaling_params.high_freq_factor);

    // These wavelengths are used as thresholds to determine whether to scale the frequency.
    // For example, if the low_freq_factor is 1, then every frequency after the
    auto low_freq_wavelength = scaling_params.original_context_length / scaling_params.low_freq_factor;
    auto high_freq_wavelength = scaling_params.original_context_length / scaling_params.high_freq_factor;
    if (low_freq_wavelength == high_freq_wavelength) {
        throw std::invalid_argument("RoPE scaling requires low and high frequency wavelengths to be different.");
    }

    auto wavelengths = 2 * std::numbers::pi / freqs;

    // for high frequencies, we're capturing short-range dependencies and needn't scale.
    auto high_freqs = freqs;
    // for low frequencies, we're capturing long-range dependencies and need to scale by the full scaling factor.
    auto low_freqs = freqs / scaling_params.scaling_factor;

    // for frequencies in between, we smoothly interpolate.
    auto smooths = (scaling_params.original_context_length / wavelengths - scaling_params.low_freq_factor) /
                   (scaling_params.high_freq_factor - scaling_params.low_freq_factor);
    auto mid_freqs = (1.0F - smooths) * freqs / scaling_params.scaling_factor + smooths * freqs;

    // if we're between the low and high freqs, use the smoothly interpolated mid-freqs,
    // otherwise use low_freqs for the low freq wavelengths and high_freqs otherwise.
    return xt::where(
        (wavelengths < low_freq_wavelength) && (wavelengths > high_freq_wavelength),
        mid_freqs,
        xt::where(wavelengths > low_freq_wavelength, low_freqs, high_freqs));
}

// trans_mat, sin_cache, cos_cache are all precomputed and stored somewhere in
// the module hierarchy and passed to the operation.
autograd::TensorPtr rope(const autograd::TensorPtr& input, const RotaryEmbeddingParams& params) {
    validate_rope_input_and_params(input, params);
<<<<<<< HEAD
    auto input_tensor = input->get_value();
    auto input_logical_shape = input_tensor.get_logical_shape();
=======
    auto input_logical_shape = input->get_value().logical_shape();
>>>>>>> d612df7d
    auto num_batch = input_logical_shape[0];
    auto num_heads = input_logical_shape[1];
    auto seq_len = input_logical_shape[2];
    auto head_dim = input_logical_shape[3];
    auto device = &autograd::ctx().get_device();

    auto squish_batch = [num_batch, num_heads, seq_len, head_dim](const ttnn::Tensor& input) {
        auto shape = input.logical_shape();
        auto seq_len = shape[2];
        auto head_dim = shape[3];
        auto unbatched_input = ttnn::reshape(input, ttnn::Shape{1U, num_batch * num_heads, seq_len, head_dim});
        return unbatched_input;
    };

    auto unsquish_batch = [num_batch, num_heads, seq_len, head_dim](const ttnn::Tensor& input) {
        auto unbatched_input = ttnn::reshape(input, ttnn::Shape{num_batch, num_heads, seq_len, head_dim});
        return unbatched_input;
    };

    auto out_tensor = ttnn::experimental::rotary_embedding_llama(
        squish_batch(input_tensor),
        params.cos_cache,
        params.sin_cache,
        params.trans_mat,
        /*is_decode_mode=*/false,
        /*memory_config=*/std::nullopt,
        /*compute_kernel_config=*/core::ComputeKernelConfig::precise());
    auto batched_output = unsquish_batch(out_tensor);
    auto out = autograd::create_tensor(batched_output);

    // In the backward pass we rotate by -θ, so we need negated cos and sin
    // caches. Note: we can just reuse trans_mat here since the data movement
    // should be the same on the backward pass (we use the same trick to speed
    // up the matmul, and the matrix used is specified by the cos/sin caches.)
    autograd::GradFunction grad_fn = [squish_batch, unsquish_batch, input, params, out]() {
        auto dL_dout = out->get_grad();

        auto dL_dinput = ttnn::experimental::rotary_embedding_llama(
            squish_batch(dL_dout),
            params.neg_cos_cache,
            params.neg_sin_cache,
            params.trans_mat,
            /*is_decode_mode=*/false,
            /*memory_config=*/std::nullopt,
            /*compute_kernel_config=*/core::ComputeKernelConfig::precise());
        auto unsquished = unsquish_batch(dL_dinput);
        input->add_grad(unsquished);
    };

    auto links = autograd::get_links(input);
    out->set_node(autograd::ctx().add_backward_node(std::move(grad_fn), links));

    return out;
}

std::pair<ttnn::Tensor, ttnn::Tensor> gen_freqs(
    uint32_t head_dim, uint32_t sequence_length, float theta, const RopeScalingParams& scaling_params) {
    // compute freqs: 1.0 / (theta ** (2 * (i-1) / head_dim)) for i in [1, head_dim/2]
    xt::xarray<uint32_t> expt_data = xt::arange(0, static_cast<int>(head_dim)) / 2;
    xt::xarray<float> expt_xt = xt::cast<float>(expt_data);

    expt_xt *= 2.0F / static_cast<float>(head_dim);
    xt::xarray<float> theta_pow = xt::pow(theta, expt_xt);

    auto freqs = xt::ones_like(theta_pow) / theta_pow;

    xt::xarray<float> seq_pos = xt::arange<float>(sequence_length);
    xt::xarray<float> seq_pos_repeated_to_head = xt::repeat(seq_pos, head_dim, seq_pos.dimension() - 1U);
    xt::xarray<float> scales = seq_pos_repeated_to_head.reshape({sequence_length, head_dim});

    xt::xarray<float> scaled_freqs = scales * freqs;

    if (scaling_params.scaling_factor != 0.0F) {
        scaled_freqs = apply_rope_scaling(scaled_freqs, scaling_params);
    }

    // take the scaled freqs mod 2π to satisfy ttnn inputs constraints for sin/cos
    auto pi = static_cast<float>(std::numbers::pi);
    scaled_freqs = xt::fmod(scaled_freqs, 2.0F * pi);
    scaled_freqs = scaled_freqs.reshape({1, 1, sequence_length, head_dim});

    xt::xarray<float> sin_freqs = xt::sin(scaled_freqs);
    xt::xarray<float> cos_freqs = xt::cos(scaled_freqs);

    auto* device = &autograd::ctx().get_device();
    return {core::from_xtensor(sin_freqs, device), core::from_xtensor(cos_freqs, device)};
}

ttnn::Tensor gen_trans_mat() {
    xt::xarray<float> trans_mat = xt::zeros<float>({1, 1, ttnn::TILE_SIZE, ttnn::TILE_SIZE});
    for (int i = 0; i < ttnn::TILE_SIZE; i += 2) {
        trans_mat(0, 0, i, i + 1) = 1.0F;
    }
    for (int j = 1; j < ttnn::TILE_SIZE; j += 2) {
        trans_mat(0, 0, j, j - 1) = -1.0F;
    }

    auto device = &autograd::ctx().get_device();
    return core::from_xtensor(trans_mat, device);
}

RotaryEmbeddingParams build_rope_params(
    uint32_t sequence_length, uint32_t head_dim, float theta, RopeScalingParams scaling_params) {
    if (head_dim % 32U != 0U) {
        throw std::invalid_argument(fmt::format("RoPE head_dim must be divisible by 32, but is {}", head_dim));
    }
    if (head_dim > 256U) {
        throw std::invalid_argument(
            fmt::format("RoPE head_dim must be less than or equal to 256, but is {}", head_dim));
    }
    if (head_dim == 0U) {
        throw std::invalid_argument("RoPE head_dim must be non-zero.");
    }
    auto [sin_freqs, cos_freqs] = gen_freqs(head_dim, sequence_length, theta, scaling_params);
    auto trans_mat = gen_trans_mat();
    return {
        .cos_cache = cos_freqs,
        .sin_cache = sin_freqs,
        .neg_cos_cache = cos_freqs,             // cos(θ) = cos(-θ): symmetry over x-axis
        .neg_sin_cache = ttnn::neg(sin_freqs),  // sin(-θ) = -sin(θ)
        .trans_mat = trans_mat,

        .sequence_length = sequence_length,
        .head_dim = head_dim,

        .rope_scaling_params = scaling_params,
    };
}

}  // namespace ttml::ops<|MERGE_RESOLUTION|>--- conflicted
+++ resolved
@@ -105,12 +105,8 @@
 // the module hierarchy and passed to the operation.
 autograd::TensorPtr rope(const autograd::TensorPtr& input, const RotaryEmbeddingParams& params) {
     validate_rope_input_and_params(input, params);
-<<<<<<< HEAD
-    auto input_tensor = input->get_value();
-    auto input_logical_shape = input_tensor.get_logical_shape();
-=======
+  
     auto input_logical_shape = input->get_value().logical_shape();
->>>>>>> d612df7d
     auto num_batch = input_logical_shape[0];
     auto num_heads = input_logical_shape[1];
     auto seq_len = input_logical_shape[2];
