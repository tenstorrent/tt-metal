--- conflicted
+++ resolved
@@ -237,25 +237,10 @@
     return state_dict;
 }
 
-<<<<<<< HEAD
 void AdamW::set_state_dict(const serialization::StateDict& dict) {
     m_first_moment = std::get<serialization::NamedParameters>(dict.at("first_moment"));
     m_second_moment = std::get<serialization::NamedParameters>(dict.at("second_moment"));
     m_steps = serialization::get_value_type<size_t>(dict, "steps");
-=======
-void AdamW::set_state_dict(const autograd::NamedParameters& dict) {
-    for (const auto& [key, tensor] : dict) {
-        if (key.starts_with(kFirstMoment)) {
-            m_first_moment[key.substr(kFirstMoment.size())] = tensor;
-        } else if (key.starts_with(kSecondMoment)) {
-            m_second_moment[key.substr(kSecondMoment.size())] = tensor;
-        } else if (key.starts_with(kKahanCompensation)) {
-            m_kahan_compensation[key.substr(kKahanCompensation.size())] = tensor;
-        } else {
-            throw std::runtime_error(fmt::format("AdamW: Invalid key in state dict. Key = {}", key));
-        }
-    }
->>>>>>> e3526dea
 }
 
 [[nodiscard]] size_t AdamW::get_steps() const {
