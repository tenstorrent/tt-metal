// SPDX-FileCopyrightText: (c) 2024 Tenstorrent AI ULC
//
// SPDX-License-Identifier: Apache-2.0

#include <core/ttnn_all_includes.hpp>

#include "optimizer_base.hpp"
#include "serialization/serializable.hpp"

namespace ttml::optimizers {

struct AdamWConfig {
    float lr{1e-3F};
    float beta1{0.9F};
    float beta2{0.999F};
    float epsilon{1e-8F};
    float weight_decay{0.01F};
    // TODO: add amsgrad

    // flag to enable kahan summation to reduce floating point errors
    bool use_kahan_summation{false};
};

class MorehAdamW : public OptimizerBase {
public:
    MorehAdamW(serialization::NamedParameters parameters, const AdamWConfig& config);

    void zero_grad() override;

    void step() override;

    [[nodiscard]] serialization::StateDict get_state_dict() const override;
    void set_state_dict(const serialization::StateDict& dict) override;

    [[nodiscard]] size_t get_steps() const override;
    void set_steps(size_t steps) override;

    [[nodiscard]] float get_learning_rate() const override;
    void set_learning_rate(float lr) override;

private:
    size_t m_steps{0};
    AdamWConfig m_config;
    serialization::NamedParameters m_first_moment;
    serialization::NamedParameters m_second_moment;
};

class AdamW : public OptimizerBase {
public:
    AdamW(serialization::NamedParameters parameters, const AdamWConfig& config);

    void zero_grad() override;

    void step() override;

    [[nodiscard]] serialization::StateDict get_state_dict() const override;
    void set_state_dict(const serialization::StateDict& dict) override;

    [[nodiscard]] size_t get_steps() const override;
    void set_steps(size_t steps) override;

    [[nodiscard]] float get_learning_rate() const override;

    void set_learning_rate(float lr) override;

private:
    size_t m_steps{0};
    AdamWConfig m_config;
<<<<<<< HEAD
    serialization::NamedParameters m_first_moment;
    serialization::NamedParameters m_second_moment;
=======
    autograd::NamedParameters m_first_moment;
    autograd::NamedParameters m_second_moment;
    autograd::NamedParameters m_kahan_compensation;
>>>>>>> e3526dea
};

}  // namespace ttml::optimizers<|MERGE_RESOLUTION|>--- conflicted
+++ resolved
@@ -66,14 +66,9 @@
 private:
     size_t m_steps{0};
     AdamWConfig m_config;
-<<<<<<< HEAD
     serialization::NamedParameters m_first_moment;
     serialization::NamedParameters m_second_moment;
-=======
-    autograd::NamedParameters m_first_moment;
-    autograd::NamedParameters m_second_moment;
-    autograd::NamedParameters m_kahan_compensation;
->>>>>>> e3526dea
+    serialization::NamedParameters m_kahan_compensation;
 };
 
 }  // namespace ttml::optimizers