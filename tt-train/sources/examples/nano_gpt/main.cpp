--- conflicted
+++ resolved
@@ -33,7 +33,6 @@
 #include "ttnn_fixed/trivial_ttnn_ops.hpp"
 #include "utils.hpp"
 
-
 using Model = std::shared_ptr<ttml::models::BaseTransformer>;
 
 void model_to_eval(Model &model) {
@@ -109,7 +108,6 @@
     std::string tokenizer_type = "char";
     bool use_clip_grad_norm = false;
     float clip_grad_norm_max_norm = 1.0F;
-
 };
 
 TrainingConfig parse_config(const YAML::Node &yaml_config) {
@@ -144,7 +142,6 @@
     uint32_t num_mh_workers = 0U;
     SocketType socket_type = SocketType::MPI;
     std::optional<ttml::models::distributed::pipeline_parallel_llama::PipelineParallelConfig> pipeline_parallel_config;
-
 };
 
 MultihostConfig parse_multihost_config(const YAML::Node &yaml_config) {
@@ -162,7 +159,7 @@
         throw std::runtime_error("Unknown socket type: " + socket_type_str);
     }
 
-   ttml::autograd::ctx().initialize_socket_manager(config.socket_type);
+    ttml::autograd::ctx().initialize_socket_manager(config.socket_type);
 
     if (auto pipeline_parallel_config = multihost_config["pipeline_parallel_config"]) {
         config.pipeline_parallel_config =
@@ -219,7 +216,6 @@
     std::string model_type = "gpt2";
     std::string model_path = "";
     std::variant<ttml::models::gpt2::TransformerConfig, ttml::models::llama::LlamaConfig> transformer_config;
-
 };
 
 ModelConfig parse_model_config(const YAML::Node &yaml_config) {
@@ -228,16 +224,11 @@
     config.model_type = model_config["model_type"].as<std::string>();
     config.model_path = model_config["model_path"].as<std::string>("");
 
-    if(config.model_type == "gpt2")
-    {
+    if (config.model_type == "gpt2") {
         config.transformer_config = ttml::models::gpt2::read_config(model_config);
-    }
-    else if(config.model_type == "llama")
-    {
+    } else if (config.model_type == "llama") {
         config.transformer_config = ttml::models::llama::read_config(model_config);
-    }
-    else
-    {
+    } else {
         throw std::runtime_error("Unknown model type: " + config.model_type);
     }
 
@@ -304,7 +295,8 @@
 
     const char *tt_metal_home = std::getenv("TT_METAL_HOME");
     TT_FATAL(tt_metal_home != nullptr, "TT_METAL_HOME environment variable is not set");
-    std::string training_config_name = std::string(tt_metal_home) + "/tt-train/configs/training_configs/training_shakespeare_nanogpt.yaml";
+    std::string training_config_name =
+        std::string(tt_metal_home) + "/tt-train/configs/training_configs/training_shakespeare_nanogpt.yaml";
     std::string multihost_config_name = "";
 
     std::string run_name = "";
@@ -330,8 +322,7 @@
     ModelConfig model_config = parse_model_config(YAML::LoadFile(training_config.model_config));
 
     MultihostConfig multihost_config;
-    if (!multihost_config_name.empty())
-    {
+    if (!multihost_config_name.empty()) {
         multihost_config = parse_multihost_config(YAML::LoadFile(multihost_config_name));
     }
 
@@ -362,7 +353,6 @@
         if (!model_config.model_path.empty()) {
             throw std::runtime_error("Save and load is not supported with Tensor Parallel model");
         }
-
     }
 
     // set seed
@@ -380,7 +370,8 @@
     fmt::print("Total batch size {}\n", training_config.batch_size * training_config.gradient_accumulation_steps);
     fmt::print("Scheduler type {}\n", training_config.scheduler_type);
     fmt::print("Seed {}\n", ttml::autograd::ctx().get_seed());
-    auto sequence_length = std::visit([](auto &&arg) { return arg.max_sequence_length; }, model_config.transformer_config);
+    auto sequence_length =
+        std::visit([](auto &&arg) { return arg.max_sequence_length; }, model_config.transformer_config);
 
     std::variant<std::string, YAML::Node> text_or_tokens;
 
@@ -403,26 +394,25 @@
             std::string tokenizer_type = train_config.tokenizer_type;
 
             if (tokenizer_type == "char") {
-                auto [dataset, tokenizer] = ttml::datasets::create_in_memory_token_dataset<ttml::tokenizers::CharTokenizer>(
-                    std::get<std::string>(data_source), sequence_length);
+                auto [dataset, tokenizer] =
+                    ttml::datasets::create_in_memory_token_dataset<ttml::tokenizers::CharTokenizer>(
+                        std::get<std::string>(data_source), sequence_length);
 
                 std::visit(
                     [&](auto &&arg) { arg.vocab_size = tokenizer->get_vocab_size(); }, model_config.transformer_config);
 
                 return dataset;
-            }
-            else if (tokenizer_type == "bpe") {
-
-                auto& yaml_node = std::get<YAML::Node>(data_source);
+            } else if (tokenizer_type == "bpe") {
+                auto &yaml_node = std::get<YAML::Node>(data_source);
 
                 auto dataset = ttml::datasets::create_token_dataset_from_yaml(yaml_node);
 
                 std::visit(
-                    [&](auto &&arg) { arg.vocab_size = yaml_node["tokenizer_vocab_size"].template as<uint32_t>(); }, model_config.transformer_config);
+                    [&](auto &&arg) { arg.vocab_size = yaml_node["tokenizer_vocab_size"].template as<uint32_t>(); },
+                    model_config.transformer_config);
 
                 return dataset;
-            }
-            else {
+            } else {
                 throw std::runtime_error("Unknown tokenizer type: " + tokenizer_type);
             }
         };
@@ -515,15 +505,15 @@
         };
 
     LossAverageMeter loss_meter;
-    auto train_dataloader = DataLoader(dataset, /* batch_size */ training_config.batch_size, /* shuffle */ true, collate_fn);
+    auto train_dataloader =
+        DataLoader(dataset, /* batch_size */ training_config.batch_size, /* shuffle */ true, collate_fn);
 
     fmt::print("Overriding vocab size to be divisible by 32\n");
     // this is workaround for tensor parallel case, we need to have vocab size divisible by 32 per device
     std::visit(
         [&](auto &&arg) {
             if constexpr (requires { arg.vocab_size; }) {
-                arg.vocab_size =
-                    round_up_to_tile(arg.vocab_size, (device_config.enable_tp ? num_devices : 1U) * 32U);
+                arg.vocab_size = round_up_to_tile(arg.vocab_size, (device_config.enable_tp ? num_devices : 1U) * 32U);
             } else {
                 throw std::runtime_error(
                     "Unsupported transformer configuration type: " + std::string(typeid(arg).name()));
@@ -565,13 +555,8 @@
             throw std::runtime_error("Model path already exists: " + save_and_exit_path);
         }
         fmt::println("Saving model and exiting");
-<<<<<<< HEAD
         ttml::serialization::FlatBufferFile serializer;
-        std::string model_prefix = (config.model_type == "llama") ? "llama" : "transformer";
-=======
-        ttml::serialization::MsgPackFile serializer;
         std::string model_prefix = (model_config.model_type == "llama") ? "llama" : "gpt2";
->>>>>>> 552a127a
         ttml::serialization::write_module(serializer, model_prefix, model.get());
         serializer.serialize(save_and_exit_path);
         fmt::println("Model saved to {}", save_and_exit_path);
@@ -579,7 +564,8 @@
     }
 
     // Load model parameters if in eval mode and model path exists
-    if (!safetensors_path.empty() && !model_config.model_path.empty() && std::filesystem::exists(model_config.model_path)) {
+    if (!safetensors_path.empty() && !model_config.model_path.empty() &&
+        std::filesystem::exists(model_config.model_path)) {
         std::string model_name = (model_config.model_type == "llama") ? "llama" : "gpt2";
         fmt::print("Loading model parameters\n");
         load_model_parameters(model_config.model_path, model, model_name);
@@ -604,7 +590,10 @@
 
     fmt::print("Number of parameters: {}\n", get_number_of_parameters(model, device_config.enable_tp));
 
-    auto select_optimizer = [&model, &adamw_params, &training_config, &multihost_config]() -> std::unique_ptr<ttml::optimizers::OptimizerBase> {
+    auto select_optimizer = [&model,
+                             &adamw_params,
+                             &training_config,
+                             &multihost_config]() -> std::unique_ptr<ttml::optimizers::OptimizerBase> {
         if (is_three_tier_training(multihost_config)) {
             return std::make_unique<ttml::optimizers::RemoteOptimizer>(
                 get_model_parameters(model), multihost_config.num_mh_workers);
