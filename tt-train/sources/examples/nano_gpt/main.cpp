// SPDX-FileCopyrightText: (c) 2024 Tenstorrent AI ULC
// SPDX-License-Identifier: Apache-2.0

#include <CLI/CLI.hpp>
#include <chrono>
#include <core/ttnn_all_includes.hpp>
#include <csignal>
#include <cstdint>
#include <ttnn/distributed/create_socket.hpp>
#include <ttnn/tensor/tensor.hpp>
#include <wandbcpp.hpp>

#include "3tier/remote_optimizer.hpp"
#include "autograd/auto_context.hpp"
#include "autograd/tensor.hpp"
#include "core/clip_grad_norm.hpp"
#include "core/distributed/distributed.hpp"
#include "core/tt_tensor_utils.hpp"
#include "datasets/dataloader.hpp"
#include "datasets/in_memory_token_dataset.hpp"
#include "datasets/utils.hpp"
#include "models/common/transformer_common.hpp"
#include "models/distributed/gpt2.hpp"
#include "models/distributed/llama.hpp"
#include "models/distributed/qwen.hpp"
#include "models/gpt2.hpp"
#include "models/llama.hpp"
#include "models/qwen.hpp"
#include "ops/binary_ops.hpp"
#include "ops/losses.hpp"
#include "optimizers/adamw.hpp"
#include "optimizers/no_op.hpp"
#include "tokenizers/bpe_tokenizer.hpp"
#include "tokenizers/char_tokenizer.hpp"
#include "ttnn_fixed/trivial_ttnn_ops.hpp"
#include "utils.hpp"

namespace {
constexpr auto gpt2_tokenizer_file_name = "/gpt2-tokenizer.json";
}

/* WANDB BLocks this signal.
 Control+C didn't work.
*/
void signal_handler(int signum) {
    std::cout << "\nInterrupt signal (" << signum << ") received.\n";
    wandbcpp::finish();
    exit(signum);
}

using Model = std::shared_ptr<ttml::models::BaseTransformer>;

void model_to_eval(Model &model) {
    model->eval();
}

void model_to_train(Model &model) {
    model->train();
}

ttml::autograd::TensorPtr run_model(
    Model &model, const ttml::autograd::TensorPtr &data, const ttml::autograd::TensorPtr &mask) {
    return (*model)(data, mask);
}

ttml::serialization::NamedParameters get_model_parameters(Model &model) {
    return model->parameters();
}

uint64_t get_number_of_parameters(Model &model, bool tp) {
    auto *device = &ttml::autograd::ctx().get_device();
    auto num_devices = static_cast<uint32_t>(device->num_devices());

    auto contains = [](const std::string &str, const std::string &substr) {
        return str.find(substr) != std::string::npos;
    };

    auto parameters = get_model_parameters(model);
    uint64_t num_params = 0;
    for (const auto &[name, tensor_ptr] : parameters) {
        auto tensor = tensor_ptr->get_value();
        auto params_in_tensor = tensor.logical_volume();
        if (tp && (contains(name, "fc") || contains(name, "linear"))) {
            num_params += params_in_tensor * num_devices;
        } else {
            num_params += params_in_tensor;
        }
    }

    return num_params;
}

using ttml::autograd::TensorPtr;

using DatasetSample = std::pair<std::span<const uint32_t>, std::span<const uint32_t>>;
// tokens, targets, masks
using BatchType = std::tuple<TensorPtr, TensorPtr, TensorPtr>;
using DataLoader = ttml::datasets::DataLoader<
    ttml::datasets::InMemoryTokenDataset,
    std::function<BatchType(std::vector<DatasetSample> &&samples)>,
    BatchType>;

template <typename Tokenizer>
void generate(
    Model &model,
    const Tokenizer &tokenizer,
    uint32_t max_sequence_length,
    uint32_t num_heads,
    uint32_t tokens_to_generate = 1024U,
    bool enable_tp = false,
    // Additional sampling params:
    float temperature = 1.0F,
    float repetition_penalty = 1.0F,
    int top_k = -1,
    float top_p = 1.0F) {
    model_to_eval(model);

    std::string prompt;
    fmt::print("Enter a prompt: ");
    std::getline(std::cin, prompt);
    if (prompt.empty()) {
        prompt = "\n";
    }

    // Encode the prompt
    auto prompt_tokens = tokenizer.encode(prompt);

    // In case you need a pad token
    auto pad_token_id = 0U;
    auto original_vocab_size = tokenizer.get_vocab_size();
    fmt::println("Original tokenizer vocab size: {}", original_vocab_size);

    auto *device = &ttml::autograd::ctx().get_device();
    auto num_devices = static_cast<uint32_t>(device->num_devices());
    // this is workaround for tensor parallel case, we need to have vocab size divisible by 32 per device
    auto padded_vocab_size = round_up_to_tile(original_vocab_size, (enable_tp ? num_devices : 1U) * 32U);

    // Build mask (causal) for attention
    std::vector<float> mask;
    mask.reserve(static_cast<size_t>(max_sequence_length * max_sequence_length));
    for (uint32_t i = 0; i < max_sequence_length; ++i) {
        for (uint32_t j = 0; j < max_sequence_length; ++j) {
            mask.push_back(i >= j ? 1.0F : 0.0F);
        }
    }

    auto mask_tensor = ttml::autograd::create_tensor(
        ttml::core::from_vector(mask, ttnn::Shape({1, 1, max_sequence_length, max_sequence_length}), device));

    // Prepare a padded buffer for the prompt
    std::vector<uint32_t> prompt_tokens_padded(max_sequence_length, pad_token_id);
    std::vector<float> padded_logits_vector(padded_vocab_size, 0.0F);

    fmt::print("Generated text:\n");
    fmt::print("*******************\n");
    fmt::print("{}", prompt);

    // Sampling setup
    uint32_t prompt_tokens_padded_size = 0U;
    uint32_t next_token_id = 0U;

    auto logits_tensor = ttml::core::from_vector<float, ttnn::DataType::BFLOAT16>(
        std::vector<float>(original_vocab_size, 0.0F),
        ttnn::Shape({1, 1, 1, original_vocab_size}),
        device,
        ttnn::Layout::ROW_MAJOR);

    auto next_token_tensor = ttml::core::zeros(ttnn::Shape({1U, 1U, 1U}), device, tt::tt_metal::DataType::UINT32);

    std::vector<uint32_t> next_token_vector;
    std::vector<float> logits_vector(original_vocab_size, 0.0F);

    // Create a large negative mask for out-of-vocab logits
    auto vocab_mask = std::vector<float>(padded_vocab_size - original_vocab_size, 1e4F);

    auto argmax_zeros =
        ttml::core::zeros(ttnn::Shape({1U, 1U, 1U, original_vocab_size}), device, tt::tt_metal::DataType::BFLOAT16);

    auto argmax_nonzero = ttml::core::from_vector<float, tt::tt_metal::DataType::BFLOAT16>(
        vocab_mask, ttnn::Shape({1U, 1U, 1U, padded_vocab_size - original_vocab_size}), device, ttnn::Layout::TILE);

    auto logits_padding_mask_vector = std::vector<ttnn::Tensor>{argmax_zeros, argmax_nonzero};

    auto logits_padding_mask = ttnn::concat(logits_padding_mask_vector, 3);

    // Main token generation loop
    for (uint32_t token_idx = 0; token_idx < tokens_to_generate; ++token_idx) {
        // Possibly truncate the prompt if it exceeds max_sequence_length
        uint32_t start_idx = 0;
        if (prompt_tokens.size() > max_sequence_length) {
            start_idx = static_cast<uint32_t>(prompt_tokens.size() - max_sequence_length);
        }
        // Fill padded array
        for (uint32_t i = 0; i < max_sequence_length; ++i) {
            prompt_tokens_padded[i] = pad_token_id;
        }
        for (uint32_t i = start_idx; i < prompt_tokens.size(); ++i) {
            prompt_tokens_padded[i - start_idx] = prompt_tokens[i];
        }
        prompt_tokens_padded_size = static_cast<uint32_t>(prompt_tokens_padded.size());
        auto prompt_tensor = ttml::autograd::create_tensor(ttml::core::from_vector<uint32_t, ttnn::DataType::UINT32>(
            prompt_tokens_padded,
            ttnn::Shape({1U, 1U, 1U, prompt_tokens_padded_size}),
            device,
            ttnn::Layout::ROW_MAJOR));

        // Forward pass
        // 'output' shape is presumably [batch=1, 1, seq_len, padded_vocab_size] or something similar
        auto output = run_model(model, prompt_tensor, mask_tensor);
        next_token_tensor = ttml::ttnn_fixed::sample(
            output->get_value(), temperature, ttml::autograd::ctx().get_generator()(), logits_padding_mask);

        // The index of the last token in the "effective" input
        // (Your indexing may vary depending on how your model outputs are shaped)
        uint32_t predicted_token_idx =
            (prompt_tokens.size() > max_sequence_length) ? (max_sequence_length - 1U) : (prompt_tokens.size() - 1U);

        // ** TTNN Argmax **

        auto next_token_vector = ttml::core::to_vector<uint32_t>(next_token_tensor);
        next_token_id = next_token_vector[predicted_token_idx];

        // Handle out-of-vocabulary token
        if (next_token_id >= original_vocab_size) {
            next_token_id = prompt_tokens.back();
        }

        // Add the new token to the prompt
        prompt_tokens.push_back(next_token_id);
<<<<<<< HEAD
        
        // Decode and print the new token
        std::string new_token_text = tokenizer.decode({next_token_id});
        fmt::print("{}", new_token_text);
        std::cout.flush();
=======

        // Decode and print
        fmt::print("{}", tokenizer.decode({next_token_id}));
        std::cout.flush();

        // Reset the autograd graph if needed
        ttml::autograd::ctx().reset_graph();
>>>>>>> b8186caa
    }

    fmt::print("\n*******************\n");
    model_to_train(model);  // return model to train mode if needed
}

struct EvalConfig {
    float repetition_penalty = 1.0F;
    float temperature = 1.0F;
    int top_k = -1;
    float top_p = 1.0F;
};

EvalConfig parse_eval_config(const YAML::Node &yaml_config) {
    EvalConfig config;
    if (!yaml_config["eval_config"]) {
        return config;
    }
    auto eval_config = yaml_config["eval_config"];
    config.repetition_penalty = eval_config["repetition_penalty"].as<float>(config.repetition_penalty);
    config.temperature = eval_config["temperature"].as<float>(config.temperature);
    config.top_k = eval_config["top_k"].as<int>(config.top_k);
    config.top_p = eval_config["top_p"].as<float>(config.top_p);
    return config;
}

struct TrainingConfig {
    std::string project_name;
    std::string model_type;  // one of "gpt2", "llama", "qwen"
    uint32_t seed = 5489U;
    uint32_t model_save_interval = 500;
    uint32_t batch_size = 64;
    uint32_t num_epochs = 1;
    uint32_t max_steps = 5000;
    float learning_rate = 3e-4F;
    float weight_decay = 1e-2F;
    bool use_no_op = false;
    bool use_moreh_adamw = false;
    // works only for AdamW
    bool use_kahan_summation = false;
    // accumulate batches for gradient update
    uint32_t gradient_accumulation_steps = 1;
    std::string model_path;
    std::string data_path;
    std::string tokenizer_type = "char";
    std::string scheduler_type = "identity";
    std::string tokenizer_path = std::string(DATA_FOLDER) + gpt2_tokenizer_file_name;
    bool use_clip_grad_norm = false;
    float clip_grad_norm_max_norm = 1.0F;
    std::variant<ttml::models::gpt2::TransformerConfig, ttml::models::llama::LlamaConfig, ttml::models::qwen::QwenConfig> transformer_config;

    // mpi config
    bool enable_mpi = false;
    uint32_t num_mh_workers = 0U;
    SocketType socket_type = SocketType::MPI;
};

TrainingConfig parse_config(const YAML::Node &yaml_config) {
    TrainingConfig config;
    auto training_config = yaml_config["training_config"];
    config.project_name = training_config["project_name"].as<std::string>("tt_train_nano_gpt");
    config.model_type = training_config["model_type"].as<std::string>();
    config.seed = training_config["seed"].as<uint32_t>();
    config.model_save_interval = training_config["model_save_interval"].as<uint32_t>();
    config.batch_size = training_config["batch_size"].as<uint32_t>();
    config.num_epochs = training_config["num_epochs"].as<uint32_t>();
    config.max_steps = training_config["max_steps"].as<uint32_t>();
    config.learning_rate = training_config["learning_rate"].as<float>();
    config.weight_decay = training_config["weight_decay"].as<float>();
    config.use_no_op = training_config["use_no_op"].as<bool>(config.use_no_op);
    config.use_moreh_adamw = training_config["use_moreh_adamw"].as<bool>(config.use_moreh_adamw);
    config.use_kahan_summation = training_config["use_kahan_summation"].as<bool>(config.use_kahan_summation);
    config.gradient_accumulation_steps =
        training_config["gradient_accumulation_steps"].as<uint32_t>(config.gradient_accumulation_steps);
    config.model_path = training_config["model_path"].as<std::string>("");
    config.data_path = training_config["data_path"].as<std::string>(std::string(DATA_FOLDER) + "/shakespeare.txt");
    config.tokenizer_type = training_config["tokenizer_type"].as<std::string>(config.tokenizer_type);
    config.scheduler_type = training_config["scheduler_type"].as<std::string>(config.scheduler_type);
    config.tokenizer_path = training_config["tokenizer_path"].as<std::string>(config.tokenizer_path);
    config.use_clip_grad_norm = training_config["use_clip_grad_norm"].as<bool>(config.use_clip_grad_norm);
    config.clip_grad_norm_max_norm =
        training_config["clip_grad_norm_max_norm"].as<float>(config.clip_grad_norm_max_norm);

    if (config.model_type == "gpt2") {
        config.transformer_config = ttml::models::gpt2::read_config(training_config["transformer_config"]);
    } else if (config.model_type == "llama") {
        config.transformer_config = ttml::models::llama::read_config(training_config["transformer_config"]);
    } else if (config.model_type == "qwen") {
        config.transformer_config = ttml::models::qwen::read_config(training_config["transformer_config"]);
    } else {
        throw std::runtime_error("Unknown model type: " + config.model_type);
    }

    if (auto multihost_config = yaml_config["multihost_config"]) {
        config.enable_mpi = multihost_config["enabled"].as<bool>(false);
        config.num_mh_workers = multihost_config["num_workers"].as<uint32_t>(0U);

        auto socket_type_str = multihost_config["socket_type"].as<std::string>("mpi");
        if (socket_type_str == "mpi") {
            config.socket_type = SocketType::MPI;
        } else if (socket_type_str == "fabric") {
            config.socket_type = SocketType::FABRIC;
        } else {
            throw std::runtime_error("Unknown socket type: " + socket_type_str);
        }
    }
    return config;
}

struct DeviceConfig {
    // multidevice config: default to single device with default mapping of
    // physical devices onto the mesh shape.
    tt::tt_metal::distributed::MeshShape mesh_shape{1, 1};
    std::vector<int> device_ids{};

    bool enable_ddp = false;
    bool enable_tp = false;
};

DeviceConfig parse_device_config(const YAML::Node &yaml_config) {
    DeviceConfig config;
    auto device_node = yaml_config["device_config"];
    if (!device_node) {
        return config;
    }

    config.enable_ddp = device_node["enable_ddp"].as<bool>(false);
    config.enable_tp = device_node["enable_tp"].as<bool>(false);

    if (config.enable_ddp && config.enable_tp) {
        throw std::runtime_error("DDP and TP cannot be enabled at the same time. Disable DDP or TP.");
    }

    auto mesh_shape_node = device_node["mesh_shape"];
    bool multidevice = config.enable_ddp || config.enable_tp;
    if (multidevice && !mesh_shape_node) {
        throw std::runtime_error("Mesh shape is required for multidevice training");
    }
    if (mesh_shape_node) {
        assert(mesh_shape_node.size() == 2);
        auto mesh_shape = mesh_shape_node.as<std::vector<int>>();
        config.mesh_shape = tt::tt_metal::distributed::MeshShape(mesh_shape[0], mesh_shape[1]);
    }

    auto device_ids_node = device_node["device_ids"];
    if (device_ids_node) {
        config.device_ids = device_ids_node.as<std::vector<int>>();
    }

    return config;
}

const std::unordered_map<
    std::string,
    std::function<std::unique_ptr<ttml::schedulers::LRSchedulerBase>(ttml::optimizers::OptimizerBase *, size_t)>>
    schedulers = {{"identity", create_idendity_scheduler}, {"warmup_linear", create_warmup_with_linear_scheduler}};

int main(int argc, char **argv) {
    auto start_timer = std::chrono::high_resolution_clock::now();
    CLI::App app{"NanoGPT Example"};
    argv = app.ensure_utf8(argv);

    std::string config_name = std::string(CONFIGS_FOLDER) + "/training_shakespeare_nanogpt.yaml";

    std::string run_name = "";
    bool is_eval = false;
    bool add_time_to_name = true;
    bool enable_wandb = false;
    std::string safetensors_path = "";
    std::string save_and_exit_path = "";
    app.add_option("-c,--config", config_name, "Yaml Config name")->default_val(config_name);
    app.add_option("-e,--eval", is_eval, "Is evaluation")->default_val(is_eval);
    app.add_option("-t,--add_time_to_name", add_time_to_name, "Add time to run name")->default_val(add_time_to_name);
    app.add_option("-w,--wandb", enable_wandb, "Enable wandb logging")->default_val(enable_wandb);
    app.add_option("-n,--name", run_name, "Run name")->default_val(run_name);
    app.add_option("-s,--save_and_exit", save_and_exit_path, "Save and exit (path to dumped msgpack)")
        ->default_val(save_and_exit_path);
    app.add_option("--safetensors", safetensors_path, "Loads safetensors model from the given path")
        ->default_val(safetensors_path);
    CLI11_PARSE(app, argc, argv);

    auto yaml_config = YAML::LoadFile(config_name);
    TrainingConfig config = parse_config(yaml_config);
    EvalConfig eval_config = parse_eval_config(yaml_config);
    DeviceConfig device_config = parse_device_config(yaml_config);

    if (config.enable_mpi) {
        auto &ctx = ttml::autograd::ctx();
        ctx.initialize_distributed_context(argc, argv);

        auto distributed_ctx = ctx.get_distributed_context();
        fmt::print("Size {}, Rank {}: Initializing MPI context\n", *distributed_ctx->size(), *distributed_ctx->rank());

        // disable wandb for now in case of mpi example
        enable_wandb = false;
    }

    if (device_config.enable_ddp || device_config.enable_tp) {
        fmt::println("Device config:");
        fmt::println("  Tensor parallel enabled: {}", device_config.enable_tp);
        fmt::println("  Distributed data-parallel enabled: {}", device_config.enable_ddp);
        fmt::println("  Mesh shape: {}", device_config.mesh_shape);
        fmt::println("  Device IDs: {}", device_config.device_ids);
    }

    if (config.enable_mpi) {
        fmt::print("MPI config:\n");
        fmt::print("  enable_mpi: {}\n", config.enable_mpi);
        fmt::print("  num_mh_workers: {}\n", config.num_mh_workers);
        fmt::print("  socket_type: {}\n", config.socket_type == SocketType::MPI ? "MPI" : "FABRIC");
    }

    if (enable_wandb) {
        auto result = signal(SIGINT, signal_handler);
        if (result == SIG_ERR) {
            std::cerr << "Failed to set signal handler\n";
            return -1;
        }
    }

    if (device_config.enable_tp) {
        if (!config.model_path.empty()) {
            throw std::runtime_error("Save and load is not supported with Tensor Parallel model");
        }

        if (is_eval) {
            throw std::runtime_error("Evaluation is not supported with Tensor Parallel model");
        }
    }

    if (enable_wandb) {
        auto positional_embedding_type = std::visit(
            [](auto &&arg) -> std::string {
                if constexpr (requires { arg.positional_embedding_type; }) {
                    return arg.positional_embedding_type == ttml::models::gpt2::PositionalEmbeddingType::Trainable
                               ? "trainable"
                               : "fixed";
                } else {
                    return "n/a";
                }
            },
            config.transformer_config);

        wandbcpp::init({.project = config.project_name, .name = generate_run_name(run_name, config, add_time_to_name)});
        wandbcpp::update_config({
            {"model", "transformer"},
            {"num_heads",
             static_cast<int>(std::visit([](auto &&arg) { return arg.num_heads; }, config.transformer_config))},
            {"num_groups",
             static_cast<int>(std::visit(
                 [](auto &&arg) {
                     if constexpr (requires { arg.num_groups; }) {
                         return arg.num_groups;
                     } else {
                         return arg.num_heads;
                     }
                 },
                 config.transformer_config))},
            {"embedding_dim",
             static_cast<int>(std::visit([](auto &&arg) { return arg.embedding_dim; }, config.transformer_config))},
            {"num_blocks",
             static_cast<int>(std::visit([](auto &&arg) { return arg.num_blocks; }, config.transformer_config))},
            {"dropout_prob", std::visit([](auto &&arg) { return arg.dropout_prob; }, config.transformer_config)},
            {"learning_rate", config.learning_rate},
            {"weight_decay", config.weight_decay},
            {"batch_size", static_cast<int>(config.batch_size)},
            {"sequence_length",
             static_cast<int>(
                 std::visit([](auto &&arg) { return arg.max_sequence_length; }, config.transformer_config))},
            {"max_steps", static_cast<int>(config.max_steps)},
            {"seed", static_cast<int>(config.seed)},
            {"tokenizer_type", config.tokenizer_type},
            {"use_kahan_summation", config.use_kahan_summation},
            {"gradient_accumulation_steps", static_cast<int>(config.gradient_accumulation_steps)},
            {"positional_embedding_type", positional_embedding_type},
            {"scheduler_type", config.scheduler_type},
            {"using_clip_grad_norm", config.use_clip_grad_norm},
            {"clip_grad_norm_max_norm", config.clip_grad_norm_max_norm},
        });
    }

    // set seed
    ttml::autograd::ctx().set_seed(config.seed);
    if (config.enable_mpi) {
        int rank = *ttml::autograd::ctx().get_distributed_context()->rank();
        auto seed = config.seed + static_cast<uint32_t>(rank);
        ttml::autograd::ctx().set_seed(seed);
    }
    auto schedule_func = schedulers.at(config.scheduler_type);

    std::string text;
    std::variant<std::string, std::vector<uint32_t>> text_or_tokens;
    try {
        text = read_file_to_str(config.data_path);
        // check file extension:
        if (config.data_path.ends_with(".txt")) {
            text_or_tokens = read_file_to_str(config.data_path);
        } else {
            text_or_tokens = ttml::datasets::load_tokens_from_space_separated_file(config.data_path);
        }
    } catch (const std::exception &e) {
        std::cerr << e.what() << std::endl;
        return -1;
    }
    fmt::print("Max steps {}\n", config.max_steps);
    fmt::print("Batch size {}\n", config.batch_size);
    fmt::print("Gradient accumulation steps {}\n", config.gradient_accumulation_steps);
    fmt::print("Total batch size {}\n", config.batch_size * config.gradient_accumulation_steps);
    fmt::print("Scheduler type {}\n", config.scheduler_type);
    fmt::print("Seed {}\n", ttml::autograd::ctx().get_seed());
    auto sequence_length = std::visit([](auto &&arg) { return arg.max_sequence_length; }, config.transformer_config);

    auto create_dataset_and_tokenizer =
        [](const auto &text, const auto sequence_length, const auto &tokenizer_path, const auto &tokenizer_type) {
            if (tokenizer_type == "char") {
                return ttml::datasets::create_in_memory_token_dataset<ttml::tokenizers::CharTokenizer>(
                    std::get<0>(text), sequence_length);
            } else if (tokenizer_type == "bpe") {
                return std::visit(
                    [&](const auto &tokens) {
                        return ttml::datasets::create_in_memory_token_dataset<ttml::tokenizers::BPETokenizer>(
                            tokens, sequence_length, tokenizer_path);
                    },
                    text);
            } else {
                throw std::runtime_error("Unknown tokenizer type: " + tokenizer_type);
            }
        };

    auto [dataset, tokenizer] =
        create_dataset_and_tokenizer(text_or_tokens, sequence_length, config.tokenizer_path, config.tokenizer_type);
    fmt::print("Tokenizer path: {}\n", config.tokenizer_path);
    fmt::print("Dataset size: {}\n", dataset.get_size());
    fmt::print("Vocab size: {}\n", tokenizer->get_vocab_size());
    fmt::print("Tokenizer type: {}\n", config.tokenizer_type);

    if (config.socket_type == SocketType::FABRIC) {
        tt::tt_fabric::SetFabricConfig(tt::tt_fabric::FabricConfig::FABRIC_2D_DYNAMIC);
        if (device_config.mesh_shape != tt::tt_metal::distributed::MeshShape(1, 8)) {
            throw std::runtime_error(fmt::format(
                "Fabric config is set to 2D dynamic, but mesh shape is not (1, 8). Mesh shape: {}",
                device_config.mesh_shape));
        }
    } else if (device_config.enable_tp || device_config.enable_ddp) {
        tt::tt_fabric::SetFabricConfig(tt::tt_fabric::FabricConfig::FABRIC_2D_DYNAMIC);
    }

    initialize_device(device_config.mesh_shape, device_config.device_ids);
    auto *device = &ttml::autograd::ctx().get_device();

    struct CachedHostData {
        std::vector<uint32_t> data;
        std::vector<uint32_t> targets;
        ttml::autograd::TensorPtr masks_tensor;
    };
    CachedHostData cached_data;
    std::vector<float> mask;
    auto num_heads = std::visit([](auto &&arg) { return arg.num_heads; }, config.transformer_config);
    mask.reserve(sequence_length * sequence_length);
    for (int i = 0; i < sequence_length; ++i) {
        for (int j = 0; j < sequence_length; ++j) {
            mask.push_back(i >= j ? 1.0F : 0.0F);
        }
    }
    cached_data.masks_tensor = ttml::autograd::create_tensor(
        ttml::core::from_vector(mask, ttnn::Shape({1U, 1U, sequence_length, sequence_length}), device));

    std::function<BatchType(std::vector<DatasetSample> && samples)> collate_fn =
        [sequence_length, num_heads, device, &cached_data, &device_config](std::vector<DatasetSample> &&samples) {
            auto start_timer = std::chrono::high_resolution_clock::now();
            const uint32_t batch_size = samples.size();
            std::vector<uint32_t> &data = cached_data.data;
            std::vector<uint32_t> &targets = cached_data.targets;

            data.clear();
            targets.clear();

            data.reserve((size_t)batch_size * sequence_length);
            targets.reserve((size_t)batch_size * sequence_length);
            for (auto &[features, target_span] : samples) {
                std::copy(features.begin(), features.end(), std::back_inserter(data));
                std::copy(target_span.begin(), target_span.end(), std::back_inserter(targets));
            }
            auto end_timer = std::chrono::high_resolution_clock::now();
            auto duration = std::chrono::duration_cast<std::chrono::microseconds>(end_timer - start_timer).count();
            fmt::print("dataloader host only step time {} ms\n", (double)duration / 1000.);

            auto create_data_and_targets = [&]() -> std::tuple<TensorPtr, TensorPtr> {
                if (device_config.enable_ddp) {
                    const auto mapper = ttnn::distributed::shard_tensor_to_mesh_mapper(*device, 0);
                    auto data_tensor =
                        ttml::autograd::create_tensor(ttml::core::from_vector<uint32_t, ttnn::DataType::UINT32>(
                            data,
                            ttnn::Shape({batch_size, 1, 1, sequence_length}),
                            device,
                            ttnn::Layout::ROW_MAJOR,
                            mapper.get()));

                    auto targets_tt_tensor = ttml::core::from_vector<uint32_t, ttnn::DataType::UINT32>(
                        targets,
                        ttnn::Shape({batch_size, sequence_length}),
                        device,
                        ttnn::Layout::ROW_MAJOR,
                        mapper.get());
                    auto targets_tensor = ttml::autograd::create_tensor(targets_tt_tensor);
                    return {data_tensor, targets_tensor};
                }

                auto data_tensor =
                    ttml::autograd::create_tensor(ttml::core::from_vector<uint32_t, ttnn::DataType::UINT32>(
                        data, ttnn::Shape({batch_size, 1, 1, sequence_length}), device, ttnn::Layout::ROW_MAJOR));

                auto targets_tensor =
                    ttml::autograd::create_tensor(ttml::core::from_vector<uint32_t, ttnn::DataType::UINT32>(
                        targets, ttnn::Shape({batch_size, sequence_length}), device, ttnn::Layout::ROW_MAJOR));
                return {data_tensor, targets_tensor};
            };

            auto [data_tensor, targets_tensor] = create_data_and_targets();
            end_timer = std::chrono::high_resolution_clock::now();
            duration = std::chrono::duration_cast<std::chrono::microseconds>(end_timer - start_timer).count();
            fmt::print("dataloader step time {} ms\n", (double)duration / 1000.);
            return std::make_tuple(data_tensor, targets_tensor, cached_data.masks_tensor);
        };

    LossAverageMeter loss_meter;
    auto train_dataloader = DataLoader(dataset, /* batch_size */ config.batch_size, /* shuffle */ true, collate_fn);

    fmt::print("Overriding vocab size to be divisible by 32\n");
    auto num_devices = static_cast<uint32_t>(device->num_devices());
    // this is workaround for tensor parallel case, we need to have vocab size divisible by 32 per device
    std::visit(
        [&](auto &&arg) {
            if constexpr (requires { arg.vocab_size; }) {
                arg.vocab_size =
                    round_up_to_tile(tokenizer->get_vocab_size(), (device_config.enable_tp ? num_devices : 1U) * 32U);
            } else {
                throw std::runtime_error(
                    "Unsupported transformer configuration type: " + std::string(typeid(arg).name()));
            }
        },
        config.transformer_config);

    Model model = std::visit(
        [&device_config](auto &&arg) -> Model {
            if constexpr (std::is_same_v<std::decay_t<decltype(arg)>, ttml::models::llama::LlamaConfig>) {
                if (device_config.enable_tp) {
                    return ttml::models::distributed::llama::create(arg);
                } else {
                    return ttml::models::llama::create(arg);
                }
            } else if constexpr (std::is_same_v<std::decay_t<decltype(arg)>, ttml::models::gpt2::TransformerConfig>) {
                if (device_config.enable_tp) {
                    return ttml::models::distributed::gpt2::create(arg);
                } else {
                    return ttml::models::gpt2::create(arg);
                }
            } else if constexpr (std::is_same_v<std::decay_t<decltype(arg)>, ttml::models::qwen::QwenConfig>) {
                if (device_config.enable_tp) {
                    return ttml::models::distributed::qwen::create(arg);
                } else {
                    return ttml::models::qwen::create(arg);
                }
            } else {
                throw std::runtime_error(
                    "Unsupported transformer configuration type: " + std::string(typeid(arg).name()));
            }
        },
        config.transformer_config);

    if (!safetensors_path.empty()) {
        fmt::print("Loading model from safetensors path: {}\n", safetensors_path);
        model->load_from_safetensors(safetensors_path);
        fmt::print("Model loaded from safetensors\n");
    }
    if (!save_and_exit_path.empty()) {
        if (std::filesystem::exists(save_and_exit_path)) {
            throw std::runtime_error("Model path already exists: " + save_and_exit_path);
        }
        fmt::println("Saving model and exiting");
        ttml::serialization::MsgPackFile serializer;
        std::string model_prefix = (config.model_type == "llama") ? "llama" : (config.model_type == "qwen") ? "qwen" : "transformer";
        ttml::serialization::write_module(serializer, model_prefix, model.get());
        serializer.serialize(save_and_exit_path);
        fmt::println("Model saved to {}", save_and_exit_path);
        std::exit(0);
    }

    // Load model parameters if in eval mode and model path exists
    if (is_eval && !config.model_path.empty() && std::filesystem::exists(config.model_path)) {
        fmt::print("Loading model from {}\n", config.model_path);
        std::string model_name = (config.model_type == "llama") ? "llama" : (config.model_type == "qwen") ? "qwen" : "transformer";
        fmt::print("Loading model parameters\n");
        load_model_parameters(config.model_path, model, model_name);
        fmt::print("Model loaded\n");
    }

    if (is_eval) {
        fmt::print("\nEvaluation started\n");
        for (;;) {
            generate(
                model,
                *tokenizer,
                std::visit([](auto &&arg) { return arg.max_sequence_length; }, config.transformer_config),
                num_heads,
                sequence_length,
                device_config.enable_tp,
                eval_config.temperature,
                eval_config.repetition_penalty,
                eval_config.top_k,
                eval_config.top_p);
        }
        fmt::print("\nEvaluation finished\n");
        return 0;
    }

    auto adamw_params = ttml::optimizers::AdamWConfig();
    adamw_params.lr = config.learning_rate;
    adamw_params.weight_decay = config.weight_decay;
    adamw_params.use_kahan_summation = config.use_kahan_summation;

    if (config.use_no_op) {
        fmt::print("WARNING: Using NoOp optimizer - parameters will NOT be updated.\n");
    } else if (!config.enable_mpi) {
        fmt::print("AdamW configuration:\n");
        fmt::print("    Learning rate: {}\n", adamw_params.lr);
        fmt::print("    Weight decay: {}\n", adamw_params.weight_decay);
        fmt::print("    Use Kahan summation: {}\n", adamw_params.use_kahan_summation);
    } else {
        fmt::println("Remote optimizer configured!");
    }

    fmt::print("Number of parameters: {}\n", get_number_of_parameters(model, device_config.enable_tp));

    auto select_optimizer = [&model, &adamw_params, &config]() -> std::unique_ptr<ttml::optimizers::OptimizerBase> {
        if (config.enable_mpi) {
            return std::make_unique<RemoteOptimizer>(
                get_model_parameters(model), config.num_mh_workers, config.socket_type);
        } else if (config.use_no_op) {
            return std::make_unique<ttml::optimizers::NoOp>(get_model_parameters(model));
        } else if (config.use_moreh_adamw) {
            return std::make_unique<ttml::optimizers::MorehAdamW>(get_model_parameters(model), adamw_params);
        } else {
            return std::make_unique<ttml::optimizers::AdamW>(get_model_parameters(model), adamw_params);
        }
    };

    auto optimizer = select_optimizer();
    auto scheduler = schedule_func(optimizer.get(), config.max_steps);

    if (config.enable_mpi) {
        auto *optimizer_ptr = dynamic_cast<RemoteOptimizer *>(optimizer.get());
        if (!optimizer_ptr) {
            throw std::runtime_error("Optimizer is not RemoteOptimizer");
        }
        fmt::println("[worker] Remote optimizer receiving weights from rank {}", config.num_mh_workers);
        optimizer_ptr->receive_weights();
        fmt::println("[worker] Remote optimizer received weights from rank {}", config.num_mh_workers);
    } else if (config.use_no_op) {
        fmt::print("Skipping training state load (NoOp optimizer)\n");
    } else {
        // otherwise proceed with normal loading training state if necessary
        if (!config.model_path.empty() && std::filesystem::exists(config.model_path)) {
            fmt::print("Loading model from {}\n", config.model_path);
            std::string model_name = (config.model_type == "llama") ? "llama" : (config.model_type == "qwen") ? "qwen" : "transformer";
            fmt::print("Loading training state\n");
            std::string optimizer_name = "adamw";
            load_training_state(config.model_path, model, scheduler, model_name, optimizer_name);
            fmt::print("Model loaded after {} steps\n", optimizer->get_steps());
        }
    }

    if (config.enable_mpi && is_eval) {
        throw std::logic_error("Evaluation is not supported with 3 tier training");
    }

    if (config.enable_mpi && config.use_clip_grad_norm) {
        throw std::logic_error("Clip grad norm is not supported with 3 tier training");
    }

    if (device_config.enable_ddp) {
        auto num_devices = static_cast<uint32_t>(device->num_devices());
        if (config.batch_size % num_devices != 0) {
            throw std::logic_error(fmt::format(
                "Batch size must be divisible by the number of devices. Batch size = {}, devices = {}",
                config.batch_size,
                num_devices));
        }
    }

    auto get_samples_count = [&config](uint32_t global_step) {
        return global_step * config.batch_size * config.gradient_accumulation_steps;
    };

    auto get_loss_value = [device](const TensorPtr &loss) {
        auto loss_xtensors = ttml::core::to_xtensor(loss->get_value(), ttml::core::IdentityComposer{});
        // sum of loss xtensors
        float loss_float =
            std::accumulate(loss_xtensors.begin(), loss_xtensors.end(), 0.0F, [](float acc, auto &xtensor) {
                return acc + xtensor(0);
            });

        return loss_float / static_cast<float>(loss_xtensors.size());
    };

    const uint32_t num_epochs = config.num_epochs;
    auto gradient_accumulator_helper = GradientAccumulator(config.gradient_accumulation_steps);

    bool is_everything_compiled = false;

    for (uint32_t epoch = 0; epoch < num_epochs; ++epoch) {
        for (auto [features, target, masks] : train_dataloader) {
            ttml::autograd::ctx().get_profiler().read_results(device, "dataloader_step_done");

            auto start_timer = std::chrono::high_resolution_clock::now();
            if (gradient_accumulator_helper.should_zero_grad()) {
                optimizer->zero_grad();
            }
            auto output = run_model(model, features, masks);
            auto loss = ttml::ops::cross_entropy_loss(output, target);
            loss = gradient_accumulator_helper.scale(loss);
            float loss_float = get_loss_value(loss);
            ttml::autograd::ctx().get_profiler().read_results(device, "model_forward_done");

            if (device_config.enable_tp) {
                auto ones_grad = ttnn::ones_like(loss->get_value());
                ones_grad = ttnn::multiply(
                    ones_grad, 1.F / static_cast<float>(ttml::autograd::ctx().get_device().num_devices()));
                loss->set_grad(ones_grad);
            }

            loss->backward();
            ttml::autograd::ctx().reset_graph();

            auto samples = features->get_value().logical_shape()[0];
            gradient_accumulator_helper.update(loss_float, samples);

            if (gradient_accumulator_helper.should_step()) {
                // synchronize gradients for multi-device case, no-op if single device
                auto parameters = get_model_parameters(model);
                if (device_config.enable_ddp && !config.enable_mpi) {
                    ttml::core::distributed::synchronize_parameters(parameters);
                }

                if (config.use_clip_grad_norm) {
                    if (device_config.enable_tp) {
                        throw std::logic_error("Clip grad norm is not supported with TP");
                    }
                    ttml::core::clip_grad_norm(parameters, config.clip_grad_norm_max_norm);
                }
                optimizer->step();
                scheduler->step();
                auto global_step = optimizer->get_steps();
                if (config.enable_mpi) {
                    fmt::print("[Rank {}] ", *ttml::autograd::ctx().get_distributed_context()->rank());
                }
                fmt::print("Step: {}, Loss: {}\n", global_step, gradient_accumulator_helper.average_loss());
                loss_meter.update(gradient_accumulator_helper.average_loss());

                if (enable_wandb && global_step % 10 == 0) {
                    wandbcpp::log(
                        {{"Step", (int)global_step},
                         {"Samples", (int)get_samples_count(global_step)},
                         {"Loss", loss_meter.average()},
                         {"Learning rate", optimizer->get_lr()}});
                    loss_meter.reset();
                }

                if (!config.enable_mpi) {
                    // save training state if it's not 3 tier training
                    if (!config.model_path.empty() && global_step % config.model_save_interval == 0) {
                        save_training_state(config.model_path, model, scheduler, "transformer", "adamw");
                    }
                }

                ttml::autograd::ctx().get_profiler().read_results(device, fmt::format("iteration_{}", global_step));

                if (global_step >= config.max_steps) {
                    break;
                }

                gradient_accumulator_helper.reset();

                if (!is_everything_compiled) {
                    ttml::autograd::ctx().get_profiler().read_results(device, "compilation_finished");
                    is_everything_compiled = true;
                }
            }
            auto end_timer = std::chrono::high_resolution_clock::now();
            auto duration = std::chrono::duration_cast<std::chrono::microseconds>(end_timer - start_timer).count();
            fmt::print(
                "Full step time {} ms, cache entries: {}\n",
                (double)duration / 1000,
                device->num_program_cache_entries());
        }
        if (optimizer->get_steps() >= config.max_steps) {
            break;
        }
    }

    if (!config.enable_mpi) {
        // save training state if it's not 3 tier training
        if (!config.model_path.empty()) {
            save_training_state(config.model_path, model, scheduler, "transformer", "adamw");
        }
    }

    auto end_timer = std::chrono::high_resolution_clock::now();
    auto duration = std::chrono::duration_cast<std::chrono::microseconds>(end_timer - start_timer).count();
    fmt::print(
        "{} Steps training time: {} s, cache entries: {}\n",
        config.max_steps,
        (double)duration / 1000000.,
        device->num_program_cache_entries());

    if (config.enable_mpi) {
        auto &ctx = ttml::autograd::ctx();
        auto distributed_ctx = ctx.get_distributed_context();
        distributed_ctx->barrier();
        fmt::print("Rank {}: Finalizing MPI context\n", distributed_ctx->rank());
    }

    if (enable_wandb) {
        wandbcpp::finish();
    }

    ttml::autograd::ctx().get_profiler().read_results(device, "before close device", 0);
    ttml::autograd::ctx().close_profiler();
    return 0;
}<|MERGE_RESOLUTION|>--- conflicted
+++ resolved
@@ -227,13 +227,6 @@
 
         // Add the new token to the prompt
         prompt_tokens.push_back(next_token_id);
-<<<<<<< HEAD
-        
-        // Decode and print the new token
-        std::string new_token_text = tokenizer.decode({next_token_id});
-        fmt::print("{}", new_token_text);
-        std::cout.flush();
-=======
 
         // Decode and print
         fmt::print("{}", tokenizer.decode({next_token_id}));
@@ -241,7 +234,6 @@
 
         // Reset the autograd graph if needed
         ttml::autograd::ctx().reset_graph();
->>>>>>> b8186caa
     }
 
     fmt::print("\n*******************\n");
