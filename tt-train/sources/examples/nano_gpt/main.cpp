// SPDX-FileCopyrightText: (c) 2024 Tenstorrent AI ULC
//
// SPDX-License-Identifier: Apache-2.0

#include <CLI/CLI.hpp>
#include <chrono>
#include <core/ttnn_all_includes.hpp>
#include <csignal>
#include <cstdint>
#include <ttnn/tensor/tensor.hpp>
#include <variant>
#include <wandbcpp.hpp>

#include "autograd/tensor.hpp"
#include "core/clip_grad_norm.hpp"
#include "core/distributed/distributed.hpp"
#include "core/tt_tensor_utils.hpp"
#include "datasets/dataloader.hpp"
#include "datasets/in_memory_token_dataset.hpp"
#include "datasets/utils.hpp"
#include "models/gpt2.hpp"
#include "ops/binary_ops.hpp"
#include "ops/losses.hpp"
#include "optimizers/adamw.hpp"
#include "optimizers/sgd.hpp"
#include "tokenizers/bpe_tokenizer.hpp"
#include "tokenizers/char_tokenizer.hpp"
#include "ttnn_fixed/trivial_ttnn_ops.hpp"
#include "utils.hpp"

namespace {
constexpr auto gpt2_tokenizer_file_name = "/gpt2-tokenizer.json";
}

/* WANDB BLocks this signal.
 Control+C didn't work.
*/
void signal_handler(int signum) {
    std::cout << "\nInterrupt signal (" << signum << ") received.\n";
    wandbcpp::finish();
    exit(signum);
}

using ttml::autograd::TensorPtr;

using DatasetSample = std::pair<std::span<const uint32_t>, std::span<const uint32_t>>;
// tokens, targets, masks
using BatchType = std::tuple<TensorPtr, TensorPtr, TensorPtr>;
using DataLoader = ttml::datasets::DataLoader<
    ttml::datasets::InMemoryTokenDataset,
    std::function<BatchType(std::vector<DatasetSample> &&samples)>,
    BatchType>;

uint32_t sample(std::span<const float> log_softmax) {
    auto probabilities_vector = std::vector<float>(log_softmax.size());
    std::transform(log_softmax.begin(), log_softmax.end(), probabilities_vector.begin(), [](float value) {
        return std::exp(value / 0.8F);
    });
    auto distribution = std::discrete_distribution<uint32_t>(probabilities_vector.begin(), probabilities_vector.end());
    return distribution(ttml::autograd::ctx().get_generator());
}

inline void apply_repetition_penalty(
    std::vector<float> &logits, const std::vector<uint32_t> &history, float repetition_penalty) {
    if (repetition_penalty <= 1.0F) {
        return;  // no penalty
    }
    for (auto token_id : history) {
        float &val = logits[token_id];
        if (val > 0.0F) {
            val /= repetition_penalty;
        } else {
            val *= repetition_penalty;
        }
    }
}

inline void top_k_filter(std::vector<float> &logits, int top_k) {
    if (top_k <= 0 || static_cast<size_t>(top_k) >= logits.size()) {
        return;
    }
    std::vector<float> copy = logits;
    std::nth_element(copy.begin(), copy.end() - top_k, copy.end());
    float cutoff = *(copy.end() - top_k);

    for (auto &val : logits) {
        if (val < cutoff) {
            val = -std::numeric_limits<float>::infinity();
        }
    }
}

inline void top_p_filter(std::vector<float> &logits, float top_p) {
    if (top_p <= 0.0F || top_p >= 1.0F) {
        return;  // no filtering
    }

    std::vector<float> probs(logits.size());
    for (size_t i = 0; i < logits.size(); i++) {
        probs[i] = std::exp(logits[i]);
    }
    float sum = 0.0F;
    for (auto x : probs) {
        sum += x;
    }
    // argsort
    std::vector<size_t> indices(logits.size());
    for (size_t i = 0; i < indices.size(); ++i) {
        indices[i] = i;
    }
    std::sort(indices.begin(), indices.end(), [&](size_t a, size_t b) {
        return probs[a] > probs[b];  // descending by prob
    });
    // smallest set of tokens whose sum >= top_p
    float cum_prob = 0.0F;
    size_t cutoff_idx = 0;
    for (size_t rank = 0; rank < indices.size(); ++rank) {
        auto idx = indices[rank];
        cum_prob += probs[idx] / sum;
        if (cum_prob > top_p) {
            cutoff_idx = rank;
            break;
        }
    }
    for (size_t rank = cutoff_idx + 1; rank < indices.size(); ++rank) {
        auto idx = indices[rank];
        logits[idx] = -std::numeric_limits<float>::infinity();
    }
}

inline uint32_t sample_with_strategy(
    std::span<float> logits_span,
    const std::vector<uint32_t> &history,
    float temperature,
    float repetition_penalty,
    int top_k,
    float top_p) {
    std::vector<float> logits(logits_span.begin(), logits_span.end());
    size_t vocab_size = logits.size();

    apply_repetition_penalty(logits, history, repetition_penalty);

    if (temperature > 0.0F && std::fabs(temperature - 1.0F) > 1e-6f) {
        for (auto &val : logits) {
            val /= temperature;
        }
    }
    auto max_it = std::max_element(logits.begin(), logits.end());
    float max_val = (max_it != logits.end()) ? *max_it : 0.0F;
    for (auto &val : logits) {
        val -= max_val;
    }

    // 4) top-k filter
    top_k_filter(logits, top_k);

    // 5) top-p (nucleus) filter
    top_p_filter(logits, top_p);

    // 6) Convert to probabilities + sample
    //    Recompute stable exponent after filtering
    float sum_exp = 0.0F;
    for (auto val : logits) {
        if (val > -std::numeric_limits<float>::infinity()) {
            sum_exp += std::exp(val);
        }
    }

    auto &rng = ttml::autograd::ctx().get_generator();
    std::uniform_real_distribution<float> dist(0.0F, 1.0F);

    float r = dist(rng);
    float cum = 0.0F;
    for (size_t i = 0; i < vocab_size; ++i) {
        if (logits[i] == -std::numeric_limits<float>::infinity()) {
            continue;
        }
        float p = std::exp(logits[i]) / sum_exp;
        cum += p;
        if (r <= cum) {
            return static_cast<uint32_t>(i);
        }
    }
    // Fallback
    return static_cast<uint32_t>(vocab_size - 1);
}

template <typename Model, typename Tokenizer>
void generate(
    const std::shared_ptr<Model> &model,
    const Tokenizer &tokenizer,
    uint32_t max_sequence_length,
    uint32_t num_heads,
    uint32_t tokens_to_generate = 1024U,
    // Additional sampling params:
    float temperature = 1.0F,
    float repetition_penalty = 1.0F,
    int top_k = -1,
    float top_p = 1.0F) {
    model->eval();  // set model to eval mode if needed

    std::string prompt;
    fmt::print("Enter a prompt: ");
    std::getline(std::cin, prompt);
    if (prompt.empty()) {
        prompt = "\n";
    }

    // Encode the prompt
    auto prompt_tokens = tokenizer.encode(prompt);

    // In case you need a pad token
    auto pad_token_id = 0U;

    auto vocab_size = round_up_to_tile(tokenizer.get_vocab_size());

    // Build mask (causal) for attention
    std::vector<float> mask;
    mask.reserve(static_cast<size_t>(max_sequence_length * max_sequence_length * num_heads));
    for (uint32_t head = 0; head < num_heads; ++head) {
        for (uint32_t i = 0; i < max_sequence_length; ++i) {
            for (uint32_t j = 0; j < max_sequence_length; ++j) {
                mask.push_back(i >= j ? 1.0F : 0.0F);
            }
        }
    }
    auto *device = &ttml::autograd::ctx().get_device();
    auto mask_tensor = ttml::autograd::create_tensor(ttml::core::from_vector(
        mask, ttml::core::create_shape({1, num_heads, max_sequence_length, max_sequence_length}), device));

    // Prepare a padded buffer for the prompt
    std::vector<uint32_t> prompt_tokens_padded(max_sequence_length, pad_token_id);

    fmt::print("Generated text:\n");
    fmt::print("*******************\n");
    fmt::print("{}", prompt);

    // Main token generation loop
    for (uint32_t token_idx = 0; token_idx < tokens_to_generate; ++token_idx) {
        // Possibly truncate the prompt if it exceeds max_sequence_length
        uint32_t start_idx = 0;
        if (prompt_tokens.size() > max_sequence_length) {
            start_idx = static_cast<uint32_t>(prompt_tokens.size() - max_sequence_length);
        }

        // Fill padded array
        for (uint32_t i = 0; i < max_sequence_length; ++i) {
            prompt_tokens_padded[i] = pad_token_id;
        }
        for (uint32_t i = start_idx; i < prompt_tokens.size(); ++i) {
            prompt_tokens_padded[i - start_idx] = prompt_tokens[i];
        }
        auto prompt_tokens_padded_size = static_cast<uint32_t>(prompt_tokens_padded.size());
        auto prompt_tensor = ttml::autograd::create_tensor(ttml::core::from_vector<uint32_t, DataType::UINT32>(
            prompt_tokens_padded,
            ttml::core::create_shape({1, 1, 1, prompt_tokens_padded_size}),
            device,
            Layout::ROW_MAJOR));

        // Forward pass
        // 'output' shape is presumably [batch=1, 1, seq_len, vocab_size] or something similar
        auto output = (*model)(prompt_tensor, mask_tensor);

        // Convert last position's logits to a std::vector
        auto output_vector = ttml::core::to_vector(output->get_value());

        // The index of the last token in the "effective" input
        // (Your indexing may vary depending on how your model outputs are shaped)
        uint32_t predicted_token_idx =
            (prompt_tokens.size() > max_sequence_length) ? (max_sequence_length - 1U) : (prompt_tokens.size() - 1U);

        // Extract the logits for the last token
        // (Assuming output is flattened so that token dimension is first,
        //  then you'd do: offset = predicted_token_idx * vocab_size)
        size_t offset = static_cast<size_t>(predicted_token_idx) * vocab_size;
        auto logits_ptr = output_vector.data() + offset;

        // Now we do advanced sampling from these logits
        uint32_t next_token_id = sample_with_strategy(
            std::span<float>(logits_ptr, vocab_size),
            prompt_tokens,  // entire history for repetition penalty
            temperature,
            repetition_penalty,
            top_k,
            top_p);

        // Append the new token
        prompt_tokens.push_back(next_token_id);

        // Decode and print
        fmt::print("{}", tokenizer.decode({next_token_id}));

        // Reset the autograd graph if needed
        ttml::autograd::ctx().reset_graph();
    }

    fmt::print("\n*******************\n");
    model->train();  // return model to train mode if needed
}

struct EvalConfig {
    float repetition_penalty = 1.0F;
    float temperature = 1.0F;
    int top_k = -1;
    float top_p = 1.0F;
};

EvalConfig parse_eval_config(const YAML::Node &yaml_config) {
    EvalConfig config;
    if (!yaml_config["eval_config"]) {
        return config;
    }
    auto eval_config = yaml_config["eval_config"];
    config.repetition_penalty = eval_config["repetition_penalty"].as<float>(config.repetition_penalty);
    config.temperature = eval_config["temperature"].as<float>(config.temperature);
    config.top_k = eval_config["top_k"].as<int>(config.top_k);
    config.top_p = eval_config["top_p"].as<float>(config.top_p);
    return config;
}

struct TrainingConfig {
    std::string project_name;
    uint32_t seed = 5489U;
    uint32_t model_save_interval = 500;
    uint32_t batch_size = 64;
    uint32_t num_epochs = 1;
    uint32_t max_steps = 5000;
    float learning_rate = 3e-4F;
    float weight_decay = 1e-2F;
    bool use_moreh_adamw = false;
    // works only for AdamW
    bool use_kahan_summation = false;
    // accumulate batches for gradient update
    uint32_t gradient_accumulation_steps = 1;
    std::string model_path;
    std::string data_path;
    std::string tokenizer_type = "char";
    std::string scheduler_type = "identity";
<<<<<<< HEAD
    std::string tokenizer_path = std::string(DATA_FOLDER) + gpt2_tokenizer_file_name;
=======
    bool use_clip_grad_norm = false;
    float clip_grad_norm_max_norm = 1.0F;
>>>>>>> 03260e04
    ttml::models::gpt2::TransformerConfig transformer_config;
};

TrainingConfig parse_config(const YAML::Node &yaml_config) {
    TrainingConfig config;
    auto training_config = yaml_config["training_config"];
    config.project_name = training_config["project_name"].as<std::string>("tt_train_nano_gpt");
    config.seed = training_config["seed"].as<uint32_t>();
    config.model_save_interval = training_config["model_save_interval"].as<uint32_t>();
    config.batch_size = training_config["batch_size"].as<uint32_t>();
    config.num_epochs = training_config["num_epochs"].as<uint32_t>();
    config.max_steps = training_config["max_steps"].as<uint32_t>();
    config.learning_rate = training_config["learning_rate"].as<float>();
    config.weight_decay = training_config["weight_decay"].as<float>();
    config.use_moreh_adamw = training_config["use_moreh_adamw"].as<bool>(config.use_moreh_adamw);
    config.use_kahan_summation = training_config["use_kahan_summation"].as<bool>(config.use_kahan_summation);
    config.gradient_accumulation_steps =
        training_config["gradient_accumulation_steps"].as<uint32_t>(config.gradient_accumulation_steps);
    config.model_path = training_config["model_path"].as<std::string>("");
    config.data_path = training_config["data_path"].as<std::string>(std::string(DATA_FOLDER) + "/shakespeare.txt");
    config.tokenizer_type = training_config["tokenizer_type"].as<std::string>(config.tokenizer_type);
    config.scheduler_type = training_config["scheduler_type"].as<std::string>(config.scheduler_type);
<<<<<<< HEAD
    config.tokenizer_path = training_config["tokenizer_path"].as<std::string>(config.tokenizer_path);
=======
    config.use_clip_grad_norm = training_config["use_clip_grad_norm"].as<bool>(config.use_clip_grad_norm);
    config.clip_grad_norm_max_norm =
        training_config["clip_grad_norm_max_norm"].as<float>(config.clip_grad_norm_max_norm);

>>>>>>> 03260e04
    config.transformer_config = ttml::models::gpt2::read_config(training_config["transformer_config"]);
    return config;
}

const std::unordered_map<
    std::string,
    std::function<std::unique_ptr<ttml::schedulers::LRSchedulerBase>(ttml::optimizers::OptimizerBase *, size_t)>>
    schedulers = {{"identity", create_idendity_scheduler}, {"warmup_linear", create_warmup_with_linear_scheduler}};

int main(int argc, char **argv) {
    auto start_timer = std::chrono::high_resolution_clock::now();
    CLI::App app{"NanoGPT Example"};
    argv = app.ensure_utf8(argv);

    std::string config_name = std::string(CONFIGS_FOLDER) + "/training_shakespear_nanogpt.yaml";
    bool is_eval = false;
    bool add_time_to_name = true;
    bool enable_wandb = true;
    bool ddp = false;
    app.add_option("-c,--config", config_name, "Yaml Config name")->default_val(config_name);
    app.add_option("-e,--eval", is_eval, "Is evaluation")->default_val(is_eval);
    app.add_option("-t,--add_time_to_name", add_time_to_name, "Add time to run name")->default_val(add_time_to_name);
    app.add_option("-w,--wandb", enable_wandb, "Enable wandb logging")->default_val(enable_wandb);
    app.add_option("-d,--ddp", ddp, "Enable DDP")->default_val(ddp);
    CLI11_PARSE(app, argc, argv);

    initialize_device(ddp);

    if (enable_wandb) {
        auto result = signal(SIGINT, signal_handler);
        if (result == SIG_ERR) {
            std::cerr << "Failed to set signal handler\n";
            return -1;
        }
    }

    auto yaml_config = YAML::LoadFile(config_name);
    TrainingConfig config = parse_config(yaml_config);
    EvalConfig eval_config = parse_eval_config(yaml_config);

    if (enable_wandb) {
        wandbcpp::init({.project = config.project_name, .name = generate_run_name(config, add_time_to_name)});
<<<<<<< HEAD
        wandbcpp::update_config(
            {{"model", "transformer"},
             {"num_heads", static_cast<int>(config.transformer_config.num_heads)},
             {"embedding_dim", static_cast<int>(config.transformer_config.embedding_dim)},
             {"num_blocks", static_cast<int>(config.transformer_config.num_blocks)},
             {"dropout_prob", config.transformer_config.dropout_prob},
             {"learning_rate", config.learning_rate},
             {"weight_decay", config.weight_decay},
             {"batch_size", static_cast<int>(config.batch_size)},
             {"sequence_length", static_cast<int>(config.transformer_config.max_sequence_length)},
             {"max_steps", static_cast<int>(config.max_steps)},
             {"seed", static_cast<int>(config.seed)},
             {"tokenizer_type", config.tokenizer_type},
             {"use_kahan_summation", config.use_kahan_summation},
             {"gradient_accumulation_steps", static_cast<int>(config.gradient_accumulation_steps)},
             {"positional_embedding_type",
              config.transformer_config.positional_embedding_type ==
                      ttml::models::gpt2::PositionalEmbeddingType::Trainable
                  ? "trainable"
                  : "fixed"},
             {"scheduler_type", config.scheduler_type},
             {"weight_tying",
              config.transformer_config.weight_tying == ttml::models::gpt2::WeightTyingType::Enabled ? "enabled"
                                                                                                     : "disabled"}});
=======
        wandbcpp::update_config({
            {"model", "transformer"},
            {"num_heads", static_cast<int>(config.transformer_config.num_heads)},
            {"embedding_dim", static_cast<int>(config.transformer_config.embedding_dim)},
            {"num_blocks", static_cast<int>(config.transformer_config.num_blocks)},
            {"dropout_prob", config.transformer_config.dropout_prob},
            {"learning_rate", config.learning_rate},
            {"weight_decay", config.weight_decay},
            {"batch_size", static_cast<int>(config.batch_size)},
            {"sequence_length", static_cast<int>(config.transformer_config.max_sequence_length)},
            {"max_steps", static_cast<int>(config.max_steps)},
            {"seed", static_cast<int>(config.seed)},
            {"tokenizer_type", config.tokenizer_type},
            {"use_kahan_summation", config.use_kahan_summation},
            {"gradient_accumulation_steps", static_cast<int>(config.gradient_accumulation_steps)},
            {"positional_embedding_type",
             config.transformer_config.positional_embedding_type ==
                     ttml::models::gpt2::PositionalEmbeddingType::Trainable
                 ? "trainable"
                 : "fixed"},
            {"scheduler_type", config.scheduler_type},
            {"using_clip_grad_norm", config.use_clip_grad_norm},
            {"clip_grad_norm_max_norm", config.clip_grad_norm_max_norm},
        });
>>>>>>> 03260e04
    }

    // set seed
    ttml::autograd::ctx().set_seed(config.seed);
    auto schedule_func = schedulers.at(config.scheduler_type);

    std::variant<std::string, std::vector<uint32_t>> text_or_tokens;
    try {
        // check file extension:
        if (config.data_path.ends_with(".txt")) {
            text_or_tokens = read_file_to_str(config.data_path);
        } else {
            text_or_tokens = ttml::datasets::load_tokens_from_space_separated_file(config.data_path);
        }
    } catch (const std::exception &e) {
        std::cerr << e.what() << std::endl;
        return -1;
    }
    fmt::print("Max steps {}\n", config.max_steps);
    fmt::print("Batch size {}\n", config.batch_size);
    fmt::print("Gradient accumulation steps {}\n", config.gradient_accumulation_steps);
    fmt::print("Total batch size {}\n", config.batch_size * config.gradient_accumulation_steps);
    fmt::print("Scheduler type {}\n", config.scheduler_type);
    fmt::print("Seed {}\n", ttml::autograd::ctx().get_seed());
    auto sequence_length = config.transformer_config.max_sequence_length;

    auto create_dataset_and_tokenizer =
        [](const auto &text, const auto sequence_length, const auto &tokenizer_path, const auto &tokenizer_type) {
            if (tokenizer_type == "char") {
                return ttml::datasets::create_in_memory_token_dataset<ttml::tokenizers::CharTokenizer>(
                    std::get<0>(text), sequence_length);
            } else if (tokenizer_type == "bpe") {
                return std::visit(
                    [&](const auto &tokens) {
                        return ttml::datasets::create_in_memory_token_dataset<ttml::tokenizers::BPETokenizer>(
                            tokens, sequence_length, tokenizer_path);
                    },
                    text);
            } else {
                throw std::runtime_error("Unknown tokenizer type: " + tokenizer_type);
            }
        };

    auto [dataset, tokenizer] =
        create_dataset_and_tokenizer(text_or_tokens, sequence_length, config.tokenizer_path, config.tokenizer_type);
    fmt::print("Dataset size: {}\n", dataset.get_size());
    fmt::print("Vocab size: {}\n", tokenizer->get_vocab_size());
    fmt::print("Tokenizer type: {}\n", config.tokenizer_type);

    auto *device = &ttml::autograd::ctx().get_device();
    device->enable_program_cache();

    // disable for now, unexpected freezes and crashes
    // device->enable_async(true);

    struct CachedHostData {
        std::vector<uint32_t> data;
        std::vector<int32_t> targets;
        ttml::autograd::TensorPtr masks_tensor;
    };
    CachedHostData cached_data;
    std::vector<float> mask;
    auto num_heads = config.transformer_config.num_heads;
    mask.reserve((size_t)config.batch_size * sequence_length * sequence_length * num_heads);
    for (int sample_idx = 0; sample_idx < config.batch_size; ++sample_idx) {
        for (int head = 0; head < num_heads; ++head) {
            for (int i = 0; i < sequence_length; ++i) {
                for (int j = 0; j < sequence_length; ++j) {
                    mask.push_back(i >= j ? 1.0F : 0.0F);
                }
            }
        }
    }

    if (ddp) {
        ttml::core::XTensorToMeshVariant<float> float_composer =
            ttml::core::ShardXTensorToMesh<float>(device->shape(), 0);
        xt::xarray<float> mask_xtensor =
            xt::adapt(mask, {config.batch_size, num_heads, sequence_length, sequence_length});
        cached_data.masks_tensor =
            ttml::autograd::create_tensor(ttml::core::from_xtensor(mask_xtensor, device, float_composer));
    } else {
        cached_data.masks_tensor = ttml::autograd::create_tensor(ttml::core::from_vector(
            mask, ttml::core::create_shape({config.batch_size, num_heads, sequence_length, sequence_length}), device));
    }

    std::function<BatchType(std::vector<DatasetSample> && samples)> collate_fn =
        [sequence_length, num_heads, device, &cached_data, ddp](std::vector<DatasetSample> &&samples) {
            auto start_timer = std::chrono::high_resolution_clock::now();
            const uint32_t batch_size = samples.size();
            std::vector<uint32_t> &data = cached_data.data;
            std::vector<int32_t> &targets = cached_data.targets;

            data.clear();
            targets.clear();

            data.reserve((size_t)batch_size * sequence_length);
            targets.reserve((size_t)batch_size * sequence_length);
            for (auto &[features, target_span] : samples) {
                std::copy(features.begin(), features.end(), std::back_inserter(data));
                std::copy(target_span.begin(), target_span.end(), std::back_inserter(targets));
            }
            auto end_timer = std::chrono::high_resolution_clock::now();
            auto duration = std::chrono::duration_cast<std::chrono::microseconds>(end_timer - start_timer).count();
            fmt::print("dataloader host only step time {} ms\n", (double)duration / 1000.);

            auto create_data_and_targets = [&]() -> std::tuple<TensorPtr, TensorPtr> {
                if (ddp) {
                    auto data_xtensor = xt::adapt(data, {batch_size, 1U, 1U, sequence_length});
                    auto data_composer = ttml::core::ShardXTensorToMesh<uint32_t>(device->shape(), 0);
                    auto data_tensor =
                        ttml::autograd::create_tensor(ttml::core::from_xtensor<uint32_t, DataType::UINT32>(
                            data_xtensor, device, data_composer, Layout::ROW_MAJOR));

                    auto targets_xtensor = xt::adapt(targets, {batch_size * sequence_length});
                    auto targets_composer = ttml::core::ShardXTensorToMesh<int32_t>(device->shape(), 0);
                    auto targets_tt_tensor =
                        ttml::core::from_xtensor<int32_t, DataType::INT32>(targets_xtensor, device, targets_composer);
                    auto targets_tensor = ttml::autograd::create_tensor(targets_tt_tensor);
                    return {data_tensor, targets_tensor};
                }

                auto data_tensor = ttml::autograd::create_tensor(ttml::core::from_vector<uint32_t, DataType::UINT32>(
                    data, ttml::core::create_shape({batch_size, 1, 1, sequence_length}), device, Layout::ROW_MAJOR));
                auto targets_tensor = ttml::autograd::create_tensor(
                    ttml::core::from_vector<int32_t, DataType::INT32>(targets, {batch_size * sequence_length}, device));
                return {data_tensor, targets_tensor};
            };

            auto [data_tensor, targets_tensor] = create_data_and_targets();
            end_timer = std::chrono::high_resolution_clock::now();
            duration = std::chrono::duration_cast<std::chrono::microseconds>(end_timer - start_timer).count();
            fmt::print("dataloader step time {} ms\n", (double)duration / 1000.);
            return std::make_tuple(data_tensor, targets_tensor, cached_data.masks_tensor);
        };

    LossAverageMeter loss_meter;
    auto train_dataloader = DataLoader(dataset, /* batch_size */ config.batch_size, /* shuffle */ true, collate_fn);

    fmt::print("Overriding vocab size to be divisible by 32\n");
    config.transformer_config.vocab_size = round_up_to_tile(tokenizer->get_vocab_size());
    auto model = ttml::models::gpt2::create(config.transformer_config);

    auto adamw_params = ttml::optimizers::AdamWConfig();
    adamw_params.lr = config.learning_rate;
    adamw_params.weight_decay = config.weight_decay;
    adamw_params.use_kahan_summation = config.use_kahan_summation;
    fmt::print("AdamW configuration:\n");
    fmt::print("    Learning rate: {}\n", adamw_params.lr);
    fmt::print("    Weight decay: {}\n", adamw_params.weight_decay);
    fmt::print("    Use Kahan summation: {}\n", adamw_params.use_kahan_summation);
    auto select_optimizer = [&model,
                             &adamw_params](bool use_moreh_adamw) -> std::unique_ptr<ttml::optimizers::OptimizerBase> {
        if (use_moreh_adamw) {
            return std::make_unique<ttml::optimizers::MorehAdamW>(model->parameters(), adamw_params);
        } else {
            return std::make_unique<ttml::optimizers::AdamW>(model->parameters(), adamw_params);
        }
    };

    auto optimizer = select_optimizer(config.use_moreh_adamw);
    auto scheduler = schedule_func(optimizer.get(), config.max_steps);
    if (!config.model_path.empty() && std::filesystem::exists(config.model_path)) {
        fmt::print("Loading model from {}\n", config.model_path);
        load_training_state(config.model_path, model, scheduler, "transformer", "adamw");
        fmt::print("Model loaded after {} steps\n", optimizer->get_steps());
    }

    if (is_eval) {
        fmt::print("\nEvaluation started\n");
        for (;;) {
            generate(
                model,
                *tokenizer,
                config.transformer_config.max_sequence_length,
                num_heads,
                sequence_length,
                eval_config.temperature,
                eval_config.repetition_penalty,
                eval_config.top_k,
                eval_config.top_p);
        }
        fmt::print("\nEvaluation finished\n");
        return 0;
    }

    auto get_samples_count = [&config](uint32_t global_step) {
        return global_step * config.batch_size * config.gradient_accumulation_steps;
    };

    auto get_loss_value = [device](const TensorPtr &loss) {
        ttml::core::MeshToXTensorVariant<float> composer = ttml::core::VectorMeshToXTensor<float>(device->shape());
        auto loss_xtensors = ttml::core::to_xtensor(loss->get_value(), composer);
        // sum of loss xtensors
        float loss_float =
            std::accumulate(loss_xtensors.begin(), loss_xtensors.end(), 0.0F, [](float acc, auto &xtensor) {
                return acc + xtensor(0);
            });

        return loss_float / static_cast<float>(loss_xtensors.size());
    };

    const uint32_t num_epochs = config.num_epochs;
    auto gradient_accumulator_helper = GradientAccumulator(config.gradient_accumulation_steps);
    for (uint32_t epoch = 0; epoch < num_epochs; ++epoch) {
        for (auto [features, target, masks] : train_dataloader) {
            auto start_timer = std::chrono::high_resolution_clock::now();
            if (gradient_accumulator_helper.should_zero_grad()) {
                optimizer->zero_grad();
            }
            auto output = (*model)(features, masks);
            auto loss = ttml::ops::nll_loss(output, target);
            loss = gradient_accumulator_helper.scale(loss);
            float loss_float = get_loss_value(loss);

            loss->backward();
            ttml::autograd::ctx().reset_graph();

            auto samples = features->get_value().get_shape()[0];
            gradient_accumulator_helper.update(loss_float, samples);

            // synchronize gradients for multi-device case, no-op if single device
            auto parameters = model->parameters();
            ttml::core::distributed::synchronize_parameters(parameters);
            if (config.use_clip_grad_norm) {
                ttml::core::clip_grad_norm(parameters, config.clip_grad_norm_max_norm);
            }

            if (gradient_accumulator_helper.should_step()) {
                optimizer->step();
                scheduler->step();
                auto global_step = optimizer->get_steps();
                fmt::print("Step: {}, Loss: {}\n", global_step, gradient_accumulator_helper.average_loss());
                loss_meter.update(gradient_accumulator_helper.average_loss());

                if (enable_wandb && global_step % 1 == 0) {
                    wandbcpp::log(
                        {{"Step", (int)global_step},
                         {"Samples", (int)get_samples_count(global_step)},
                         {"Loss", loss_meter.average()},
                         {"Learning rate", optimizer->get_lr()}});
                    loss_meter.reset();
                }
                if (!config.model_path.empty() && global_step % config.model_save_interval == 0) {
                    save_training_state(config.model_path, model, scheduler, "transformer", "adamw");
                }

                if (global_step >= config.max_steps) {
                    break;
                }

                gradient_accumulator_helper.reset();
            }
            auto end_timer = std::chrono::high_resolution_clock::now();
            auto duration = std::chrono::duration_cast<std::chrono::microseconds>(end_timer - start_timer).count();
            fmt::print(
                "Full step time {} ms, cache entries: {}\n",
                (double)duration / 1000,
                device->num_program_cache_entries());
        }
        if (optimizer->get_steps() >= config.max_steps) {
            break;
        }
    }

    if (!config.model_path.empty()) {
        save_training_state(config.model_path, model, scheduler, "transformer", "adamw");
    }

    auto end_timer = std::chrono::high_resolution_clock::now();
    auto duration = std::chrono::duration_cast<std::chrono::microseconds>(end_timer - start_timer).count();
    fmt::print(
        "{} Steps training time: {} s, cache entries: {}\n",
        config.max_steps,
        (double)duration / 1000000.,
        device->num_program_cache_entries());

    if (enable_wandb) {
        wandbcpp::finish();
    }
    return 0;
}<|MERGE_RESOLUTION|>--- conflicted
+++ resolved
@@ -336,12 +336,9 @@
     std::string data_path;
     std::string tokenizer_type = "char";
     std::string scheduler_type = "identity";
-<<<<<<< HEAD
     std::string tokenizer_path = std::string(DATA_FOLDER) + gpt2_tokenizer_file_name;
-=======
     bool use_clip_grad_norm = false;
     float clip_grad_norm_max_norm = 1.0F;
->>>>>>> 03260e04
     ttml::models::gpt2::TransformerConfig transformer_config;
 };
 
@@ -364,14 +361,11 @@
     config.data_path = training_config["data_path"].as<std::string>(std::string(DATA_FOLDER) + "/shakespeare.txt");
     config.tokenizer_type = training_config["tokenizer_type"].as<std::string>(config.tokenizer_type);
     config.scheduler_type = training_config["scheduler_type"].as<std::string>(config.scheduler_type);
-<<<<<<< HEAD
     config.tokenizer_path = training_config["tokenizer_path"].as<std::string>(config.tokenizer_path);
-=======
     config.use_clip_grad_norm = training_config["use_clip_grad_norm"].as<bool>(config.use_clip_grad_norm);
     config.clip_grad_norm_max_norm =
         training_config["clip_grad_norm_max_norm"].as<float>(config.clip_grad_norm_max_norm);
 
->>>>>>> 03260e04
     config.transformer_config = ttml::models::gpt2::read_config(training_config["transformer_config"]);
     return config;
 }
@@ -414,7 +408,6 @@
 
     if (enable_wandb) {
         wandbcpp::init({.project = config.project_name, .name = generate_run_name(config, add_time_to_name)});
-<<<<<<< HEAD
         wandbcpp::update_config(
             {{"model", "transformer"},
              {"num_heads", static_cast<int>(config.transformer_config.num_heads)},
@@ -436,35 +429,11 @@
                   ? "trainable"
                   : "fixed"},
              {"scheduler_type", config.scheduler_type},
+             {"using_clip_grad_norm", config.use_clip_grad_norm},
+             {"clip_grad_norm_max_norm", config.clip_grad_norm_max_norm},
              {"weight_tying",
               config.transformer_config.weight_tying == ttml::models::gpt2::WeightTyingType::Enabled ? "enabled"
                                                                                                      : "disabled"}});
-=======
-        wandbcpp::update_config({
-            {"model", "transformer"},
-            {"num_heads", static_cast<int>(config.transformer_config.num_heads)},
-            {"embedding_dim", static_cast<int>(config.transformer_config.embedding_dim)},
-            {"num_blocks", static_cast<int>(config.transformer_config.num_blocks)},
-            {"dropout_prob", config.transformer_config.dropout_prob},
-            {"learning_rate", config.learning_rate},
-            {"weight_decay", config.weight_decay},
-            {"batch_size", static_cast<int>(config.batch_size)},
-            {"sequence_length", static_cast<int>(config.transformer_config.max_sequence_length)},
-            {"max_steps", static_cast<int>(config.max_steps)},
-            {"seed", static_cast<int>(config.seed)},
-            {"tokenizer_type", config.tokenizer_type},
-            {"use_kahan_summation", config.use_kahan_summation},
-            {"gradient_accumulation_steps", static_cast<int>(config.gradient_accumulation_steps)},
-            {"positional_embedding_type",
-             config.transformer_config.positional_embedding_type ==
-                     ttml::models::gpt2::PositionalEmbeddingType::Trainable
-                 ? "trainable"
-                 : "fixed"},
-            {"scheduler_type", config.scheduler_type},
-            {"using_clip_grad_norm", config.use_clip_grad_norm},
-            {"clip_grad_norm_max_norm", config.clip_grad_norm_max_norm},
-        });
->>>>>>> 03260e04
     }
 
     // set seed
