--- conflicted
+++ resolved
@@ -667,12 +667,6 @@
     fmt::print("Vocab size: {}\n", tokenizer->get_vocab_size());
     fmt::print("Tokenizer type: {}\n", config.tokenizer_type);
 
-<<<<<<< HEAD
-    if (device_config.enable_tp || device_config.enable_ddp) {
-        tt::tt_fabric::SetFabricConfig(tt::tt_fabric::FabricConfig::FABRIC_1D);
-    }
-    initialize_device(device_config.mesh_shape, device_config.device_ids);
-=======
     if (config.socket_type == SocketType::FABRIC) {
         tt::tt_fabric::SetFabricConfig(tt::tt_fabric::FabricConfig::FABRIC_2D_DYNAMIC);
         if (device_config.mesh_shape != tt::tt_metal::distributed::MeshShape(1, 8)) {
@@ -680,8 +674,9 @@
                 "Fabric config is set to 2D dynamic, but mesh shape is not (1, 8). Mesh shape: {}",
                 device_config.mesh_shape));
         }
-    }
->>>>>>> 5a78a74d
+    } else if (device_config.enable_tp || device_config.enable_ddp) {
+        tt::tt_fabric::SetFabricConfig(tt::tt_fabric::FabricConfig::FABRIC_1D);
+    }
 
     initialize_device(device_config.mesh_shape, device_config.device_ids);
     auto *device = &ttml::autograd::ctx().get_device();
@@ -932,7 +927,6 @@
             loss = gradient_accumulator_helper.scale(loss);
             float loss_float = get_loss_value(loss);
             ttml::autograd::ctx().get_profiler().read_results(device, "model_forward_done");
-<<<<<<< HEAD
 
             if (device_config.enable_tp) {
                 auto ones_grad = ttnn::ones_like(loss->get_value());
@@ -941,8 +935,6 @@
                 loss->set_grad(ones_grad);
             }
 
-=======
->>>>>>> 5a78a74d
             loss->backward();
             ttml::autograd::ctx().reset_graph();
 
