--- conflicted
+++ resolved
@@ -33,10 +33,7 @@
 #include "ttnn_fixed/distributed/tt_metal.hpp"
 #include "ttnn_fixed/trivial_ttnn_ops.hpp"
 #include "utils.hpp"
-<<<<<<< HEAD
 #include "utils/memory_utils.hpp"
-=======
->>>>>>> a2ea3c49
 
 using Model = std::shared_ptr<ttml::models::BaseTransformer>;
 
@@ -113,10 +110,7 @@
     std::string tokenizer_type = "char";
     bool use_clip_grad_norm = false;
     float clip_grad_norm_max_norm = 1.0F;
-<<<<<<< HEAD
     bool estimate_memory_usage = false;
-=======
->>>>>>> a2ea3c49
 };
 
 TrainingConfig parse_config(const YAML::Node &yaml_config) {
@@ -379,13 +373,9 @@
     fmt::print("Total batch size {}\n", training_config.batch_size * training_config.gradient_accumulation_steps);
     fmt::print("Scheduler type {}\n", training_config.scheduler_type);
     fmt::print("Seed {}\n", ttml::autograd::ctx().get_seed());
-<<<<<<< HEAD
     fmt::print("estimate_memory_usage: {}\n", training_config.estimate_memory_usage);
-    auto sequence_length = std::visit([](auto &&arg) { return arg.max_sequence_length; }, model_config.transformer_config);
-=======
     auto sequence_length =
         std::visit([](auto &&arg) { return arg.max_sequence_length; }, model_config.transformer_config);
->>>>>>> a2ea3c49
 
     std::variant<std::string, YAML::Node> text_or_tokens;
 
