--- conflicted
+++ resolved
@@ -39,12 +39,9 @@
     config.clip_grad_norm_max_norm =
         training_config["clip_grad_norm_max_norm"].as<float>(config.clip_grad_norm_max_norm);
 
-<<<<<<< HEAD
     if (!yaml_config["model_config"]) {
         throw std::runtime_error("Missing required field: model_config\n Please specify the path to the model configuration YAML file.");
     }
-=======
->>>>>>> 05ac7e55
 
     auto model_yaml = YAML::LoadFile(yaml_config["model_config"].as<std::string>())["transformer_config"];
     std::string model_type = model_yaml["model_type"].as<std::string>();
@@ -79,7 +76,6 @@
 }
 
 std::pair<uint32_t, uint32_t> get_steps_per_dataset_and_vocab_size(const TrainingConfig &config) {
-<<<<<<< HEAD
 
     std::variant<std::string, YAML::Node> text_or_tokens;
 
@@ -111,41 +107,6 @@
                 uint32_t vocab_size = yaml_node["tokenizer_vocab_size"].template as<uint32_t>();
 
                 return std::make_tuple(dataset, vocab_size);
-=======
-
-    std::string text;
-    std::variant<std::string, std::vector<uint32_t>> text_or_tokens;
-
-    try {
-        // check file extension:
-        if (config.data_path.ends_with(".txt")) {
-            text_or_tokens = read_file_to_str(config.data_path);
-        } else {
-            text_or_tokens = ttml::datasets::load_tokens_from_space_separated_file(config.data_path);
-        }
-    } catch (const std::exception &e) {
-        std::cerr << e.what() << std::endl;
-        exit(-1);
-    }
-
-    auto create_dataset =
-        [](const auto &text, const auto sequence_length, const auto &tokenizer_type) {
-            if (tokenizer_type == "char") {
-                auto [dataset, tokenizer] = ttml::datasets::create_in_memory_token_dataset<ttml::tokenizers::CharTokenizer>(
-                    std::get<std::string>(text), sequence_length);
-
-                return dataset;
-            }
-            else if (tokenizer_type == "bpe") {
-                try
-                {
-                    return ttml::datasets::InMemoryTokenDataset(std::get<std::vector<uint32_t>>(text), sequence_length);
-
-                } catch (const std::exception &e) {
-                    std::cerr << e.what() << std::endl;
-                    std::cerr << "\nExpected tokenized data file for BPE tokenizer, but received a .txt file or an invalid format. Did you tokenize the dataset? See the README for details." << std::endl;                    exit(-1);
-                }
->>>>>>> 05ac7e55
             }
             else {
                 throw std::runtime_error("Unknown tokenizer type: " + tokenizer_type);
@@ -163,11 +124,7 @@
         },
         config.transformer_config);
 
-<<<<<<< HEAD
     auto [dataset, vocab_size] = create_dataset(text_or_tokens, sequence_length, config.tokenizer_type, config);
-=======
-    auto dataset = create_dataset(text_or_tokens, sequence_length, config.tokenizer_type);
->>>>>>> 05ac7e55
     fmt::print("Dataset size: {}\n", dataset.get_size());
 
     auto dataset_size = dataset.get_size();
