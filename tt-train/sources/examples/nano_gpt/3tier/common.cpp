// SPDX-FileCopyrightText: © 2025 Tenstorrent AI ULC
//
// SPDX-License-Identifier: Apache-2.0

#include "common.hpp"

// TODO: improve include path
#include "../utils.hpp"
#include "core/distributed/distributed.hpp"
#include "datasets/utils.hpp"
#include "models/gpt2.hpp"
#include "tokenizers/char_tokenizer.hpp"

// namespace name can't start with a digit
namespace three_tier_arch {

TrainingConfig parse_config(const YAML::Node &yaml_config) {
    TrainingConfig config;
    auto training_config = yaml_config["training_config"];
    config.project_name = training_config["project_name"].as<std::string>("tt_train_nano_gpt");
    config.model_type = training_config["model_type"].as<std::string>();
    config.seed = training_config["seed"].as<uint32_t>();
    config.model_save_interval = training_config["model_save_interval"].as<uint32_t>();
    config.batch_size = training_config["batch_size"].as<uint32_t>();
    config.num_epochs = training_config["num_epochs"].as<uint32_t>();
    config.max_steps = training_config["max_steps"].as<uint32_t>();
    config.learning_rate = training_config["learning_rate"].as<float>();
    config.weight_decay = training_config["weight_decay"].as<float>();
    config.use_moreh_adamw = training_config["use_moreh_adamw"].as<bool>(config.use_moreh_adamw);
    config.use_kahan_summation = training_config["use_kahan_summation"].as<bool>(config.use_kahan_summation);
    config.gradient_accumulation_steps =
        training_config["gradient_accumulation_steps"].as<uint32_t>(config.gradient_accumulation_steps);
    config.model_path = training_config["model_path"].as<std::string>("");
    config.data_path = training_config["data_path"].as<std::string>(std::string(DATA_FOLDER) + "/shakespeare.txt");
    config.tokenizer_type = training_config["tokenizer_type"].as<std::string>(config.tokenizer_type);
    config.scheduler_type = training_config["scheduler_type"].as<std::string>(config.scheduler_type);
    config.tokenizer_path = training_config["tokenizer_path"].as<std::string>(config.tokenizer_path);
    config.use_clip_grad_norm = training_config["use_clip_grad_norm"].as<bool>(config.use_clip_grad_norm);
    config.clip_grad_norm_max_norm =
        training_config["clip_grad_norm_max_norm"].as<float>(config.clip_grad_norm_max_norm);

    if (config.model_type == "gpt2") {
        config.transformer_config = ttml::models::gpt2::read_config(training_config["transformer_config"]);
    } else if (config.model_type == "llama") {
        config.transformer_config = ttml::models::llama::read_config(training_config["transformer_config"]);
    } else {
        throw std::runtime_error("Unknown model type: " + config.model_type);
    }

    auto multihost_config = yaml_config["multihost_config"];
    config.enable_mpi = multihost_config["enabled"].as<bool>(config.enable_mpi);
    config.num_mh_workers = multihost_config["num_workers"].as<uint32_t>(config.num_mh_workers);
    auto socket_type_str = multihost_config["socket_type"].as<std::string>("mpi");
    if (socket_type_str == "mpi") {
        config.socket_type = ttnn::distributed::SocketType::MPI;
    } else if (socket_type_str == "fabric") {
        config.socket_type = ttnn::distributed::SocketType::FABRIC;
    } else {
        throw std::runtime_error("Unknown socket type: " + socket_type_str);
    }

    return config;
}

std::vector<int> get_workers_and_aggregator_ranks(uint32_t workers) {
    std::vector<int> ranks(workers + 1U);
    std::iota(ranks.begin(), ranks.end(), 0);
    return ranks;
}

std::pair<uint32_t, uint32_t> get_steps_per_dataset_and_vocab_size(const TrainingConfig &config) {
    std::string text;

    auto tokens_vector = ttml::datasets::load_tokens_from_space_separated_file(config.data_path);

    auto sequence_length = std::visit(
        [&](auto &&arg) {
            if constexpr (requires { arg.max_sequence_length; }) {
                return arg.max_sequence_length;
            } else {
                throw std::runtime_error(
                    "Unsupported transformer configuration type: " + std::string(typeid(arg).name()));
            }
        },
        config.transformer_config);

    auto dataset = ttml::datasets::InMemoryTokenDataset(tokens_vector, sequence_length);

    auto dataset_size = dataset.get_size();
    auto steps_per_dataset = dataset_size / (config.batch_size * config.gradient_accumulation_steps);

<<<<<<< HEAD
    auto get_vocab_size =
        [](const auto &training_config) {
            return training_config.transformer_config.index() == 0
                ? std::get<ttml::models::gpt2::TransformerConfig>(training_config.transformer_config)
                    .vocab_size
                : std::get<ttml::models::llama::LlamaConfig>(training_config.transformer_config)
                    .vocab_size;
        };
=======
    auto get_vocab_size = [](const auto& training_config) {
        return std::visit([](const auto& cfg) {
            return cfg.vocab_size;
        }, training_config.transformer_config);
    };
>>>>>>> e21fb572

    auto vocab_size = get_vocab_size(config);

    return {steps_per_dataset, vocab_size};
}

std::string read_file_to_str(const std::string &file_path) {
    std::ifstream file(file_path);
    if (!file.is_open()) {
        throw std::runtime_error("Failed to open file: " + file_path);
    }

    std::stringstream buffer;
    buffer << file.rdbuf();
    return buffer.str();
}

uint32_t round_up_to_tile(uint32_t value, uint32_t tile_size) {
    return (value + tile_size - 1) / tile_size * tile_size;
}

DeviceConfig parse_device_config(const YAML::Node &yaml_config) {
    DeviceConfig config;
    auto device_node = yaml_config["device_config"];
    if (!device_node) {
        return config;
    }

    config.enable_ddp = device_node["enable_ddp"].as<bool>(false);
    config.enable_tp = device_node["enable_tp"].as<bool>(false);

    if (config.enable_ddp && config.enable_tp) {
        throw std::runtime_error("DDP and TP cannot be enabled at the same time. Disable DDP or TP.");
    }

    auto mesh_shape_node = device_node["mesh_shape"];
    bool multidevice = config.enable_ddp || config.enable_tp;
    if (multidevice && !mesh_shape_node) {
        throw std::runtime_error("Mesh shape is required for multidevice training");
    }
    if (mesh_shape_node) {
        assert(mesh_shape_node.size() == 2);
        auto mesh_shape = mesh_shape_node.as<std::vector<int>>();
        config.mesh_shape = tt::tt_metal::distributed::MeshShape(mesh_shape[0], mesh_shape[1]);
    }

    auto device_ids_node = device_node["device_ids"];
    if (device_ids_node) {
        config.device_ids = device_ids_node.as<std::vector<int>>();
    }

    return config;
}

void initialize_device(const tt::tt_metal::distributed::MeshShape &mesh_shape, const std::vector<int> &device_ids) {
    ttml::autograd::ctx().open_device(mesh_shape, device_ids);
}

}  // namespace three_tier_arch<|MERGE_RESOLUTION|>--- conflicted
+++ resolved
@@ -89,22 +89,11 @@
     auto dataset_size = dataset.get_size();
     auto steps_per_dataset = dataset_size / (config.batch_size * config.gradient_accumulation_steps);
 
-<<<<<<< HEAD
-    auto get_vocab_size =
-        [](const auto &training_config) {
-            return training_config.transformer_config.index() == 0
-                ? std::get<ttml::models::gpt2::TransformerConfig>(training_config.transformer_config)
-                    .vocab_size
-                : std::get<ttml::models::llama::LlamaConfig>(training_config.transformer_config)
-                    .vocab_size;
-        };
-=======
     auto get_vocab_size = [](const auto& training_config) {
         return std::visit([](const auto& cfg) {
             return cfg.vocab_size;
         }, training_config.transformer_config);
     };
->>>>>>> e21fb572
 
     auto vocab_size = get_vocab_size(config);
 
