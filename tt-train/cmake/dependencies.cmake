############################################################################################################################
# CPM
############################################################################################################################
include(${PROJECT_SOURCE_DIR}/cmake/CPM.cmake)

############################################################################################################################
# Boost
############################################################################################################################

CPMAddPackage(
    NAME Boost
    VERSION 1.86.0
    URL
        https://github.com/boostorg/boost/releases/download/boost-1.86.0/boost-1.86.0-cmake.tar.xz
        URL_HASH
        SHA256=2c5ec5edcdff47ff55e27ed9560b0a0b94b07bd07ed9928b476150e16b0efc57
    OPTIONS
        "BOOST_ENABLE_CMAKE ON"
        "BOOST_SKIP_INSTALL_RULES ON"
        "BUILD_SHARED_LIBS OFF"
        "BOOST_INCLUDE_LIBRARIES core\\\;container\\\;smart_ptr"
)

############################################################################################################################
# yaml-cpp
############################################################################################################################

CPMAddPackage(
    NAME yaml-cpp
    GITHUB_REPOSITORY jbeder/yaml-cpp
    GIT_TAG
        2f86d13775d119edbb69af52e5f566fd65c6953b # 0.8.0 + patches
    OPTIONS
        "YAML_CPP_BUILD_TESTS OFF"
        "YAML_CPP_BUILD_TOOLS OFF"
        "YAML_BUILD_SHARED_LIBS OFF"
)

############################################################################################################################
# googletest
############################################################################################################################

CPMAddPackage(
    NAME googletest
    GITHUB_REPOSITORY google/googletest
    GIT_TAG v1.13.0
    VERSION 1.13.0
    OPTIONS
        "INSTALL_GTEST OFF"
)

############################################################################################################################
# boost-ext reflect : https://github.com/boost-ext/reflect
############################################################################################################################

CPMAddPackage(NAME reflect GITHUB_REPOSITORY boost-ext/reflect GIT_TAG v1.2.6)

############################################################################################################################
# fmt : https://github.com/fmtlib/fmt
############################################################################################################################

CPMAddPackage(NAME fmt GITHUB_REPOSITORY fmtlib/fmt GIT_TAG 11.1.4)

############################################################################################################################
# magic_enum : https://github.com/Neargye/magic_enum
############################################################################################################################

CPMAddPackage(
    NAME enchantum
    GIT_REPOSITORY https://github.com/ZXShady/enchantum.git
    GIT_TAG 8ca5b0eb7e7ebe0252e5bc6915083f1dd1b8294e
    OPTIONS
        "CMAKE_MESSAGE_LOG_LEVEL NOTICE"
)

############################################################################################################################
# nlohmann/json : https://github.com/nlohmann/json
############################################################################################################################

CPMAddPackage(NAME nlohmann_json GITHUB_REPOSITORY nlohmann/json GIT_TAG v3.11.3 OPTIONS "JSON_BuildTests OFF")

CPMAddPackage(NAME xtl GITHUB_REPOSITORY xtensor-stack/xtl GIT_TAG 0.8.0 OPTIONS "XTL_ENABLE_TESTS OFF")

CPMAddPackage(NAME xtensor GITHUB_REPOSITORY xtensor-stack/xtensor GIT_TAG 0.26.0 OPTIONS "XTENSOR_ENABLE_TESTS OFF")

CPMAddPackage(
    NAME xtensor-blas
    GITHUB_REPOSITORY xtensor-stack/xtensor-blas
    GIT_TAG 0.22.0
    OPTIONS
        "XTENSOR_ENABLE_TESTS OFF"
)

include(${PROJECT_SOURCE_DIR}/cmake/fetch_cli11.cmake)

# gersemi: off
CPMAddPackage(
    NAME msgpack
    GIT_REPOSITORY https://github.com/msgpack/msgpack-c.git
    GIT_TAG cpp-6.1.0
    PATCH_COMMAND
        patch --dry-run -p1 -R < ${CMAKE_CURRENT_LIST_DIR}/msgpack.patch || patch -p1 < ${CMAKE_CURRENT_LIST_DIR}/msgpack.patch
    OPTIONS
        "CMAKE_MESSAGE_LOG_LEVEL NOTICE"
        "MSGPACK_BUILD_EXAMPLES OFF"
        "MSGPACK_BUILD_TESTS OFF"
        "MSGPACK_BUILD_DOCS OFF"
        "MSGPACK_ENABLE_CXX ON"
        "MSGPACK_USE_BOOST OFF"
        "MSGPACK_BUILD_HEADER_ONLY ON"
        "MSGPACK_ENABLE_SHARED OFF"
        "MSGPACK_ENABLE_STATIC OFF"
        "MSGPACK_CXX20 ON"
        "MSGPACK_NO_BOOST ON"
)

# gersemi: on

####################################################################################################################
# spdlog
####################################################################################################################

set(CMAKE_INSTALL_DEFAULT_COMPONENT_NAME spdlog-dev)
CPMAddPackage(
    NAME spdlog
    GITHUB_REPOSITORY gabime/spdlog
    VERSION 1.15.2
    OPTIONS
        "CMAKE_MESSAGE_LOG_LEVEL NOTICE"
        "SPDLOG_FMT_EXTERNAL_HO ON"
        "SPDLOG_INSTALL ON"
)
set(CMAKE_INSTALL_DEFAULT_COMPONENT_NAME ${DEFAULT_COMPONENT_NAME})

####################################################################################################################
# tt-logger
####################################################################################################################
CPMAddPackage(
    NAME tt-logger
    GITHUB_REPOSITORY tenstorrent/tt-logger
    VERSION 1.1.6
    OPTIONS
        "TT_LOGGER_INSTALL ON"
        "TT_LOGGER_BUILD_TESTING OFF"
)
####################################################################################################################
# nanobind
####################################################################################################################
find_package(
    Python
    COMPONENTS
        Development
        Development.Module
        Interpreter
    REQUIRED
)
CPMAddPackage(
    NAME nanobind
    GITHUB_REPOSITORY wjakob/nanobind
    GIT_TAG
        68b9ae82a3ed1ac34b2b96b141b45554ee79a497 # v2.9.2 + ThisIsFineTM bfloat patch
    OPTIONS
        "CMAKE_MESSAGE_LOG_LEVEL NOTICE"
        "NB_USE_SUBMODULE_DEPS ON"
<<<<<<< HEAD
    CUSTOM_CACHE_KEY "2_9_2_with_bfloat"
)
if(nanobind_ADDED)
    # sometimes this option isn't propagated for some reason
    set(NB_USE_SUBMODULE_DEPS ON PARENT_SCOPE)
=======
)

####################################################################################################################
# simd-everywhere
####################################################################################################################
CPMAddPackage(NAME simd-everywhere GITHUB_REPOSITORY simd-everywhere/simde GIT_TAG v0.8.2)
if(simd-everywhere_ADDED)
    add_library(simde INTERFACE)
    add_library(simde::simde ALIAS simde)
    target_include_directories(simde SYSTEM INTERFACE ${simd-everywhere_SOURCE_DIR})
>>>>>>> cad47c88
endif()<|MERGE_RESOLUTION|>--- conflicted
+++ resolved
@@ -162,15 +162,12 @@
     OPTIONS
         "CMAKE_MESSAGE_LOG_LEVEL NOTICE"
         "NB_USE_SUBMODULE_DEPS ON"
-<<<<<<< HEAD
     CUSTOM_CACHE_KEY "2_9_2_with_bfloat"
 )
 if(nanobind_ADDED)
     # sometimes this option isn't propagated for some reason
     set(NB_USE_SUBMODULE_DEPS ON PARENT_SCOPE)
-=======
-)
-
+endif()
 ####################################################################################################################
 # simd-everywhere
 ####################################################################################################################
@@ -179,5 +176,4 @@
     add_library(simde INTERFACE)
     add_library(simde::simde ALIAS simde)
     target_include_directories(simde SYSTEM INTERFACE ${simd-everywhere_SOURCE_DIR})
->>>>>>> cad47c88
 endif()